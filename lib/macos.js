--- conflicted
+++ resolved
@@ -19,6 +19,8 @@
  * @param  {Function} callback callback
  */
 function buildDarwin( options, callback ) {
+
+  options.log( '- Starting build for ´' + options.platform + '´ - ' );
 
   options.log( 'Writing temporary ´appdmg.json´' );
 
@@ -51,7 +53,7 @@
     }
   } );
 
-  ee.on('finish', function () {
+  ee.on( 'finish', function () {
     options.log( 'Finished ´appdmg´' );
     callback();
   } );
@@ -117,7 +119,6 @@
    */
   build : function( options, callback ) {
 
-<<<<<<< HEAD
     options.log( '- Starting build for ´' + options.platform + '´ - ' );
 
     switch( process.platform ) {
@@ -130,53 +131,6 @@
       default:
         return callback( new Error( 'Invalid platform.' ) ); // win32 not currently supported.
     }
-=======
-    if ( process.platform !== 'darwin' ) {
-      return callback( new Error( 'Invalid platform.' ) );
-    }
-
-    options.log( '- Starting build for ´' + options.platform + '´ - ' );
-
-    options.log( 'Writing temporary ´appdmg.json´' );
-
-    options.config.macos.background         = path.join( options.basePath, options.config.macos.background );
-    options.config.macos.icon               = path.join( options.basePath, options.config.macos.icon );
-    options.config.macos.contents[ 1 ].path = options.appPath;
-
-    var configFilePath = path.join( os.tmpDir(), 'appdmg.json' );
-
-    fs.writeFileSync(
-      configFilePath,
-      JSON.stringify( options.config.macos ),
-      {
-        encoding : 'utf8'
-      }
-    );
-
-    options.log( 'Wrote temporary ´appdmg.json´' );
-    options.log( 'Kicking off ´appdmg´' );
-
-    var appdmg = require( 'appdmg' );
-    var ee = appdmg( {
-      source : configFilePath,
-      target : path.join( options.out, options.config.macos.title + '.dmg' )
-    } );
-
-    ee.on( 'progress', function ( info ) {
-      if ( info.type === 'step-begin' ) {
-        options.log( 'appdmg: [' + info.current + '] ' + info.title  );
-      }
-    } );
-
-    ee.on( 'finish', function () {
-      options.log( 'Finished ´appdmg´' );
-      callback();
-    } );
-
-    ee.on( 'error', function ( error ) {
-      callback( error );
-    } );
->>>>>>> 7cb81d17
   }
 };
 
