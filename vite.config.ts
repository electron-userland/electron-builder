import { defineConfig } from "vitest/config"
import fs from "fs"

export default () => {
  const testRegex = process.env.TEST_FILES?.split(",") ?? ["*Test", "*test"]
  const includeRegex = `(${testRegex.join("|")})`
  console.log("TEST_FILES pattern", includeRegex)

  return defineConfig({
    server: {
      https: {
        cert: fs.readFileSync("./.vitest-cert/cert.pem"),
        key: fs.readFileSync("./.vitest-cert/key.pem"),
      },
    },
    test: {
      // if using `toMatchSnapshot`, it MUST be passed in through the test context
      // e.g. test("name", ({ expect }) => { ... })
      globals: true,

      setupFiles: "./test/vitest-setup.ts",
      include: [`test/src/**/${includeRegex}.ts`],
      update: process.env.UPDATE_SNAPSHOT === "true",

      name: "node",
      environment: "node",
      printConsoleTrace: true,

      server: {
        deps: {
          inline: ["electron"],
        },
      },

      deps: {
        optimizer: {
          web: {
            enabled: true,
          },
        },
      },

      sequence: {
<<<<<<< HEAD
        concurrent: false
=======
        concurrent: process.env.TEST_SEQUENTIAL !== "true",
>>>>>>> 16078206
      },

      slowTestThreshold: 60 * 1000,
      testTimeout: 10 * 60 * 1000, // disk operations can be slow. We're generous with the timeout here to account for less-performant hardware
      coverage: {
        reporter: ["lcov", "text"],
      },
      reporters: ["default", "html"],
      outputFile: "coverage/sonar-report.xml",
      snapshotFormat: {
        printBasicPrototype: false,
      },
      resolveSnapshotPath: (testPath, snapshotExtension) => {
        return testPath
          .replace(/\.[tj]s$/, `.js${snapshotExtension}`)
          .replace("/src/", "/snapshots/")
          .replace("\\src\\", "\\snapshots\\")
      },
    },
  })
}<|MERGE_RESOLUTION|>--- conflicted
+++ resolved
@@ -41,11 +41,7 @@
       },
 
       sequence: {
-<<<<<<< HEAD
-        concurrent: false
-=======
         concurrent: process.env.TEST_SEQUENTIAL !== "true",
->>>>>>> 16078206
       },
 
       slowTestThreshold: 60 * 1000,
