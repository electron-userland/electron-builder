--- conflicted
+++ resolved
@@ -83,15 +83,12 @@
       '@develar/schema-utils':
         specifier: ~2.6.5
         version: 2.6.5
-<<<<<<< HEAD
+      '@electron/asar':
+        specifier: ^3.2.13
+        version: 3.2.13
       '@electron/fuses':
         specifier: ^1.8.0
         version: 1.8.0
-=======
-      '@electron/asar':
-        specifier: ^3.2.13
-        version: 3.2.13
->>>>>>> c8484305
       '@electron/notarize':
         specifier: 2.5.0
         version: 2.5.0
