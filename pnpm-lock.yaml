--- conflicted
+++ resolved
@@ -10109,13 +10109,6 @@
     resolution: {integrity: sha512-7++dFhtcx3353uBaq8DDR4NuxBetBzC7ZQOhmTQInHEd6bSrXdiEyzCvG07Z44UYdLShWUyXt5M/yhz8ekcb1A==}
     engines: {node: '>=8'}
 
-<<<<<<< HEAD
-  /shlex/2.1.2:
-    resolution: {integrity: sha512-Nz6gtibMVgYeMEhUjp2KuwAgqaJA1K155dU/HuDaEJUGgnmYfVtVZah+uerVWdH8UGnyahhDCgABbYTbs254+w==}
-    dev: true
-
-=======
->>>>>>> c8b07ead
   /signal-exit/3.0.6:
     resolution: {integrity: sha512-sDl4qMFpijcGw22U5w63KmD3cZJfBuFlVNbVMKje2keoKML7X2UzWbc4XrmEbDwg0NXJc3yv4/ox7b+JWb57kQ==}
     dev: true
@@ -11395,34 +11388,4 @@
       archiver-utils: 2.1.0
       compress-commons: 4.1.1
       readable-stream: 3.6.0
-<<<<<<< HEAD
-    dev: false
-
-  github.com/milahu/patch-package/6b85a8bc1562d1482f30c1b65c9f4e91ba657d39:
-    resolution: {tarball: https://codeload.github.com/milahu/patch-package/tar.gz/6b85a8bc1562d1482f30c1b65c9f4e91ba657d39}
-    name: '@milahu/patch-package-with-pnpm-support'
-    version: 6.4.8
-    engines: {npm: '>5'}
-    hasBin: true
-    prepare: true
-    requiresBuild: true
-    dependencies:
-      '@types/dashdash': 1.14.1
-      '@yarnpkg/lockfile': 1.1.0
-      chalk: 2.4.2
-      cross-spawn: 6.0.5
-      dashdash: 2.0.0
-      find-yarn-workspace-root: 2.0.0
-      fs-extra: 7.0.1
-      is-ci: 2.0.0
-      klaw-sync: 6.0.0
-      open: 7.4.2
-      rimraf: 2.7.1
-      semver: 5.7.1
-      shlex: 2.1.2
-      slash: 2.0.0
-      tmp: 0.0.33
-    dev: true
-=======
-    dev: false
->>>>>>> c8b07ead
+    dev: false