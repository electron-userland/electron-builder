--- conflicted
+++ resolved
@@ -75,16 +75,8 @@
         specifier: ^5.5
         version: 5.5.3
       typescript-json-schema:
-<<<<<<< HEAD
         specifier: 0.65.1
         version: 0.65.1
-      v8-compile-cache:
-        specifier: 2.3.0
-        version: 2.3.0
-=======
-        specifier: 0.64.0
-        version: 0.64.0
->>>>>>> 7dceec7e
 
   packages/app-builder-lib:
     dependencies:
@@ -5414,7 +5406,6 @@
     engines: {node: '>=0.6.0', teleport: '>=0.2.0'}
     deprecated: |-
       You or someone you depend on is using Q, the JavaScript Promise library that gave JavaScript developers strong feelings about promises. They can almost certainly migrate to the native JavaScript promise now. Thank you literally everyone for joining me in this bet against the odds. Be excellent to each other.
-
       (For a CapTP with native promises, see @endo/eventual-send and @endo/captp)
 
   query-ast@1.0.5:
@@ -13489,20 +13480,7 @@
     dependencies:
       typescript: 5.5.3
 
-<<<<<<< HEAD
-  ts-jsdoc@3.2.2(typescript@5.5.3):
-    dependencies:
-      bluebird-lst: 1.0.9
-      chalk: 4.1.2
-      doctrine: 3.0.0
-      fs-extra: 10.1.0
-      source-map-support: 0.5.21
-      typescript: 5.5.3
-
   ts-node@10.9.2(@types/node@18.19.50)(typescript@5.5.3):
-=======
-  ts-node@10.9.2(@types/node@16.18.55)(typescript@5.1.6):
->>>>>>> 7dceec7e
     dependencies:
       '@cspotcode/source-map-support': 0.8.1
       '@tsconfig/node10': 1.0.9
@@ -13510,7 +13488,7 @@
       '@tsconfig/node14': 1.0.3
       '@tsconfig/node16': 1.0.4
       '@types/node': 18.19.50
-      acorn: 8.11.3
+      acorn: 8.12.1
       acorn-walk: 8.3.2
       arg: 4.1.3
       create-require: 1.1.1
@@ -13528,7 +13506,7 @@
       '@tsconfig/node14': 1.0.3
       '@tsconfig/node16': 1.0.4
       '@types/node': 22.5.5
-      acorn: 8.11.3
+      acorn: 8.12.1
       acorn-walk: 8.3.2
       arg: 4.1.3
       create-require: 1.1.1
