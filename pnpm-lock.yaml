lockfileVersion: '9.0'

settings:
  autoInstallPeers: true
  excludeLinksFromLockfile: false

patchedDependencies:
  '@changesets/assemble-release-plan@6.0.9':
    hash: scxbrhht2ttmun6dmullcw2ipu
    path: patches/@changesets__assemble-release-plan@6.0.9.patch
  '@changesets/cli@2.29.7':
    hash: hn5w3ar5kzfvrwqaymff5f37xu
    path: patches/@changesets__cli@2.29.7.patch

importers:

  .:
    dependencies:
      '@types/fs-extra':
        specifier: ^11.0.4
        version: 11.0.4
      dmg-license:
        specifier: 1.0.11
        version: 1.0.11
    devDependencies:
      '@babel/plugin-transform-modules-commonjs':
        specifier: 7.24.8
        version: 7.24.8(@babel/core@7.24.9)
      '@changesets/changelog-github':
        specifier: 0.4.7
        version: 0.4.7(encoding@0.1.13)
      '@changesets/cli':
        specifier: 2.29.7
        version: 2.29.7(patch_hash=hn5w3ar5kzfvrwqaymff5f37xu)(@types/node@22.13.17)
      '@stylistic/eslint-plugin':
        specifier: ^2.8.0
        version: 2.13.0(eslint@9.16.0(jiti@2.4.2))(typescript@5.8.2)
      '@types/node':
        specifier: ^22.7.4
        version: 22.13.17
      '@typescript-eslint/eslint-plugin':
        specifier: 8.17.0
        version: 8.17.0(@typescript-eslint/parser@8.17.0(eslint@9.16.0(jiti@2.4.2))(typescript@5.8.2))(eslint@9.16.0(jiti@2.4.2))(typescript@5.8.2)
      '@typescript-eslint/parser':
        specifier: 8.17.0
        version: 8.17.0(eslint@9.16.0(jiti@2.4.2))(typescript@5.8.2)
      '@vitest/ui':
        specifier: 3.0.4
        version: 3.0.4(vitest@3.2.3)
      chalk:
        specifier: ^4.1.2
        version: 4.1.2
      conventional-changelog-cli:
        specifier: 5.0.0
        version: 5.0.0(conventional-commits-filter@5.0.0)
      depcheck:
        specifier: 1.4.3
        version: 1.4.3
      eslint:
        specifier: 9.16.0
        version: 9.16.0(jiti@2.4.2)
      eslint-config-prettier:
        specifier: ^9.1.0
        version: 9.1.0(eslint@9.16.0(jiti@2.4.2))
      eslint-plugin-prettier:
        specifier: ^5.2.1
        version: 5.2.5(eslint-config-prettier@9.1.0(eslint@9.16.0(jiti@2.4.2)))(eslint@9.16.0(jiti@2.4.2))(prettier@3.3.3)
      fs-extra:
        specifier: 10.1.0
        version: 10.1.0
      husky:
        specifier: 7.0.4
        version: 7.0.4
      lint-staged:
        specifier: 15.2.10
        version: 15.2.10
      prettier:
        specifier: 3.3.3
        version: 3.3.3
      ts-node:
        specifier: ^10.9.2
        version: 10.9.2(@types/node@22.13.17)(typescript@5.8.2)
      typedoc:
        specifier: ^0.26.7
        version: 0.26.11(typescript@5.8.2)
      typedoc-plugin-markdown:
        specifier: 4.2.8
        version: 4.2.8(typedoc@0.26.11(typescript@5.8.2))
      typescript:
        specifier: ^5.6.2
        version: 5.8.2
      typescript-json-schema:
        specifier: 0.64.0
        version: 0.64.0
      vitest:
        specifier: ^3.2.2
        version: 3.2.3(@types/node@22.13.17)(@vitest/ui@3.0.4)(jiti@2.4.2)(sass@1.86.1)(yaml@2.7.1)

  packages/app-builder-lib:
    dependencies:
      '@develar/schema-utils':
        specifier: ~2.6.5
        version: 2.6.5
      '@electron/asar':
        specifier: 3.4.1
        version: 3.4.1
      '@electron/fuses':
        specifier: ^1.8.0
        version: 1.8.0
      '@electron/get':
        specifier: ^3.1.0
        version: 3.1.0
      '@electron/notarize':
        specifier: 2.5.0
        version: 2.5.0
      '@electron/osx-sign':
        specifier: 1.3.3
        version: 1.3.3
      '@electron/rebuild':
        specifier: 4.0.1
        version: 4.0.1
      '@electron/universal':
        specifier: 2.0.3
        version: 2.0.3
      '@malept/flatpak-bundler':
        specifier: ^0.4.0
        version: 0.4.0
      '@types/fs-extra':
        specifier: 9.0.13
        version: 9.0.13
      async-exit-hook:
        specifier: ^2.0.1
        version: 2.0.1
      builder-util:
        specifier: workspace:*
        version: link:../builder-util
      builder-util-runtime:
        specifier: workspace:*
        version: link:../builder-util-runtime
      chalk:
        specifier: ^4
        version: 4.1.2
      chromium-pickle-js:
        specifier: ^0.2.0
        version: 0.2.0
      ci-info:
        specifier: ^4.2.0
        version: 4.2.0
      debug:
        specifier: ^4.3.4
        version: 4.4.0
      dotenv:
        specifier: ^16.4.5
        version: 16.4.7
      dotenv-expand:
        specifier: ^11.0.6
        version: 11.0.7
      ejs:
        specifier: ^3.1.8
        version: 3.1.10
      electron-publish:
        specifier: workspace:*
        version: link:../electron-publish
      fs-extra:
        specifier: ^10.1.0
        version: 10.1.0
      hosted-git-info:
        specifier: ^4.1.0
        version: 4.1.0
      isbinaryfile:
        specifier: ^5.0.0
        version: 5.0.4
      jiti:
        specifier: ^2.4.2
        version: 2.4.2
      js-yaml:
        specifier: ^4.1.0
        version: 4.1.0
      json5:
        specifier: ^2.2.3
        version: 2.2.3
      lazy-val:
        specifier: ^1.0.5
        version: 1.0.5
      minimatch:
        specifier: ^10.0.3
        version: 10.0.3
      plist:
        specifier: 3.1.0
        version: 3.1.0
      resedit:
        specifier: ^1.7.0
        version: 1.7.0
      semver:
        specifier: 7.7.2
        version: 7.7.2
      tar:
        specifier: ^6.1.12
        version: 6.2.1
      temp-file:
        specifier: ^3.4.0
        version: 3.4.0
      tiny-async-pool:
        specifier: 1.3.0
        version: 1.3.0
      which:
        specifier: ^5.0.0
        version: 5.0.0
    devDependencies:
      '@babel/core':
        specifier: 7.24.9
        version: 7.24.9
      '@babel/plugin-proposal-class-properties':
        specifier: 7.18.6
        version: 7.18.6(@babel/core@7.24.9)
      '@babel/plugin-proposal-decorators':
        specifier: 7.24.7
        version: 7.24.7(@babel/core@7.24.9)
      '@babel/plugin-proposal-do-expressions':
        specifier: 7.24.7
        version: 7.24.7(@babel/core@7.24.9)
      '@babel/plugin-proposal-export-default-from':
        specifier: 7.24.7
        version: 7.24.7(@babel/core@7.24.9)
      '@babel/plugin-proposal-export-namespace-from':
        specifier: 7.18.9
        version: 7.18.9(@babel/core@7.24.9)
      '@babel/plugin-proposal-function-bind':
        specifier: 7.24.7
        version: 7.24.7(@babel/core@7.24.9)
      '@babel/plugin-proposal-function-sent':
        specifier: 7.24.7
        version: 7.24.7(@babel/core@7.24.9)
      '@babel/plugin-proposal-json-strings':
        specifier: 7.18.6
        version: 7.18.6(@babel/core@7.24.9)
      '@babel/plugin-proposal-logical-assignment-operators':
        specifier: 7.20.7
        version: 7.20.7(@babel/core@7.24.9)
      '@babel/plugin-proposal-nullish-coalescing-operator':
        specifier: 7.18.6
        version: 7.18.6(@babel/core@7.24.9)
      '@babel/plugin-proposal-numeric-separator':
        specifier: 7.18.6
        version: 7.18.6(@babel/core@7.24.9)
      '@babel/plugin-proposal-optional-chaining':
        specifier: 7.21.0
        version: 7.21.0(@babel/core@7.24.9)
      '@babel/plugin-proposal-pipeline-operator':
        specifier: 7.24.7
        version: 7.24.7(@babel/core@7.24.9)
      '@babel/plugin-proposal-throw-expressions':
        specifier: 7.24.7
        version: 7.24.7(@babel/core@7.24.9)
      '@babel/plugin-syntax-dynamic-import':
        specifier: 7.8.3
        version: 7.8.3(@babel/core@7.24.9)
      '@babel/plugin-syntax-import-meta':
        specifier: 7.10.4
        version: 7.10.4(@babel/core@7.24.9)
      '@babel/preset-env':
        specifier: 7.24.8
        version: 7.24.8(@babel/core@7.24.9)
      '@babel/preset-react':
        specifier: 7.24.7
        version: 7.24.7(@babel/core@7.24.9)
      '@types/debug':
        specifier: 4.1.7
        version: 4.1.7
      '@types/ejs':
        specifier: 3.1.0
        version: 3.1.0
      '@types/hosted-git-info':
        specifier: 3.0.2
        version: 3.0.2
      '@types/js-yaml':
        specifier: 4.0.3
        version: 4.0.3
      '@types/plist':
        specifier: 3.0.5
        version: 3.0.5
      '@types/semver':
        specifier: 7.7.1
        version: 7.7.1
      '@types/tar':
        specifier: ^6.1.3
        version: 6.1.13
      '@types/tiny-async-pool':
        specifier: ^1
        version: 1.0.5
      '@types/which':
        specifier: ^3.0.4
        version: 3.0.4
      dmg-builder:
        specifier: workspace:*
        version: link:../dmg-builder
      electron-builder-squirrel-windows:
        specifier: workspace:*
        version: link:../electron-builder-squirrel-windows
      toml:
        specifier: ^3.0.0
        version: 3.0.0

  packages/builder-util:
    dependencies:
      7zip-bin:
        specifier: ~5.2.0
        version: 5.2.0
      '@types/debug':
        specifier: ^4.1.6
        version: 4.1.7
      app-builder-bin:
        specifier: 5.0.0-alpha.12
        version: 5.0.0-alpha.12
      builder-util-runtime:
        specifier: workspace:*
        version: link:../builder-util-runtime
      chalk:
        specifier: ^4.1.2
        version: 4.1.2
      ci-info:
        specifier: ^4.2.0
        version: 4.2.0
      cross-spawn:
        specifier: ^7.0.6
        version: 7.0.6
      debug:
        specifier: ^4.3.4
        version: 4.4.0
      fs-extra:
        specifier: ^10.1.0
        version: 10.1.0
      http-proxy-agent:
        specifier: ^7.0.0
        version: 7.0.2
      https-proxy-agent:
        specifier: ^7.0.0
        version: 7.0.6
      js-yaml:
        specifier: ^4.1.0
        version: 4.1.0
      sanitize-filename:
        specifier: ^1.6.3
        version: 1.6.3
      source-map-support:
        specifier: ^0.5.19
        version: 0.5.21
      stat-mode:
        specifier: ^1.0.0
        version: 1.0.0
      temp-file:
        specifier: ^3.4.0
        version: 3.4.0
      tiny-async-pool:
        specifier: 1.3.0
        version: 1.3.0
    devDependencies:
      '@types/cross-spawn':
        specifier: 6.0.6
        version: 6.0.6
      '@types/fs-extra':
        specifier: ^9.0.11
        version: 9.0.13
      '@types/js-yaml':
        specifier: 4.0.3
        version: 4.0.3
      '@types/source-map-support':
        specifier: 0.5.4
        version: 0.5.4
      '@types/tiny-async-pool':
        specifier: ^1.0.5
        version: 1.0.5

  packages/builder-util-runtime:
    dependencies:
      debug:
        specifier: ^4.3.4
        version: 4.4.0
      sax:
        specifier: ^1.2.4
        version: 1.4.1
    devDependencies:
      '@types/debug':
        specifier: 4.1.7
        version: 4.1.7
      '@types/sax':
        specifier: 1.2.3
        version: 1.2.3

  packages/dmg-builder:
    dependencies:
      app-builder-lib:
        specifier: workspace:*
        version: link:../app-builder-lib
      builder-util:
        specifier: workspace:*
        version: link:../builder-util
      fs-extra:
        specifier: ^10.1.0
        version: 10.1.0
      iconv-lite:
        specifier: ^0.6.2
        version: 0.6.3
      js-yaml:
        specifier: ^4.1.0
        version: 4.1.0
    optionalDependencies:
      dmg-license:
        specifier: ^1.0.11
        version: 1.0.11
    devDependencies:
      '@types/fs-extra':
        specifier: 9.0.13
        version: 9.0.13
      '@types/js-yaml':
        specifier: 4.0.3
        version: 4.0.3
      temp-file:
        specifier: 3.4.0
        version: 3.4.0

  packages/electron-builder:
    dependencies:
      app-builder-lib:
        specifier: workspace:*
        version: link:../app-builder-lib
      builder-util:
        specifier: workspace:*
        version: link:../builder-util
      builder-util-runtime:
        specifier: workspace:*
        version: link:../builder-util-runtime
      chalk:
        specifier: ^4.1.2
        version: 4.1.2
      ci-info:
        specifier: ^4.2.0
        version: 4.2.0
      dmg-builder:
        specifier: workspace:*
        version: link:../dmg-builder
      fs-extra:
        specifier: ^10.1.0
        version: 10.1.0
      lazy-val:
        specifier: ^1.0.5
        version: 1.0.5
      simple-update-notifier:
        specifier: 2.0.0
        version: 2.0.0
      yargs:
        specifier: ^17.6.2
        version: 17.7.2
    devDependencies:
      '@types/fs-extra':
        specifier: 9.0.13
        version: 9.0.13
      '@types/yargs':
        specifier: ^17.0.16
        version: 17.0.33

  packages/electron-builder-squirrel-windows:
    dependencies:
      app-builder-lib:
        specifier: workspace:*
        version: link:../app-builder-lib
      builder-util:
        specifier: workspace:*
        version: link:../builder-util
      electron-winstaller:
        specifier: 5.4.0
        version: 5.4.0
    devDependencies:
      '@types/archiver':
        specifier: 5.3.1
        version: 5.3.1
      '@types/fs-extra':
        specifier: 9.0.13
        version: 9.0.13

  packages/electron-forge-maker-appimage:
    dependencies:
      app-builder-lib:
        specifier: workspace:*
        version: link:../app-builder-lib

  packages/electron-forge-maker-nsis:
    dependencies:
      app-builder-lib:
        specifier: workspace:*
        version: link:../app-builder-lib

  packages/electron-forge-maker-nsis-web:
    dependencies:
      app-builder-lib:
        specifier: workspace:*
        version: link:../app-builder-lib

  packages/electron-forge-maker-snap:
    dependencies:
      app-builder-lib:
        specifier: workspace:*
        version: link:../app-builder-lib

  packages/electron-publish:
    dependencies:
      '@types/fs-extra':
        specifier: ^9.0.11
        version: 9.0.13
      builder-util:
        specifier: workspace:*
        version: link:../builder-util
      builder-util-runtime:
        specifier: workspace:*
        version: link:../builder-util-runtime
      chalk:
        specifier: ^4.1.2
        version: 4.1.2
      form-data:
        specifier: ^4.0.0
        version: 4.0.4
      fs-extra:
        specifier: ^10.1.0
        version: 10.1.0
      lazy-val:
        specifier: ^1.0.5
        version: 1.0.5
      mime:
        specifier: ^2.5.2
        version: 2.6.0
    devDependencies:
      '@types/mime':
        specifier: 2.0.3
        version: 2.0.3

  packages/electron-updater:
    dependencies:
      builder-util-runtime:
        specifier: workspace:*
        version: link:../builder-util-runtime
      fs-extra:
        specifier: ^10.1.0
        version: 10.1.0
      js-yaml:
        specifier: ^4.1.0
        version: 4.1.0
      lazy-val:
        specifier: ^1.0.5
        version: 1.0.5
      lodash.escaperegexp:
        specifier: ^4.1.2
        version: 4.1.2
      lodash.isequal:
        specifier: ^4.5.0
        version: 4.5.0
      semver:
        specifier: 7.7.2
        version: 7.7.2
      tiny-typed-emitter:
        specifier: ^2.1.0
        version: 2.1.0
    devDependencies:
      '@types/fs-extra':
        specifier: 9.0.13
        version: 9.0.13
      '@types/js-yaml':
        specifier: 4.0.3
        version: 4.0.3
      '@types/lodash.escaperegexp':
        specifier: 4.1.6
        version: 4.1.6
      '@types/lodash.isequal':
        specifier: 4.5.5
        version: 4.5.5
      '@types/semver':
        specifier: 7.7.1
        version: 7.7.1
      electron:
        specifier: ^31.2.1
        version: 31.7.7

  test:
    dependencies:
      '@electron/osx-sign':
        specifier: ^1.0.4
        version: 1.3.1
      adm-zip:
        specifier: 0.5.16
        version: 0.5.16
      app-builder-lib:
        specifier: workspace:*
        version: link:../packages/app-builder-lib
      builder-util:
        specifier: workspace:*
        version: link:../packages/builder-util
      builder-util-runtime:
        specifier: workspace:*
        version: link:../packages/builder-util-runtime
      chalk:
        specifier: ^4.1.2
        version: 4.1.2
      ci-info:
        specifier: ^3.7.0
        version: 3.9.0
      depcheck:
        specifier: 1.4.3
        version: 1.4.3
      dmg-builder:
        specifier: workspace:*
        version: link:../packages/dmg-builder
      electron-builder:
        specifier: workspace:*
        version: link:../packages/electron-builder
      electron-builder-squirrel-windows:
        specifier: workspace:*
        version: link:../packages/electron-builder-squirrel-windows
      electron-publish:
        specifier: workspace:*
        version: link:../packages/electron-publish
      electron-updater:
        specifier: workspace:*
        version: link:../packages/electron-updater
      electron-winstaller:
        specifier: 5.4.0
        version: 5.4.0
      fs-extra:
        specifier: ^10.1.0
        version: 10.1.0
      js-yaml:
        specifier: ^4.1.0
        version: 4.1.0
      lazy-val:
        specifier: ^1.0.5
        version: 1.0.5
      path-sort:
        specifier: ^0.1.0
        version: 0.1.0
      request:
        specifier: ^2.88.2
        version: 2.88.2
      resedit:
        specifier: 1.7.0
        version: 1.7.0
      semver:
        specifier: 7.7.2
        version: 7.7.2
      stat-mode:
        specifier: ^1.0.0
        version: 1.0.0
      temp-file:
        specifier: ^3.4.0
        version: 3.4.0
      unzipper:
        specifier: ^0.12.3
        version: 0.12.3
      yargs:
        specifier: ^17.6.2
        version: 17.7.2
    devDependencies:
      '@babel/core':
        specifier: 7.24.9
        version: 7.24.9
      '@babel/preset-env':
        specifier: 7.15.6
        version: 7.15.6(@babel/core@7.24.9)
      '@babel/preset-typescript':
        specifier: ^7.23.3
        version: 7.27.0(@babel/core@7.24.9)
      '@jest/globals':
        specifier: ^29.7.0
        version: 29.7.0
      '@types/adm-zip':
        specifier: 0.5.6
        version: 0.5.6
      '@types/fs-extra':
        specifier: ^9.0.11
        version: 9.0.13
      '@types/js-yaml':
        specifier: ^4.0.1
        version: 4.0.3
      '@types/request':
        specifier: ^2.48.12
        version: 2.48.12
      '@types/semver':
        specifier: 7.7.1
        version: 7.7.1
      '@types/unzipper':
        specifier: ^0.10.11
        version: 0.10.11
      fast-xml-parser:
        specifier: 4.4.1
        version: 4.4.1
      sanitize-filename:
        specifier: ^1.6.3
        version: 1.6.3
      vitest:
        specifier: ^3.0.4
        version: 3.1.1(@types/node@22.13.17)(@vitest/ui@3.0.4(vitest@3.2.3))(jiti@2.4.2)(sass@1.86.1)(yaml@2.7.1)
      vitest-mock-commonjs:
        specifier: ^1.0.2
        version: 1.0.2

packages:

  7zip-bin@5.2.0:
    resolution: {integrity: sha512-ukTPVhqG4jNzMro2qA9HSCSSVJN3aN7tlb+hfqYCt3ER0yWroeA2VR38MNrOHLQ/cVj+DaIMad0kFCtWWowh/A==}

  '@ampproject/remapping@2.3.0':
    resolution: {integrity: sha512-30iZtAPgz+LTIYoeivqYo853f02jBYSd5uGnGpkFV0M3xOt9aN73erkgYAmZU43x4VfqcnLxW9Kpg3R5LC4YYw==}
    engines: {node: '>=6.0.0'}

  '@babel/code-frame@7.26.2':
    resolution: {integrity: sha512-RJlIHRueQgwWitWgF8OdFYGZX328Ax5BCemNGlqHfplnRT9ESi8JkFlvaVYbS+UubVY6dpv87Fs2u5M29iNFVQ==}
    engines: {node: '>=6.9.0'}

  '@babel/compat-data@7.26.8':
    resolution: {integrity: sha512-oH5UPLMWR3L2wEFLnFJ1TZXqHufiTKAiLfqw5zkhS4dKXLJ10yVztfil/twG8EDTA4F/tvVNw9nOl4ZMslB8rQ==}
    engines: {node: '>=6.9.0'}

  '@babel/core@7.24.9':
    resolution: {integrity: sha512-5e3FI4Q3M3Pbr21+5xJwCv6ZT6KmGkI0vw3Tozy5ODAQFTIWe37iT8Cr7Ice2Ntb+M3iSKCEWMB1MBgKrW3whg==}
    engines: {node: '>=6.9.0'}

  '@babel/generator@7.27.0':
    resolution: {integrity: sha512-VybsKvpiN1gU1sdMZIp7FcqphVVKEwcuj02x73uvcHE0PTihx1nlBcowYWhDwjpoAXRv43+gDzyggGnn1XZhVw==}
    engines: {node: '>=6.9.0'}

  '@babel/helper-annotate-as-pure@7.25.9':
    resolution: {integrity: sha512-gv7320KBUFJz1RnylIg5WWYPRXKZ884AGkYpgpWW02TH66Dl+HaC1t1CKd0z3R4b6hdYEcmrNZHUmfCP+1u3/g==}
    engines: {node: '>=6.9.0'}

  '@babel/helper-compilation-targets@7.27.0':
    resolution: {integrity: sha512-LVk7fbXml0H2xH34dFzKQ7TDZ2G4/rVTOrq9V+icbbadjbVxxeFeDsNHv2SrZeWoA+6ZiTyWYWtScEIW07EAcA==}
    engines: {node: '>=6.9.0'}

  '@babel/helper-create-class-features-plugin@7.27.0':
    resolution: {integrity: sha512-vSGCvMecvFCd/BdpGlhpXYNhhC4ccxyvQWpbGL4CWbvfEoLFWUZuSuf7s9Aw70flgQF+6vptvgK2IfOnKlRmBg==}
    engines: {node: '>=6.9.0'}
    peerDependencies:
      '@babel/core': ^7.0.0

  '@babel/helper-create-regexp-features-plugin@7.27.0':
    resolution: {integrity: sha512-fO8l08T76v48BhpNRW/nQ0MxfnSdoSKUJBMjubOAYffsVuGG5qOfMq7N6Es7UJvi7Y8goXXo07EfcHZXDPuELQ==}
    engines: {node: '>=6.9.0'}
    peerDependencies:
      '@babel/core': ^7.0.0

  '@babel/helper-define-polyfill-provider@0.2.4':
    resolution: {integrity: sha512-OrpPZ97s+aPi6h2n1OXzdhVis1SGSsMU2aMHgLcOKfsp4/v1NWpx3CWT3lBj5eeBq9cDkPkh+YCfdF7O12uNDQ==}
    peerDependencies:
      '@babel/core': ^7.4.0-0

  '@babel/helper-define-polyfill-provider@0.6.4':
    resolution: {integrity: sha512-jljfR1rGnXXNWnmQg2K3+bvhkxB51Rl32QRaOTuwwjviGrHzIbSc8+x9CpraDtbT7mfyjXObULP4w/adunNwAw==}
    peerDependencies:
      '@babel/core': ^7.4.0 || ^8.0.0-0 <8.0.0

  '@babel/helper-environment-visitor@7.24.7':
    resolution: {integrity: sha512-DoiN84+4Gnd0ncbBOM9AZENV4a5ZiL39HYMyZJGZ/AZEykHYdJw0wW3kdcsh9/Kn+BRXHLkkklZ51ecPKmI1CQ==}
    engines: {node: '>=6.9.0'}

  '@babel/helper-member-expression-to-functions@7.25.9':
    resolution: {integrity: sha512-wbfdZ9w5vk0C0oyHqAJbc62+vet5prjj01jjJ8sKn3j9h3MQQlflEdXYvuqRWjHnM12coDEqiC1IRCi0U/EKwQ==}
    engines: {node: '>=6.9.0'}

  '@babel/helper-module-imports@7.25.9':
    resolution: {integrity: sha512-tnUA4RsrmflIM6W6RFTLFSXITtl0wKjgpnLgXyowocVPrbYrLUXSBXDgTs8BlbmIzIdlBySRQjINYs2BAkiLtw==}
    engines: {node: '>=6.9.0'}

  '@babel/helper-module-transforms@7.26.0':
    resolution: {integrity: sha512-xO+xu6B5K2czEnQye6BHA7DolFFmS3LB7stHZFaOLb1pAwO1HWLS8fXA+eh0A2yIvltPVmx3eNNDBJA2SLHXFw==}
    engines: {node: '>=6.9.0'}
    peerDependencies:
      '@babel/core': ^7.0.0

  '@babel/helper-optimise-call-expression@7.25.9':
    resolution: {integrity: sha512-FIpuNaz5ow8VyrYcnXQTDRGvV6tTjkNtCK/RYNDXGSLlUD6cBuQTSw43CShGxjvfBTfcUA/r6UhUCbtYqkhcuQ==}
    engines: {node: '>=6.9.0'}

  '@babel/helper-plugin-utils@7.26.5':
    resolution: {integrity: sha512-RS+jZcRdZdRFzMyr+wcsaqOmld1/EqTghfaBGQQd/WnRdzdlvSZ//kF7U8VQTxf1ynZ4cjUcYgjVGx13ewNPMg==}
    engines: {node: '>=6.9.0'}

  '@babel/helper-remap-async-to-generator@7.25.9':
    resolution: {integrity: sha512-IZtukuUeBbhgOcaW2s06OXTzVNJR0ybm4W5xC1opWFFJMZbwRj5LCk+ByYH7WdZPZTt8KnFwA8pvjN2yqcPlgw==}
    engines: {node: '>=6.9.0'}
    peerDependencies:
      '@babel/core': ^7.0.0

  '@babel/helper-replace-supers@7.26.5':
    resolution: {integrity: sha512-bJ6iIVdYX1YooY2X7w1q6VITt+LnUILtNk7zT78ykuwStx8BauCzxvFqFaHjOpW1bVnSUM1PN1f0p5P21wHxvg==}
    engines: {node: '>=6.9.0'}
    peerDependencies:
      '@babel/core': ^7.0.0

  '@babel/helper-simple-access@7.25.9':
    resolution: {integrity: sha512-c6WHXuiaRsJTyHYLJV75t9IqsmTbItYfdj99PnzYGQZkYKvan5/2jKJ7gu31J3/BJ/A18grImSPModuyG/Eo0Q==}
    engines: {node: '>=6.9.0'}

  '@babel/helper-skip-transparent-expression-wrappers@7.25.9':
    resolution: {integrity: sha512-K4Du3BFa3gvyhzgPcntrkDgZzQaq6uozzcpGbOO1OEJaI+EJdqWIMTLgFgQf6lrfiDFo5FU+BxKepI9RmZqahA==}
    engines: {node: '>=6.9.0'}

  '@babel/helper-string-parser@7.25.9':
    resolution: {integrity: sha512-4A/SCr/2KLd5jrtOMFzaKjVtAei3+2r/NChoBNoZ3EyP/+GlhoaEGoWOZUmFmoITP7zOJyHIMm+DYRd8o3PvHA==}
    engines: {node: '>=6.9.0'}

  '@babel/helper-validator-identifier@7.25.9':
    resolution: {integrity: sha512-Ed61U6XJc3CVRfkERJWDz4dJwKe7iLmmJsbOGu9wSloNSFttHV0I8g6UAgb7qnK5ly5bGLPd4oXZlxCdANBOWQ==}
    engines: {node: '>=6.9.0'}

  '@babel/helper-validator-option@7.25.9':
    resolution: {integrity: sha512-e/zv1co8pp55dNdEcCynfj9X7nyUKUXoUEwfXqaZt0omVOmDe9oOTdKStH4GmAw6zxMFs50ZayuMfHDKlO7Tfw==}
    engines: {node: '>=6.9.0'}

  '@babel/helper-wrap-function@7.25.9':
    resolution: {integrity: sha512-ETzz9UTjQSTmw39GboatdymDq4XIQbR8ySgVrylRhPOFpsd+JrKHIuF0de7GCWmem+T4uC5z7EZguod7Wj4A4g==}
    engines: {node: '>=6.9.0'}

  '@babel/helpers@7.27.0':
    resolution: {integrity: sha512-U5eyP/CTFPuNE3qk+WZMxFkp/4zUzdceQlfzf7DdGdhp+Fezd7HD+i8Y24ZuTMKX3wQBld449jijbGq6OdGNQg==}
    engines: {node: '>=6.9.0'}

  '@babel/parser@7.16.4':
    resolution: {integrity: sha512-6V0qdPUaiVHH3RtZeLIsc+6pDhbYzHR8ogA8w+f+Wc77DuXto19g2QUwveINoS34Uw+W8/hQDGJCx+i4n7xcng==}
    engines: {node: '>=6.0.0'}
    hasBin: true

  '@babel/parser@7.27.0':
    resolution: {integrity: sha512-iaepho73/2Pz7w2eMS0Q5f83+0RKI7i4xmiYeBmDzfRVbQtTOG7Ts0S4HzJVsTMGI9keU8rNfuZr8DKfSt7Yyg==}
    engines: {node: '>=6.0.0'}
    hasBin: true

  '@babel/plugin-bugfix-firefox-class-in-computed-class-key@7.25.9':
    resolution: {integrity: sha512-ZkRyVkThtxQ/J6nv3JFYv1RYY+JT5BvU0y3k5bWrmuG4woXypRa4PXmm9RhOwodRkYFWqC0C0cqcJ4OqR7kW+g==}
    engines: {node: '>=6.9.0'}
    peerDependencies:
      '@babel/core': ^7.0.0

  '@babel/plugin-bugfix-safari-id-destructuring-collision-in-function-expression@7.25.9':
    resolution: {integrity: sha512-2qUwwfAFpJLZqxd02YW9btUCZHl+RFvdDkNfZwaIJrvB8Tesjsk8pEQkTvGwZXLqXUx/2oyY3ySRhm6HOXuCug==}
    engines: {node: '>=6.9.0'}
    peerDependencies:
      '@babel/core': ^7.0.0

  '@babel/plugin-bugfix-v8-spread-parameters-in-optional-chaining@7.25.9':
    resolution: {integrity: sha512-6xWgLZTJXwilVjlnV7ospI3xi+sl8lN8rXXbBD6vYn3UYDlGsag8wrZkKcSI8G6KgqKP7vNFaDgeDnfAABq61g==}
    engines: {node: '>=6.9.0'}
    peerDependencies:
      '@babel/core': ^7.13.0

  '@babel/plugin-bugfix-v8-static-class-fields-redefine-readonly@7.25.9':
    resolution: {integrity: sha512-aLnMXYPnzwwqhYSCyXfKkIkYgJ8zv9RK+roo9DkTXz38ynIhd9XCbN08s3MGvqL2MYGVUGdRQLL/JqBIeJhJBg==}
    engines: {node: '>=6.9.0'}
    peerDependencies:
      '@babel/core': ^7.0.0

  '@babel/plugin-proposal-async-generator-functions@7.20.7':
    resolution: {integrity: sha512-xMbiLsn/8RK7Wq7VeVytytS2L6qE69bXPB10YCmMdDZbKF4okCqY74pI/jJQ/8U0b/F6NrT2+14b8/P9/3AMGA==}
    engines: {node: '>=6.9.0'}
    deprecated: This proposal has been merged to the ECMAScript standard and thus this plugin is no longer maintained. Please use @babel/plugin-transform-async-generator-functions instead.
    peerDependencies:
      '@babel/core': ^7.0.0-0

  '@babel/plugin-proposal-class-properties@7.18.6':
    resolution: {integrity: sha512-cumfXOF0+nzZrrN8Rf0t7M+tF6sZc7vhQwYQck9q1/5w2OExlD+b4v4RpMJFaV1Z7WcDRgO6FqvxqxGlwo+RHQ==}
    engines: {node: '>=6.9.0'}
    deprecated: This proposal has been merged to the ECMAScript standard and thus this plugin is no longer maintained. Please use @babel/plugin-transform-class-properties instead.
    peerDependencies:
      '@babel/core': ^7.0.0-0

  '@babel/plugin-proposal-class-static-block@7.21.0':
    resolution: {integrity: sha512-XP5G9MWNUskFuP30IfFSEFB0Z6HzLIUcjYM4bYOPHXl7eiJ9HFv8tWj6TXTN5QODiEhDZAeI4hLok2iHFFV4hw==}
    engines: {node: '>=6.9.0'}
    deprecated: This proposal has been merged to the ECMAScript standard and thus this plugin is no longer maintained. Please use @babel/plugin-transform-class-static-block instead.
    peerDependencies:
      '@babel/core': ^7.12.0

  '@babel/plugin-proposal-decorators@7.24.7':
    resolution: {integrity: sha512-RL9GR0pUG5Kc8BUWLNDm2T5OpYwSX15r98I0IkgmRQTXuELq/OynH8xtMTMvTJFjXbMWFVTKtYkTaYQsuAwQlQ==}
    engines: {node: '>=6.9.0'}
    peerDependencies:
      '@babel/core': ^7.0.0-0

  '@babel/plugin-proposal-do-expressions@7.24.7':
    resolution: {integrity: sha512-M9pJwhoROof4rc4WzDdMoftv8JrtYfBVurvReacQ8lit+qUd0d71+1zUltb6/zCI7HBW4+KZbtBGmcudXw0GDQ==}
    engines: {node: '>=6.9.0'}
    peerDependencies:
      '@babel/core': ^7.0.0-0

  '@babel/plugin-proposal-dynamic-import@7.18.6':
    resolution: {integrity: sha512-1auuwmK+Rz13SJj36R+jqFPMJWyKEDd7lLSdOj4oJK0UTgGueSAtkrCvz9ewmgyU/P941Rv2fQwZJN8s6QruXw==}
    engines: {node: '>=6.9.0'}
    deprecated: This proposal has been merged to the ECMAScript standard and thus this plugin is no longer maintained. Please use @babel/plugin-transform-dynamic-import instead.
    peerDependencies:
      '@babel/core': ^7.0.0-0

  '@babel/plugin-proposal-export-default-from@7.24.7':
    resolution: {integrity: sha512-CcmFwUJ3tKhLjPdt4NP+SHMshebytF8ZTYOv5ZDpkzq2sin80Wb5vJrGt8fhPrORQCfoSa0LAxC/DW+GAC5+Hw==}
    engines: {node: '>=6.9.0'}
    peerDependencies:
      '@babel/core': ^7.0.0-0

  '@babel/plugin-proposal-export-namespace-from@7.18.9':
    resolution: {integrity: sha512-k1NtHyOMvlDDFeb9G5PhUXuGj8m/wiwojgQVEhJ/fsVsMCpLyOP4h0uGEjYJKrRI+EVPlb5Jk+Gt9P97lOGwtA==}
    engines: {node: '>=6.9.0'}
    deprecated: This proposal has been merged to the ECMAScript standard and thus this plugin is no longer maintained. Please use @babel/plugin-transform-export-namespace-from instead.
    peerDependencies:
      '@babel/core': ^7.0.0-0

  '@babel/plugin-proposal-function-bind@7.24.7':
    resolution: {integrity: sha512-cq2mwxcvNAWWL+IiqiSiVhCeqTQs532Ktl3N2FMuW0bQVF/N0W6QNyywO+KkM3Yr/jwYmjeSS+yKQQUh79VOxQ==}
    engines: {node: '>=6.9.0'}
    peerDependencies:
      '@babel/core': ^7.0.0-0

  '@babel/plugin-proposal-function-sent@7.24.7':
    resolution: {integrity: sha512-42Pq9d8fV5CrjygcVAA7aAEFpkAJluWWvlO7bvOMDEutxIS44COcFU61V92VBzUZvOkjIoQrPJNUtmY/d9XMgA==}
    engines: {node: '>=6.9.0'}
    peerDependencies:
      '@babel/core': ^7.0.0-0

  '@babel/plugin-proposal-json-strings@7.18.6':
    resolution: {integrity: sha512-lr1peyn9kOdbYc0xr0OdHTZ5FMqS6Di+H0Fz2I/JwMzGmzJETNeOFq2pBySw6X/KFL5EWDjlJuMsUGRFb8fQgQ==}
    engines: {node: '>=6.9.0'}
    deprecated: This proposal has been merged to the ECMAScript standard and thus this plugin is no longer maintained. Please use @babel/plugin-transform-json-strings instead.
    peerDependencies:
      '@babel/core': ^7.0.0-0

  '@babel/plugin-proposal-logical-assignment-operators@7.20.7':
    resolution: {integrity: sha512-y7C7cZgpMIjWlKE5T7eJwp+tnRYM89HmRvWM5EQuB5BoHEONjmQ8lSNmBUwOyy/GFRsohJED51YBF79hE1djug==}
    engines: {node: '>=6.9.0'}
    deprecated: This proposal has been merged to the ECMAScript standard and thus this plugin is no longer maintained. Please use @babel/plugin-transform-logical-assignment-operators instead.
    peerDependencies:
      '@babel/core': ^7.0.0-0

  '@babel/plugin-proposal-nullish-coalescing-operator@7.18.6':
    resolution: {integrity: sha512-wQxQzxYeJqHcfppzBDnm1yAY0jSRkUXR2z8RePZYrKwMKgMlE8+Z6LUno+bd6LvbGh8Gltvy74+9pIYkr+XkKA==}
    engines: {node: '>=6.9.0'}
    deprecated: This proposal has been merged to the ECMAScript standard and thus this plugin is no longer maintained. Please use @babel/plugin-transform-nullish-coalescing-operator instead.
    peerDependencies:
      '@babel/core': ^7.0.0-0

  '@babel/plugin-proposal-numeric-separator@7.18.6':
    resolution: {integrity: sha512-ozlZFogPqoLm8WBr5Z8UckIoE4YQ5KESVcNudyXOR8uqIkliTEgJ3RoketfG6pmzLdeZF0H/wjE9/cCEitBl7Q==}
    engines: {node: '>=6.9.0'}
    deprecated: This proposal has been merged to the ECMAScript standard and thus this plugin is no longer maintained. Please use @babel/plugin-transform-numeric-separator instead.
    peerDependencies:
      '@babel/core': ^7.0.0-0

  '@babel/plugin-proposal-object-rest-spread@7.20.7':
    resolution: {integrity: sha512-d2S98yCiLxDVmBmE8UjGcfPvNEUbA1U5q5WxaWFUGRzJSVAZqm5W6MbPct0jxnegUZ0niLeNX+IOzEs7wYg9Dg==}
    engines: {node: '>=6.9.0'}
    deprecated: This proposal has been merged to the ECMAScript standard and thus this plugin is no longer maintained. Please use @babel/plugin-transform-object-rest-spread instead.
    peerDependencies:
      '@babel/core': ^7.0.0-0

  '@babel/plugin-proposal-optional-catch-binding@7.18.6':
    resolution: {integrity: sha512-Q40HEhs9DJQyaZfUjjn6vE8Cv4GmMHCYuMGIWUnlxH6400VGxOuwWsPt4FxXxJkC/5eOzgn0z21M9gMT4MOhbw==}
    engines: {node: '>=6.9.0'}
    deprecated: This proposal has been merged to the ECMAScript standard and thus this plugin is no longer maintained. Please use @babel/plugin-transform-optional-catch-binding instead.
    peerDependencies:
      '@babel/core': ^7.0.0-0

  '@babel/plugin-proposal-optional-chaining@7.21.0':
    resolution: {integrity: sha512-p4zeefM72gpmEe2fkUr/OnOXpWEf8nAgk7ZYVqqfFiyIG7oFfVZcCrU64hWn5xp4tQ9LkV4bTIa5rD0KANpKNA==}
    engines: {node: '>=6.9.0'}
    deprecated: This proposal has been merged to the ECMAScript standard and thus this plugin is no longer maintained. Please use @babel/plugin-transform-optional-chaining instead.
    peerDependencies:
      '@babel/core': ^7.0.0-0

  '@babel/plugin-proposal-pipeline-operator@7.24.7':
    resolution: {integrity: sha512-cJOSXlieT6/Yul8yEkbBRzhyf/J4jeeqUREw8HCf8nxT4DTP5FCdC0EXf+b8+vBt34IMYYvTDiC8uC91KSSLpA==}
    engines: {node: '>=6.9.0'}
    peerDependencies:
      '@babel/core': ^7.0.0-0

  '@babel/plugin-proposal-private-methods@7.18.6':
    resolution: {integrity: sha512-nutsvktDItsNn4rpGItSNV2sz1XwS+nfU0Rg8aCx3W3NOKVzdMjJRu0O5OkgDp3ZGICSTbgRpxZoWsxoKRvbeA==}
    engines: {node: '>=6.9.0'}
    deprecated: This proposal has been merged to the ECMAScript standard and thus this plugin is no longer maintained. Please use @babel/plugin-transform-private-methods instead.
    peerDependencies:
      '@babel/core': ^7.0.0-0

  '@babel/plugin-proposal-private-property-in-object@7.21.0-placeholder-for-preset-env.2':
    resolution: {integrity: sha512-SOSkfJDddaM7mak6cPEpswyTRnuRltl429hMraQEglW+OkovnCzsiszTmsrlY//qLFjCpQDFRvjdm2wA5pPm9w==}
    engines: {node: '>=6.9.0'}
    peerDependencies:
      '@babel/core': ^7.0.0-0

  '@babel/plugin-proposal-private-property-in-object@7.21.11':
    resolution: {integrity: sha512-0QZ8qP/3RLDVBwBFoWAwCtgcDZJVwA5LUJRZU8x2YFfKNuFq161wK3cuGrALu5yiPu+vzwTAg/sMWVNeWeNyaw==}
    engines: {node: '>=6.9.0'}
    deprecated: This proposal has been merged to the ECMAScript standard and thus this plugin is no longer maintained. Please use @babel/plugin-transform-private-property-in-object instead.
    peerDependencies:
      '@babel/core': ^7.0.0-0

  '@babel/plugin-proposal-throw-expressions@7.24.7':
    resolution: {integrity: sha512-Rh4WoHyWKgsxvdkEMqDEZtKuGnZw+JwicMCvcZaIjYaQ3fK+a8JZYLhgcac9dKcL47Xqf+SG3MopTx+8BACdrQ==}
    engines: {node: '>=6.9.0'}
    peerDependencies:
      '@babel/core': ^7.0.0-0

  '@babel/plugin-proposal-unicode-property-regex@7.18.6':
    resolution: {integrity: sha512-2BShG/d5yoZyXZfVePH91urL5wTG6ASZU9M4o03lKK8u8UW1y08OMttBSOADTcJrnPMpvDXRG3G8fyLh4ovs8w==}
    engines: {node: '>=4'}
    deprecated: This proposal has been merged to the ECMAScript standard and thus this plugin is no longer maintained. Please use @babel/plugin-transform-unicode-property-regex instead.
    peerDependencies:
      '@babel/core': ^7.0.0-0

  '@babel/plugin-syntax-async-generators@7.8.4':
    resolution: {integrity: sha512-tycmZxkGfZaxhMRbXlPXuVFpdWlXpir2W4AMhSJgRKzk/eDlIXOhb2LHWoLpDF7TEHylV5zNhykX6KAgHJmTNw==}
    peerDependencies:
      '@babel/core': ^7.0.0-0

  '@babel/plugin-syntax-bigint@7.8.3':
    resolution: {integrity: sha512-wnTnFlG+YxQm3vDxpGE57Pj0srRU4sHE/mDkt1qv2YJJSeUAec2ma4WLUnUPeKjyrfntVwe/N6dCXpU+zL3Npg==}
    peerDependencies:
      '@babel/core': ^7.0.0-0

  '@babel/plugin-syntax-class-properties@7.12.13':
    resolution: {integrity: sha512-fm4idjKla0YahUNgFNLCB0qySdsoPiZP3iQE3rky0mBUtMZ23yDJ9SJdg6dXTSDnulOVqiF3Hgr9nbXvXTQZYA==}
    peerDependencies:
      '@babel/core': ^7.0.0-0

  '@babel/plugin-syntax-class-static-block@7.14.5':
    resolution: {integrity: sha512-b+YyPmr6ldyNnM6sqYeMWE+bgJcJpO6yS4QD7ymxgH34GBPNDM/THBh8iunyvKIZztiwLH4CJZ0RxTk9emgpjw==}
    engines: {node: '>=6.9.0'}
    peerDependencies:
      '@babel/core': ^7.0.0-0

  '@babel/plugin-syntax-decorators@7.25.9':
    resolution: {integrity: sha512-ryzI0McXUPJnRCvMo4lumIKZUzhYUO/ScI+Mz4YVaTLt04DHNSjEUjKVvbzQjZFLuod/cYEc07mJWhzl6v4DPg==}
    engines: {node: '>=6.9.0'}
    peerDependencies:
      '@babel/core': ^7.0.0-0

  '@babel/plugin-syntax-do-expressions@7.25.9':
    resolution: {integrity: sha512-y5t+t6kolAxz4rp923ql6jYpcXA1zvRf0x5+gqVv+I5rtRQGg3ffduPqvGkvbKM2sANfa+FTaBOgW3hZB7s3aw==}
    engines: {node: '>=6.9.0'}
    peerDependencies:
      '@babel/core': ^7.0.0-0

  '@babel/plugin-syntax-dynamic-import@7.8.3':
    resolution: {integrity: sha512-5gdGbFon+PszYzqs83S3E5mpi7/y/8M9eC90MRTZfduQOYW76ig6SOSPNe41IG5LoP3FGBn2N0RjVDSQiS94kQ==}
    peerDependencies:
      '@babel/core': ^7.0.0-0

  '@babel/plugin-syntax-export-default-from@7.25.9':
    resolution: {integrity: sha512-9MhJ/SMTsVqsd69GyQg89lYR4o9T+oDGv5F6IsigxxqFVOyR/IflDLYP8WDI1l8fkhNGGktqkvL5qwNCtGEpgQ==}
    engines: {node: '>=6.9.0'}
    peerDependencies:
      '@babel/core': ^7.0.0-0

  '@babel/plugin-syntax-export-namespace-from@7.8.3':
    resolution: {integrity: sha512-MXf5laXo6c1IbEbegDmzGPwGNTsHZmEy6QGznu5Sh2UCWvueywb2ee+CCE4zQiZstxU9BMoQO9i6zUFSY0Kj0Q==}
    peerDependencies:
      '@babel/core': ^7.0.0-0

  '@babel/plugin-syntax-function-bind@7.25.9':
    resolution: {integrity: sha512-BZL1pyoJHWZXCR7PyckN71jhRqXTOV115823tMfsokvvkrYdq1i5MFOYoNPGUyPixK1eNDsuYofHWdA5yEMZdw==}
    engines: {node: '>=6.9.0'}
    peerDependencies:
      '@babel/core': ^7.0.0-0

  '@babel/plugin-syntax-function-sent@7.25.9':
    resolution: {integrity: sha512-U03YXfOvnh89U4/47Yet4T6GVK1TuKEUvH54WsLcvb9lzkRmL0h8i5ybeddzu44eAS91FgiC1X2NJaxIkpqJqw==}
    engines: {node: '>=6.9.0'}
    peerDependencies:
      '@babel/core': ^7.0.0-0

  '@babel/plugin-syntax-import-assertions@7.26.0':
    resolution: {integrity: sha512-QCWT5Hh830hK5EQa7XzuqIkQU9tT/whqbDz7kuaZMHFl1inRRg7JnuAEOQ0Ur0QUl0NufCk1msK2BeY79Aj/eg==}
    engines: {node: '>=6.9.0'}
    peerDependencies:
      '@babel/core': ^7.0.0-0

  '@babel/plugin-syntax-import-attributes@7.26.0':
    resolution: {integrity: sha512-e2dttdsJ1ZTpi3B9UYGLw41hifAubg19AtCu/2I/F1QNVclOBr1dYpTdmdyZ84Xiz43BS/tCUkMAZNLv12Pi+A==}
    engines: {node: '>=6.9.0'}
    peerDependencies:
      '@babel/core': ^7.0.0-0

  '@babel/plugin-syntax-import-meta@7.10.4':
    resolution: {integrity: sha512-Yqfm+XDx0+Prh3VSeEQCPU81yC+JWZ2pDPFSS4ZdpfZhp4MkFMaDC1UqseovEKwSUpnIL7+vK+Clp7bfh0iD7g==}
    peerDependencies:
      '@babel/core': ^7.0.0-0

  '@babel/plugin-syntax-json-strings@7.8.3':
    resolution: {integrity: sha512-lY6kdGpWHvjoe2vk4WrAapEuBR69EMxZl+RoGRhrFGNYVK8mOPAW8VfbT/ZgrFbXlDNiiaxQnAtgVCZ6jv30EA==}
    peerDependencies:
      '@babel/core': ^7.0.0-0

  '@babel/plugin-syntax-jsx@7.25.9':
    resolution: {integrity: sha512-ld6oezHQMZsZfp6pWtbjaNDF2tiiCYYDqQszHt5VV437lewP9aSi2Of99CK0D0XB21k7FLgnLcmQKyKzynfeAA==}
    engines: {node: '>=6.9.0'}
    peerDependencies:
      '@babel/core': ^7.0.0-0

  '@babel/plugin-syntax-logical-assignment-operators@7.10.4':
    resolution: {integrity: sha512-d8waShlpFDinQ5MtvGU9xDAOzKH47+FFoney2baFIoMr952hKOLp1HR7VszoZvOsV/4+RRszNY7D17ba0te0ig==}
    peerDependencies:
      '@babel/core': ^7.0.0-0

  '@babel/plugin-syntax-nullish-coalescing-operator@7.8.3':
    resolution: {integrity: sha512-aSff4zPII1u2QD7y+F8oDsz19ew4IGEJg9SVW+bqwpwtfFleiQDMdzA/R+UlWDzfnHFCxxleFT0PMIrR36XLNQ==}
    peerDependencies:
      '@babel/core': ^7.0.0-0

  '@babel/plugin-syntax-numeric-separator@7.10.4':
    resolution: {integrity: sha512-9H6YdfkcK/uOnY/K7/aA2xpzaAgkQn37yzWUMRK7OaPOqOpGS1+n0H5hxT9AUw9EsSjPW8SVyMJwYRtWs3X3ug==}
    peerDependencies:
      '@babel/core': ^7.0.0-0

  '@babel/plugin-syntax-object-rest-spread@7.8.3':
    resolution: {integrity: sha512-XoqMijGZb9y3y2XskN+P1wUGiVwWZ5JmoDRwx5+3GmEplNyVM2s2Dg8ILFQm8rWM48orGy5YpI5Bl8U1y7ydlA==}
    peerDependencies:
      '@babel/core': ^7.0.0-0

  '@babel/plugin-syntax-optional-catch-binding@7.8.3':
    resolution: {integrity: sha512-6VPD0Pc1lpTqw0aKoeRTMiB+kWhAoT24PA+ksWSBrFtl5SIRVpZlwN3NNPQjehA2E/91FV3RjLWoVTglWcSV3Q==}
    peerDependencies:
      '@babel/core': ^7.0.0-0

  '@babel/plugin-syntax-optional-chaining@7.8.3':
    resolution: {integrity: sha512-KoK9ErH1MBlCPxV0VANkXW2/dw4vlbGDrFgz8bmUsBGYkFRcbRwMh6cIJubdPrkxRwuGdtCk0v/wPTKbQgBjkg==}
    peerDependencies:
      '@babel/core': ^7.0.0-0

  '@babel/plugin-syntax-pipeline-operator@7.26.7':
    resolution: {integrity: sha512-6TChXGY5xmWVqMXPkUO0VbfXX4hEQJe/Mub4zQLqZWPGA3MJkhMKTg4/mJxSOP+R36EXRJcb8hluodMsu2g7hg==}
    engines: {node: '>=6.9.0'}
    peerDependencies:
      '@babel/core': ^7.0.0-0

  '@babel/plugin-syntax-private-property-in-object@7.14.5':
    resolution: {integrity: sha512-0wVnp9dxJ72ZUJDV27ZfbSj6iHLoytYZmh3rFcxNnvsJF3ktkzLDZPy/mA17HGsaQT3/DQsWYX1f1QGWkCoVUg==}
    engines: {node: '>=6.9.0'}
    peerDependencies:
      '@babel/core': ^7.0.0-0

  '@babel/plugin-syntax-throw-expressions@7.25.9':
    resolution: {integrity: sha512-lVO49hFBP/HNgPwAeiigPOUmtMWgs9yECOY7vWhCK7jbY++z3LZGpTPPdRbcTxRh1U94lGaQO35ZrkLGDaN/Nw==}
    engines: {node: '>=6.9.0'}
    peerDependencies:
      '@babel/core': ^7.0.0-0

  '@babel/plugin-syntax-top-level-await@7.14.5':
    resolution: {integrity: sha512-hx++upLv5U1rgYfwe1xBQUhRmU41NEvpUvrp8jkrSCdvGSnM5/qdRMtylJ6PG5OFkBaHkbTAKTnd3/YyESRHFw==}
    engines: {node: '>=6.9.0'}
    peerDependencies:
      '@babel/core': ^7.0.0-0

  '@babel/plugin-syntax-typescript@7.25.9':
    resolution: {integrity: sha512-hjMgRy5hb8uJJjUcdWunWVcoi9bGpJp8p5Ol1229PoN6aytsLwNMgmdftO23wnCLMfVmTwZDWMPNq/D1SY60JQ==}
    engines: {node: '>=6.9.0'}
    peerDependencies:
      '@babel/core': ^7.0.0-0

  '@babel/plugin-syntax-unicode-sets-regex@7.18.6':
    resolution: {integrity: sha512-727YkEAPwSIQTv5im8QHz3upqp92JTWhidIC81Tdx4VJYIte/VndKf1qKrfnnhPLiPghStWfvC/iFaMCQu7Nqg==}
    engines: {node: '>=6.9.0'}
    peerDependencies:
      '@babel/core': ^7.0.0

  '@babel/plugin-transform-arrow-functions@7.25.9':
    resolution: {integrity: sha512-6jmooXYIwn9ca5/RylZADJ+EnSxVUS5sjeJ9UPk6RWRzXCmOJCy6dqItPJFpw2cuCangPK4OYr5uhGKcmrm5Qg==}
    engines: {node: '>=6.9.0'}
    peerDependencies:
      '@babel/core': ^7.0.0-0

  '@babel/plugin-transform-async-generator-functions@7.26.8':
    resolution: {integrity: sha512-He9Ej2X7tNf2zdKMAGOsmg2MrFc+hfoAhd3po4cWfo/NWjzEAKa0oQruj1ROVUdl0e6fb6/kE/G3SSxE0lRJOg==}
    engines: {node: '>=6.9.0'}
    peerDependencies:
      '@babel/core': ^7.0.0-0

  '@babel/plugin-transform-async-to-generator@7.25.9':
    resolution: {integrity: sha512-NT7Ejn7Z/LjUH0Gv5KsBCxh7BH3fbLTV0ptHvpeMvrt3cPThHfJfst9Wrb7S8EvJ7vRTFI7z+VAvFVEQn/m5zQ==}
    engines: {node: '>=6.9.0'}
    peerDependencies:
      '@babel/core': ^7.0.0-0

  '@babel/plugin-transform-block-scoped-functions@7.26.5':
    resolution: {integrity: sha512-chuTSY+hq09+/f5lMj8ZSYgCFpppV2CbYrhNFJ1BFoXpiWPnnAb7R0MqrafCpN8E1+YRrtM1MXZHJdIx8B6rMQ==}
    engines: {node: '>=6.9.0'}
    peerDependencies:
      '@babel/core': ^7.0.0-0

  '@babel/plugin-transform-block-scoping@7.27.0':
    resolution: {integrity: sha512-u1jGphZ8uDI2Pj/HJj6YQ6XQLZCNjOlprjxB5SVz6rq2T6SwAR+CdrWK0CP7F+9rDVMXdB0+r6Am5G5aobOjAQ==}
    engines: {node: '>=6.9.0'}
    peerDependencies:
      '@babel/core': ^7.0.0-0

  '@babel/plugin-transform-class-properties@7.25.9':
    resolution: {integrity: sha512-bbMAII8GRSkcd0h0b4X+36GksxuheLFjP65ul9w6C3KgAamI3JqErNgSrosX6ZPj+Mpim5VvEbawXxJCyEUV3Q==}
    engines: {node: '>=6.9.0'}
    peerDependencies:
      '@babel/core': ^7.0.0-0

  '@babel/plugin-transform-class-static-block@7.26.0':
    resolution: {integrity: sha512-6J2APTs7BDDm+UMqP1useWqhcRAXo0WIoVj26N7kPFB6S73Lgvyka4KTZYIxtgYXiN5HTyRObA72N2iu628iTQ==}
    engines: {node: '>=6.9.0'}
    peerDependencies:
      '@babel/core': ^7.12.0

  '@babel/plugin-transform-classes@7.25.9':
    resolution: {integrity: sha512-mD8APIXmseE7oZvZgGABDyM34GUmK45Um2TXiBUt7PnuAxrgoSVf123qUzPxEr/+/BHrRn5NMZCdE2m/1F8DGg==}
    engines: {node: '>=6.9.0'}
    peerDependencies:
      '@babel/core': ^7.0.0-0

  '@babel/plugin-transform-computed-properties@7.25.9':
    resolution: {integrity: sha512-HnBegGqXZR12xbcTHlJ9HGxw1OniltT26J5YpfruGqtUHlz/xKf/G2ak9e+t0rVqrjXa9WOhvYPz1ERfMj23AA==}
    engines: {node: '>=6.9.0'}
    peerDependencies:
      '@babel/core': ^7.0.0-0

  '@babel/plugin-transform-destructuring@7.25.9':
    resolution: {integrity: sha512-WkCGb/3ZxXepmMiX101nnGiU+1CAdut8oHyEOHxkKuS1qKpU2SMXE2uSvfz8PBuLd49V6LEsbtyPhWC7fnkgvQ==}
    engines: {node: '>=6.9.0'}
    peerDependencies:
      '@babel/core': ^7.0.0-0

  '@babel/plugin-transform-dotall-regex@7.25.9':
    resolution: {integrity: sha512-t7ZQ7g5trIgSRYhI9pIJtRl64KHotutUJsh4Eze5l7olJv+mRSg4/MmbZ0tv1eeqRbdvo/+trvJD/Oc5DmW2cA==}
    engines: {node: '>=6.9.0'}
    peerDependencies:
      '@babel/core': ^7.0.0-0

  '@babel/plugin-transform-duplicate-keys@7.25.9':
    resolution: {integrity: sha512-LZxhJ6dvBb/f3x8xwWIuyiAHy56nrRG3PeYTpBkkzkYRRQ6tJLu68lEF5VIqMUZiAV7a8+Tb78nEoMCMcqjXBw==}
    engines: {node: '>=6.9.0'}
    peerDependencies:
      '@babel/core': ^7.0.0-0

  '@babel/plugin-transform-dynamic-import@7.25.9':
    resolution: {integrity: sha512-GCggjexbmSLaFhqsojeugBpeaRIgWNTcgKVq/0qIteFEqY2A+b9QidYadrWlnbWQUrW5fn+mCvf3tr7OeBFTyg==}
    engines: {node: '>=6.9.0'}
    peerDependencies:
      '@babel/core': ^7.0.0-0

  '@babel/plugin-transform-exponentiation-operator@7.26.3':
    resolution: {integrity: sha512-7CAHcQ58z2chuXPWblnn1K6rLDnDWieghSOEmqQsrBenH0P9InCUtOJYD89pvngljmZlJcz3fcmgYsXFNGa1ZQ==}
    engines: {node: '>=6.9.0'}
    peerDependencies:
      '@babel/core': ^7.0.0-0

  '@babel/plugin-transform-export-namespace-from@7.25.9':
    resolution: {integrity: sha512-2NsEz+CxzJIVOPx2o9UsW1rXLqtChtLoVnwYHHiB04wS5sgn7mrV45fWMBX0Kk+ub9uXytVYfNP2HjbVbCB3Ww==}
    engines: {node: '>=6.9.0'}
    peerDependencies:
      '@babel/core': ^7.0.0-0

  '@babel/plugin-transform-for-of@7.26.9':
    resolution: {integrity: sha512-Hry8AusVm8LW5BVFgiyUReuoGzPUpdHQQqJY5bZnbbf+ngOHWuCuYFKw/BqaaWlvEUrF91HMhDtEaI1hZzNbLg==}
    engines: {node: '>=6.9.0'}
    peerDependencies:
      '@babel/core': ^7.0.0-0

  '@babel/plugin-transform-function-name@7.25.9':
    resolution: {integrity: sha512-8lP+Yxjv14Vc5MuWBpJsoUCd3hD6V9DgBon2FVYL4jJgbnVQ9fTgYmonchzZJOVNgzEgbxp4OwAf6xz6M/14XA==}
    engines: {node: '>=6.9.0'}
    peerDependencies:
      '@babel/core': ^7.0.0-0

  '@babel/plugin-transform-json-strings@7.25.9':
    resolution: {integrity: sha512-xoTMk0WXceiiIvsaquQQUaLLXSW1KJ159KP87VilruQm0LNNGxWzahxSS6T6i4Zg3ezp4vA4zuwiNUR53qmQAw==}
    engines: {node: '>=6.9.0'}
    peerDependencies:
      '@babel/core': ^7.0.0-0

  '@babel/plugin-transform-literals@7.25.9':
    resolution: {integrity: sha512-9N7+2lFziW8W9pBl2TzaNht3+pgMIRP74zizeCSrtnSKVdUl8mAjjOP2OOVQAfZ881P2cNjDj1uAMEdeD50nuQ==}
    engines: {node: '>=6.9.0'}
    peerDependencies:
      '@babel/core': ^7.0.0-0

  '@babel/plugin-transform-logical-assignment-operators@7.25.9':
    resolution: {integrity: sha512-wI4wRAzGko551Y8eVf6iOY9EouIDTtPb0ByZx+ktDGHwv6bHFimrgJM/2T021txPZ2s4c7bqvHbd+vXG6K948Q==}
    engines: {node: '>=6.9.0'}
    peerDependencies:
      '@babel/core': ^7.0.0-0

  '@babel/plugin-transform-member-expression-literals@7.25.9':
    resolution: {integrity: sha512-PYazBVfofCQkkMzh2P6IdIUaCEWni3iYEerAsRWuVd8+jlM1S9S9cz1dF9hIzyoZ8IA3+OwVYIp9v9e+GbgZhA==}
    engines: {node: '>=6.9.0'}
    peerDependencies:
      '@babel/core': ^7.0.0-0

  '@babel/plugin-transform-modules-amd@7.25.9':
    resolution: {integrity: sha512-g5T11tnI36jVClQlMlt4qKDLlWnG5pP9CSM4GhdRciTNMRgkfpo5cR6b4rGIOYPgRRuFAvwjPQ/Yk+ql4dyhbw==}
    engines: {node: '>=6.9.0'}
    peerDependencies:
      '@babel/core': ^7.0.0-0

  '@babel/plugin-transform-modules-commonjs@7.24.8':
    resolution: {integrity: sha512-WHsk9H8XxRs3JXKWFiqtQebdh9b/pTk4EgueygFzYlTKAg0Ud985mSevdNjdXdFBATSKVJGQXP1tv6aGbssLKA==}
    engines: {node: '>=6.9.0'}
    peerDependencies:
      '@babel/core': ^7.0.0-0

  '@babel/plugin-transform-modules-commonjs@7.26.3':
    resolution: {integrity: sha512-MgR55l4q9KddUDITEzEFYn5ZsGDXMSsU9E+kh7fjRXTIC3RHqfCo8RPRbyReYJh44HQ/yomFkqbOFohXvDCiIQ==}
    engines: {node: '>=6.9.0'}
    peerDependencies:
      '@babel/core': ^7.0.0-0

  '@babel/plugin-transform-modules-systemjs@7.25.9':
    resolution: {integrity: sha512-hyss7iIlH/zLHaehT+xwiymtPOpsiwIIRlCAOwBB04ta5Tt+lNItADdlXw3jAWZ96VJ2jlhl/c+PNIQPKNfvcA==}
    engines: {node: '>=6.9.0'}
    peerDependencies:
      '@babel/core': ^7.0.0-0

  '@babel/plugin-transform-modules-umd@7.25.9':
    resolution: {integrity: sha512-bS9MVObUgE7ww36HEfwe6g9WakQ0KF07mQF74uuXdkoziUPfKyu/nIm663kz//e5O1nPInPFx36z7WJmJ4yNEw==}
    engines: {node: '>=6.9.0'}
    peerDependencies:
      '@babel/core': ^7.0.0-0

  '@babel/plugin-transform-named-capturing-groups-regex@7.25.9':
    resolution: {integrity: sha512-oqB6WHdKTGl3q/ItQhpLSnWWOpjUJLsOCLVyeFgeTktkBSCiurvPOsyt93gibI9CmuKvTUEtWmG5VhZD+5T/KA==}
    engines: {node: '>=6.9.0'}
    peerDependencies:
      '@babel/core': ^7.0.0

  '@babel/plugin-transform-new-target@7.25.9':
    resolution: {integrity: sha512-U/3p8X1yCSoKyUj2eOBIx3FOn6pElFOKvAAGf8HTtItuPyB+ZeOqfn+mvTtg9ZlOAjsPdK3ayQEjqHjU/yLeVQ==}
    engines: {node: '>=6.9.0'}
    peerDependencies:
      '@babel/core': ^7.0.0-0

  '@babel/plugin-transform-nullish-coalescing-operator@7.26.6':
    resolution: {integrity: sha512-CKW8Vu+uUZneQCPtXmSBUC6NCAUdya26hWCElAWh5mVSlSRsmiCPUUDKb3Z0szng1hiAJa098Hkhg9o4SE35Qw==}
    engines: {node: '>=6.9.0'}
    peerDependencies:
      '@babel/core': ^7.0.0-0

  '@babel/plugin-transform-numeric-separator@7.25.9':
    resolution: {integrity: sha512-TlprrJ1GBZ3r6s96Yq8gEQv82s8/5HnCVHtEJScUj90thHQbwe+E5MLhi2bbNHBEJuzrvltXSru+BUxHDoog7Q==}
    engines: {node: '>=6.9.0'}
    peerDependencies:
      '@babel/core': ^7.0.0-0

  '@babel/plugin-transform-object-rest-spread@7.25.9':
    resolution: {integrity: sha512-fSaXafEE9CVHPweLYw4J0emp1t8zYTXyzN3UuG+lylqkvYd7RMrsOQ8TYx5RF231be0vqtFC6jnx3UmpJmKBYg==}
    engines: {node: '>=6.9.0'}
    peerDependencies:
      '@babel/core': ^7.0.0-0

  '@babel/plugin-transform-object-super@7.25.9':
    resolution: {integrity: sha512-Kj/Gh+Rw2RNLbCK1VAWj2U48yxxqL2x0k10nPtSdRa0O2xnHXalD0s+o1A6a0W43gJ00ANo38jxkQreckOzv5A==}
    engines: {node: '>=6.9.0'}
    peerDependencies:
      '@babel/core': ^7.0.0-0

  '@babel/plugin-transform-optional-catch-binding@7.25.9':
    resolution: {integrity: sha512-qM/6m6hQZzDcZF3onzIhZeDHDO43bkNNlOX0i8n3lR6zLbu0GN2d8qfM/IERJZYauhAHSLHy39NF0Ctdvcid7g==}
    engines: {node: '>=6.9.0'}
    peerDependencies:
      '@babel/core': ^7.0.0-0

  '@babel/plugin-transform-optional-chaining@7.25.9':
    resolution: {integrity: sha512-6AvV0FsLULbpnXeBjrY4dmWF8F7gf8QnvTEoO/wX/5xm/xE1Xo8oPuD3MPS+KS9f9XBEAWN7X1aWr4z9HdOr7A==}
    engines: {node: '>=6.9.0'}
    peerDependencies:
      '@babel/core': ^7.0.0-0

  '@babel/plugin-transform-parameters@7.25.9':
    resolution: {integrity: sha512-wzz6MKwpnshBAiRmn4jR8LYz/g8Ksg0o80XmwZDlordjwEk9SxBzTWC7F5ef1jhbrbOW2DJ5J6ayRukrJmnr0g==}
    engines: {node: '>=6.9.0'}
    peerDependencies:
      '@babel/core': ^7.0.0-0

  '@babel/plugin-transform-private-methods@7.25.9':
    resolution: {integrity: sha512-D/JUozNpQLAPUVusvqMxyvjzllRaF8/nSrP1s2YGQT/W4LHK4xxsMcHjhOGTS01mp9Hda8nswb+FblLdJornQw==}
    engines: {node: '>=6.9.0'}
    peerDependencies:
      '@babel/core': ^7.0.0-0

  '@babel/plugin-transform-private-property-in-object@7.25.9':
    resolution: {integrity: sha512-Evf3kcMqzXA3xfYJmZ9Pg1OvKdtqsDMSWBDzZOPLvHiTt36E75jLDQo5w1gtRU95Q4E5PDttrTf25Fw8d/uWLw==}
    engines: {node: '>=6.9.0'}
    peerDependencies:
      '@babel/core': ^7.0.0-0

  '@babel/plugin-transform-property-literals@7.25.9':
    resolution: {integrity: sha512-IvIUeV5KrS/VPavfSM/Iu+RE6llrHrYIKY1yfCzyO/lMXHQ+p7uGhonmGVisv6tSBSVgWzMBohTcvkC9vQcQFA==}
    engines: {node: '>=6.9.0'}
    peerDependencies:
      '@babel/core': ^7.0.0-0

  '@babel/plugin-transform-react-display-name@7.25.9':
    resolution: {integrity: sha512-KJfMlYIUxQB1CJfO3e0+h0ZHWOTLCPP115Awhaz8U0Zpq36Gl/cXlpoyMRnUWlhNUBAzldnCiAZNvCDj7CrKxQ==}
    engines: {node: '>=6.9.0'}
    peerDependencies:
      '@babel/core': ^7.0.0-0

  '@babel/plugin-transform-react-jsx-development@7.25.9':
    resolution: {integrity: sha512-9mj6rm7XVYs4mdLIpbZnHOYdpW42uoiBCTVowg7sP1thUOiANgMb4UtpRivR0pp5iL+ocvUv7X4mZgFRpJEzGw==}
    engines: {node: '>=6.9.0'}
    peerDependencies:
      '@babel/core': ^7.0.0-0

  '@babel/plugin-transform-react-jsx@7.25.9':
    resolution: {integrity: sha512-s5XwpQYCqGerXl+Pu6VDL3x0j2d82eiV77UJ8a2mDHAW7j9SWRqQ2y1fNo1Z74CdcYipl5Z41zvjj4Nfzq36rw==}
    engines: {node: '>=6.9.0'}
    peerDependencies:
      '@babel/core': ^7.0.0-0

  '@babel/plugin-transform-react-pure-annotations@7.25.9':
    resolution: {integrity: sha512-KQ/Takk3T8Qzj5TppkS1be588lkbTp5uj7w6a0LeQaTMSckU/wK0oJ/pih+T690tkgI5jfmg2TqDJvd41Sj1Cg==}
    engines: {node: '>=6.9.0'}
    peerDependencies:
      '@babel/core': ^7.0.0-0

  '@babel/plugin-transform-regenerator@7.27.0':
    resolution: {integrity: sha512-LX/vCajUJQDqE7Aum/ELUMZAY19+cDpghxrnyt5I1tV6X5PyC86AOoWXWFYFeIvauyeSA6/ktn4tQVn/3ZifsA==}
    engines: {node: '>=6.9.0'}
    peerDependencies:
      '@babel/core': ^7.0.0-0

  '@babel/plugin-transform-reserved-words@7.25.9':
    resolution: {integrity: sha512-7DL7DKYjn5Su++4RXu8puKZm2XBPHyjWLUidaPEkCUBbE7IPcsrkRHggAOOKydH1dASWdcUBxrkOGNxUv5P3Jg==}
    engines: {node: '>=6.9.0'}
    peerDependencies:
      '@babel/core': ^7.0.0-0

  '@babel/plugin-transform-shorthand-properties@7.25.9':
    resolution: {integrity: sha512-MUv6t0FhO5qHnS/W8XCbHmiRWOphNufpE1IVxhK5kuN3Td9FT1x4rx4K42s3RYdMXCXpfWkGSbCSd0Z64xA7Ng==}
    engines: {node: '>=6.9.0'}
    peerDependencies:
      '@babel/core': ^7.0.0-0

  '@babel/plugin-transform-spread@7.25.9':
    resolution: {integrity: sha512-oNknIB0TbURU5pqJFVbOOFspVlrpVwo2H1+HUIsVDvp5VauGGDP1ZEvO8Nn5xyMEs3dakajOxlmkNW7kNgSm6A==}
    engines: {node: '>=6.9.0'}
    peerDependencies:
      '@babel/core': ^7.0.0-0

  '@babel/plugin-transform-sticky-regex@7.25.9':
    resolution: {integrity: sha512-WqBUSgeVwucYDP9U/xNRQam7xV8W5Zf+6Eo7T2SRVUFlhRiMNFdFz58u0KZmCVVqs2i7SHgpRnAhzRNmKfi2uA==}
    engines: {node: '>=6.9.0'}
    peerDependencies:
      '@babel/core': ^7.0.0-0

  '@babel/plugin-transform-template-literals@7.26.8':
    resolution: {integrity: sha512-OmGDL5/J0CJPJZTHZbi2XpO0tyT2Ia7fzpW5GURwdtp2X3fMmN8au/ej6peC/T33/+CRiIpA8Krse8hFGVmT5Q==}
    engines: {node: '>=6.9.0'}
    peerDependencies:
      '@babel/core': ^7.0.0-0

  '@babel/plugin-transform-typeof-symbol@7.27.0':
    resolution: {integrity: sha512-+LLkxA9rKJpNoGsbLnAgOCdESl73vwYn+V6b+5wHbrE7OGKVDPHIQvbFSzqE6rwqaCw2RE+zdJrlLkcf8YOA0w==}
    engines: {node: '>=6.9.0'}
    peerDependencies:
      '@babel/core': ^7.0.0-0

  '@babel/plugin-transform-typescript@7.27.0':
    resolution: {integrity: sha512-fRGGjO2UEGPjvEcyAZXRXAS8AfdaQoq7HnxAbJoAoW10B9xOKesmmndJv+Sym2a+9FHWZ9KbyyLCe9s0Sn5jtg==}
    engines: {node: '>=6.9.0'}
    peerDependencies:
      '@babel/core': ^7.0.0-0

  '@babel/plugin-transform-unicode-escapes@7.25.9':
    resolution: {integrity: sha512-s5EDrE6bW97LtxOcGj1Khcx5AaXwiMmi4toFWRDP9/y0Woo6pXC+iyPu/KuhKtfSrNFd7jJB+/fkOtZy6aIC6Q==}
    engines: {node: '>=6.9.0'}
    peerDependencies:
      '@babel/core': ^7.0.0-0

  '@babel/plugin-transform-unicode-property-regex@7.25.9':
    resolution: {integrity: sha512-Jt2d8Ga+QwRluxRQ307Vlxa6dMrYEMZCgGxoPR8V52rxPyldHu3hdlHspxaqYmE7oID5+kB+UKUB/eWS+DkkWg==}
    engines: {node: '>=6.9.0'}
    peerDependencies:
      '@babel/core': ^7.0.0-0

  '@babel/plugin-transform-unicode-regex@7.25.9':
    resolution: {integrity: sha512-yoxstj7Rg9dlNn9UQxzk4fcNivwv4nUYz7fYXBaKxvw/lnmPuOm/ikoELygbYq68Bls3D/D+NBPHiLwZdZZ4HA==}
    engines: {node: '>=6.9.0'}
    peerDependencies:
      '@babel/core': ^7.0.0-0

  '@babel/plugin-transform-unicode-sets-regex@7.25.9':
    resolution: {integrity: sha512-8BYqO3GeVNHtx69fdPshN3fnzUNLrWdHhk/icSwigksJGczKSizZ+Z6SBCxTs723Fr5VSNorTIK7a+R2tISvwQ==}
    engines: {node: '>=6.9.0'}
    peerDependencies:
      '@babel/core': ^7.0.0

  '@babel/preset-env@7.15.6':
    resolution: {integrity: sha512-L+6jcGn7EWu7zqaO2uoTDjjMBW+88FXzV8KvrBl2z6MtRNxlsmUNRlZPaNNPUTgqhyC5DHNFk/2Jmra+ublZWw==}
    engines: {node: '>=6.9.0'}
    peerDependencies:
      '@babel/core': ^7.0.0-0

  '@babel/preset-env@7.24.8':
    resolution: {integrity: sha512-vObvMZB6hNWuDxhSaEPTKCwcqkAIuDtE+bQGn4XMXne1DSLzFVY8Vmj1bm+mUQXYNN8NmaQEO+r8MMbzPr1jBQ==}
    engines: {node: '>=6.9.0'}
    peerDependencies:
      '@babel/core': ^7.0.0-0

  '@babel/preset-modules@0.1.6':
    resolution: {integrity: sha512-ID2yj6K/4lKfhuU3+EX4UvNbIt7eACFbHmNUjzA+ep+B5971CknnA/9DEWKbRokfbbtblxxxXFJJrH47UEAMVg==}
    peerDependencies:
      '@babel/core': ^7.0.0-0 || ^8.0.0-0 <8.0.0

  '@babel/preset-modules@0.1.6-no-external-plugins':
    resolution: {integrity: sha512-HrcgcIESLm9aIR842yhJ5RWan/gebQUJ6E/E5+rf0y9o6oj7w0Br+sWuL6kEQ/o/AdfvR1Je9jG18/gnpwjEyA==}
    peerDependencies:
      '@babel/core': ^7.0.0-0 || ^8.0.0-0 <8.0.0

  '@babel/preset-react@7.24.7':
    resolution: {integrity: sha512-AAH4lEkpmzFWrGVlHaxJB7RLH21uPQ9+He+eFLWHmF9IuFQVugz8eAsamaW0DXRrTfco5zj1wWtpdcXJUOfsag==}
    engines: {node: '>=6.9.0'}
    peerDependencies:
      '@babel/core': ^7.0.0-0

  '@babel/preset-typescript@7.27.0':
    resolution: {integrity: sha512-vxaPFfJtHhgeOVXRKuHpHPAOgymmy8V8I65T1q53R7GCZlefKeCaTyDs3zOPHTTbmquvNlQYC5klEvWsBAtrBQ==}
    engines: {node: '>=6.9.0'}
    peerDependencies:
      '@babel/core': ^7.0.0-0

  '@babel/runtime@7.27.0':
    resolution: {integrity: sha512-VtPOkrdPHZsKc/clNqyi9WUA8TINkZ4cGk63UUE3u4pmB2k+ZMQRDuIOagv8UVd6j7k0T3+RRIb7beKTebNbcw==}
    engines: {node: '>=6.9.0'}

  '@babel/template@7.27.0':
    resolution: {integrity: sha512-2ncevenBqXI6qRMukPlXwHKHchC7RyMuu4xv5JBXRfOGVcTy1mXCD12qrp7Jsoxll1EV3+9sE4GugBVRjT2jFA==}
    engines: {node: '>=6.9.0'}

  '@babel/traverse@7.27.0':
    resolution: {integrity: sha512-19lYZFzYVQkkHkl4Cy4WrAVcqBkgvV2YM2TU3xG6DIwO7O3ecbDPfW3yM3bjAGcqcQHi+CCtjMR3dIEHxsd6bA==}
    engines: {node: '>=6.9.0'}

  '@babel/types@7.27.0':
    resolution: {integrity: sha512-H45s8fVLYjbhFH62dIJ3WtmJ6RSPt/3DRO0ZcT2SUiYiQyz3BLVb9ADEnLl91m74aQPS3AzzeajZHYOalWe3bg==}
    engines: {node: '>=6.9.0'}

  '@changesets/apply-release-plan@7.0.13':
    resolution: {integrity: sha512-BIW7bofD2yAWoE8H4V40FikC+1nNFEKBisMECccS16W1rt6qqhNTBDmIw5HaqmMgtLNz9e7oiALiEUuKrQ4oHg==}

  '@changesets/assemble-release-plan@6.0.9':
    resolution: {integrity: sha512-tPgeeqCHIwNo8sypKlS3gOPmsS3wP0zHt67JDuL20P4QcXiw/O4Hl7oXiuLnP9yg+rXLQ2sScdV1Kkzde61iSQ==}

  '@changesets/changelog-git@0.2.1':
    resolution: {integrity: sha512-x/xEleCFLH28c3bQeQIyeZf8lFXyDFVn1SgcBiR2Tw/r4IAWlk1fzxCEZ6NxQAjF2Nwtczoen3OA2qR+UawQ8Q==}

  '@changesets/changelog-github@0.4.7':
    resolution: {integrity: sha512-UUG5sKwShs5ha1GFnayUpZNcDGWoY7F5XxhOEHS62sDPOtoHQZsG3j1nC5RxZ3M1URHA321cwVZHeXgu99Y3ew==}

  '@changesets/cli@2.29.7':
    resolution: {integrity: sha512-R7RqWoaksyyKXbKXBTbT4REdy22yH81mcFK6sWtqSanxUCbUi9Uf+6aqxZtDQouIqPdem2W56CdxXgsxdq7FLQ==}
    hasBin: true

  '@changesets/config@3.1.1':
    resolution: {integrity: sha512-bd+3Ap2TKXxljCggI0mKPfzCQKeV/TU4yO2h2C6vAihIo8tzseAn2e7klSuiyYYXvgu53zMN1OeYMIQkaQoWnA==}

  '@changesets/errors@0.2.0':
    resolution: {integrity: sha512-6BLOQUscTpZeGljvyQXlWOItQyU71kCdGz7Pi8H8zdw6BI0g3m43iL4xKUVPWtG+qrrL9DTjpdn8eYuCQSRpow==}

  '@changesets/get-dependents-graph@2.1.3':
    resolution: {integrity: sha512-gphr+v0mv2I3Oxt19VdWRRUxq3sseyUpX9DaHpTUmLj92Y10AGy+XOtV+kbM6L/fDcpx7/ISDFK6T8A/P3lOdQ==}

  '@changesets/get-github-info@0.5.2':
    resolution: {integrity: sha512-JppheLu7S114aEs157fOZDjFqUDpm7eHdq5E8SSR0gUBTEK0cNSHsrSR5a66xs0z3RWuo46QvA3vawp8BxDHvg==}

  '@changesets/get-release-plan@4.0.13':
    resolution: {integrity: sha512-DWG1pus72FcNeXkM12tx+xtExyH/c9I1z+2aXlObH3i9YA7+WZEVaiHzHl03thpvAgWTRaH64MpfHxozfF7Dvg==}

  '@changesets/get-version-range-type@0.4.0':
    resolution: {integrity: sha512-hwawtob9DryoGTpixy1D3ZXbGgJu1Rhr+ySH2PvTLHvkZuQ7sRT4oQwMh0hbqZH1weAooedEjRsbrWcGLCeyVQ==}

  '@changesets/git@3.0.4':
    resolution: {integrity: sha512-BXANzRFkX+XcC1q/d27NKvlJ1yf7PSAgi8JG6dt8EfbHFHi4neau7mufcSca5zRhwOL8j9s6EqsxmT+s+/E6Sw==}

  '@changesets/logger@0.1.1':
    resolution: {integrity: sha512-OQtR36ZlnuTxKqoW4Sv6x5YIhOmClRd5pWsjZsddYxpWs517R0HkyiefQPIytCVh4ZcC5x9XaG8KTdd5iRQUfg==}

  '@changesets/parse@0.4.1':
    resolution: {integrity: sha512-iwksMs5Bf/wUItfcg+OXrEpravm5rEd9Bf4oyIPL4kVTmJQ7PNDSd6MDYkpSJR1pn7tz/k8Zf2DhTCqX08Ou+Q==}

  '@changesets/pre@2.0.2':
    resolution: {integrity: sha512-HaL/gEyFVvkf9KFg6484wR9s0qjAXlZ8qWPDkTyKF6+zqjBe/I2mygg3MbpZ++hdi0ToqNUF8cjj7fBy0dg8Ug==}

  '@changesets/read@0.6.5':
    resolution: {integrity: sha512-UPzNGhsSjHD3Veb0xO/MwvasGe8eMyNrR/sT9gR8Q3DhOQZirgKhhXv/8hVsI0QpPjR004Z9iFxoJU6in3uGMg==}

  '@changesets/should-skip-package@0.1.2':
    resolution: {integrity: sha512-qAK/WrqWLNCP22UDdBTMPH5f41elVDlsNyat180A33dWxuUDyNpg6fPi/FyTZwRriVjg0L8gnjJn2F9XAoF0qw==}

  '@changesets/types@4.1.0':
    resolution: {integrity: sha512-LDQvVDv5Kb50ny2s25Fhm3d9QSZimsoUGBsUioj6MC3qbMUCuC8GPIvk/M6IvXx3lYhAs0lwWUQLb+VIEUCECw==}

  '@changesets/types@5.2.1':
    resolution: {integrity: sha512-myLfHbVOqaq9UtUKqR/nZA/OY7xFjQMdfgfqeZIBK4d0hA6pgxArvdv8M+6NUzzBsjWLOtvApv8YHr4qM+Kpfg==}

  '@changesets/types@6.1.0':
    resolution: {integrity: sha512-rKQcJ+o1nKNgeoYRHKOS07tAMNd3YSN0uHaJOZYjBAgxfV7TUE7JE+z4BzZdQwb5hKaYbayKN5KrYV7ODb2rAA==}

  '@changesets/write@0.4.0':
    resolution: {integrity: sha512-CdTLvIOPiCNuH71pyDu3rA+Q0n65cmAbXnwWH84rKGiFumFzkmHNT8KHTMEchcxN+Kl8I54xGUhJ7l3E7X396Q==}

  '@conventional-changelog/git-client@1.0.1':
    resolution: {integrity: sha512-PJEqBwAleffCMETaVm/fUgHldzBE35JFk3/9LL6NUA5EXa3qednu+UT6M7E5iBu3zIQZCULYIiZ90fBYHt6xUw==}
    engines: {node: '>=18'}
    peerDependencies:
      conventional-commits-filter: ^5.0.0
      conventional-commits-parser: ^6.0.0
    peerDependenciesMeta:
      conventional-commits-filter:
        optional: true
      conventional-commits-parser:
        optional: true

  '@cspotcode/source-map-support@0.8.1':
    resolution: {integrity: sha512-IchNf6dN4tHoMFIn/7OE8LWZ19Y6q/67Bmf6vnGREv8RSbBVb9LPJxEcnwrcwX6ixSvaiGoomAUvu4YSxXrVgw==}
    engines: {node: '>=12'}

  '@develar/schema-utils@2.6.5':
    resolution: {integrity: sha512-0cp4PsWQ/9avqTVMCtZ+GirikIA36ikvjtHweU4/j8yLtgObI0+JUPhYFScgwlteveGB1rt3Cm8UhN04XayDig==}
    engines: {node: '>= 8.9.0'}

  '@electron/asar@3.4.1':
    resolution: {integrity: sha512-i4/rNPRS84t0vSRa2HorerGRXWyF4vThfHesw0dmcWHp+cspK743UanA0suA5Q5y8kzY2y6YKrvbIUn69BCAiA==}
    engines: {node: '>=10.12.0'}
    hasBin: true

  '@electron/fuses@1.8.0':
    resolution: {integrity: sha512-zx0EIq78WlY/lBb1uXlziZmDZI4ubcCXIMJ4uGjXzZW0nS19TjSPeXPAjzzTmKQlJUZm0SbmZhPKP7tuQ1SsEw==}
    hasBin: true

  '@electron/get@2.0.3':
    resolution: {integrity: sha512-Qkzpg2s9GnVV2I2BjRksUi43U5e6+zaQMcjoJy0C+C5oxaKl+fmckGDQFtRpZpZV0NQekuZZ+tGz7EA9TVnQtQ==}
    engines: {node: '>=12'}

<<<<<<< HEAD
  '@electron/get@3.1.0':
    resolution: {integrity: sha512-F+nKc0xW+kVbBRhFzaMgPy3KwmuNTYX1fx6+FxxoSnNgwYX6LD7AKBTWkU0MQ6IBoe7dz069CNkR673sPAgkCQ==}
    engines: {node: '>=14'}

  '@electron/node-gyp@https://codeload.github.com/electron/node-gyp/tar.gz/06b29aafb7708acef8b3669835c8a7857ebc92d2':
    resolution: {tarball: https://codeload.github.com/electron/node-gyp/tar.gz/06b29aafb7708acef8b3669835c8a7857ebc92d2}
    version: 10.2.0-electron.1
    engines: {node: '>=12.13.0'}
    hasBin: true

=======
>>>>>>> 193abcf7
  '@electron/notarize@2.5.0':
    resolution: {integrity: sha512-jNT8nwH1f9X5GEITXaQ8IF/KdskvIkOFfB2CvwumsveVidzpSc+mvhhTMdAGSYF3O+Nq49lJ7y+ssODRXu06+A==}
    engines: {node: '>= 10.0.0'}

  '@electron/osx-sign@1.3.1':
    resolution: {integrity: sha512-BAfviURMHpmb1Yb50YbCxnOY0wfwaLXH5KJ4+80zS0gUkzDX3ec23naTlEqKsN+PwYn+a1cCzM7BJ4Wcd3sGzw==}
    engines: {node: '>=12.0.0'}
    hasBin: true

  '@electron/osx-sign@1.3.3':
    resolution: {integrity: sha512-KZ8mhXvWv2rIEgMbWZ4y33bDHyUKMXnx4M0sTyPNK/vcB81ImdeY9Ggdqy0SWbMDgmbqyQ+phgejh6V3R2QuSg==}
    engines: {node: '>=12.0.0'}
    hasBin: true

  '@electron/rebuild@4.0.1':
    resolution: {integrity: sha512-iMGXb6Ib7H/Q3v+BKZJoETgF9g6KMNZVbsO4b7Dmpgb5qTFqyFTzqW9F3TOSHdybv2vKYKzSS9OiZL+dcJb+1Q==}
    engines: {node: '>=22.12.0'}
    hasBin: true

  '@electron/universal@2.0.3':
    resolution: {integrity: sha512-Wn9sPYIVFRFl5HmwMJkARCCf7rqK/EurkfQ/rJZ14mHP3iYTjZSIOSVonEAnhWeAXwtw7zOekGRlc6yTtZ0t+g==}
    engines: {node: '>=16.4'}

  '@electron/windows-sign@1.2.1':
    resolution: {integrity: sha512-YfASnrhJ+ve6Q43ZiDwmpBgYgi2u0bYjeAVi2tDfN7YWAKO8X9EEOuPGtqbJpPLM6TfAHimghICjWe2eaJ8BAg==}
    engines: {node: '>=14.14'}
    hasBin: true

  '@esbuild/aix-ppc64@0.25.2':
    resolution: {integrity: sha512-wCIboOL2yXZym2cgm6mlA742s9QeJ8DjGVaL39dLN4rRwrOgOyYSnOaFPhKZGLb2ngj4EyfAFjsNJwPXZvseag==}
    engines: {node: '>=18'}
    cpu: [ppc64]
    os: [aix]

  '@esbuild/android-arm64@0.25.2':
    resolution: {integrity: sha512-5ZAX5xOmTligeBaeNEPnPaeEuah53Id2tX4c2CVP3JaROTH+j4fnfHCkr1PjXMd78hMst+TlkfKcW/DlTq0i4w==}
    engines: {node: '>=18'}
    cpu: [arm64]
    os: [android]

  '@esbuild/android-arm@0.25.2':
    resolution: {integrity: sha512-NQhH7jFstVY5x8CKbcfa166GoV0EFkaPkCKBQkdPJFvo5u+nGXLEH/ooniLb3QI8Fk58YAx7nsPLozUWfCBOJA==}
    engines: {node: '>=18'}
    cpu: [arm]
    os: [android]

  '@esbuild/android-x64@0.25.2':
    resolution: {integrity: sha512-Ffcx+nnma8Sge4jzddPHCZVRvIfQ0kMsUsCMcJRHkGJ1cDmhe4SsrYIjLUKn1xpHZybmOqCWwB0zQvsjdEHtkg==}
    engines: {node: '>=18'}
    cpu: [x64]
    os: [android]

  '@esbuild/darwin-arm64@0.25.2':
    resolution: {integrity: sha512-MpM6LUVTXAzOvN4KbjzU/q5smzryuoNjlriAIx+06RpecwCkL9JpenNzpKd2YMzLJFOdPqBpuub6eVRP5IgiSA==}
    engines: {node: '>=18'}
    cpu: [arm64]
    os: [darwin]

  '@esbuild/darwin-x64@0.25.2':
    resolution: {integrity: sha512-5eRPrTX7wFyuWe8FqEFPG2cU0+butQQVNcT4sVipqjLYQjjh8a8+vUTfgBKM88ObB85ahsnTwF7PSIt6PG+QkA==}
    engines: {node: '>=18'}
    cpu: [x64]
    os: [darwin]

  '@esbuild/freebsd-arm64@0.25.2':
    resolution: {integrity: sha512-mLwm4vXKiQ2UTSX4+ImyiPdiHjiZhIaE9QvC7sw0tZ6HoNMjYAqQpGyui5VRIi5sGd+uWq940gdCbY3VLvsO1w==}
    engines: {node: '>=18'}
    cpu: [arm64]
    os: [freebsd]

  '@esbuild/freebsd-x64@0.25.2':
    resolution: {integrity: sha512-6qyyn6TjayJSwGpm8J9QYYGQcRgc90nmfdUb0O7pp1s4lTY+9D0H9O02v5JqGApUyiHOtkz6+1hZNvNtEhbwRQ==}
    engines: {node: '>=18'}
    cpu: [x64]
    os: [freebsd]

  '@esbuild/linux-arm64@0.25.2':
    resolution: {integrity: sha512-gq/sjLsOyMT19I8obBISvhoYiZIAaGF8JpeXu1u8yPv8BE5HlWYobmlsfijFIZ9hIVGYkbdFhEqC0NvM4kNO0g==}
    engines: {node: '>=18'}
    cpu: [arm64]
    os: [linux]

  '@esbuild/linux-arm@0.25.2':
    resolution: {integrity: sha512-UHBRgJcmjJv5oeQF8EpTRZs/1knq6loLxTsjc3nxO9eXAPDLcWW55flrMVc97qFPbmZP31ta1AZVUKQzKTzb0g==}
    engines: {node: '>=18'}
    cpu: [arm]
    os: [linux]

  '@esbuild/linux-ia32@0.25.2':
    resolution: {integrity: sha512-bBYCv9obgW2cBP+2ZWfjYTU+f5cxRoGGQ5SeDbYdFCAZpYWrfjjfYwvUpP8MlKbP0nwZ5gyOU/0aUzZ5HWPuvQ==}
    engines: {node: '>=18'}
    cpu: [ia32]
    os: [linux]

  '@esbuild/linux-loong64@0.25.2':
    resolution: {integrity: sha512-SHNGiKtvnU2dBlM5D8CXRFdd+6etgZ9dXfaPCeJtz+37PIUlixvlIhI23L5khKXs3DIzAn9V8v+qb1TRKrgT5w==}
    engines: {node: '>=18'}
    cpu: [loong64]
    os: [linux]

  '@esbuild/linux-mips64el@0.25.2':
    resolution: {integrity: sha512-hDDRlzE6rPeoj+5fsADqdUZl1OzqDYow4TB4Y/3PlKBD0ph1e6uPHzIQcv2Z65u2K0kpeByIyAjCmjn1hJgG0Q==}
    engines: {node: '>=18'}
    cpu: [mips64el]
    os: [linux]

  '@esbuild/linux-ppc64@0.25.2':
    resolution: {integrity: sha512-tsHu2RRSWzipmUi9UBDEzc0nLc4HtpZEI5Ba+Omms5456x5WaNuiG3u7xh5AO6sipnJ9r4cRWQB2tUjPyIkc6g==}
    engines: {node: '>=18'}
    cpu: [ppc64]
    os: [linux]

  '@esbuild/linux-riscv64@0.25.2':
    resolution: {integrity: sha512-k4LtpgV7NJQOml/10uPU0s4SAXGnowi5qBSjaLWMojNCUICNu7TshqHLAEbkBdAszL5TabfvQ48kK84hyFzjnw==}
    engines: {node: '>=18'}
    cpu: [riscv64]
    os: [linux]

  '@esbuild/linux-s390x@0.25.2':
    resolution: {integrity: sha512-GRa4IshOdvKY7M/rDpRR3gkiTNp34M0eLTaC1a08gNrh4u488aPhuZOCpkF6+2wl3zAN7L7XIpOFBhnaE3/Q8Q==}
    engines: {node: '>=18'}
    cpu: [s390x]
    os: [linux]

  '@esbuild/linux-x64@0.25.2':
    resolution: {integrity: sha512-QInHERlqpTTZ4FRB0fROQWXcYRD64lAoiegezDunLpalZMjcUcld3YzZmVJ2H/Cp0wJRZ8Xtjtj0cEHhYc/uUg==}
    engines: {node: '>=18'}
    cpu: [x64]
    os: [linux]

  '@esbuild/netbsd-arm64@0.25.2':
    resolution: {integrity: sha512-talAIBoY5M8vHc6EeI2WW9d/CkiO9MQJ0IOWX8hrLhxGbro/vBXJvaQXefW2cP0z0nQVTdQ/eNyGFV1GSKrxfw==}
    engines: {node: '>=18'}
    cpu: [arm64]
    os: [netbsd]

  '@esbuild/netbsd-x64@0.25.2':
    resolution: {integrity: sha512-voZT9Z+tpOxrvfKFyfDYPc4DO4rk06qamv1a/fkuzHpiVBMOhpjK+vBmWM8J1eiB3OLSMFYNaOaBNLXGChf5tg==}
    engines: {node: '>=18'}
    cpu: [x64]
    os: [netbsd]

  '@esbuild/openbsd-arm64@0.25.2':
    resolution: {integrity: sha512-dcXYOC6NXOqcykeDlwId9kB6OkPUxOEqU+rkrYVqJbK2hagWOMrsTGsMr8+rW02M+d5Op5NNlgMmjzecaRf7Tg==}
    engines: {node: '>=18'}
    cpu: [arm64]
    os: [openbsd]

  '@esbuild/openbsd-x64@0.25.2':
    resolution: {integrity: sha512-t/TkWwahkH0Tsgoq1Ju7QfgGhArkGLkF1uYz8nQS/PPFlXbP5YgRpqQR3ARRiC2iXoLTWFxc6DJMSK10dVXluw==}
    engines: {node: '>=18'}
    cpu: [x64]
    os: [openbsd]

  '@esbuild/sunos-x64@0.25.2':
    resolution: {integrity: sha512-cfZH1co2+imVdWCjd+D1gf9NjkchVhhdpgb1q5y6Hcv9TP6Zi9ZG/beI3ig8TvwT9lH9dlxLq5MQBBgwuj4xvA==}
    engines: {node: '>=18'}
    cpu: [x64]
    os: [sunos]

  '@esbuild/win32-arm64@0.25.2':
    resolution: {integrity: sha512-7Loyjh+D/Nx/sOTzV8vfbB3GJuHdOQyrOryFdZvPHLf42Tk9ivBU5Aedi7iyX+x6rbn2Mh68T4qq1SDqJBQO5Q==}
    engines: {node: '>=18'}
    cpu: [arm64]
    os: [win32]

  '@esbuild/win32-ia32@0.25.2':
    resolution: {integrity: sha512-WRJgsz9un0nqZJ4MfhabxaD9Ft8KioqU3JMinOTvobbX6MOSUigSBlogP8QB3uxpJDsFS6yN+3FDBdqE5lg9kg==}
    engines: {node: '>=18'}
    cpu: [ia32]
    os: [win32]

  '@esbuild/win32-x64@0.25.2':
    resolution: {integrity: sha512-kM3HKb16VIXZyIeVrM1ygYmZBKybX8N4p754bw390wGO3Tf2j4L2/WYL+4suWujpgf6GBYs3jv7TyUivdd05JA==}
    engines: {node: '>=18'}
    cpu: [x64]
    os: [win32]

  '@eslint-community/eslint-utils@4.5.1':
    resolution: {integrity: sha512-soEIOALTfTK6EjmKMMoLugwaP0rzkad90iIWd1hMO9ARkSAyjfMfkRRhLvD5qH7vvM0Cg72pieUfR6yh6XxC4w==}
    engines: {node: ^12.22.0 || ^14.17.0 || >=16.0.0}
    peerDependencies:
      eslint: ^6.0.0 || ^7.0.0 || >=8.0.0

  '@eslint-community/regexpp@4.12.1':
    resolution: {integrity: sha512-CCZCDJuduB9OUkFkY2IgppNZMi2lBQgD2qzwXkEia16cge2pijY/aXi96CJMquDMn3nJdlPV1A5KrJEXwfLNzQ==}
    engines: {node: ^12.0.0 || ^14.0.0 || >=16.0.0}

  '@eslint/config-array@0.19.2':
    resolution: {integrity: sha512-GNKqxfHG2ySmJOBSHg7LxeUx4xpuCoFjacmlCoYWEbaPXLwvfIjixRI12xCQZeULksQb23uiA8F40w5TojpV7w==}
    engines: {node: ^18.18.0 || ^20.9.0 || >=21.1.0}

  '@eslint/core@0.13.0':
    resolution: {integrity: sha512-yfkgDw1KR66rkT5A8ci4irzDysN7FRpq3ttJolR88OqQikAWqwA8j5VZyas+vjyBNFIJ7MfybJ9plMILI2UrCw==}
    engines: {node: ^18.18.0 || ^20.9.0 || >=21.1.0}

  '@eslint/core@0.9.1':
    resolution: {integrity: sha512-GuUdqkyyzQI5RMIWkHhvTWLCyLo1jNK3vzkSyaExH5kHPDHcuL2VOpHjmMY+y3+NC69qAKToBqldTBgYeLSr9Q==}
    engines: {node: ^18.18.0 || ^20.9.0 || >=21.1.0}

  '@eslint/eslintrc@3.3.1':
    resolution: {integrity: sha512-gtF186CXhIl1p4pJNGZw8Yc6RlshoePRvE0X91oPGb3vZ8pM3qOS9W9NGPat9LziaBV7XrJWGylNQXkGcnM3IQ==}
    engines: {node: ^18.18.0 || ^20.9.0 || >=21.1.0}

  '@eslint/js@9.16.0':
    resolution: {integrity: sha512-tw2HxzQkrbeuvyj1tG2Yqq+0H9wGoI2IMk4EOsQeX+vmd75FtJAzf+gTA69WF+baUKRYQ3x2kbLE08js5OsTVg==}
    engines: {node: ^18.18.0 || ^20.9.0 || >=21.1.0}

  '@eslint/object-schema@2.1.6':
    resolution: {integrity: sha512-RBMg5FRL0I0gs51M/guSAj5/e14VQ4tpZnQNWwuDT66P14I43ItmPfIZRhO9fUVIPOAQXU47atlywZ/czoqFPA==}
    engines: {node: ^18.18.0 || ^20.9.0 || >=21.1.0}

  '@eslint/plugin-kit@0.2.8':
    resolution: {integrity: sha512-ZAoA40rNMPwSm+AeHpCq8STiNAwzWLJuP8Xv4CHIc9wv/PSuExjMrmjfYNj682vW0OOiZ1HKxzvjQr9XZIisQA==}
    engines: {node: ^18.18.0 || ^20.9.0 || >=21.1.0}

  '@humanfs/core@0.19.1':
    resolution: {integrity: sha512-5DyQ4+1JEUzejeK1JGICcideyfUbGixgS9jNgex5nqkW+cY7WZhxBigmieN5Qnw9ZosSNVC9KQKyb+GUaGyKUA==}
    engines: {node: '>=18.18.0'}

  '@humanfs/node@0.16.6':
    resolution: {integrity: sha512-YuI2ZHQL78Q5HbhDiBA1X4LmYdXCKCMQIfw0pw7piHJwyREFebJUvrQN4cMssyES6x+vfUbx1CIpaQUKYdQZOw==}
    engines: {node: '>=18.18.0'}

  '@humanwhocodes/module-importer@1.0.1':
    resolution: {integrity: sha512-bxveV4V8v5Yb4ncFTT3rPSgZBOpCkjfK0y4oVVVJwIuDVBRMDXrPyXRL988i5ap9m9bnyEEjWfm5WkBmtffLfA==}
    engines: {node: '>=12.22'}

  '@humanwhocodes/retry@0.3.1':
    resolution: {integrity: sha512-JBxkERygn7Bv/GbN5Rv8Ul6LVknS+5Bp6RgDC/O8gEBU/yeH5Ui5C/OlWrTb6qct7LjjfT6Re2NxB0ln0yYybA==}
    engines: {node: '>=18.18'}

  '@humanwhocodes/retry@0.4.2':
    resolution: {integrity: sha512-xeO57FpIu4p1Ri3Jq/EXq4ClRm86dVF2z/+kvFnyqVYRavTZmaFaUBbWCOuuTh0o/g7DSsk6kc2vrS4Vl5oPOQ==}
    engines: {node: '>=18.18'}

  '@hutson/parse-repository-url@5.0.0':
    resolution: {integrity: sha512-e5+YUKENATs1JgYHMzTr2MW/NDcXGfYFAuOQU8gJgF/kEh4EqKgfGrfLI67bMD4tbhZVlkigz/9YYwWcbOFthg==}
    engines: {node: '>=10.13.0'}

  '@inquirer/external-editor@1.0.2':
    resolution: {integrity: sha512-yy9cOoBnx58TlsPrIxauKIFQTiyH+0MK4e97y4sV9ERbI+zDxw7i2hxHLCIEGIE/8PPvDxGhgzIOTSOWcs6/MQ==}
    engines: {node: '>=18'}
    peerDependencies:
      '@types/node': '>=18'
    peerDependenciesMeta:
      '@types/node':
        optional: true

  '@isaacs/balanced-match@4.0.1':
    resolution: {integrity: sha512-yzMTt9lEb8Gv7zRioUilSglI0c0smZ9k5D65677DLWLtWJaXIS3CqcGyUFByYKlnUj6TkjLVs54fBl6+TiGQDQ==}
    engines: {node: 20 || >=22}

  '@isaacs/brace-expansion@5.0.0':
    resolution: {integrity: sha512-ZT55BDLV0yv0RBm2czMiZ+SqCGO7AvmOM3G/w2xhVPH+te0aKgFjmBvGlL1dH+ql2tgGO3MVrbb3jCKyvpgnxA==}
    engines: {node: 20 || >=22}

  '@isaacs/cliui@8.0.2':
    resolution: {integrity: sha512-O8jcjabXaleOG9DQ0+ARXWZBTfnP4WNAqzuiJK7ll44AmxGKv/J2M4TPjxjY3znBCfvBXFzucm1twdyFybFqEA==}
    engines: {node: '>=12'}

  '@isaacs/fs-minipass@4.0.1':
    resolution: {integrity: sha512-wgm9Ehl2jpeqP3zw/7mo3kRHFp5MEDhqAdwy1fTGkHAwnkGOVsgpvQhL8B5n1qlb01jV3n/bI0ZfZp5lWA1k4w==}
    engines: {node: '>=18.0.0'}

  '@istanbuljs/load-nyc-config@1.1.0':
    resolution: {integrity: sha512-VjeHSlIzpv/NyD3N0YuHfXOPDIixcA1q2ZV98wsMqcYlPmv2n3Yb2lYP9XMElnaFVXg5A7YLTeLu6V84uQDjmQ==}
    engines: {node: '>=8'}

  '@istanbuljs/schema@0.1.3':
    resolution: {integrity: sha512-ZXRY4jNvVgSVQ8DL3LTcakaAtXwTVUxE81hslsyD2AtoXW/wVob10HkOJ1X/pAlcI7D+2YoZKg5do8G/w6RYgA==}
    engines: {node: '>=8'}

  '@jest/environment@29.7.0':
    resolution: {integrity: sha512-aQIfHDq33ExsN4jP1NWGXhxgQ/wixs60gDiKO+XVMd8Mn0NWPWgc34ZQDTb2jKaUWQ7MuwoitXAsN2XVXNMpAw==}
    engines: {node: ^14.15.0 || ^16.10.0 || >=18.0.0}

  '@jest/expect-utils@29.7.0':
    resolution: {integrity: sha512-GlsNBWiFQFCVi9QVSx7f5AgMeLxe9YCCs5PuP2O2LdjDAA8Jh9eX7lA1Jq/xdXw3Wb3hyvlFNfZIfcRetSzYcA==}
    engines: {node: ^14.15.0 || ^16.10.0 || >=18.0.0}

  '@jest/expect@29.7.0':
    resolution: {integrity: sha512-8uMeAMycttpva3P1lBHB8VciS9V0XAr3GymPpipdyQXbBcuhkLQOSe8E/p92RyAdToS6ZD1tFkX+CkhoECE0dQ==}
    engines: {node: ^14.15.0 || ^16.10.0 || >=18.0.0}

  '@jest/fake-timers@29.7.0':
    resolution: {integrity: sha512-q4DH1Ha4TTFPdxLsqDXK1d3+ioSL7yL5oCMJZgDYm6i+6CygW5E5xVr/D1HdsGxjt1ZWSfUAs9OxSB/BNelWrQ==}
    engines: {node: ^14.15.0 || ^16.10.0 || >=18.0.0}

  '@jest/globals@29.7.0':
    resolution: {integrity: sha512-mpiz3dutLbkW2MNFubUGUEVLkTGiqW6yLVTA+JbP6fI6J5iL9Y0Nlg8k95pcF8ctKwCS7WVxteBs29hhfAotzQ==}
    engines: {node: ^14.15.0 || ^16.10.0 || >=18.0.0}

  '@jest/schemas@29.6.3':
    resolution: {integrity: sha512-mo5j5X+jIZmJQveBKeS/clAueipV7KgiX1vMgCxam1RNYiqE1w62n0/tJJnHtjW8ZHcQco5gY85jA3mi0L+nSA==}
    engines: {node: ^14.15.0 || ^16.10.0 || >=18.0.0}

  '@jest/transform@29.7.0':
    resolution: {integrity: sha512-ok/BTPFzFKVMwO5eOHRrvnBVHdRy9IrsrW1GpMaQ9MCnilNLXQKmAX8s1YXDFaai9xJpac2ySzV0YeRRECr2Vw==}
    engines: {node: ^14.15.0 || ^16.10.0 || >=18.0.0}

  '@jest/types@29.6.3':
    resolution: {integrity: sha512-u3UPsIilWKOM3F9CXtrG8LEJmNxwoCQC/XVj4IKYXvvpx7QIi/Kg1LI5uDmDpKlac62NUtX7eLjRh+jVZcLOzw==}
    engines: {node: ^14.15.0 || ^16.10.0 || >=18.0.0}

  '@jridgewell/gen-mapping@0.3.8':
    resolution: {integrity: sha512-imAbBGkb+ebQyxKgzv5Hu2nmROxoDOXHh80evxdoXNOrvAnVx7zimzc1Oo5h9RlfV4vPXaE2iM5pOFbvOCClWA==}
    engines: {node: '>=6.0.0'}

  '@jridgewell/resolve-uri@3.1.2':
    resolution: {integrity: sha512-bRISgCIjP20/tbWSPWMEi54QVPRZExkuD9lJL+UIxUKtwVJA8wW1Trb1jMs1RFXo1CBTNZ/5hpC9QvmKWdopKw==}
    engines: {node: '>=6.0.0'}

  '@jridgewell/set-array@1.2.1':
    resolution: {integrity: sha512-R8gLRTZeyp03ymzP/6Lil/28tGeGEzhx1q2k703KGWRAI1VdvPIXdG70VJc2pAMw3NA6JKL5hhFu1sJX0Mnn/A==}
    engines: {node: '>=6.0.0'}

  '@jridgewell/sourcemap-codec@1.5.0':
    resolution: {integrity: sha512-gv3ZRaISU3fjPAgNsriBRqGWQL6quFx04YMPW/zD8XMLsU32mhCCbfbO6KZFLjvYpCZ8zyDEgqsgf+PwPaM7GQ==}

  '@jridgewell/trace-mapping@0.3.25':
    resolution: {integrity: sha512-vNk6aEwybGtawWmy/PzwnGDOjCkLWSD2wqvjGGAgOAwCGWySYXfYoxt00IJkTF+8Lb57DwOb3Aa0o9CApepiYQ==}

  '@jridgewell/trace-mapping@0.3.9':
    resolution: {integrity: sha512-3Belt6tdc8bPgAtbcmdtNJlirVoTmEb5e2gC94PnkwEW9jI6CAHUeoG85tjWP5WquqfavoMtMwiG4P926ZKKuQ==}

  '@malept/cross-spawn-promise@2.0.0':
    resolution: {integrity: sha512-1DpKU0Z5ThltBwjNySMC14g0CkbyhCaz9FkhxqNsZI6uAPJXFS8cMXlBKo26FJ8ZuW6S9GCMcR9IO5k2X5/9Fg==}
    engines: {node: '>= 12.13.0'}

  '@malept/flatpak-bundler@0.4.0':
    resolution: {integrity: sha512-9QOtNffcOF/c1seMCDnjckb3R9WHcG34tky+FHpNKKCW0wc/scYLwMtO+ptyGUfMW0/b/n4qRiALlaFHc9Oj7Q==}
    engines: {node: '>= 10.0.0'}

  '@manypkg/find-root@1.1.0':
    resolution: {integrity: sha512-mki5uBvhHzO8kYYix/WRy2WX8S3B5wdVSc9D6KcU5lQNglP2yt58/VfLuAK49glRXChosY8ap2oJ1qgma3GUVA==}

  '@manypkg/get-packages@1.1.3':
    resolution: {integrity: sha512-fo+QhuU3qE/2TQMQmbVMqaQ6EWbMhi4ABWP+O4AM1NqPBuy0OrApV5LO6BrrgnhtAHS2NH6RrVk9OL181tTi8A==}

  '@nodelib/fs.scandir@2.1.5':
    resolution: {integrity: sha512-vq24Bq3ym5HEQm2NKCr3yXDwjc7vTsEThRDnkp2DK9p1uqLR+DHurm/NOTo0KG7HYHU7eppKZj3MyqYuMBf62g==}
    engines: {node: '>= 8'}

  '@nodelib/fs.stat@2.0.5':
    resolution: {integrity: sha512-RkhPPp2zrqDAQA/2jNhnztcPAlv64XdhIp7a7454A5ovI7Bukxgt7MX7udwAu3zg1DcpPU0rz3VV1SeaqvY4+A==}
    engines: {node: '>= 8'}

  '@nodelib/fs.walk@1.2.8':
    resolution: {integrity: sha512-oGB+UxlgWcgQkgwo8GcEGwemoTFt3FIO9ababBmaGwXIoBKZ+GTy0pP185beGg7Llih/NSHSV2XAs1lnznocSg==}
    engines: {node: '>= 8'}

  '@npmcli/agent@3.0.0':
    resolution: {integrity: sha512-S79NdEgDQd/NGCay6TCoVzXSj74skRZIKJcpJjC5lOq34SZzyI6MqtiiWoiVWoVrTcGjNeC4ipbh1VIHlpfF5Q==}
    engines: {node: ^18.17.0 || >=20.5.0}

  '@npmcli/fs@4.0.0':
    resolution: {integrity: sha512-/xGlezI6xfGO9NwuJlnwz/K14qD1kCSAGtacBHnGzeAIuJGazcp45KP5NuyARXoKb7cwulAGWVsbeSxdG/cb0Q==}
    engines: {node: ^18.17.0 || >=20.5.0}

  '@parcel/watcher-android-arm64@2.5.1':
    resolution: {integrity: sha512-KF8+j9nNbUN8vzOFDpRMsaKBHZ/mcjEjMToVMJOhTozkDonQFFrRcfdLWn6yWKCmJKmdVxSgHiYvTCef4/qcBA==}
    engines: {node: '>= 10.0.0'}
    cpu: [arm64]
    os: [android]

  '@parcel/watcher-darwin-arm64@2.5.1':
    resolution: {integrity: sha512-eAzPv5osDmZyBhou8PoF4i6RQXAfeKL9tjb3QzYuccXFMQU0ruIc/POh30ePnaOyD1UXdlKguHBmsTs53tVoPw==}
    engines: {node: '>= 10.0.0'}
    cpu: [arm64]
    os: [darwin]

  '@parcel/watcher-darwin-x64@2.5.1':
    resolution: {integrity: sha512-1ZXDthrnNmwv10A0/3AJNZ9JGlzrF82i3gNQcWOzd7nJ8aj+ILyW1MTxVk35Db0u91oD5Nlk9MBiujMlwmeXZg==}
    engines: {node: '>= 10.0.0'}
    cpu: [x64]
    os: [darwin]

  '@parcel/watcher-freebsd-x64@2.5.1':
    resolution: {integrity: sha512-SI4eljM7Flp9yPuKi8W0ird8TI/JK6CSxju3NojVI6BjHsTyK7zxA9urjVjEKJ5MBYC+bLmMcbAWlZ+rFkLpJQ==}
    engines: {node: '>= 10.0.0'}
    cpu: [x64]
    os: [freebsd]

  '@parcel/watcher-linux-arm-glibc@2.5.1':
    resolution: {integrity: sha512-RCdZlEyTs8geyBkkcnPWvtXLY44BCeZKmGYRtSgtwwnHR4dxfHRG3gR99XdMEdQ7KeiDdasJwwvNSF5jKtDwdA==}
    engines: {node: '>= 10.0.0'}
    cpu: [arm]
    os: [linux]

  '@parcel/watcher-linux-arm-musl@2.5.1':
    resolution: {integrity: sha512-6E+m/Mm1t1yhB8X412stiKFG3XykmgdIOqhjWj+VL8oHkKABfu/gjFj8DvLrYVHSBNC+/u5PeNrujiSQ1zwd1Q==}
    engines: {node: '>= 10.0.0'}
    cpu: [arm]
    os: [linux]

  '@parcel/watcher-linux-arm64-glibc@2.5.1':
    resolution: {integrity: sha512-LrGp+f02yU3BN9A+DGuY3v3bmnFUggAITBGriZHUREfNEzZh/GO06FF5u2kx8x+GBEUYfyTGamol4j3m9ANe8w==}
    engines: {node: '>= 10.0.0'}
    cpu: [arm64]
    os: [linux]

  '@parcel/watcher-linux-arm64-musl@2.5.1':
    resolution: {integrity: sha512-cFOjABi92pMYRXS7AcQv9/M1YuKRw8SZniCDw0ssQb/noPkRzA+HBDkwmyOJYp5wXcsTrhxO0zq1U11cK9jsFg==}
    engines: {node: '>= 10.0.0'}
    cpu: [arm64]
    os: [linux]

  '@parcel/watcher-linux-x64-glibc@2.5.1':
    resolution: {integrity: sha512-GcESn8NZySmfwlTsIur+49yDqSny2IhPeZfXunQi48DMugKeZ7uy1FX83pO0X22sHntJ4Ub+9k34XQCX+oHt2A==}
    engines: {node: '>= 10.0.0'}
    cpu: [x64]
    os: [linux]

  '@parcel/watcher-linux-x64-musl@2.5.1':
    resolution: {integrity: sha512-n0E2EQbatQ3bXhcH2D1XIAANAcTZkQICBPVaxMeaCVBtOpBZpWJuf7LwyWPSBDITb7In8mqQgJ7gH8CILCURXg==}
    engines: {node: '>= 10.0.0'}
    cpu: [x64]
    os: [linux]

  '@parcel/watcher-win32-arm64@2.5.1':
    resolution: {integrity: sha512-RFzklRvmc3PkjKjry3hLF9wD7ppR4AKcWNzH7kXR7GUe0Igb3Nz8fyPwtZCSquGrhU5HhUNDr/mKBqj7tqA2Vw==}
    engines: {node: '>= 10.0.0'}
    cpu: [arm64]
    os: [win32]

  '@parcel/watcher-win32-ia32@2.5.1':
    resolution: {integrity: sha512-c2KkcVN+NJmuA7CGlaGD1qJh1cLfDnQsHjE89E60vUEMlqduHGCdCLJCID5geFVM0dOtA3ZiIO8BoEQmzQVfpQ==}
    engines: {node: '>= 10.0.0'}
    cpu: [ia32]
    os: [win32]

  '@parcel/watcher-win32-x64@2.5.1':
    resolution: {integrity: sha512-9lHBdJITeNR++EvSQVUcaZoWupyHfXe1jZvGZ06O/5MflPcuPLtEphScIBL+AiCWBO46tDSHzWyD0uDmmZqsgA==}
    engines: {node: '>= 10.0.0'}
    cpu: [x64]
    os: [win32]

  '@parcel/watcher@2.5.1':
    resolution: {integrity: sha512-dfUnCxiN9H4ap84DvD2ubjw+3vUNpstxa0TneY/Paat8a3R4uQZDLSvWjmznAY/DoahqTHl9V46HF/Zs3F29pg==}
    engines: {node: '>= 10.0.0'}

  '@pkgjs/parseargs@0.11.0':
    resolution: {integrity: sha512-+1VkjdD0QBLPodGrJUeqarH8VAIvQODIbwh9XpP5Syisf7YoQgsJKPNFoqqLQlu+VQ/tVSshMR6loPMn8U+dPg==}
    engines: {node: '>=14'}

  '@pkgr/core@0.2.0':
    resolution: {integrity: sha512-vsJDAkYR6qCPu+ioGScGiMYR7LvZYIXh/dlQeviqoTWNCVfKTLYD/LkNWH4Mxsv2a5vpIRc77FN5DnmK1eBggQ==}
    engines: {node: ^12.20.0 || ^14.18.0 || >=16.0.0}

  '@polka/url@1.0.0-next.28':
    resolution: {integrity: sha512-8LduaNlMZGwdZ6qWrKlfa+2M4gahzFkprZiAt2TF8uS0qQgBizKXpXURqvTJ4WtmupWxaLqjRb2UCTe72mu+Aw==}

  '@rollup/rollup-android-arm-eabi@4.39.0':
    resolution: {integrity: sha512-lGVys55Qb00Wvh8DMAocp5kIcaNzEFTmGhfFd88LfaogYTRKrdxgtlO5H6S49v2Nd8R2C6wLOal0qv6/kCkOwA==}
    cpu: [arm]
    os: [android]

  '@rollup/rollup-android-arm64@4.39.0':
    resolution: {integrity: sha512-It9+M1zE31KWfqh/0cJLrrsCPiF72PoJjIChLX+rEcujVRCb4NLQ5QzFkzIZW8Kn8FTbvGQBY5TkKBau3S8cCQ==}
    cpu: [arm64]
    os: [android]

  '@rollup/rollup-darwin-arm64@4.39.0':
    resolution: {integrity: sha512-lXQnhpFDOKDXiGxsU9/l8UEGGM65comrQuZ+lDcGUx+9YQ9dKpF3rSEGepyeR5AHZ0b5RgiligsBhWZfSSQh8Q==}
    cpu: [arm64]
    os: [darwin]

  '@rollup/rollup-darwin-x64@4.39.0':
    resolution: {integrity: sha512-mKXpNZLvtEbgu6WCkNij7CGycdw9cJi2k9v0noMb++Vab12GZjFgUXD69ilAbBh034Zwn95c2PNSz9xM7KYEAQ==}
    cpu: [x64]
    os: [darwin]

  '@rollup/rollup-freebsd-arm64@4.39.0':
    resolution: {integrity: sha512-jivRRlh2Lod/KvDZx2zUR+I4iBfHcu2V/BA2vasUtdtTN2Uk3jfcZczLa81ESHZHPHy4ih3T/W5rPFZ/hX7RtQ==}
    cpu: [arm64]
    os: [freebsd]

  '@rollup/rollup-freebsd-x64@4.39.0':
    resolution: {integrity: sha512-8RXIWvYIRK9nO+bhVz8DwLBepcptw633gv/QT4015CpJ0Ht8punmoHU/DuEd3iw9Hr8UwUV+t+VNNuZIWYeY7Q==}
    cpu: [x64]
    os: [freebsd]

  '@rollup/rollup-linux-arm-gnueabihf@4.39.0':
    resolution: {integrity: sha512-mz5POx5Zu58f2xAG5RaRRhp3IZDK7zXGk5sdEDj4o96HeaXhlUwmLFzNlc4hCQi5sGdR12VDgEUqVSHer0lI9g==}
    cpu: [arm]
    os: [linux]

  '@rollup/rollup-linux-arm-musleabihf@4.39.0':
    resolution: {integrity: sha512-+YDwhM6gUAyakl0CD+bMFpdmwIoRDzZYaTWV3SDRBGkMU/VpIBYXXEvkEcTagw/7VVkL2vA29zU4UVy1mP0/Yw==}
    cpu: [arm]
    os: [linux]

  '@rollup/rollup-linux-arm64-gnu@4.39.0':
    resolution: {integrity: sha512-EKf7iF7aK36eEChvlgxGnk7pdJfzfQbNvGV/+l98iiMwU23MwvmV0Ty3pJ0p5WQfm3JRHOytSIqD9LB7Bq7xdQ==}
    cpu: [arm64]
    os: [linux]

  '@rollup/rollup-linux-arm64-musl@4.39.0':
    resolution: {integrity: sha512-vYanR6MtqC7Z2SNr8gzVnzUul09Wi1kZqJaek3KcIlI/wq5Xtq4ZPIZ0Mr/st/sv/NnaPwy/D4yXg5x0B3aUUA==}
    cpu: [arm64]
    os: [linux]

  '@rollup/rollup-linux-loongarch64-gnu@4.39.0':
    resolution: {integrity: sha512-NMRUT40+h0FBa5fb+cpxtZoGAggRem16ocVKIv5gDB5uLDgBIwrIsXlGqYbLwW8YyO3WVTk1FkFDjMETYlDqiw==}
    cpu: [loong64]
    os: [linux]

  '@rollup/rollup-linux-powerpc64le-gnu@4.39.0':
    resolution: {integrity: sha512-0pCNnmxgduJ3YRt+D+kJ6Ai/r+TaePu9ZLENl+ZDV/CdVczXl95CbIiwwswu4L+K7uOIGf6tMo2vm8uadRaICQ==}
    cpu: [ppc64]
    os: [linux]

  '@rollup/rollup-linux-riscv64-gnu@4.39.0':
    resolution: {integrity: sha512-t7j5Zhr7S4bBtksT73bO6c3Qa2AV/HqiGlj9+KB3gNF5upcVkx+HLgxTm8DK4OkzsOYqbdqbLKwvGMhylJCPhQ==}
    cpu: [riscv64]
    os: [linux]

  '@rollup/rollup-linux-riscv64-musl@4.39.0':
    resolution: {integrity: sha512-m6cwI86IvQ7M93MQ2RF5SP8tUjD39Y7rjb1qjHgYh28uAPVU8+k/xYWvxRO3/tBN2pZkSMa5RjnPuUIbrwVxeA==}
    cpu: [riscv64]
    os: [linux]

  '@rollup/rollup-linux-s390x-gnu@4.39.0':
    resolution: {integrity: sha512-iRDJd2ebMunnk2rsSBYlsptCyuINvxUfGwOUldjv5M4tpa93K8tFMeYGpNk2+Nxl+OBJnBzy2/JCscGeO507kA==}
    cpu: [s390x]
    os: [linux]

  '@rollup/rollup-linux-x64-gnu@4.39.0':
    resolution: {integrity: sha512-t9jqYw27R6Lx0XKfEFe5vUeEJ5pF3SGIM6gTfONSMb7DuG6z6wfj2yjcoZxHg129veTqU7+wOhY6GX8wmf90dA==}
    cpu: [x64]
    os: [linux]

  '@rollup/rollup-linux-x64-musl@4.39.0':
    resolution: {integrity: sha512-ThFdkrFDP55AIsIZDKSBWEt/JcWlCzydbZHinZ0F/r1h83qbGeenCt/G/wG2O0reuENDD2tawfAj2s8VK7Bugg==}
    cpu: [x64]
    os: [linux]

  '@rollup/rollup-win32-arm64-msvc@4.39.0':
    resolution: {integrity: sha512-jDrLm6yUtbOg2TYB3sBF3acUnAwsIksEYjLeHL+TJv9jg+TmTwdyjnDex27jqEMakNKf3RwwPahDIt7QXCSqRQ==}
    cpu: [arm64]
    os: [win32]

  '@rollup/rollup-win32-ia32-msvc@4.39.0':
    resolution: {integrity: sha512-6w9uMuza+LbLCVoNKL5FSLE7yvYkq9laSd09bwS0tMjkwXrmib/4KmoJcrKhLWHvw19mwU+33ndC69T7weNNjQ==}
    cpu: [ia32]
    os: [win32]

  '@rollup/rollup-win32-x64-msvc@4.39.0':
    resolution: {integrity: sha512-yAkUOkIKZlK5dl7u6dg897doBgLXmUHhIINM2c+sND3DZwnrdQkkSiDh7N75Ll4mM4dxSkYfXqU9fW3lLkMFug==}
    cpu: [x64]
    os: [win32]

  '@shikijs/core@1.29.2':
    resolution: {integrity: sha512-vju0lY9r27jJfOY4Z7+Rt/nIOjzJpZ3y+nYpqtUZInVoXQ/TJZcfGnNOGnKjFdVZb8qexiCuSlZRKcGfhhTTZQ==}

  '@shikijs/engine-javascript@1.29.2':
    resolution: {integrity: sha512-iNEZv4IrLYPv64Q6k7EPpOCE/nuvGiKl7zxdq0WFuRPF5PAE9PRo2JGq/d8crLusM59BRemJ4eOqrFrC4wiQ+A==}

  '@shikijs/engine-oniguruma@1.29.2':
    resolution: {integrity: sha512-7iiOx3SG8+g1MnlzZVDYiaeHe7Ez2Kf2HrJzdmGwkRisT7r4rak0e655AcM/tF9JG/kg5fMNYlLLKglbN7gBqA==}

  '@shikijs/langs@1.29.2':
    resolution: {integrity: sha512-FIBA7N3LZ+223U7cJDUYd5shmciFQlYkFXlkKVaHsCPgfVLiO+e12FmQE6Tf9vuyEsFe3dIl8qGWKXgEHL9wmQ==}

  '@shikijs/themes@1.29.2':
    resolution: {integrity: sha512-i9TNZlsq4uoyqSbluIcZkmPL9Bfi3djVxRnofUHwvx/h6SRW3cwgBC5SML7vsDcWyukY0eCzVN980rqP6qNl9g==}

  '@shikijs/types@1.29.2':
    resolution: {integrity: sha512-VJjK0eIijTZf0QSTODEXCqinjBn0joAHQ+aPSBzrv4O2d/QSbsMw+ZeSRx03kV34Hy7NzUvV/7NqfYGRLrASmw==}

  '@shikijs/vscode-textmate@10.0.2':
    resolution: {integrity: sha512-83yeghZ2xxin3Nj8z1NMd/NCuca+gsYXswywDy5bHvwlWL8tpTQmzGeUuHd9FC3E/SBEMvzJRwWEOz5gGes9Qg==}

  '@sinclair/typebox@0.27.8':
    resolution: {integrity: sha512-+Fj43pSMwJs4KRrH/938Uf+uAELIgVBmQzg/q1YG10djyfA3TnrU8N8XzqCh/okZdszqBQTZf96idMfE5lnwTA==}

  '@sindresorhus/is@4.6.0':
    resolution: {integrity: sha512-t09vSN3MdfsyCHoFcTRCH/iUtG7OJ0CsjzB8cjAmKc/va/kIgeDI/TxsigdncE/4be734m0cvIYwNaV4i2XqAw==}
    engines: {node: '>=10'}

  '@sinonjs/commons@3.0.1':
    resolution: {integrity: sha512-K3mCHKQ9sVh8o1C9cxkwxaOmXoAMlDxC1mYyHrjqOWEcBjYr76t96zL2zlj5dUGZ3HSw240X1qgH3Mjf1yJWpQ==}

  '@sinonjs/fake-timers@10.3.0':
    resolution: {integrity: sha512-V4BG07kuYSUkTCSBHG8G8TNhM+F19jXFWnQtzj+we8DrkpSBCee9Z3Ms8yiGer/dlmhe35/Xdgyo3/0rQKg7YA==}

  '@stylistic/eslint-plugin@2.13.0':
    resolution: {integrity: sha512-RnO1SaiCFHn666wNz2QfZEFxvmiNRqhzaMXHXxXXKt+MEP7aajlPxUSMIQpKAaJfverpovEYqjBOXDq6dDcaOQ==}
    engines: {node: ^18.18.0 || ^20.9.0 || >=21.1.0}
    peerDependencies:
      eslint: '>=8.40.0'

  '@szmarczak/http-timer@4.0.6':
    resolution: {integrity: sha512-4BAffykYOgO+5nzBWYwE3W90sBgLJoUPRWWcL8wlyiM8IB8ipJz3UMJ9KXQd1RKQXpKp8Tutn80HZtWsu2u76w==}
    engines: {node: '>=10'}

  '@tsconfig/node10@1.0.11':
    resolution: {integrity: sha512-DcRjDCujK/kCk/cUe8Xz8ZSpm8mS3mNNpta+jGCA6USEDfktlNvm1+IuZ9eTcDbNk41BHwpHHeW+N1lKCz4zOw==}

  '@tsconfig/node12@1.0.11':
    resolution: {integrity: sha512-cqefuRsh12pWyGsIoBKJA9luFu3mRxCA+ORZvA4ktLSzIuCUtWVxGIuXigEwO5/ywWFMZ2QEGKWvkZG1zDMTag==}

  '@tsconfig/node14@1.0.3':
    resolution: {integrity: sha512-ysT8mhdixWK6Hw3i1V2AeRqZ5WfXg1G43mqoYlM2nc6388Fq5jcXyr5mRsqViLx/GJYdoL0bfXD8nmF+Zn/Iow==}

  '@tsconfig/node16@1.0.4':
    resolution: {integrity: sha512-vxhUy4J8lyeyinH7Azl1pdd43GJhZH/tP2weN8TntQblOY+A0XbT8DJk1/oCPuOOyg/Ja757rG0CgHcWC8OfMA==}

  '@types/adm-zip@0.5.6':
    resolution: {integrity: sha512-lRlcSLg5Yoo7C2H2AUiAoYlvifWoCx/se7iUNiCBTfEVVYFVn+Tr9ZGed4K73tYgLe9O4PjdJvbxlkdAOx/qiw==}

  '@types/archiver@5.3.1':
    resolution: {integrity: sha512-wKYZaSXaDvTZuInAWjCeGG7BEAgTWG2zZW0/f7IYFcoHB2X2d9lkVFnrOlXl3W6NrvO6Ml3FLLu8Uksyymcpnw==}

  '@types/cacheable-request@6.0.3':
    resolution: {integrity: sha512-IQ3EbTzGxIigb1I3qPZc1rWJnH0BmSKv5QYTalEwweFvyBDLSAe24zP0le/hyi7ecGfZVlIVAg4BZqb8WBwKqw==}

  '@types/caseless@0.12.5':
    resolution: {integrity: sha512-hWtVTC2q7hc7xZ/RLbxapMvDMgUnDvKvMOpKal4DrMyfGBUfB1oKaZlIRr6mJL+If3bAP6sV/QneGzF6tJjZDg==}

  '@types/chai@5.2.2':
    resolution: {integrity: sha512-8kB30R7Hwqf40JPiKhVzodJs2Qc1ZJ5zuT3uzw5Hq/dhNCl3G3l83jfpdI1e20BP348+fV7VIL/+FxaXkqBmWg==}

  '@types/cross-spawn@6.0.6':
    resolution: {integrity: sha512-fXRhhUkG4H3TQk5dBhQ7m/JDdSNHKwR2BBia62lhwEIq9xGiQKLxd6LymNhn47SjXhsUEPmxi+PKw2OkW4LLjA==}

  '@types/debug@4.1.7':
    resolution: {integrity: sha512-9AonUzyTjXXhEOa0DnqpzZi6VHlqKMswga9EXjpXnnqxwLtdvPPtlO8evrI5D9S6asFRCQ6v+wpiUKbw+vKqyg==}

  '@types/deep-eql@4.0.2':
    resolution: {integrity: sha512-c9h9dVVMigMPc4bwTvC5dxqtqJZwQPePsWjPlpSOnojbor6pGqdk541lfA7AqFQr5pB1BRdq0juY9db81BwyFw==}

  '@types/ejs@3.1.0':
    resolution: {integrity: sha512-DCg+Ka+uDQ31lJ/UtEXVlaeV3d6t81gifaVWKJy4MYVVgvJttyX/viREy+If7fz+tK/gVxTGMtyrFPnm4gjrVA==}

  '@types/estree@1.0.7':
    resolution: {integrity: sha512-w28IoSUCJpidD/TGviZwwMJckNESJZXFu7NBZ5YJ4mEUnNraUn9Pm8HSZm/jDF1pDWYKspWE7oVphigUPRakIQ==}

  '@types/fs-extra@11.0.4':
    resolution: {integrity: sha512-yTbItCNreRooED33qjunPthRcSjERP1r4MqCZc7wv0u2sUkzTFp45tgUfS5+r7FrZPdmCCNflLhVSP/o+SemsQ==}

  '@types/fs-extra@9.0.13':
    resolution: {integrity: sha512-nEnwB++1u5lVDM2UI4c1+5R+FYaKfaAzS4OococimjVm3nQw3TuzH5UNsocrcTBbhnerblyHj4A49qXbIiZdpA==}

  '@types/glob@8.1.0':
    resolution: {integrity: sha512-IO+MJPVhoqz+28h1qLAcBEH2+xHMK6MTyHJc7MTnnYb6wsoLR29POVGJ7LycmVXIqyy/4/2ShP5sUwTXuOwb/w==}

  '@types/graceful-fs@4.1.9':
    resolution: {integrity: sha512-olP3sd1qOEe5dXTSaFvQG+02VdRXcdytWLAZsAq1PecU8uqQAhkrnbli7DagjtXKW/Bl7YJbUsa8MPcuc8LHEQ==}

  '@types/hast@3.0.4':
    resolution: {integrity: sha512-WPs+bbQw5aCj+x6laNGWLH3wviHtoCv/P3+otBhbOhJgG8qtpdAMlTCxLtsTWA7LH1Oh/bFCHsBn0TPS5m30EQ==}

  '@types/hosted-git-info@3.0.2':
    resolution: {integrity: sha512-RURNTeEFUwF+ifnp7kK3WLLlTmBSlRynLNS9jeAsI6RHtSrupV0l0nO6kmpaz75EUJVexy348bR452SvmH98vQ==}

  '@types/http-cache-semantics@4.0.4':
    resolution: {integrity: sha512-1m0bIFVc7eJWyve9S0RnuRgcQqF/Xd5QsUZAZeQFr1Q3/p9JWoQQEqmVy+DPTNpGXwhgIetAoYF8JSc33q29QA==}

  '@types/istanbul-lib-coverage@2.0.6':
    resolution: {integrity: sha512-2QF/t/auWm0lsy8XtKVPG19v3sSOQlJe/YHZgfjb/KBBHOGSV+J2q/S671rcq9uTBrLAXmZpqJiaQbMT+zNU1w==}

  '@types/istanbul-lib-report@3.0.3':
    resolution: {integrity: sha512-NQn7AHQnk/RSLOxrBbGyJM/aVQ+pjj5HCgasFxc0K/KhoATfQ/47AyUl15I2yBUpihjmas+a+VJBOqecrFH+uA==}

  '@types/istanbul-reports@3.0.4':
    resolution: {integrity: sha512-pk2B1NWalF9toCRu6gjBzR69syFjP4Od8WRAX+0mmf9lAjCRicLOWc+ZrxZHx/0XRjotgkF9t6iaMJ+aXcOdZQ==}

  '@types/js-yaml@4.0.3':
    resolution: {integrity: sha512-5t9BhoORasuF5uCPr+d5/hdB++zRFUTMIZOzbNkr+jZh3yQht4HYbRDyj9fY8n2TZT30iW9huzav73x4NikqWg==}

  '@types/json-schema@7.0.15':
    resolution: {integrity: sha512-5+fP8P8MFNC+AyZCDxrB2pkZFPGzqQWUzpSeuuVLvm8VMcorNYavBqoFcxK8bQz4Qsbn4oUEEem4wDLfcysGHA==}

  '@types/jsonfile@6.1.4':
    resolution: {integrity: sha512-D5qGUYwjvnNNextdU59/+fI+spnwtTFmyQP0h+PfIOSkNfpU6AOICUOkm4i0OnSk+NyjdPJrxCDro0sJsWlRpQ==}

  '@types/keyv@3.1.4':
    resolution: {integrity: sha512-BQ5aZNSCpj7D6K2ksrRCTmKRLEpnPvWDiLPfoGyhZ++8YtiK9d/3DBKPJgry359X/P1PfruyYwvnvwFjuEiEIg==}

  '@types/lodash.escaperegexp@4.1.6':
    resolution: {integrity: sha512-uENiqxLlqh6RzeE1cC6Z2gHqakToN9vKlTVCFkSVjAfeMeh2fY0916tHwJHeeKs28qB/hGYvKuampGYH5QDVCw==}

  '@types/lodash.isequal@4.5.5':
    resolution: {integrity: sha512-4IKbinG7MGP131wRfceK6W4E/Qt3qssEFLF30LnJbjYiSfHGGRU/Io8YxXrZX109ir+iDETC8hw8QsDijukUVg==}

  '@types/lodash@4.17.16':
    resolution: {integrity: sha512-HX7Em5NYQAXKW+1T+FiuG27NGwzJfCX3s1GjOa7ujxZa52kjJLOr4FUxT+giF6Tgxv1e+/czV/iTtBw27WTU9g==}

  '@types/mdast@4.0.4':
    resolution: {integrity: sha512-kGaNbPh1k7AFzgpud/gMdvIm5xuECykRR+JnWKQno9TAXVa6WIVCGTPvYGekIDL4uwCZQSYbUxNBSb1aUo79oA==}

  '@types/mime@2.0.3':
    resolution: {integrity: sha512-Jus9s4CDbqwocc5pOAnh8ShfrnMcPHuJYzVcSUU7lrh8Ni5HuIqX3oilL86p3dlTrk0LzHRCgA/GQ7uNCw6l2Q==}

  '@types/minimatch@3.0.5':
    resolution: {integrity: sha512-Klz949h02Gz2uZCMGwDUSDS1YBlTdDDgbWHi+81l29tQALUtvz4rAYi5uoVhE5Lagoq6DeqAUlbrHvW/mXDgdQ==}

  '@types/minimatch@5.1.2':
    resolution: {integrity: sha512-K0VQKziLUWkVKiRVrx4a40iPaxTUefQmjtkQofBkYRcoaaL/8rhwDWww9qWbrgicNOgnpIsMxyNIUM4+n6dUIA==}

  '@types/ms@2.1.0':
    resolution: {integrity: sha512-GsCCIZDE/p3i96vtEqx+7dBUGXrc7zeSK3wwPHIaRThS+9OhWIXRqzs4d6k1SVU8g91DrNRWxWUGhp5KXQb2VA==}

  '@types/node@12.20.55':
    resolution: {integrity: sha512-J8xLz7q2OFulZ2cyGTLE1TbbZcjpno7FaN6zdJNrgAdrJ+DZzh/uFR6YrTb4C+nXakvud8Q4+rbhoIWlYQbUFQ==}

  '@types/node@16.18.126':
    resolution: {integrity: sha512-OTcgaiwfGFBKacvfwuHzzn1KLxH/er8mluiy8/uM3sGXHaRe73RrSIj01jow9t4kJEW633Ov+cOexXeiApTyAw==}

  '@types/node@20.17.30':
    resolution: {integrity: sha512-7zf4YyHA+jvBNfVrk2Gtvs6x7E8V+YDW05bNfG2XkWDJfYRXrTiP/DsB2zSYTaHX0bGIujTBQdMVAhb+j7mwpg==}

  '@types/node@22.13.17':
    resolution: {integrity: sha512-nAJuQXoyPj04uLgu+obZcSmsfOenUg6DxPKogeUy6yNCFwWaj5sBF8/G/pNo8EtBJjAfSVgfIlugR/BCOleO+g==}

  '@types/normalize-package-data@2.4.4':
    resolution: {integrity: sha512-37i+OaWTh9qeK4LSHPsyRC7NahnGotNuZvjLSgcPzblpHB3rrCJxAOgI5gCdKm7coonsaX1Of0ILiTcnZjbfxA==}

  '@types/parse-json@4.0.2':
    resolution: {integrity: sha512-dISoDXWWQwUquiKsyZ4Ng+HX2KsPL7LyHKHQwgGFEA3IaKac4Obd+h2a/a6waisAoepJlBcx9paWqjA8/HVjCw==}

  '@types/plist@3.0.5':
    resolution: {integrity: sha512-E6OCaRmAe4WDmWNsL/9RMqdkkzDCY1etutkflWk4c+AcjDU07Pcz1fQwTX0TQz+Pxqn9i4L1TU3UFpjnrcDgxA==}

  '@types/request@2.48.12':
    resolution: {integrity: sha512-G3sY+NpsA9jnwm0ixhAFQSJ3Q9JkpLZpJbI3GMv0mIAT0y3mRabYeINzal5WOChIiaTEGQYlHOKgkaM9EisWHw==}

  '@types/responselike@1.0.3':
    resolution: {integrity: sha512-H/+L+UkTV33uf49PH5pCAUBVPNj2nDBXTN+qS1dOwyyg24l3CcicicCA7ca+HMvJBZcFgl5r8e+RR6elsb4Lyw==}

  '@types/sax@1.2.3':
    resolution: {integrity: sha512-+QSw6Tqvs/KQpZX8DvIl3hZSjNFLW/OqE5nlyHXtTwODaJvioN2rOWpBNEWZp2HZUFhOh+VohmJku/WxEXU2XA==}

  '@types/semver@7.7.1':
    resolution: {integrity: sha512-FmgJfu+MOcQ370SD0ev7EI8TlCAfKYU+B4m5T3yXc1CiRN94g/SZPtsCkk506aUDtlMnFZvasDwHHUcZUEaYuA==}

  '@types/source-map-support@0.5.4':
    resolution: {integrity: sha512-9zGujX1sOPg32XLyfgEB/0G9ZnrjthL/Iv1ZfuAjj8LEilHZEpQSQs1scpRXPhHzGYgWiLz9ldF1cI8JhL+yMw==}

  '@types/stack-utils@2.0.3':
    resolution: {integrity: sha512-9aEbYZ3TbYMznPdcdr3SmIrLXwC/AKZXQeCf9Pgao5CKb8CyHuEX5jzWPTkvregvhRJHcpRO6BFoGW9ycaOkYw==}

  '@types/tar@6.1.13':
    resolution: {integrity: sha512-IznnlmU5f4WcGTh2ltRu/Ijpmk8wiWXfF0VA4s+HPjHZgvFggk1YaIkbo5krX/zUCzWF8N/l4+W/LNxnvAJ8nw==}

  '@types/tiny-async-pool@1.0.5':
    resolution: {integrity: sha512-8hqr+s4rBthBtb+k02NXejl7BGVbj7CD/ZB2rMSvoSjXO52aXbtm9q/JEey5uDjzADs/zXEo7bU9iX+M6glAUA==}

  '@types/tough-cookie@4.0.5':
    resolution: {integrity: sha512-/Ad8+nIOV7Rl++6f1BdKxFSMgmoqEoYbHRpPcx3JEfv8VRsQe9Z4mCXeJBzxs7mbHY/XOZZuXlRNfhpVPbs6ZA==}

  '@types/unist@3.0.3':
    resolution: {integrity: sha512-ko/gIFJRv177XgZsZcBwnqJN5x/Gien8qNOn0D5bQU/zAzVf9Zt3BlcUiLqhV9y4ARk0GbT3tnUiPNgnTXzc/Q==}

  '@types/unzipper@0.10.11':
    resolution: {integrity: sha512-D25im2zjyMCcgL9ag6N46+wbtJBnXIr7SI4zHf9eJD2Dw2tEB5e+p5MYkrxKIVRscs5QV0EhtU9rgXSPx90oJg==}

  '@types/verror@1.10.11':
    resolution: {integrity: sha512-RlDm9K7+o5stv0Co8i8ZRGxDbrTxhJtgjqjFyVh/tXQyl/rYtTKlnTvZ88oSTeYREWurwx20Js4kTuKCsFkUtg==}

  '@types/which@3.0.4':
    resolution: {integrity: sha512-liyfuo/106JdlgSchJzXEQCVArk0CvevqPote8F8HgWgJ3dRCcTHgJIsLDuee0kxk/mhbInzIZk3QWSZJ8R+2w==}

  '@types/yargs-parser@21.0.3':
    resolution: {integrity: sha512-I4q9QU9MQv4oEOz4tAHJtNz1cwuLxn2F3xcc2iV5WdqLPpUnj30aUuxt1mAxYTG+oe8CZMV/+6rU4S4gRDzqtQ==}

  '@types/yargs@17.0.33':
    resolution: {integrity: sha512-WpxBCKWPLr4xSsHgz511rFJAM+wS28w2zEO1QDNY5zM/S8ok70NNfztH0xwhqKyaK0OHCbN98LDAZuy1ctxDkA==}

  '@types/yauzl@2.10.3':
    resolution: {integrity: sha512-oJoftv0LSuaDZE3Le4DbKX+KS9G36NzOeSap90UIK0yMA/NhKJhqlSGtNDORNRaIbQfzjXDrQa0ytJ6mNRGz/Q==}

  '@typescript-eslint/eslint-plugin@8.17.0':
    resolution: {integrity: sha512-HU1KAdW3Tt8zQkdvNoIijfWDMvdSweFYm4hWh+KwhPstv+sCmWb89hCIP8msFm9N1R/ooh9honpSuvqKWlYy3w==}
    engines: {node: ^18.18.0 || ^20.9.0 || >=21.1.0}
    peerDependencies:
      '@typescript-eslint/parser': ^8.0.0 || ^8.0.0-alpha.0
      eslint: ^8.57.0 || ^9.0.0
      typescript: '*'
    peerDependenciesMeta:
      typescript:
        optional: true

  '@typescript-eslint/parser@8.17.0':
    resolution: {integrity: sha512-Drp39TXuUlD49F7ilHHCG7TTg8IkA+hxCuULdmzWYICxGXvDXmDmWEjJYZQYgf6l/TFfYNE167m7isnc3xlIEg==}
    engines: {node: ^18.18.0 || ^20.9.0 || >=21.1.0}
    peerDependencies:
      eslint: ^8.57.0 || ^9.0.0
      typescript: '*'
    peerDependenciesMeta:
      typescript:
        optional: true

  '@typescript-eslint/scope-manager@8.17.0':
    resolution: {integrity: sha512-/ewp4XjvnxaREtqsZjF4Mfn078RD/9GmiEAtTeLQ7yFdKnqwTOgRMSvFz4et9U5RiJQ15WTGXPLj89zGusvxBg==}
    engines: {node: ^18.18.0 || ^20.9.0 || >=21.1.0}

  '@typescript-eslint/scope-manager@8.29.0':
    resolution: {integrity: sha512-aO1PVsq7Gm+tcghabUpzEnVSFMCU4/nYIgC2GOatJcllvWfnhrgW0ZEbnTxm36QsikmCN1K/6ZgM7fok2I7xNw==}
    engines: {node: ^18.18.0 || ^20.9.0 || >=21.1.0}

  '@typescript-eslint/type-utils@8.17.0':
    resolution: {integrity: sha512-q38llWJYPd63rRnJ6wY/ZQqIzPrBCkPdpIsaCfkR3Q4t3p6sb422zougfad4TFW9+ElIFLVDzWGiGAfbb/v2qw==}
    engines: {node: ^18.18.0 || ^20.9.0 || >=21.1.0}
    peerDependencies:
      eslint: ^8.57.0 || ^9.0.0
      typescript: '*'
    peerDependenciesMeta:
      typescript:
        optional: true

  '@typescript-eslint/types@8.17.0':
    resolution: {integrity: sha512-gY2TVzeve3z6crqh2Ic7Cr+CAv6pfb0Egee7J5UAVWCpVvDI/F71wNfolIim4FE6hT15EbpZFVUj9j5i38jYXA==}
    engines: {node: ^18.18.0 || ^20.9.0 || >=21.1.0}

  '@typescript-eslint/types@8.29.0':
    resolution: {integrity: sha512-wcJL/+cOXV+RE3gjCyl/V2G877+2faqvlgtso/ZRbTCnZazh0gXhe+7gbAnfubzN2bNsBtZjDvlh7ero8uIbzg==}
    engines: {node: ^18.18.0 || ^20.9.0 || >=21.1.0}

  '@typescript-eslint/typescript-estree@8.17.0':
    resolution: {integrity: sha512-JqkOopc1nRKZpX+opvKqnM3XUlM7LpFMD0lYxTqOTKQfCWAmxw45e3qlOCsEqEB2yuacujivudOFpCnqkBDNMw==}
    engines: {node: ^18.18.0 || ^20.9.0 || >=21.1.0}
    peerDependencies:
      typescript: '*'
    peerDependenciesMeta:
      typescript:
        optional: true

  '@typescript-eslint/typescript-estree@8.29.0':
    resolution: {integrity: sha512-yOfen3jE9ISZR/hHpU/bmNvTtBW1NjRbkSFdZOksL1N+ybPEE7UVGMwqvS6CP022Rp00Sb0tdiIkhSCe6NI8ow==}
    engines: {node: ^18.18.0 || ^20.9.0 || >=21.1.0}
    peerDependencies:
      typescript: '>=4.8.4 <5.9.0'

  '@typescript-eslint/utils@8.17.0':
    resolution: {integrity: sha512-bQC8BnEkxqG8HBGKwG9wXlZqg37RKSMY7v/X8VEWD8JG2JuTHuNK0VFvMPMUKQcbk6B+tf05k+4AShAEtCtJ/w==}
    engines: {node: ^18.18.0 || ^20.9.0 || >=21.1.0}
    peerDependencies:
      eslint: ^8.57.0 || ^9.0.0
      typescript: '*'
    peerDependenciesMeta:
      typescript:
        optional: true

  '@typescript-eslint/utils@8.29.0':
    resolution: {integrity: sha512-gX/A0Mz9Bskm8avSWFcK0gP7cZpbY4AIo6B0hWYFCaIsz750oaiWR4Jr2CI+PQhfW1CpcQr9OlfPS+kMFegjXA==}
    engines: {node: ^18.18.0 || ^20.9.0 || >=21.1.0}
    peerDependencies:
      eslint: ^8.57.0 || ^9.0.0
      typescript: '>=4.8.4 <5.9.0'

  '@typescript-eslint/visitor-keys@8.17.0':
    resolution: {integrity: sha512-1Hm7THLpO6ww5QU6H/Qp+AusUUl+z/CAm3cNZZ0jQvon9yicgO7Rwd+/WWRpMKLYV6p2UvdbR27c86rzCPpreg==}
    engines: {node: ^18.18.0 || ^20.9.0 || >=21.1.0}

  '@typescript-eslint/visitor-keys@8.29.0':
    resolution: {integrity: sha512-Sne/pVz8ryR03NFK21VpN88dZ2FdQXOlq3VIklbrTYEt8yXtRFr9tvUhqvCeKjqYk5FSim37sHbooT6vzBTZcg==}
    engines: {node: ^18.18.0 || ^20.9.0 || >=21.1.0}

  '@ungap/structured-clone@1.3.0':
    resolution: {integrity: sha512-WmoN8qaIAo7WTYWbAZuG8PYEhn5fkz7dZrqTBZ7dtt//lL2Gwms1IcnQ5yHqjDfX8Ft5j4YzDM23f87zBfDe9g==}

  '@vitest/expect@3.1.1':
    resolution: {integrity: sha512-q/zjrW9lgynctNbwvFtQkGK9+vvHA5UzVi2V8APrp1C6fG6/MuYYkmlx4FubuqLycCeSdHD5aadWfua/Vr0EUA==}

  '@vitest/expect@3.2.3':
    resolution: {integrity: sha512-W2RH2TPWVHA1o7UmaFKISPvdicFJH+mjykctJFoAkUw+SPTJTGjUNdKscFBrqM7IPnCVu6zihtKYa7TkZS1dkQ==}

  '@vitest/mocker@3.1.1':
    resolution: {integrity: sha512-bmpJJm7Y7i9BBELlLuuM1J1Q6EQ6K5Ye4wcyOpOMXMcePYKSIYlpcrCm4l/O6ja4VJA5G2aMJiuZkZdnxlC3SA==}
    peerDependencies:
      msw: ^2.4.9
      vite: ^5.0.0 || ^6.0.0
    peerDependenciesMeta:
      msw:
        optional: true
      vite:
        optional: true

  '@vitest/mocker@3.2.3':
    resolution: {integrity: sha512-cP6fIun+Zx8he4rbWvi+Oya6goKQDZK+Yq4hhlggwQBbrlOQ4qtZ+G4nxB6ZnzI9lyIb+JnvyiJnPC2AGbKSPA==}
    peerDependencies:
      msw: ^2.4.9
      vite: ^5.0.0 || ^6.0.0 || ^7.0.0-0
    peerDependenciesMeta:
      msw:
        optional: true
      vite:
        optional: true

  '@vitest/pretty-format@3.0.4':
    resolution: {integrity: sha512-ts0fba+dEhK2aC9PFuZ9LTpULHpY/nd6jhAQ5IMU7Gaj7crPCTdCFfgvXxruRBLFS+MLraicCuFXxISEq8C93g==}

  '@vitest/pretty-format@3.1.1':
    resolution: {integrity: sha512-dg0CIzNx+hMMYfNmSqJlLSXEmnNhMswcn3sXO7Tpldr0LiGmg3eXdLLhwkv2ZqgHb/d5xg5F7ezNFRA1fA13yA==}

  '@vitest/pretty-format@3.2.3':
    resolution: {integrity: sha512-yFglXGkr9hW/yEXngO+IKMhP0jxyFw2/qys/CK4fFUZnSltD+MU7dVYGrH8rvPcK/O6feXQA+EU33gjaBBbAng==}

  '@vitest/runner@3.1.1':
    resolution: {integrity: sha512-X/d46qzJuEDO8ueyjtKfxffiXraPRfmYasoC4i5+mlLEJ10UvPb0XH5M9C3gWuxd7BAQhpK42cJgJtq53YnWVA==}

  '@vitest/runner@3.2.3':
    resolution: {integrity: sha512-83HWYisT3IpMaU9LN+VN+/nLHVBCSIUKJzGxC5RWUOsK1h3USg7ojL+UXQR3b4o4UBIWCYdD2fxuzM7PQQ1u8w==}

  '@vitest/snapshot@3.1.1':
    resolution: {integrity: sha512-bByMwaVWe/+1WDf9exFxWWgAixelSdiwo2p33tpqIlM14vW7PRV5ppayVXtfycqze4Qhtwag5sVhX400MLBOOw==}

  '@vitest/snapshot@3.2.3':
    resolution: {integrity: sha512-9gIVWx2+tysDqUmmM1L0hwadyumqssOL1r8KJipwLx5JVYyxvVRfxvMq7DaWbZZsCqZnu/dZedaZQh4iYTtneA==}

  '@vitest/spy@3.1.1':
    resolution: {integrity: sha512-+EmrUOOXbKzLkTDwlsc/xrwOlPDXyVk3Z6P6K4oiCndxz7YLpp/0R0UsWVOKT0IXWjjBJuSMk6D27qipaupcvQ==}

  '@vitest/spy@3.2.3':
    resolution: {integrity: sha512-JHu9Wl+7bf6FEejTCREy+DmgWe+rQKbK+y32C/k5f4TBIAlijhJbRBIRIOCEpVevgRsCQR2iHRUH2/qKVM/plw==}

  '@vitest/ui@3.0.4':
    resolution: {integrity: sha512-e+s2F9e9FUURkZ5aFIe1Fi3Y8M7UF6gEuShcaV/ur7y/Ldri+1tzWQ1TJq9Vas42NXnXvCAIrU39Z4U2RyET6g==}
    peerDependencies:
      vitest: 3.0.4

  '@vitest/utils@3.0.4':
    resolution: {integrity: sha512-8BqC1ksYsHtbWH+DfpOAKrFw3jl3Uf9J7yeFh85Pz52IWuh1hBBtyfEbRNNZNjl8H8A5yMLH9/t+k7HIKzQcZQ==}

  '@vitest/utils@3.1.1':
    resolution: {integrity: sha512-1XIjflyaU2k3HMArJ50bwSh3wKWPD6Q47wz/NUSmRV0zNywPc4w79ARjg/i/aNINHwA+mIALhUVqD9/aUvZNgg==}

  '@vitest/utils@3.2.3':
    resolution: {integrity: sha512-4zFBCU5Pf+4Z6v+rwnZ1HU1yzOKKvDkMXZrymE2PBlbjKJRlrOxbvpfPSvJTGRIwGoahaOGvp+kbCoxifhzJ1Q==}

  '@vue/compiler-core@3.5.13':
    resolution: {integrity: sha512-oOdAkwqUfW1WqpwSYJce06wvt6HljgY3fGeM9NcVA1HaYOij3mZG9Rkysn0OHuyUAGMbEbARIpsG+LPVlBJ5/Q==}

  '@vue/compiler-dom@3.5.13':
    resolution: {integrity: sha512-ZOJ46sMOKUjO3e94wPdCzQ6P1Lx/vhp2RSvfaab88Ajexs0AHeV0uasYhi99WPaogmBlRHNRuly8xV75cNTMDA==}

  '@vue/compiler-sfc@3.5.13':
    resolution: {integrity: sha512-6VdaljMpD82w6c2749Zhf5T9u5uLBWKnVue6XWxprDobftnletJ8+oel7sexFfM3qIxNmVE7LSFGTpv6obNyaQ==}

  '@vue/compiler-ssr@3.5.13':
    resolution: {integrity: sha512-wMH6vrYHxQl/IybKJagqbquvxpWCuVYpoUJfCqFZwa/JY1GdATAQ+TgVtgrwwMZ0D07QhA99rs/EAAWfvG6KpA==}

  '@vue/shared@3.5.13':
    resolution: {integrity: sha512-/hnE/qP5ZoGpol0a5mDi45bOd7t3tjYJBjsgCsivow7D48cJeV5l05RD82lPqi7gRiphZM37rnhW1l6ZoCNNnQ==}

  '@xmldom/xmldom@0.8.10':
    resolution: {integrity: sha512-2WALfTl4xo2SkGCYRt6rDTFfk9R1czmBvUQy12gK2KuRKIpWEhcbbzy8EZXtz/jkRqHX8bFEc6FC1HjX4TUWYw==}
    engines: {node: '>=10.0.0'}

  abbrev@3.0.1:
    resolution: {integrity: sha512-AO2ac6pjRB3SJmGJo+v5/aK6Omggp6fsLrs6wN9bd35ulu4cCwaAU9+7ZhXjeqHVkaHThLuzH0nZr0YpCDhygg==}
    engines: {node: ^18.17.0 || >=20.5.0}

  acorn-jsx@5.3.2:
    resolution: {integrity: sha512-rq9s+JNhf0IChjtDXxllJ7g41oZk5SlXtp0LHwyA5cejwn7vKmKp4pPri6YEePv2PU65sAsegbXtIinmDFDXgQ==}
    peerDependencies:
      acorn: ^6.0.0 || ^7.0.0 || ^8.0.0

  acorn-walk@8.3.4:
    resolution: {integrity: sha512-ueEepnujpqee2o5aIYnvHU6C0A42MNdsIDeqy5BydrkuC5R1ZuUFnm27EeFJGoEHJQgn3uleRvmTXaJgfXbt4g==}
    engines: {node: '>=0.4.0'}

  acorn@8.14.1:
    resolution: {integrity: sha512-OvQ/2pUDKmgfCg++xsTX1wGxfTaszcHVcTctW4UJB4hibJx2HXxxO5UmVgyjMa+ZDsiaf5wWLXYpRWMmBI0QHg==}
    engines: {node: '>=0.4.0'}
    hasBin: true

  add-stream@1.0.0:
    resolution: {integrity: sha512-qQLMr+8o0WC4FZGQTcJiKBVC59JylcPSrTtk6usvmIDFUOCKegapy1VHQwRbFMOFyb/inzUVqHs+eMYKDM1YeQ==}

  adm-zip@0.5.16:
    resolution: {integrity: sha512-TGw5yVi4saajsSEgz25grObGHEUaDrniwvA2qwSC060KfqGPdglhvPMA2lPIoxs3PQIItj2iag35fONcQqgUaQ==}
    engines: {node: '>=12.0'}

  agent-base@7.1.3:
    resolution: {integrity: sha512-jRR5wdylq8CkOe6hei19GGZnxM6rBGwFl3Bg0YItGDimvjGtAvdZk4Pu6Cl4u4Igsws4a1fd1Vq3ezrhn4KmFw==}
    engines: {node: '>= 14'}

  ajv-keywords@3.5.2:
    resolution: {integrity: sha512-5p6WTN0DdTGVQk6VjcEju19IgaHudalcfabD7yhDGeA6bcQnmL+CpveLJq/3hvfwd1aof6L386Ougkx6RfyMIQ==}
    peerDependencies:
      ajv: ^6.9.1

  ajv@6.12.6:
    resolution: {integrity: sha512-j3fVLgvTo527anyYyJOGTYJbG+vnnQYvE0m5mmkc1TK+nxAppkCLMIL0aZ4dblVCNoGShhm+kzE4ZUykBoMg4g==}

  ansi-colors@4.1.3:
    resolution: {integrity: sha512-/6w/C21Pm1A7aZitlI5Ni/2J6FFQN8i1Cvz3kHABAAbw93v/NlvKdVOqz7CCWz/3iv/JplRSEEZ83XION15ovw==}
    engines: {node: '>=6'}

  ansi-escapes@7.0.0:
    resolution: {integrity: sha512-GdYO7a61mR0fOlAsvC9/rIHf7L96sBc6dEWzeOu+KAea5bZyQRPIpojrVoI4AXGJS/ycu/fBTdLrUkA4ODrvjw==}
    engines: {node: '>=18'}

  ansi-regex@5.0.1:
    resolution: {integrity: sha512-quJQXlTSUGL2LH9SUXo8VwsY4soanhgo6LNSm84E1LBcE8s3O0wpdiRzyR9z/ZZJMlMWv37qOOb9pdJlMUEKFQ==}
    engines: {node: '>=8'}

  ansi-regex@6.1.0:
    resolution: {integrity: sha512-7HSX4QQb4CspciLpVFwyRe79O3xsIZDDLER21kERQ71oaPodF8jL725AgJMFAYbooIqolJoRLuM81SpeUkpkvA==}
    engines: {node: '>=12'}

  ansi-styles@4.3.0:
    resolution: {integrity: sha512-zbB9rCJAT1rbjiVDb2hqKFHNYLxgtk8NURxZ3IZwD3F6NtxbXZQCnnSi1Lkx+IDohdPlFp222wVALIheZJQSEg==}
    engines: {node: '>=8'}

  ansi-styles@5.2.0:
    resolution: {integrity: sha512-Cxwpt2SfTzTtXcfOlzGEee8O+c+MmUgGrNiBcXnuWxuFJHe6a5Hz7qwhwe5OgaSYI0IJvkLqWX1ASG+cJOkEiA==}
    engines: {node: '>=10'}

  ansi-styles@6.2.1:
    resolution: {integrity: sha512-bN798gFfQX+viw3R7yrGWRqnrN2oRkEkUjjl4JNn4E8GxxbjtG3FbrEIIY3l8/hrwUwIeCZvi4QuOTP4MErVug==}
    engines: {node: '>=12'}

  anymatch@3.1.3:
    resolution: {integrity: sha512-KMReFUr0B4t+D+OBkjR3KYqvocp2XaSzO55UcB6mgQMd3KbcE+mWTyvVV7D/zsdEbNnV6acZUutkiHQXvTr1Rw==}
    engines: {node: '>= 8'}

  app-builder-bin@5.0.0-alpha.12:
    resolution: {integrity: sha512-j87o0j6LqPL3QRr8yid6c+Tt5gC7xNfYo6uQIQkorAC6MpeayVMZrEDzKmJJ/Hlv7EnOQpaRm53k6ktDYZyB6w==}

  arg@4.1.3:
    resolution: {integrity: sha512-58S9QDqG0Xx27YwPSt9fJxivjYl432YCwfDMfZ+71RAqUrZef7LrKQZ3LHLOwCS4FLNBplP533Zx895SeOCHvA==}

  argparse@1.0.10:
    resolution: {integrity: sha512-o5Roy6tNG4SL/FOkCAN6RzjiakZS25RLYFrcMttJqbdd8BWrnA+fGz57iN5Pb06pvBGvl5gQ0B48dJlslXvoTg==}

  argparse@2.0.1:
    resolution: {integrity: sha512-8+9WqebbFzpX9OR+Wa6O29asIogeRMzcGtAINdpMHHyAg10f05aSFVBbcEqGf/PXw1EjAZ+q2/bEBg3DvurK3Q==}

  array-differ@3.0.0:
    resolution: {integrity: sha512-THtfYS6KtME/yIAhKjZ2ul7XI96lQGHRputJQHO80LAWQnuGP4iCIN8vdMRboGbIEYBwU33q8Tch1os2+X0kMg==}
    engines: {node: '>=8'}

  array-ify@1.0.0:
    resolution: {integrity: sha512-c5AMf34bKdvPhQ7tBGhqkgKNUzMr4WUs+WDtC2ZUGOUncbxKMTvqxYctiseW3+L4bA8ec+GcZ6/A/FW4m8ukng==}

  array-union@2.1.0:
    resolution: {integrity: sha512-HGyxoOTYUyCM6stUe6EJgnd4EoewAI7zMdfqO+kGjnlZmBDz/cR5pf8r/cR4Wq60sL/p0IkcjUEEPwS3GFrIyw==}
    engines: {node: '>=8'}

  arrify@2.0.1:
    resolution: {integrity: sha512-3duEwti880xqi4eAMN8AyR4a0ByT90zoYdLlevfrvU43vb0YZwZVfxOgxWrLXXXpyugL0hNZc9G6BiB5B3nUug==}
    engines: {node: '>=8'}

  asn1@0.2.6:
    resolution: {integrity: sha512-ix/FxPn0MDjeyJ7i/yoHGFt/EX6LyNbxSEhPPXODPL+KB0VPk86UYfL0lMdy+KCnv+fmvIzySwaK5COwqVbWTQ==}

  assert-plus@1.0.0:
    resolution: {integrity: sha512-NfJ4UzBCcQGLDlQq7nHxH+tv3kyZ0hHQqF5BO6J7tNJeP5do1llPr8dZ8zHonfhAu0PHAdMkSo+8o0wxg9lZWw==}
    engines: {node: '>=0.8'}

  assertion-error@2.0.1:
    resolution: {integrity: sha512-Izi8RQcffqCeNVgFigKli1ssklIbpHnCYc6AknXGYoB6grJqyeby7jv12JUQgmTAnIDnbck1uxksT4dzN3PWBA==}
    engines: {node: '>=12'}

  astral-regex@2.0.0:
    resolution: {integrity: sha512-Z7tMw1ytTXt5jqMcOP+OQteU1VuNK9Y02uuJtKQ1Sv69jXQKKg5cibLwGJow8yzZP+eAc18EmLGPal0bp36rvQ==}
    engines: {node: '>=8'}

  async-exit-hook@2.0.1:
    resolution: {integrity: sha512-NW2cX8m1Q7KPA7a5M2ULQeZ2wR5qI5PAbw5L0UOMxdioVk9PMZ0h1TmyZEkPYrCvYjDlFICusOu1dlEKAAeXBw==}
    engines: {node: '>=0.12.0'}

  async@3.2.6:
    resolution: {integrity: sha512-htCUDlxyyCLMgaM3xXg0C0LW2xqfuQ6p05pCEIsXuyQ+a1koYKTuBMzRNwmybfLgvJDMd0r1LTn4+E0Ti6C2AA==}

  asynckit@0.4.0:
    resolution: {integrity: sha512-Oei9OH4tRh0YqU3GxhX79dM/mwVgvbZJaSNaRk+bshkj0S5cfHcgYakreBjrHwatXKbz+IoIdYLxrKim2MjW0Q==}

  at-least-node@1.0.0:
    resolution: {integrity: sha512-+q/t7Ekv1EDY2l6Gda6LLiX14rU9TV20Wa3ofeQmwPFZbOMo9DXrLbOjFaaclkXKWidIaopwAObQDqwWtGUjqg==}
    engines: {node: '>= 4.0.0'}

  aws-sign2@0.7.0:
    resolution: {integrity: sha512-08kcGqnYf/YmjoRhfxyu+CLxBjUtHLXLXX/vUfx9l2LYzG3c1m61nrpyFUZI6zeS+Li/wWMMidD9KgrqtGq3mA==}

  aws4@1.13.2:
    resolution: {integrity: sha512-lHe62zvbTB5eEABUVi/AwVh0ZKY9rMMDhmm+eeyuuUQbQ3+J+fONVQOZyj+DdrvD4BY33uYniyRJ4UJIaSKAfw==}

  babel-plugin-istanbul@6.1.1:
    resolution: {integrity: sha512-Y1IQok9821cC9onCx5otgFfRm7Lm+I+wwxOx738M/WLPZ9Q42m4IG5W0FNX8WLL2gYMZo3JkuXIH2DOpWM+qwA==}
    engines: {node: '>=8'}

  babel-plugin-polyfill-corejs2@0.2.3:
    resolution: {integrity: sha512-NDZ0auNRzmAfE1oDDPW2JhzIMXUk+FFe2ICejmt5T4ocKgiQx3e0VCRx9NCAidcMtL2RUZaWtXnmjTCkx0tcbA==}
    peerDependencies:
      '@babel/core': ^7.0.0-0

  babel-plugin-polyfill-corejs2@0.4.13:
    resolution: {integrity: sha512-3sX/eOms8kd3q2KZ6DAhKPc0dgm525Gqq5NtWKZ7QYYZEv57OQ54KtblzJzH1lQF/eQxO8KjWGIK9IPUJNus5g==}
    peerDependencies:
      '@babel/core': ^7.4.0 || ^8.0.0-0 <8.0.0

  babel-plugin-polyfill-corejs3@0.10.6:
    resolution: {integrity: sha512-b37+KR2i/khY5sKmWNVQAnitvquQbNdWy6lJdsr0kmquCKEEUgMKK4SboVM3HtfnZilfjr4MMQ7vY58FVWDtIA==}
    peerDependencies:
      '@babel/core': ^7.4.0 || ^8.0.0-0 <8.0.0

  babel-plugin-polyfill-corejs3@0.2.5:
    resolution: {integrity: sha512-ninF5MQNwAX9Z7c9ED+H2pGt1mXdP4TqzlHKyPIYmJIYz0N+++uwdM7RnJukklhzJ54Q84vA4ZJkgs7lu5vqcw==}
    peerDependencies:
      '@babel/core': ^7.0.0-0

  babel-plugin-polyfill-regenerator@0.2.3:
    resolution: {integrity: sha512-JVE78oRZPKFIeUqFGrSORNzQnrDwZR16oiWeGM8ZyjBn2XAT5OjP+wXx5ESuo33nUsFUEJYjtklnsKbxW5L+7g==}
    peerDependencies:
      '@babel/core': ^7.0.0-0

  babel-plugin-polyfill-regenerator@0.6.4:
    resolution: {integrity: sha512-7gD3pRadPrbjhjLyxebmx/WrFYcuSjZ0XbdUujQMZ/fcE9oeewk2U/7PCvez84UeuK3oSjmPZ0Ch0dlupQvGzw==}
    peerDependencies:
      '@babel/core': ^7.4.0 || ^8.0.0-0 <8.0.0

  babel-preset-current-node-syntax@1.1.0:
    resolution: {integrity: sha512-ldYss8SbBlWva1bs28q78Ju5Zq1F+8BrqBZZ0VFhLBvhh6lCpC2o3gDJi/5DRLs9FgYZCnmPYIVFU4lRXCkyUw==}
    peerDependencies:
      '@babel/core': ^7.0.0

  balanced-match@1.0.2:
    resolution: {integrity: sha512-3oSeUO0TMV67hN1AmbXsK4yaqU7tjiHlbxRDZOpH0KW9+CeX4bRAaX0Anxt0tx2MrpRpWwQaPwIlISEJhYU5Pw==}

  base64-js@1.5.1:
    resolution: {integrity: sha512-AKpaYlHn8t4SVbOHCy+b5+KKgvR4vrsD8vbvrbiQJps7fKDTkjkDry6ji0rUJjC0kzbNePLwzxq8iypo41qeWA==}

  bcrypt-pbkdf@1.0.2:
    resolution: {integrity: sha512-qeFIXtP4MSoi6NLqO12WfqARWWuCKi2Rn/9hJLEmtB5yTNr9DqFWkJRCf2qShWzPeAMRnOgCrq0sg/KLv5ES9w==}

  better-path-resolve@1.0.0:
    resolution: {integrity: sha512-pbnl5XzGBdrFU/wT4jqmJVPn2B6UHPBOhzMQkY/SPUPB6QtUXtmBHBIwCbXJol93mOpGMnQyP/+BB19q04xj7g==}
    engines: {node: '>=4'}

  bl@4.1.0:
    resolution: {integrity: sha512-1W07cM9gS6DcLperZfFSj+bWLtaPGSOHWhPiGzXmvVJbRLdG82sH/Kn8EtW1VqWVA54AKf2h5k5BbnIbwF3h6w==}

  bluebird@3.7.2:
    resolution: {integrity: sha512-XpNj6GDQzdfW+r2Wnn7xiSAd7TM3jzkxGXBGTtWKuSXv1xUV+azxAm8jdWZN06QTQk+2N2XB9jRDkvbmQmcRtg==}

  boolean@3.2.0:
    resolution: {integrity: sha512-d0II/GO9uf9lfUHH2BQsjxzRJZBdsjgsBiW4BvhWk/3qoKwQFjIDVN19PfX8F2D/r9PCMTtLWjYVCFrpeYUzsw==}
    deprecated: Package no longer supported. Contact Support at https://www.npmjs.com/support for more info.

  brace-expansion@1.1.11:
    resolution: {integrity: sha512-iCuPHDFgrHX7H2vEI/5xpz07zSHB00TpugqhmYtVmMO6518mCuRMoOYFldEBl0g187ufozdaHgWKcYFb61qGiA==}

  brace-expansion@2.0.1:
    resolution: {integrity: sha512-XnAIvQ8eM+kC6aULx6wuQiwVsnzsi9d3WxzV3FpWTGA19F621kwdbsAcFKXgKUHZWsy+mY6iL1sHTxWEFCytDA==}

  braces@3.0.3:
    resolution: {integrity: sha512-yQbXgO/OSZVD2IsiLlro+7Hf6Q18EJrKSEsdoMzKePKXct3gvD8oLcOQdIzGupr5Fj+EDe8gO/lxc1BzfMpxvA==}
    engines: {node: '>=8'}

  browserslist@4.24.4:
    resolution: {integrity: sha512-KDi1Ny1gSePi1vm0q4oxSF8b4DR44GF4BbmS2YdhPLOEqd8pDviZOGH/GsmRwoWJ2+5Lr085X7naowMwKHDG1A==}
    engines: {node: ^6 || ^7 || ^8 || ^9 || ^10 || ^11 || ^12 || >=13.7}
    hasBin: true

  bser@2.1.1:
    resolution: {integrity: sha512-gQxTNE/GAfIIrmHLUE3oJyp5FO6HRBfhjnw4/wMmA63ZGDJnWBmgY/lyQBpnDUkGmAhbSe39tx2d/iTOAfglwQ==}

  buffer-crc32@0.2.13:
    resolution: {integrity: sha512-VO9Ht/+p3SN7SKWqcrgEzjGbRSJYTx+Q1pTQC0wrWqHx0vpJraQ6GtHx8tvcg1rlK1byhU5gccxgOgj7B0TDkQ==}

  buffer-from@1.1.2:
    resolution: {integrity: sha512-E+XQCRwSbaaiChtv6k6Dwgc+bx+Bs6vuKJHHl5kox/BaKbhiXzqQOwK4cO22yElGp2OCmjwVhT3HmxgyPGnJfQ==}

  buffer@5.7.1:
    resolution: {integrity: sha512-EHcyIPBQ4BSGlvjB16k5KgAJ27CIsHY/2JBmCRReo48y9rQ3MaUzWX3KVlBa4U7MyX02HdVj0K7C3WaB3ju7FQ==}

  cac@6.7.14:
    resolution: {integrity: sha512-b6Ilus+c3RrdDk+JhLKUAQfzzgLEPy6wcXqS7f/xe1EETvsDP6GORG7SFuOs6cID5YkqchW/LXZbX5bc8j7ZcQ==}
    engines: {node: '>=8'}

  cacache@19.0.1:
    resolution: {integrity: sha512-hdsUxulXCi5STId78vRVYEtDAjq99ICAUktLTeTYsLoTE6Z8dS0c8pWNCxwdrk9YfJeobDZc2Y186hD/5ZQgFQ==}
    engines: {node: ^18.17.0 || >=20.5.0}

  cacheable-lookup@5.0.4:
    resolution: {integrity: sha512-2/kNscPhpcxrOigMZzbiWF7dz8ilhb/nIHU3EyZiXWXpeq/au8qJ8VhdftMkty3n7Gj6HIGalQG8oiBNB3AJgA==}
    engines: {node: '>=10.6.0'}

  cacheable-request@7.0.4:
    resolution: {integrity: sha512-v+p6ongsrp0yTGbJXjgxPow2+DL93DASP4kXCDKb8/bwRtt9OEF3whggkkDkGNzgcWy2XaF4a8nZglC7uElscg==}
    engines: {node: '>=8'}

  call-bind-apply-helpers@1.0.2:
    resolution: {integrity: sha512-Sp1ablJ0ivDkSzjcaJdxEunN5/XvksFJ2sMBFfq6x0ryhQV/2b/KwFe21cMpmHtPOSij8K99/wSfoEuTObmuMQ==}
    engines: {node: '>= 0.4'}

  callsites@3.1.0:
    resolution: {integrity: sha512-P8BjAsXvZS+VIDUI11hHCQEv74YT67YUi5JJFNWIqL235sBmjX4+qx9Muvls5ivyNENctx46xQLQ3aTuE7ssaQ==}
    engines: {node: '>=6'}

  camelcase@5.3.1:
    resolution: {integrity: sha512-L28STB170nwWS63UjtlEOE3dldQApaJXZkOI1uMFfzf3rRuPegHaHesyee+YxQ+W6SvRDQV6UrdOdRiR153wJg==}
    engines: {node: '>=6'}

  camelcase@6.3.0:
    resolution: {integrity: sha512-Gmy6FhYlCY7uOElZUSbxo2UCDH8owEk996gkbrpsgGtrJLM3J7jGxl9Ic7Qwwj4ivOE5AWZWRMecDdF7hqGjFA==}
    engines: {node: '>=10'}

  caniuse-lite@1.0.30001707:
    resolution: {integrity: sha512-3qtRjw/HQSMlDWf+X79N206fepf4SOOU6SQLMaq/0KkZLmSjPxAkBOQQ+FxbHKfHmYLZFfdWsO3KA90ceHPSnw==}

  caseless@0.12.0:
    resolution: {integrity: sha512-4tYFyifaFfGacoiObjJegolkwSU4xQNGbVgUiNYVUxbQ2x2lUsFvY4hVgVzGiIe6WLOPqycWXA40l+PWsxthUw==}

  ccount@2.0.1:
    resolution: {integrity: sha512-eyrF0jiFpY+3drT6383f1qhkbGsLSifNAjA61IUjZjmLCWjItY6LB9ft9YhoDgwfmclB2zhu51Lc7+95b8NRAg==}

  chai@5.2.0:
    resolution: {integrity: sha512-mCuXncKXk5iCLhfhwTc0izo0gtEmpz5CtG2y8GiOINBlMVS6v8TMRc5TaLWKS6692m9+dVVfzgeVxR5UxWHTYw==}
    engines: {node: '>=12'}

  chalk@4.1.2:
    resolution: {integrity: sha512-oKnbhFyRIXpUuez8iBMmyEa4nbj4IOQyuhc/wy9kY7/WVPcwIO9VA668Pu8RkO7+0G76SLROeyw9CpQ061i4mA==}
    engines: {node: '>=10'}

  chalk@5.3.0:
    resolution: {integrity: sha512-dLitG79d+GV1Nb/VYcCDFivJeK1hiukt9QjRNVOsUtTy1rR1YJsmpGGTZ3qJos+uw7WmWF4wUwBd9jxjocFC2w==}
    engines: {node: ^12.17.0 || ^14.13 || >=16.0.0}

  character-entities-html4@2.1.0:
    resolution: {integrity: sha512-1v7fgQRj6hnSwFpq1Eu0ynr/CDEw0rXo2B61qXrLNdHZmPKgb7fqS1a2JwF0rISo9q77jDI8VMEHoApn8qDoZA==}

  character-entities-legacy@3.0.0:
    resolution: {integrity: sha512-RpPp0asT/6ufRm//AJVwpViZbGM/MkjQFxJccQRHmISF/22NBtsHqAWmL+/pmkPWoIUJdWyeVleTl1wydHATVQ==}

  chardet@2.1.0:
    resolution: {integrity: sha512-bNFETTG/pM5ryzQ9Ad0lJOTa6HWD/YsScAR3EnCPZRPlQh77JocYktSHOUHelyhm8IARL+o4c4F1bP5KVOjiRA==}

  check-error@2.1.1:
    resolution: {integrity: sha512-OAlb+T7V4Op9OwdkjmguYRqncdlx5JiofwOAUkmTF+jNdHwzTaTs4sRAGpzLF3oOz5xAyDGrPgeIDFQmDOTiJw==}
    engines: {node: '>= 16'}

  chokidar@4.0.3:
    resolution: {integrity: sha512-Qgzu8kfBvo+cA4962jnP1KkS6Dop5NS6g7R5LFYJr4b8Ub94PPQXUksCw9PvXoeXPRRddRNC5C1JQUR2SMGtnA==}
    engines: {node: '>= 14.16.0'}

  chownr@2.0.0:
    resolution: {integrity: sha512-bIomtDF5KGpdogkLd9VspvFzk9KfpyyGlS8YFVZl7TGPBHL5snIOnxeshwVgPteQ9b4Eydl+pVbIyE1DcvCWgQ==}
    engines: {node: '>=10'}

  chownr@3.0.0:
    resolution: {integrity: sha512-+IxzY9BZOQd/XuYPRmrvEVjF/nqj5kgT4kEq7VofrDoM1MxoRjEWkrCC3EtLi59TVawxTAn+orJwFQcrqEN1+g==}
    engines: {node: '>=18'}

  chromium-pickle-js@0.2.0:
    resolution: {integrity: sha512-1R5Fho+jBq0DDydt+/vHWj5KJNJCKdARKOCwZUen84I5BreWoLqRLANH1U87eJy1tiASPtMnGqJJq0ZsLoRPOw==}

  ci-info@3.9.0:
    resolution: {integrity: sha512-NIxF55hv4nSqQswkAeiOi1r83xy8JldOFDTWiug55KBu9Jnblncd2U6ViHmYgHf01TPZS77NJBhBMKdWj9HQMQ==}
    engines: {node: '>=8'}

  ci-info@4.2.0:
    resolution: {integrity: sha512-cYY9mypksY8NRqgDB1XD1RiJL338v/551niynFTGkZOO2LHuB2OmOYxDIe/ttN9AHwrqdum1360G3ald0W9kCg==}
    engines: {node: '>=8'}

  cli-cursor@3.1.0:
    resolution: {integrity: sha512-I/zHAwsKf9FqGoXM4WWRACob9+SNukZTd94DWF57E4toouRulbCxcUh6RKUEOQlYTHJnzkPMySvPNaaSLNfLZw==}
    engines: {node: '>=8'}

  cli-cursor@5.0.0:
    resolution: {integrity: sha512-aCj4O5wKyszjMmDT4tZj93kxyydN/K5zPWSCe6/0AV/AA1pqe5ZBIw0a2ZfPQV7lL5/yb5HsUreJ6UFAF1tEQw==}
    engines: {node: '>=18'}

  cli-spinners@2.9.2:
    resolution: {integrity: sha512-ywqV+5MmyL4E7ybXgKys4DugZbX0FC6LnwrhjuykIjnK9k8OQacQ7axGKnjDXWNhns0xot3bZI5h55H8yo9cJg==}
    engines: {node: '>=6'}

  cli-truncate@2.1.0:
    resolution: {integrity: sha512-n8fOixwDD6b/ObinzTrp1ZKFzbgvKZvuz/TvejnLn1aQfC6r52XEx85FmuC+3HI+JM7coBRXUvNqEU2PHVrHpg==}
    engines: {node: '>=8'}

  cli-truncate@4.0.0:
    resolution: {integrity: sha512-nPdaFdQ0h/GEigbPClz11D0v/ZJEwxmeVZGeMo3Z5StPtUTkA9o1lD6QwoirYiSDzbcwn2XcjwmCp68W1IS4TA==}
    engines: {node: '>=18'}

  cliui@7.0.4:
    resolution: {integrity: sha512-OcRE68cOsVMXp1Yvonl/fzkQOyjLSu/8bhPDfQt0e0/Eb283TKP20Fs2MqoPsr9SwA595rRCA+QMzYc9nBP+JQ==}

  cliui@8.0.1:
    resolution: {integrity: sha512-BSeNnyus75C4//NQ9gQt1/csTXyo/8Sb+afLAkzAptFuMsod9HFokGNudZpi/oQV73hnVK+sR+5PVRMd+Dr7YQ==}
    engines: {node: '>=12'}

  clone-response@1.0.3:
    resolution: {integrity: sha512-ROoL94jJH2dUVML2Y/5PEDNaSHgeOdSDicUyS7izcF63G6sTc/FTjLub4b8Il9S8S0beOfYt0TaA5qvFK+w0wA==}

  clone@1.0.4:
    resolution: {integrity: sha512-JQHZ2QMW6l3aH/j6xCqQThY/9OH4D/9ls34cgkUBiEeocRTU04tHfKPBsUK1PqZCUQM7GiA0IIXJSuXHI64Kbg==}
    engines: {node: '>=0.8'}

  color-convert@2.0.1:
    resolution: {integrity: sha512-RRECPsj7iu/xb5oKYcsFHSppFNnsj/52OVTRKb4zP5onXwVF3zVmmToNcOfGC+CRDpfK/U584fMg38ZHCaElKQ==}
    engines: {node: '>=7.0.0'}

  color-name@1.1.4:
    resolution: {integrity: sha512-dOy+3AuW3a2wNbZHIuMZpTcgjGuLU/uBL/ubcZF9OXbDo8ff4O8yVp5Bf0efS8uEoYo5q4Fx7dY9OgQGXgAsQA==}

  colorette@2.0.20:
    resolution: {integrity: sha512-IfEDxwoWIjkeXL1eXcDiow4UbKjhLdq6/EuSVR9GMN7KVH3r9gQ83e73hsz1Nd1T3ijd5xv1wcWRYO+D6kCI2w==}

  combined-stream@1.0.8:
    resolution: {integrity: sha512-FQN4MRfuJeHf7cBbBMJFXhKSDq+2kAArBlmRBvcvFE5BB1HZKXtSFASDhdlz9zOYwxh8lDdnvmMOe/+5cdoEdg==}
    engines: {node: '>= 0.8'}

  comma-separated-tokens@2.0.3:
    resolution: {integrity: sha512-Fu4hJdvzeylCfQPp9SGWidpzrMs7tTrlu6Vb8XGaRGck8QSNZJJp538Wrb60Lax4fPwR64ViY468OIUTbRlGZg==}

  commander@12.1.0:
    resolution: {integrity: sha512-Vw8qHK3bZM9y/P10u3Vib8o/DdkvA2OtPtZvD871QKjy74Wj1WSKFILMPRPSdUSx5RFK1arlJzEtA4PkFgnbuA==}
    engines: {node: '>=18'}

  commander@5.1.0:
    resolution: {integrity: sha512-P0CysNDQ7rtVw4QIQtm+MRxV66vKFSvlsQvGYXZWR3qFU0jlMKHZZZgw8e+8DSah4UDKMqnknRDQz+xuQXQ/Zg==}
    engines: {node: '>= 6'}

  commander@9.5.0:
    resolution: {integrity: sha512-KRs7WVDKg86PWiuAqhDrAQnTXZKraVcCc6vFdL14qrZ/DcWwuRo7VoiYXalXO7S5GKpqYiVEwCbgFDfxNHKJBQ==}
    engines: {node: ^12.20.0 || >=14}

  compare-func@2.0.0:
    resolution: {integrity: sha512-zHig5N+tPWARooBnb0Zx1MFcdfpyJrfTJ3Y5L+IFvUm8rM74hHz66z0gw0x4tijh5CorKkKUCnW82R2vmpeCRA==}

  compare-version@0.1.2:
    resolution: {integrity: sha512-pJDh5/4wrEnXX/VWRZvruAGHkzKdr46z11OlTPN+VrATlWWhSKewNCJ1futCO5C7eJB3nPMFZA1LeYtcFboZ2A==}
    engines: {node: '>=0.10.0'}

  concat-map@0.0.1:
    resolution: {integrity: sha512-/Srv4dswyQNBfohGpz9o6Yb3Gz3SrUDqBH5rTuhGR7ahtlbYKnVxw2bCFMRljaA7EXHaXZ8wsHdodFvbkhKmqg==}

  conventional-changelog-angular@8.0.0:
    resolution: {integrity: sha512-CLf+zr6St0wIxos4bmaKHRXWAcsCXrJU6F4VdNDrGRK3B8LDLKoX3zuMV5GhtbGkVR/LohZ6MT6im43vZLSjmA==}
    engines: {node: '>=18'}

  conventional-changelog-atom@5.0.0:
    resolution: {integrity: sha512-WfzCaAvSCFPkznnLgLnfacRAzjgqjLUjvf3MftfsJzQdDICqkOOpcMtdJF3wTerxSpv2IAAjX8doM3Vozqle3g==}
    engines: {node: '>=18'}

  conventional-changelog-cli@5.0.0:
    resolution: {integrity: sha512-9Y8fucJe18/6ef6ZlyIlT2YQUbczvoQZZuYmDLaGvcSBP+M6h+LAvf7ON7waRxKJemcCII8Yqu5/8HEfskTxJQ==}
    engines: {node: '>=18'}
    hasBin: true

  conventional-changelog-codemirror@5.0.0:
    resolution: {integrity: sha512-8gsBDI5Y3vrKUCxN6Ue8xr6occZ5nsDEc4C7jO/EovFGozx8uttCAyfhRrvoUAWi2WMm3OmYs+0mPJU7kQdYWQ==}
    engines: {node: '>=18'}

  conventional-changelog-conventionalcommits@8.0.0:
    resolution: {integrity: sha512-eOvlTO6OcySPyyyk8pKz2dP4jjElYunj9hn9/s0OB+gapTO8zwS9UQWrZ1pmF2hFs3vw1xhonOLGcGjy/zgsuA==}
    engines: {node: '>=18'}

  conventional-changelog-core@8.0.0:
    resolution: {integrity: sha512-EATUx5y9xewpEe10UEGNpbSHRC6cVZgO+hXQjofMqpy+gFIrcGvH3Fl6yk2VFKh7m+ffenup2N7SZJYpyD9evw==}
    engines: {node: '>=18'}

  conventional-changelog-ember@5.0.0:
    resolution: {integrity: sha512-RPflVfm5s4cSO33GH/Ey26oxhiC67akcxSKL8CLRT3kQX2W3dbE19sSOM56iFqUJYEwv9mD9r6k79weWe1urfg==}
    engines: {node: '>=18'}

  conventional-changelog-eslint@6.0.0:
    resolution: {integrity: sha512-eiUyULWjzq+ybPjXwU6NNRflApDWlPEQEHvI8UAItYW/h22RKkMnOAtfCZxMmrcMO1OKUWtcf2MxKYMWe9zJuw==}
    engines: {node: '>=18'}

  conventional-changelog-express@5.0.0:
    resolution: {integrity: sha512-D8Q6WctPkQpvr2HNCCmwU5GkX22BVHM0r4EW8vN0230TSyS/d6VQJDAxGb84lbg0dFjpO22MwmsikKL++Oo/oQ==}
    engines: {node: '>=18'}

  conventional-changelog-jquery@6.0.0:
    resolution: {integrity: sha512-2kxmVakyehgyrho2ZHBi90v4AHswkGzHuTaoH40bmeNqUt20yEkDOSpw8HlPBfvEQBwGtbE+5HpRwzj6ac2UfA==}
    engines: {node: '>=18'}

  conventional-changelog-jshint@5.0.0:
    resolution: {integrity: sha512-gGNphSb/opc76n2eWaO6ma4/Wqu3tpa2w7i9WYqI6Cs2fncDSI2/ihOfMvXveeTTeld0oFvwMVNV+IYQIk3F3g==}
    engines: {node: '>=18'}

  conventional-changelog-preset-loader@5.0.0:
    resolution: {integrity: sha512-SetDSntXLk8Jh1NOAl1Gu5uLiCNSYenB5tm0YVeZKePRIgDW9lQImromTwLa3c/Gae298tsgOM+/CYT9XAl0NA==}
    engines: {node: '>=18'}

  conventional-changelog-writer@8.0.1:
    resolution: {integrity: sha512-hlqcy3xHred2gyYg/zXSMXraY2mjAYYo0msUCpK+BGyaVJMFCKWVXPIHiaacGO2GGp13kvHWXFhYmxT4QQqW3Q==}
    engines: {node: '>=18'}
    hasBin: true

  conventional-changelog@6.0.0:
    resolution: {integrity: sha512-tuUH8H/19VjtD9Ig7l6TQRh+Z0Yt0NZ6w/cCkkyzUbGQTnUEmKfGtkC9gGfVgCfOL1Rzno5NgNF4KY8vR+Jo3w==}
    engines: {node: '>=18'}

  conventional-commits-filter@5.0.0:
    resolution: {integrity: sha512-tQMagCOC59EVgNZcC5zl7XqO30Wki9i9J3acbUvkaosCT6JX3EeFwJD7Qqp4MCikRnzS18WXV3BLIQ66ytu6+Q==}
    engines: {node: '>=18'}

  conventional-commits-parser@6.1.0:
    resolution: {integrity: sha512-5nxDo7TwKB5InYBl4ZC//1g9GRwB/F3TXOGR9hgUjMGfvSP4Vu5NkpNro2+1+TIEy1vwxApl5ircECr2ri5JIw==}
    engines: {node: '>=18'}
    hasBin: true

  convert-source-map@2.0.0:
    resolution: {integrity: sha512-Kvp459HrV2FEJ1CAsi1Ku+MY3kasH19TFykTz2xWmMeq6bk2NU3XXvfJ+Q61m0xktWwt+1HSYf3JZsTms3aRJg==}

  core-js-compat@3.41.0:
    resolution: {integrity: sha512-RFsU9LySVue9RTwdDVX/T0e2Y6jRYWXERKElIjpuEOEnxaXffI0X7RUwVzfYLfzuLXSNJDYoRYUAmRUcyln20A==}

  core-util-is@1.0.2:
    resolution: {integrity: sha512-3lqz5YjWTYnW6dlDa5TLaTCcShfar1e40rmcJVwCBJC6mWlFuj0eCHIElmG1g5kyuJ/GD+8Wn4FFCcz4gJPfaQ==}

  cosmiconfig@7.1.0:
    resolution: {integrity: sha512-AdmX6xUzdNASswsFtmwSt7Vj8po9IuqXm0UXz7QKPuEUmPB4XyjGfaAr2PSuELMwkRMVH1EpIkX5bTZGRB3eCA==}
    engines: {node: '>=10'}

  crc@3.8.0:
    resolution: {integrity: sha512-iX3mfgcTMIq3ZKLIsVFAbv7+Mc10kxabAGQb8HvjA1o3T1PIYprbakQ65d3I+2HGHt6nSKkM9PYjgoJO2KcFBQ==}

  create-require@1.1.1:
    resolution: {integrity: sha512-dcKFX3jn0MpIaXjisoRvexIJVEKzaq7z2rZKxf+MSr9TkdmHmsU4m2lcLojrj/FHl8mk5VxMmYA+ftRkP/3oKQ==}

  cross-dirname@0.1.0:
    resolution: {integrity: sha512-+R08/oI0nl3vfPcqftZRpytksBXDzOUveBq/NBVx0sUp1axwzPQrKinNx5yd5sxPu8j1wIy8AfnVQ+5eFdha6Q==}

  cross-spawn@7.0.6:
    resolution: {integrity: sha512-uV2QOWP2nWzsy2aMp8aRibhi9dlzF5Hgh5SHaB9OiTGEyDTiJJyx0uy51QXdyWbtAHNua4XJzUKca3OzKUd3vA==}
    engines: {node: '>= 8'}

  dashdash@1.14.1:
    resolution: {integrity: sha512-jRFi8UDGo6j+odZiEpjazZaWqEal3w/basFjQHQEwVtZJGDpxbH1MeYluwCS8Xq5wmLJooDlMgvVarmWfGM44g==}
    engines: {node: '>=0.10'}

  dataloader@1.4.0:
    resolution: {integrity: sha512-68s5jYdlvasItOJnCuI2Q9s4q98g0pCyL3HrcKJu8KNugUl8ahgmZYg38ysLTgQjjXX3H8CJLkAvWrclWfcalw==}

  debug@4.3.7:
    resolution: {integrity: sha512-Er2nc/H7RrMXZBFCEim6TCmMk02Z8vLC2Rbi1KEBggpo0fS6l0S1nnapwmIi3yW/+GOJap1Krg4w0Hg80oCqgQ==}
    engines: {node: '>=6.0'}
    peerDependencies:
      supports-color: '*'
    peerDependenciesMeta:
      supports-color:
        optional: true

  debug@4.4.0:
    resolution: {integrity: sha512-6WTZ/IxCY/T6BALoZHaE4ctp9xm+Z5kY/pzYaCHRFeyVhojxlrm+46y68HA6hr0TcwEssoxNiDEUJQjfPZ/RYA==}
    engines: {node: '>=6.0'}
    peerDependencies:
      supports-color: '*'
    peerDependenciesMeta:
      supports-color:
        optional: true

  debug@4.4.1:
    resolution: {integrity: sha512-KcKCqiftBJcZr++7ykoDIEwSa3XWowTfNPo92BYxjXiyYEVrUQh2aLyhxBCwww+heortUFxEJYcRzosstTEBYQ==}
    engines: {node: '>=6.0'}
    peerDependencies:
      supports-color: '*'
    peerDependenciesMeta:
      supports-color:
        optional: true

  decompress-response@6.0.0:
    resolution: {integrity: sha512-aW35yZM6Bb/4oJlZncMH2LCoZtJXTRxES17vE3hoRiowU2kWHaJKFkSBDnDR+cm9J+9QhXmREyIfv0pji9ejCQ==}
    engines: {node: '>=10'}

  deep-eql@5.0.2:
    resolution: {integrity: sha512-h5k/5U50IJJFpzfL6nO9jaaumfjO/f2NjK/oYB2Djzm4p9L+3T9qWpZqZ2hAbLPuuYq9wrU08WQyBTL5GbPk5Q==}
    engines: {node: '>=6'}

  deep-is@0.1.4:
    resolution: {integrity: sha512-oIPzksmTg4/MriiaYGO+okXDT7ztn/w3Eptv/+gSIdMdKsJo0u4CfYNFJPy+4SKMuCqGw2wxnA+URMg3t8a/bQ==}

  defaults@1.0.4:
    resolution: {integrity: sha512-eFuaLoy/Rxalv2kr+lqMlUnrDWV+3j4pljOIJgLIhI058IQfWJ7vXhyEIHu+HtC738klGALYxOKDO0bQP3tg8A==}

  defer-to-connect@2.0.1:
    resolution: {integrity: sha512-4tvttepXG1VaYGrRibk5EwJd1t4udunSOVMdLSAL6mId1ix438oPwPZMALY41FCijukO1L0twNcGsdzS7dHgDg==}
    engines: {node: '>=10'}

  define-data-property@1.1.4:
    resolution: {integrity: sha512-rBMvIzlpA8v6E+SJZoo++HAYqsLrkg7MSfIinMPFhmkorw7X+dOXVJQs+QT69zGkzMyfDnIMN2Wid1+NbL3T+A==}
    engines: {node: '>= 0.4'}

  define-properties@1.2.1:
    resolution: {integrity: sha512-8QmQKqEASLd5nx0U1B1okLElbUuuttJ/AnYmRXbbbGDWh6uS208EjD4Xqq/I9wK7u0v6O08XhTWnt5XtEbR6Dg==}
    engines: {node: '>= 0.4'}

  delayed-stream@1.0.0:
    resolution: {integrity: sha512-ZySD7Nf91aLB0RxL4KGrKHBXl7Eds1DAmEdcoVawXnLD7SDhpNgtuII2aAkg7a7QS41jxPSZ17p4VdGnMHk3MQ==}
    engines: {node: '>=0.4.0'}

  depcheck@1.4.3:
    resolution: {integrity: sha512-vy8xe1tlLFu7t4jFyoirMmOR7x7N601ubU9Gkifyr9z8rjBFtEdWHDBMqXyk6OkK+94NXutzddVXJuo0JlUQKQ==}
    engines: {node: '>=10'}
    hasBin: true

  deps-regex@0.1.4:
    resolution: {integrity: sha512-3tzwGYogSJi8HoG93R5x9NrdefZQOXgHgGih/7eivloOq6yC6O+yoFxZnkgP661twvfILONfoKRdF9GQOGx2RA==}

  dequal@2.0.3:
    resolution: {integrity: sha512-0je+qPKHEMohvfRTCEo3CrPG6cAzAYgmzKyxRiYSSDkS6eGJdyVJm7WaYA5ECaAD9wLB2T4EEeymA5aFVcYXCA==}
    engines: {node: '>=6'}

  detect-indent@6.1.0:
    resolution: {integrity: sha512-reYkTUJAZb9gUuZ2RvVCNhVHdg62RHnJ7WJl8ftMi4diZ6NWlciOzQN88pUhSELEwflJht4oQDv0F0BMlwaYtA==}
    engines: {node: '>=8'}

  detect-libc@1.0.3:
    resolution: {integrity: sha512-pGjwhsmsp4kL2RTz08wcOlGN83otlqHeD/Z5T8GXZB+/YcpQ/dgo+lbU8ZsGxV0HIvqqxo9l7mqYwyYMD9bKDg==}
    engines: {node: '>=0.10'}
    hasBin: true

  detect-libc@2.0.3:
    resolution: {integrity: sha512-bwy0MGW55bG41VqxxypOsdSdGqLwXPI/focwgTYCFMbdUiBAxLg9CFzG08sz2aqzknwiX7Hkl0bQENjg8iLByw==}
    engines: {node: '>=8'}

  detect-node@2.1.0:
    resolution: {integrity: sha512-T0NIuQpnTvFDATNuHN5roPwSBG83rFsuO+MXXH9/3N1eFbn4wcPjttvjMLEPWJ0RGUYgQE7cGgS3tNxbqCGM7g==}

  devlop@1.1.0:
    resolution: {integrity: sha512-RWmIqhcFf1lRYBvNmr7qTNuyCt/7/ns2jbpp1+PalgE/rDQcBT0fioSMUpJ93irlUhC5hrg4cYqe6U+0ImW0rA==}

  diff-sequences@29.6.3:
    resolution: {integrity: sha512-EjePK1srD3P08o2j4f0ExnylqRs5B9tJjcp9t1krH2qRi8CCdsYfwe9JgSLurFBWwq4uOlipzfk5fHNvwFKr8Q==}
    engines: {node: ^14.15.0 || ^16.10.0 || >=18.0.0}

  diff@4.0.2:
    resolution: {integrity: sha512-58lmxKSA4BNyLz+HHMUzlOEpg09FV+ev6ZMe3vJihgdxzgcwZ8VoEEPmALCZG9LmqfVoNMMKpttIYTVG6uDY7A==}
    engines: {node: '>=0.3.1'}

  dir-compare@4.2.0:
    resolution: {integrity: sha512-2xMCmOoMrdQIPHdsTawECdNPwlVFB9zGcz3kuhmBO6U3oU+UQjsue0i8ayLKpgBcm+hcXPMVSGUN9d+pvJ6+VQ==}

  dir-glob@3.0.1:
    resolution: {integrity: sha512-WkrWp9GR4KXfKGYzOLmTuGVi1UWFfws377n9cc55/tb6DuqyF6pcQ5AbiHEshaDpY9v6oaSr2XCDidGmMwdzIA==}
    engines: {node: '>=8'}

  dmg-license@1.0.11:
    resolution: {integrity: sha512-ZdzmqwKmECOWJpqefloC5OJy1+WZBBse5+MR88z9g9Zn4VY+WYUkAyojmhzJckH5YbbZGcYIuGAkY5/Ys5OM2Q==}
    engines: {node: '>=8'}
    os: [darwin]
    hasBin: true

  dot-prop@5.3.0:
    resolution: {integrity: sha512-QM8q3zDe58hqUqjraQOmzZ1LIH9SWQJTlEKCH4kJ2oQvLZk7RbQXvtDM2XEq3fwkV9CCvvH4LA0AV+ogFsBM2Q==}
    engines: {node: '>=8'}

  dotenv-expand@11.0.7:
    resolution: {integrity: sha512-zIHwmZPRshsCdpMDyVsqGmgyP0yT8GAgXUnkdAoJisxvf33k7yO6OuoKmcTGuXPWSsm8Oh88nZicRLA9Y0rUeA==}
    engines: {node: '>=12'}

  dotenv@16.4.7:
    resolution: {integrity: sha512-47qPchRCykZC03FhkYAhrvwU4xDBFIj1QPqaarj6mdM/hgUzfPHcpkHJOn3mJAufFeeAxAzeGsr5X0M4k6fLZQ==}
    engines: {node: '>=12'}

  dotenv@8.6.0:
    resolution: {integrity: sha512-IrPdXQsk2BbzvCBGBOTmmSH5SodmqZNt4ERAZDmW4CT+tL8VtvinqywuANaFu4bOMWki16nqf0e4oC0QIaDr/g==}
    engines: {node: '>=10'}

  dunder-proto@1.0.1:
    resolution: {integrity: sha512-KIN/nDJBQRcXw0MLVhZE9iQHmG68qAVIBg9CqmUYjmQIhgij9U5MFvrqkUL5FbtyyzZuOeOt0zdeRe4UY7ct+A==}
    engines: {node: '>= 0.4'}

  duplexer2@0.1.4:
    resolution: {integrity: sha512-asLFVfWWtJ90ZyOUHMqk7/S2w2guQKxUI2itj3d92ADHhxUSbCMGi1f1cBcJ7xM1To+pE/Khbwo1yuNbMEPKeA==}

  eastasianwidth@0.2.0:
    resolution: {integrity: sha512-I88TYZWc9XiYHRQ4/3c5rjjfgkjhLyW2luGIheGERbNQ6OY7yTybanSpDXZa8y7VUP9YmDcYa+eyq4ca7iLqWA==}

  ecc-jsbn@0.1.2:
    resolution: {integrity: sha512-eh9O+hwRHNbG4BLTjEl3nw044CkGm5X6LoaCf7LPp7UU8Qrt47JYNi6nPX8xjW97TKGKm1ouctg0QSpZe9qrnw==}

  ejs@3.1.10:
    resolution: {integrity: sha512-UeJmFfOrAQS8OJWPZ4qtgHyWExa088/MtK5UEyoJGFH67cDEXkZSviOiKRCZ4Xij0zxI3JECgYs3oKx+AizQBA==}
    engines: {node: '>=0.10.0'}
    hasBin: true

  electron-to-chromium@1.5.129:
    resolution: {integrity: sha512-JlXUemX4s0+9f8mLqib/bHH8gOHf5elKS6KeWG3sk3xozb/JTq/RLXIv8OKUWiK4Ah00Wm88EFj5PYkFr4RUPA==}

  electron-winstaller@5.4.0:
    resolution: {integrity: sha512-bO3y10YikuUwUuDUQRM4KfwNkKhnpVO7IPdbsrejwN9/AABJzzTQ4GeHwyzNSrVO+tEH3/Np255a3sVZpZDjvg==}
    engines: {node: '>=8.0.0'}

  electron@31.7.7:
    resolution: {integrity: sha512-HZtZg8EHsDGnswFt0QeV8If8B+et63uD6RJ7I4/xhcXqmTIbI08GoubX/wm+HdY0DwcuPe1/xsgqpmYvjdjRoA==}
    engines: {node: '>= 12.20.55'}
    hasBin: true

  emoji-regex-xs@1.0.0:
    resolution: {integrity: sha512-LRlerrMYoIDrT6jgpeZ2YYl/L8EulRTt5hQcYjy5AInh7HWXKimpqx68aknBFpGL2+/IcogTcaydJEgaTmOpDg==}

  emoji-regex@10.4.0:
    resolution: {integrity: sha512-EC+0oUMY1Rqm4O6LLrgjtYDvcVYTy7chDnM4Q7030tP4Kwj3u/pR6gP9ygnp2CJMK5Gq+9Q2oqmrFJAz01DXjw==}

  emoji-regex@8.0.0:
    resolution: {integrity: sha512-MSjYzcWNOA0ewAHpz0MxpYFvwg6yjy1NG3xteoqz644VCo/RPgnr1/GGt+ic3iJTzQ8Eu3TdM14SawnVUmGE6A==}

  emoji-regex@9.2.2:
    resolution: {integrity: sha512-L18DaJsXSUk2+42pv8mLs5jJT2hqFkFE4j21wOmgbUqsZ2hL72NsUU785g9RXgo3s0ZNgVl42TiHp3ZtOv/Vyg==}

  encoding@0.1.13:
    resolution: {integrity: sha512-ETBauow1T35Y/WZMkio9jiM0Z5xjHHmJ4XmjZOq1l/dXz3lr2sRn87nJy20RupqSh1F2m3HHPSp8ShIPQJrJ3A==}

  end-of-stream@1.4.4:
    resolution: {integrity: sha512-+uw1inIHVPQoaVuHzRyXd21icM+cnt4CzD5rW+NC1wjOUSTOs+Te7FOv7AhN7vS9x/oIyhLP5PR1H+phQAHu5Q==}

  enquirer@2.4.1:
    resolution: {integrity: sha512-rRqJg/6gd538VHvR3PSrdRBb/1Vy2YfzHqzvbhGIQpDRKIa4FgV/54b5Q1xYSxOOwKvjXweS26E0Q+nAMwp2pQ==}
    engines: {node: '>=8.6'}

  entities@4.5.0:
    resolution: {integrity: sha512-V0hjH4dGPh9Ao5p0MoRY6BVqtwCjhz6vI5LT8AJ55H+4g9/4vbHx1I54fS0XuclLhDHArPQCiMjDxjaL8fPxhw==}
    engines: {node: '>=0.12'}

  env-paths@2.2.1:
    resolution: {integrity: sha512-+h1lkLKhZMTYjog1VEpJNG7NZJWcuc2DDk/qsqSTRRCOXiLjeQ1d1/udrUGhqMxUgAlwKNZ0cf2uqan5GLuS2A==}
    engines: {node: '>=6'}

  environment@1.1.0:
    resolution: {integrity: sha512-xUtoPkMggbz0MPyPiIWr1Kp4aeWJjDZ6SMvURhimjdZgsRuDplF5/s9hcgGhyXMhs+6vpnuoiZ2kFiu3FMnS8Q==}
    engines: {node: '>=18'}

  err-code@2.0.3:
    resolution: {integrity: sha512-2bmlRpNKBxT/CRmPOlyISQpNj+qSeYvcym/uT0Jx2bMOlKLtSy1ZmLuVxSEKKyor/N5yhvp/ZiG1oE3DEYMSFA==}

  error-ex@1.3.2:
    resolution: {integrity: sha512-7dFHNmqeFSEt2ZBsCriorKnn3Z2pj+fd9kmI6QoWw4//DL+icEBfc0U7qJCisqrTsKTjw4fNFy2pW9OqStD84g==}

  es-define-property@1.0.1:
    resolution: {integrity: sha512-e3nRfgfUZ4rNGL232gUgX06QNyyez04KdjFrF+LTRoOXmrOgFKDg4BCdsjW8EnT69eqdYGmRpJwiPVYNrCaW3g==}
    engines: {node: '>= 0.4'}

  es-errors@1.3.0:
    resolution: {integrity: sha512-Zf5H2Kxt2xjTvbJvP2ZWLEICxA6j+hAmMzIlypy4xcBg1vKVnx89Wy0GbS+kf5cwCVFFzdCFh2XSCFNULS6csw==}
    engines: {node: '>= 0.4'}

  es-module-lexer@1.6.0:
    resolution: {integrity: sha512-qqnD1yMU6tk/jnaMosogGySTZP8YtUgAffA9nMN+E/rjxcfRQ6IEk7IiozUjgxKoFHBGjTLnrHB/YC45r/59EQ==}

  es-module-lexer@1.7.0:
    resolution: {integrity: sha512-jEQoCwk8hyb2AZziIOLhDqpm5+2ww5uIE6lkO/6jcOCusfk6LhMHpXXfBLXTZ7Ydyt0j4VoUQv6uGNYbdW+kBA==}

  es-object-atoms@1.1.1:
    resolution: {integrity: sha512-FGgH2h8zKNim9ljj7dankFPcICIK9Cp5bm+c2gQSYePhpaG5+esrLODihIorn+Pe6FGJzWhXQotPv73jTaldXA==}
    engines: {node: '>= 0.4'}

  es-set-tostringtag@2.1.0:
    resolution: {integrity: sha512-j6vWzfrGVfyXxge+O0x5sh6cvxAog0a/4Rdd2K36zCMV5eJ+/+tOAngRO8cODMNWbVRdVlmGZQL2YS3yR8bIUA==}
    engines: {node: '>= 0.4'}

  es6-error@4.1.1:
    resolution: {integrity: sha512-Um/+FxMr9CISWh0bi5Zv0iOD+4cFh5qLeks1qhAopKVAJw3drgKbKySikp7wGhDL0HPeaja0P5ULZrxLkniUVg==}

  esbuild@0.25.2:
    resolution: {integrity: sha512-16854zccKPnC+toMywC+uKNeYSv+/eXkevRAfwRD/G9Cleq66m8XFIrigkbvauLLlCfDL45Q2cWegSg53gGBnQ==}
    engines: {node: '>=18'}
    hasBin: true

  escalade@3.2.0:
    resolution: {integrity: sha512-WUj2qlxaQtO4g6Pq5c29GTcWGDyd8itL8zTlipgECz3JesAiiOKotd8JU6otB3PACgG6xkJUyVhboMS+bje/jA==}
    engines: {node: '>=6'}

  escape-string-regexp@2.0.0:
    resolution: {integrity: sha512-UpzcLCXolUWcNu5HtVMHYdXJjArjsF9C0aNnquZYY4uW/Vu0miy5YoWvbV345HauVvcAUnpRuhMMcqTcGOY2+w==}
    engines: {node: '>=8'}

  escape-string-regexp@4.0.0:
    resolution: {integrity: sha512-TtpcNJ3XAzx3Gq8sWRzJaVajRs0uVxA2YAkdb1jm2YkPz4G6egUFAyA3n5vtEIZefPk5Wa4UXbKuS5fKkJWdgA==}
    engines: {node: '>=10'}

  eslint-config-prettier@9.1.0:
    resolution: {integrity: sha512-NSWl5BFQWEPi1j4TjVNItzYV7dZXZ+wP6I6ZhrBGpChQhZRUaElihE9uRRkcbRnNb76UMKDF3r+WTmNcGPKsqw==}
    hasBin: true
    peerDependencies:
      eslint: '>=7.0.0'

  eslint-plugin-prettier@5.2.5:
    resolution: {integrity: sha512-IKKP8R87pJyMl7WWamLgPkloB16dagPIdd2FjBDbyRYPKo93wS/NbCOPh6gH+ieNLC+XZrhJt/kWj0PS/DFdmg==}
    engines: {node: ^14.18.0 || >=16.0.0}
    peerDependencies:
      '@types/eslint': '>=8.0.0'
      eslint: '>=8.0.0'
      eslint-config-prettier: '>= 7.0.0 <10.0.0 || >=10.1.0'
      prettier: '>=3.0.0'
    peerDependenciesMeta:
      '@types/eslint':
        optional: true
      eslint-config-prettier:
        optional: true

  eslint-scope@8.3.0:
    resolution: {integrity: sha512-pUNxi75F8MJ/GdeKtVLSbYg4ZI34J6C0C7sbL4YOp2exGwen7ZsuBqKzUhXd0qMQ362yET3z+uPwKeg/0C2XCQ==}
    engines: {node: ^18.18.0 || ^20.9.0 || >=21.1.0}

  eslint-visitor-keys@3.4.3:
    resolution: {integrity: sha512-wpc+LXeiyiisxPlEkUzU6svyS1frIO3Mgxj1fdy7Pm8Ygzguax2N3Fa/D/ag1WqbOprdI+uY6wMUl8/a2G+iag==}
    engines: {node: ^12.22.0 || ^14.17.0 || >=16.0.0}

  eslint-visitor-keys@4.2.0:
    resolution: {integrity: sha512-UyLnSehNt62FFhSwjZlHmeokpRK59rcz29j+F1/aDgbkbRTk7wIc9XzdoasMUbRNKDM0qQt/+BJ4BrpFeABemw==}
    engines: {node: ^18.18.0 || ^20.9.0 || >=21.1.0}

  eslint@9.16.0:
    resolution: {integrity: sha512-whp8mSQI4C8VXd+fLgSM0lh3UlmcFtVwUQjyKCFfsp+2ItAIYhlq/hqGahGqHE6cv9unM41VlqKk2VtKYR2TaA==}
    engines: {node: ^18.18.0 || ^20.9.0 || >=21.1.0}
    hasBin: true
    peerDependencies:
      jiti: '*'
    peerDependenciesMeta:
      jiti:
        optional: true

  espree@10.3.0:
    resolution: {integrity: sha512-0QYC8b24HWY8zjRnDTL6RiHfDbAWn63qb4LMj1Z4b076A4une81+z03Kg7l7mn/48PUTqoLptSXez8oknU8Clg==}
    engines: {node: ^18.18.0 || ^20.9.0 || >=21.1.0}

  esprima@4.0.1:
    resolution: {integrity: sha512-eGuFFw7Upda+g4p+QHvnW0RyTX/SVeJBDM/gCtMARO0cLuT2HcEKnTPvhjV6aGeqrCB/sbNop0Kszm0jsaWU4A==}
    engines: {node: '>=4'}
    hasBin: true

  esquery@1.6.0:
    resolution: {integrity: sha512-ca9pw9fomFcKPvFLXhBKUK90ZvGibiGOvRJNbjljY7s7uq/5YO4BOzcYtJqExdx99rF6aAcnRxHmcUHcz6sQsg==}
    engines: {node: '>=0.10'}

  esrecurse@4.3.0:
    resolution: {integrity: sha512-KmfKL3b6G+RXvP8N1vr3Tq1kL/oCFgn2NYXEtqP8/L3pKapUA4G8cFVaoF3SU323CD4XypR/ffioHmkti6/Tag==}
    engines: {node: '>=4.0'}

  estraverse@5.3.0:
    resolution: {integrity: sha512-MMdARuVEQziNTeJD8DgMqmhwR11BRQ/cBP+pLtYdSTnf3MIO8fFeiINEbX36ZdNlfU/7A9f3gUw49B3oQsvwBA==}
    engines: {node: '>=4.0'}

  estree-walker@2.0.2:
    resolution: {integrity: sha512-Rfkk/Mp/DL7JVje3u18FxFujQlTNR2q6QfMSMB7AvCBx91NGj/ba3kCfza0f6dVDbw7YlRf/nDrn7pQrCCyQ/w==}

  estree-walker@3.0.3:
    resolution: {integrity: sha512-7RUKfXgSMMkzt6ZuXmqapOurLGPPfgj6l9uRZ7lRGolvk0y2yocc35LdcxKC5PQZdn2DMqioAQ2NoWcrTKmm6g==}

  esutils@2.0.3:
    resolution: {integrity: sha512-kVscqXk4OCp68SZ0dkgEKVi6/8ij300KBWTJq32P/dYeWTSwK41WyTxalN1eRmA5Z9UU/LX9D7FWSmV9SAYx6g==}
    engines: {node: '>=0.10.0'}

  eventemitter3@5.0.1:
    resolution: {integrity: sha512-GWkBvjiSZK87ELrYOSESUYeVIc9mvLLf/nXalMOS5dYrgZq9o5OVkbZAVM06CVxYsCwH9BDZFPlQTlPA1j4ahA==}

  execa@8.0.1:
    resolution: {integrity: sha512-VyhnebXciFV2DESc+p6B+y0LjSm0krU4OgJN44qFAhBY0TJ+1V61tYD2+wHusZ6F9n5K+vl8k0sTy7PEfV4qpg==}
    engines: {node: '>=16.17'}

  expect-type@1.2.1:
    resolution: {integrity: sha512-/kP8CAwxzLVEeFrMm4kMmy4CCDlpipyA7MYLVrdJIkV0fYF0UaigQHRsxHiuY/GEea+bh4KSv3TIlgr+2UL6bw==}
    engines: {node: '>=12.0.0'}

  expect@29.7.0:
    resolution: {integrity: sha512-2Zks0hf1VLFYI1kbh0I5jP3KHHyCHpkfyHBzsSXRFgl/Bg9mWYfMW8oD+PdMPlEwy5HNsR9JutYy6pMeOh61nw==}
    engines: {node: ^14.15.0 || ^16.10.0 || >=18.0.0}

  exponential-backoff@3.1.2:
    resolution: {integrity: sha512-8QxYTVXUkuy7fIIoitQkPwGonB8F3Zj8eEO8Sqg9Zv/bkI7RJAzowee4gr81Hak/dUTpA2Z7VfQgoijjPNlUZA==}

  extend@3.0.2:
    resolution: {integrity: sha512-fjquC59cD7CyW6urNXK0FBufkZcoiGG80wTuPujX590cB5Ttln20E2UB4S/WARVqhXffZl2LNgS+gQdPIIim/g==}

  extendable-error@0.1.7:
    resolution: {integrity: sha512-UOiS2in6/Q0FK0R0q6UY9vYpQ21mr/Qn1KOnte7vsACuNJf514WvCCUHSRCPcgjPT2bAhNIJdlE6bVap1GKmeg==}

  extract-zip@2.0.1:
    resolution: {integrity: sha512-GDhU9ntwuKyGXdZBUgTIe+vXnWj0fppUEtMDL0+idd5Sta8TGpHssn/eusA9mrPr9qNDym6SxAYZjNvCn/9RBg==}
    engines: {node: '>= 10.17.0'}
    hasBin: true

  extsprintf@1.3.0:
    resolution: {integrity: sha512-11Ndz7Nv+mvAC1j0ktTa7fAb0vLyGGX+rMHNBYQviQDGU0Hw7lhctJANqbPhu9nV9/izT/IntTgZ7Im/9LJs9g==}
    engines: {'0': node >=0.6.0}

  extsprintf@1.4.1:
    resolution: {integrity: sha512-Wrk35e8ydCKDj/ArClo1VrPVmN8zph5V4AtHwIuHhvMXsKf73UT3BOD+azBIW+3wOJ4FhEH7zyaJCFvChjYvMA==}
    engines: {'0': node >=0.6.0}

  fast-deep-equal@3.1.3:
    resolution: {integrity: sha512-f3qQ9oQy9j2AhBe/H9VC91wLmKBCCU/gDOnKNAYG5hswO7BLKj09Hc5HYNz9cGI++xlpDCIgDaitVs03ATR84Q==}

  fast-diff@1.3.0:
    resolution: {integrity: sha512-VxPP4NqbUjj6MaAOafWeUn2cXWLcCtljklUtZf0Ind4XQ+QPtmA0b18zZy0jIQx+ExRVCR/ZQpBmik5lXshNsw==}

  fast-glob@3.3.3:
    resolution: {integrity: sha512-7MptL8U0cqcFdzIzwOTHoilX9x5BrNqye7Z/LuC7kCMRio1EMSyqRK3BEAUD7sXRq4iT4AzTVuZdhgQ2TCvYLg==}
    engines: {node: '>=8.6.0'}

  fast-json-stable-stringify@2.1.0:
    resolution: {integrity: sha512-lhd/wF+Lk98HZoTCtlVraHtfh5XYijIjalXck7saUtuanSDyLMxnHhSXEDJqHxD7msR8D0uCmqlkwjCV8xvwHw==}

  fast-levenshtein@2.0.6:
    resolution: {integrity: sha512-DCXu6Ifhqcks7TZKY3Hxp3y6qphY5SJZmrWMDrKcERSOXWQdMhU9Ig/PYrzyw/ul9jOIyh0N4M0tbC5hodg8dw==}

  fast-xml-parser@4.4.1:
    resolution: {integrity: sha512-xkjOecfnKGkSsOwtZ5Pz7Us/T6mrbPQrq0nh+aCO5V9nk5NLWmasAHumTKjiPJPWANe+kAZ84Jc8ooJkzZ88Sw==}
    hasBin: true

  fastq@1.19.1:
    resolution: {integrity: sha512-GwLTyxkCXjXbxqIhTsMI2Nui8huMPtnxg7krajPJAjnEG/iiOS7i+zCtWGZR9G0NBKbXKh6X9m9UIsYX/N6vvQ==}

  fb-watchman@2.0.2:
    resolution: {integrity: sha512-p5161BqbuCaSnB8jIbzQHOlpgsPmK5rJVDfDKO91Axs5NC1uu3HRQm6wt9cd9/+GtQQIO53JdGXXoyDpTAsgYA==}

  fd-slicer@1.1.0:
    resolution: {integrity: sha512-cE1qsB/VwyQozZ+q1dGxR8LBYNZeofhEdUNGSMbQD3Gw2lAzX9Zb3uIU6Ebc/Fmyjo9AWWfnn0AUCHqtevs/8g==}

  fdir@6.4.3:
    resolution: {integrity: sha512-PMXmW2y1hDDfTSRc9gaXIuCCRpuoz3Kaz8cUelp3smouvfT632ozg2vrT6lJsHKKOF59YLbOGfAWGUcKEfRMQw==}
    peerDependencies:
      picomatch: ^3 || ^4
    peerDependenciesMeta:
      picomatch:
        optional: true

  fdir@6.4.5:
    resolution: {integrity: sha512-4BG7puHpVsIYxZUbiUE3RqGloLaSSwzYie5jvasC4LWuBWzZawynvYouhjbQKw2JuIGYdm0DzIxl8iVidKlUEw==}
    peerDependencies:
      picomatch: ^3 || ^4
    peerDependenciesMeta:
      picomatch:
        optional: true

  fflate@0.8.2:
    resolution: {integrity: sha512-cPJU47OaAoCbg0pBvzsgpTPhmhqI5eJjh/JIu8tPj5q+T7iLvW/JAYUqmE7KOB4R1ZyEhzBaIQpQpardBF5z8A==}

  file-entry-cache@8.0.0:
    resolution: {integrity: sha512-XXTUwCvisa5oacNGRP9SfNtYBNAMi+RPwBFmblZEF7N7swHYQS6/Zfk7SRwx4D5j3CH211YNRco1DEMNVfZCnQ==}
    engines: {node: '>=16.0.0'}

  filelist@1.0.4:
    resolution: {integrity: sha512-w1cEuf3S+DrLCQL7ET6kz+gmlJdbq9J7yXCSjK/OZCPA+qEN1WyF4ZAf0YYJa4/shHJra2t/d/r8SV4Ji+x+8Q==}

  fill-range@7.1.1:
    resolution: {integrity: sha512-YsGpe3WHLK8ZYi4tWDg2Jy3ebRz2rXowDxnld4bkQB00cc/1Zw9AWnC0i9ztDJitivtQvaI9KaLyKrc+hBW0yg==}
    engines: {node: '>=8'}

  find-up-simple@1.0.1:
    resolution: {integrity: sha512-afd4O7zpqHeRyg4PfDQsXmlDe2PfdHtJt6Akt8jOWaApLOZk5JXs6VMR29lz03pRe9mpykrRCYIYxaJYcfpncQ==}
    engines: {node: '>=18'}

  find-up@4.1.0:
    resolution: {integrity: sha512-PpOwAdQ/YlXQ2vj8a3h8IipDuYRi3wceVQQGYWxNINccq40Anw7BlsEXCMbt1Zt+OLA6Fq9suIpIWD0OsnISlw==}
    engines: {node: '>=8'}

  find-up@5.0.0:
    resolution: {integrity: sha512-78/PXT1wlLLDgTzDs7sjq9hzz0vXD+zn+7wypEe4fXQxCmdmqfGsEPQxmiCSQI3ajFV91bVSsvNtrJRiW6nGng==}
    engines: {node: '>=10'}

  flat-cache@4.0.1:
    resolution: {integrity: sha512-f7ccFPK3SXFHpx15UIGyRJ/FJQctuKZ0zVuN3frBo4HnK3cay9VEW0R6yPYFHC0AgqhukPzKjq22t5DmAyqGyw==}
    engines: {node: '>=16'}

  flatted@3.3.3:
    resolution: {integrity: sha512-GX+ysw4PBCz0PzosHDepZGANEuFCMLrnRTiEy9McGjmkCQYwRq4A/X786G/fjM/+OjsWSU1ZrY5qyARZmO/uwg==}

  foreground-child@3.3.1:
    resolution: {integrity: sha512-gIXjKqtFuWEgzFRJA9WCQeSJLZDjgJUOMCMzxtvFq/37KojM1BFGufqsCy0r4qSQmYLsZYMeyRqzIWOMup03sw==}
    engines: {node: '>=14'}

  forever-agent@0.6.1:
    resolution: {integrity: sha512-j0KLYPhm6zeac4lz3oJ3o65qvgQCcPubiyotZrXqEaG4hNagNYO8qdlUrX5vwqv9ohqeT/Z3j6+yW067yWWdUw==}

  form-data@2.3.3:
    resolution: {integrity: sha512-1lLKB2Mu3aGP1Q/2eCOx0fNbRMe7XdwktwOruhfqqd0rIJWwN4Dh+E3hrPSlDCXnSR7UtZ1N38rVXm+6+MEhJQ==}
    engines: {node: '>= 0.12'}

  form-data@2.5.5:
    resolution: {integrity: sha512-jqdObeR2rxZZbPSGL+3VckHMYtu+f9//KXBsVny6JSX/pa38Fy+bGjuG8eW/H6USNQWhLi8Num++cU2yOCNz4A==}
    engines: {node: '>= 0.12'}

  form-data@4.0.4:
    resolution: {integrity: sha512-KrGhL9Q4zjj0kiUt5OO4Mr/A/jlI2jDYs5eHBpYHPcBEVSiipAvn2Ko2HnPe20rmcuuvMHNdZFp+4IlGTMF0Ow==}
    engines: {node: '>= 6'}

  fs-extra@10.1.0:
    resolution: {integrity: sha512-oRXApq54ETRj4eMiFzGnHWGy+zo5raudjuxN0b8H7s/RU2oW0Wvsx9O0ACRN/kRq9E8Vu/ReskGB5o3ji+FzHQ==}
    engines: {node: '>=12'}

  fs-extra@11.3.0:
    resolution: {integrity: sha512-Z4XaCL6dUDHfP/jT25jJKMmtxvuwbkrD1vNSMFlo9lNLY2c5FHYSQgHPRZUjAB26TpDEoW9HCOgplrdbaPV/ew==}
    engines: {node: '>=14.14'}

  fs-extra@7.0.1:
    resolution: {integrity: sha512-YJDaCJZEnBmcbw13fvdAM9AwNOJwOzrE4pqMqBq5nFiEqXUqHwlK4B+3pUw6JNvfSPtX05xFHtYy/1ni01eGCw==}
    engines: {node: '>=6 <7 || >=8'}

  fs-extra@8.1.0:
    resolution: {integrity: sha512-yhlQgA6mnOJUKOsRUFsgJdQCvkKhcz8tlZG5HBQfReYZy46OwLcY+Zia0mtdHsOo9y/hP+CxMN0TU9QxoOtG4g==}
    engines: {node: '>=6 <7 || >=8'}

  fs-extra@9.1.0:
    resolution: {integrity: sha512-hcg3ZmepS30/7BSFqRvoo3DOMQu7IjqxO5nCDt+zM9XWjb33Wg7ziNT+Qvqbuc3+gWpzO02JubVyk2G4Zvo1OQ==}
    engines: {node: '>=10'}

  fs-minipass@2.1.0:
    resolution: {integrity: sha512-V/JgOLFCS+R6Vcq0slCuaeWEdNC3ouDlJMNIsacH2VtALiu9mV4LPrHc5cDl8k5aw6J8jwgWWpiTo5RYhmIzvg==}
    engines: {node: '>= 8'}

  fs-minipass@3.0.3:
    resolution: {integrity: sha512-XUBA9XClHbnJWSfBzjkm6RvPsyg3sryZt06BEQoXcF7EK/xpGaQYJgQKDJSUH5SGZ76Y7pFx1QBnXz09rU5Fbw==}
    engines: {node: ^14.17.0 || ^16.13.0 || >=18.0.0}

  fs.realpath@1.0.0:
    resolution: {integrity: sha512-OO0pH2lK6a0hZnAdau5ItzHPI6pUlvI7jMVnxUQRtw4owF2wk8lOSabtGDCTP4Ggrg2MbGnWO9X8K1t4+fGMDw==}

  fsevents@2.3.3:
    resolution: {integrity: sha512-5xoDfX+fL7faATnagmWPpbFtwh/R77WmMMqqHGS65C3vvB0YHrgF+B1YmZ3441tMj5n63k0212XNoJwzlhffQw==}
    engines: {node: ^8.16.0 || ^10.6.0 || >=11.0.0}
    os: [darwin]

  function-bind@1.1.2:
    resolution: {integrity: sha512-7XHNxH7qX9xG5mIwxkhumTox/MIRNcOgDrxWsMt2pAr23WHp6MrRlN7FBSFpCpr+oVO0F744iUgR82nJMfG2SA==}

  gensync@1.0.0-beta.2:
    resolution: {integrity: sha512-3hN7NaskYvMDLQY55gnW3NQ+mesEAepTqlg+VEbj7zzqEMBVNhzcGYYeqFo/TlYz6eQiFcp1HcsCZO+nGgS8zg==}
    engines: {node: '>=6.9.0'}

  get-caller-file@2.0.5:
    resolution: {integrity: sha512-DyFP3BM/3YHTQOCUL/w0OZHR0lpKeGrxotcHWcqNEdnltqFwXVfhEBQ94eIo34AfQpo0rGki4cyIiftY06h2Fg==}
    engines: {node: 6.* || 8.* || >= 10.*}

  get-east-asian-width@1.3.0:
    resolution: {integrity: sha512-vpeMIQKxczTD/0s2CdEWHcb0eeJe6TFjxb+J5xgX7hScxqrGuyjmv4c1D4A/gelKfyox0gJJwIHF+fLjeaM8kQ==}
    engines: {node: '>=18'}

  get-intrinsic@1.3.0:
    resolution: {integrity: sha512-9fSjSaos/fRIVIp+xSJlE6lfwhES7LNtKaCBIamHsjr2na1BiABJPo0mOjjz8GJDURarmCPGqaiVg5mfjb98CQ==}
    engines: {node: '>= 0.4'}

  get-package-type@0.1.0:
    resolution: {integrity: sha512-pjzuKtY64GYfWizNAJ0fr9VqttZkNiK2iS430LtIHzjBEr6bX8Am2zm4sW4Ro5wjWW5cAlRL1qAMTcXbjNAO2Q==}
    engines: {node: '>=8.0.0'}

  get-proto@1.0.1:
    resolution: {integrity: sha512-sTSfBjoXBp89JvIKIefqw7U2CCebsc74kiY6awiGogKtoSGbgjYE/G/+l9sF3MWFPNc9IcoOC4ODfKHfxFmp0g==}
    engines: {node: '>= 0.4'}

  get-stream@5.2.0:
    resolution: {integrity: sha512-nBF+F1rAZVCu/p7rjzgA+Yb4lfYXrpl7a6VmJrU8wF9I1CKvP/QwPNZHnOlwbTkY6dvtFIzFMSyQXbLoTQPRpA==}
    engines: {node: '>=8'}

  get-stream@8.0.1:
    resolution: {integrity: sha512-VaUJspBffn/LMCJVoMvSAdmscJyS1auj5Zulnn5UoYcY531UWmdwhRWkcGKnGU93m5HSXP9LP2usOryrBtQowA==}
    engines: {node: '>=16'}

  getpass@0.1.7:
    resolution: {integrity: sha512-0fzj9JxOLfJ+XGLhR8ze3unN0KZCgZwiSSDz168VERjK8Wl8kVSdcu2kspd4s4wtAa1y/qrVRiAA0WclVsu0ng==}

  git-raw-commits@5.0.0:
    resolution: {integrity: sha512-I2ZXrXeOc0KrCvC7swqtIFXFN+rbjnC7b2T943tvemIOVNl+XP8YnA9UVwqFhzzLClnSA60KR/qEjLpXzs73Qg==}
    engines: {node: '>=18'}
    hasBin: true

  git-semver-tags@8.0.0:
    resolution: {integrity: sha512-N7YRIklvPH3wYWAR2vysaqGLPRcpwQ0GKdlqTiVN5w1UmCdaeY3K8s6DMKRCh54DDdzyt/OAB6C8jgVtb7Y2Fg==}
    engines: {node: '>=18'}
    hasBin: true

  glob-parent@5.1.2:
    resolution: {integrity: sha512-AOIgSQCepiJYwP3ARnGx+5VnTu2HBYdzbGP45eLw1vr3zB3vZLeyed1sC9hnbcOc9/SrMyM5RPQrkGz4aS9Zow==}
    engines: {node: '>= 6'}

  glob-parent@6.0.2:
    resolution: {integrity: sha512-XxwI8EOhVQgWp6iDL+3b0r86f4d6AX6zSU55HfB4ydCEuXLXc5FcYeOu+nnGftS4TEju/11rt4KJPTMgbfmv4A==}
    engines: {node: '>=10.13.0'}

  glob@10.4.5:
    resolution: {integrity: sha512-7Bv8RF0k6xjo7d4A/PxYLbUCfb6c+Vpd2/mB2yRDlew7Jb5hEXiCD9ibfO7wpk8i4sevK6DFny9h7EYbM3/sHg==}
    hasBin: true

  glob@7.2.3:
    resolution: {integrity: sha512-nFR0zLpU2YCaRxwoCJvL6UvCH2JFyFVIvwTLsIf21AuHlMskA1hhTdk+LlYJtOlYt9v6dvszD2BGRqBL+iQK9Q==}
    deprecated: Glob versions prior to v9 are no longer supported

  global-agent@3.0.0:
    resolution: {integrity: sha512-PT6XReJ+D07JvGoxQMkT6qji/jVNfX/h364XHZOWeRzy64sSFr+xJ5OX7LI3b4MPQzdL4H8Y8M0xzPpsVMwA8Q==}
    engines: {node: '>=10.0'}

  globals@11.12.0:
    resolution: {integrity: sha512-WOBp/EEGUiIsJSp7wcv/y6MO+lV9UoncWqxuFfm8eBwzWNgyfBd6Gz+IeKQ9jCmyhoH99g15M3T+QaVHFjizVA==}
    engines: {node: '>=4'}

  globals@14.0.0:
    resolution: {integrity: sha512-oahGvuMGQlPw/ivIYBjVSrWAfWLBeku5tpPE2fOPLi+WHffIWbuh2tCjhyQhTBPMf5E9jDEH4FOmTYgYwbKwtQ==}
    engines: {node: '>=18'}

  globalthis@1.0.4:
    resolution: {integrity: sha512-DpLKbNU4WylpxJykQujfCcwYWiV/Jhm50Goo0wrVILAv5jOr9d+H+UR3PhSCD2rCCEIg0uc+G+muBTwD54JhDQ==}
    engines: {node: '>= 0.4'}

  globby@11.1.0:
    resolution: {integrity: sha512-jhIXaOzy1sb8IyocaruWSn1TjmnBVs8Ayhcy83rmxNJ8q2uWKCAj3CnJY+KpGSXCueAPc0i05kVvVKtP1t9S3g==}
    engines: {node: '>=10'}

  gopd@1.2.0:
    resolution: {integrity: sha512-ZUKRh6/kUFoAiTAtTYPZJ3hw9wNxx+BIBOijnlG9PnrJsCcSjs1wyyD6vJpaYtgnzDrKYRSqf3OO6Rfa93xsRg==}
    engines: {node: '>= 0.4'}

  got@11.8.6:
    resolution: {integrity: sha512-6tfZ91bOr7bOXnK7PRDCGBLa1H4U080YHNaAQ2KsMGlLEzRbk44nsZF2E1IeRc3vtJHPVbKCYgdFbaGO2ljd8g==}
    engines: {node: '>=10.19.0'}

  graceful-fs@4.2.11:
    resolution: {integrity: sha512-RbJ5/jmFcNNCcDV5o9eTnBLJ/HszWV0P73bc+Ff4nS/rJj+YaS6IGyiOL0VoBYX+l1Wrl3k63h/KrH+nhJ0XvQ==}

  graphemer@1.4.0:
    resolution: {integrity: sha512-EtKwoO6kxCL9WO5xipiHTZlSzBm7WLT627TqC/uVRd0HKmq8NXyebnNYxDoBi7wt8eTWrUrKXCOVaFq9x1kgag==}

  handlebars@4.7.8:
    resolution: {integrity: sha512-vafaFqs8MZkRrSX7sFVUdo3ap/eNiLnb4IakshzvP56X5Nr1iGKAIqdX6tMlm6HcNRIkr6AxO5jFEoJzzpT8aQ==}
    engines: {node: '>=0.4.7'}
    hasBin: true

  har-schema@2.0.0:
    resolution: {integrity: sha512-Oqluz6zhGX8cyRaTQlFMPw80bSJVG2x/cFb8ZPhUILGgHka9SsokCCOQgpveePerqidZOrT14ipqfJb7ILcW5Q==}
    engines: {node: '>=4'}

  har-validator@5.1.5:
    resolution: {integrity: sha512-nmT2T0lljbxdQZfspsno9hgrG3Uir6Ks5afism62poxqBM6sDnMEuPmzTq8XN0OEwqKLLdh1jQI3qyE66Nzb3w==}
    engines: {node: '>=6'}
    deprecated: this library is no longer supported

  has-flag@4.0.0:
    resolution: {integrity: sha512-EykJT/Q1KjTWctppgIAgfSO0tKVuZUjhgMr17kqTumMl6Afv3EISleU7qZUzoXDFTAHTDC4NOoG/ZxU3EvlMPQ==}
    engines: {node: '>=8'}

  has-property-descriptors@1.0.2:
    resolution: {integrity: sha512-55JNKuIW+vq4Ke1BjOTjM2YctQIvCT7GFzHwmfZPGo5wnrgkid0YQtnAleFSqumZm4az3n2BS+erby5ipJdgrg==}

  has-symbols@1.1.0:
    resolution: {integrity: sha512-1cDNdwJ2Jaohmb3sg4OmKaMBwuC48sYni5HUw2DvsC8LjGTLK9h+eb1X6RyuOHe4hT0ULCW68iomhjUoKUqlPQ==}
    engines: {node: '>= 0.4'}

  has-tostringtag@1.0.2:
    resolution: {integrity: sha512-NqADB8VjPFLM2V0VvHUewwwsw0ZWBaIdgo+ieHtK3hasLz4qeCRjYcqfB6AQrBggRKppKF8L52/VqdVsO47Dlw==}
    engines: {node: '>= 0.4'}

  hasown@2.0.2:
    resolution: {integrity: sha512-0hJU9SCPvmMzIBdZFqNPXWa6dqh7WdH0cII9y+CyS8rG3nL48Bclra9HmKhVVUHyPWNH5Y7xDwAB7bfgSjkUMQ==}
    engines: {node: '>= 0.4'}

  hast-util-to-html@9.0.5:
    resolution: {integrity: sha512-OguPdidb+fbHQSU4Q4ZiLKnzWo8Wwsf5bZfbvu7//a9oTYoqD/fWpe96NuHkoS9h0ccGOTe0C4NGXdtS0iObOw==}

  hast-util-whitespace@3.0.0:
    resolution: {integrity: sha512-88JUN06ipLwsnv+dVn+OIYOvAuvBMy/Qoi6O7mQHxdPXpjy+Cd6xRkWwux7DKO+4sYILtLBRIKgsdpS2gQc7qw==}

  hosted-git-info@4.1.0:
    resolution: {integrity: sha512-kyCuEOWjJqZuDbRHzL8V93NzQhwIB71oFWSyzVo+KPZI+pnQPPxucdkrOZvkLRnrf5URsQM+IJ09Dw29cRALIA==}
    engines: {node: '>=10'}

  hosted-git-info@7.0.2:
    resolution: {integrity: sha512-puUZAUKT5m8Zzvs72XWy3HtvVbTWljRE66cP60bxJzAqf2DgICo7lYTY2IHUmLnNpjYvw5bvmoHvPc0QO2a62w==}
    engines: {node: ^16.14.0 || >=18.0.0}

  html-void-elements@3.0.0:
    resolution: {integrity: sha512-bEqo66MRXsUGxWHV5IP0PUiAWwoEjba4VCzg0LjFJBpchPaTfyfCKTG6bc5F8ucKec3q5y6qOdGyYTSBEvhCrg==}

  http-cache-semantics@4.1.1:
    resolution: {integrity: sha512-er295DKPVsV82j5kw1Gjt+ADA/XYHsajl82cGNQG2eyoPkvgUhX+nDIyelzhIWbbsXP39EHcI6l5tYs2FYqYXQ==}

  http-cache-semantics@4.2.0:
    resolution: {integrity: sha512-dTxcvPXqPvXBQpq5dUr6mEMJX4oIEFv6bwom3FDwKRDsuIjjJGANqhBuoAn9c1RQJIdAKav33ED65E2ys+87QQ==}

  http-proxy-agent@7.0.2:
    resolution: {integrity: sha512-T1gkAiYYDWYx3V5Bmyu7HcfcvL7mUrTWiM6yOfa3PIphViJ/gFPbvidQ+veqSOHci/PxBcDabeUNCzpOODJZig==}
    engines: {node: '>= 14'}

  http-signature@1.2.0:
    resolution: {integrity: sha512-CAbnr6Rz4CYQkLYUtSNXxQPUH2gK8f3iWexVlsnMeD+GjlsQ0Xsy1cOX+mN3dtxYomRy21CiOzU8Uhw6OwncEQ==}
    engines: {node: '>=0.8', npm: '>=1.3.7'}

  http2-wrapper@1.0.3:
    resolution: {integrity: sha512-V+23sDMr12Wnz7iTcDeJr3O6AIxlnvT/bmaAAAP/Xda35C90p9599p0F1eHR/N1KILWSoWVAiOMFjBBXaXSMxg==}
    engines: {node: '>=10.19.0'}

  https-proxy-agent@7.0.6:
    resolution: {integrity: sha512-vK9P5/iUfdl95AI+JVyUuIcVtd4ofvtrOr3HNtM2yxC9bnMbEdp3x01OhQNnjb8IJYi38VlTE3mBXwcfvywuSw==}
    engines: {node: '>= 14'}

  human-id@4.1.1:
    resolution: {integrity: sha512-3gKm/gCSUipeLsRYZbbdA1BD83lBoWUkZ7G9VFrhWPAU76KwYo5KR8V28bpoPm/ygy0x5/GCbpRQdY7VLYCoIg==}
    hasBin: true

  human-signals@5.0.0:
    resolution: {integrity: sha512-AXcZb6vzzrFAUE61HnN4mpLqd/cSIwNQjtNWR0euPm6y0iqx3G4gOXaIDdtdDwZmhwe82LA6+zinmW4UBWVePQ==}
    engines: {node: '>=16.17.0'}

  husky@7.0.4:
    resolution: {integrity: sha512-vbaCKN2QLtP/vD4yvs6iz6hBEo6wkSzs8HpRah1Z6aGmF2KW5PdYuAd7uX5a+OyBZHBhd+TFLqgjUgytQr4RvQ==}
    engines: {node: '>=12'}
    hasBin: true

  iconv-corefoundation@1.1.7:
    resolution: {integrity: sha512-T10qvkw0zz4wnm560lOEg0PovVqUXuOFhhHAkixw8/sycy7TJt7v/RrkEKEQnAw2viPSJu6iAkErxnzR0g8PpQ==}
    engines: {node: ^8.11.2 || >=10}
    os: [darwin]

  iconv-lite@0.6.3:
    resolution: {integrity: sha512-4fCk79wshMdzMp2rH06qWrJE4iolqLhCUH+OiuIgU++RB0+94NlDL81atO7GX55uUKueo0txHNtvEyI6D7WdMw==}
    engines: {node: '>=0.10.0'}

  iconv-lite@0.7.0:
    resolution: {integrity: sha512-cf6L2Ds3h57VVmkZe+Pn+5APsT7FpqJtEhhieDCvrE2MK5Qk9MyffgQyuxQTm6BChfeZNtcOLHp9IcWRVcIcBQ==}
    engines: {node: '>=0.10.0'}

  ieee754@1.2.1:
    resolution: {integrity: sha512-dcyqhDvX1C46lXZcVqCpK+FtMRQVdIMN6/Df5js2zouUsqG7I6sFxitIC+7KYK29KdXOLHdu9zL4sFnoVQnqaA==}

  ignore@5.3.2:
    resolution: {integrity: sha512-hsBTNUqQTDwkWtcdYI2i06Y/nUBEsNEDJKjWdigLvegy8kDuJAS8uRlpkkcQpyEXL0Z/pjDy5HBmMjRCJ2gq+g==}
    engines: {node: '>= 4'}

  immutable@5.1.1:
    resolution: {integrity: sha512-3jatXi9ObIsPGr3N5hGw/vWWcTkq6hUYhpQz4k0wLC+owqWi/LiugIw9x0EdNZ2yGedKN/HzePiBvaJRXa0Ujg==}

  import-fresh@3.3.1:
    resolution: {integrity: sha512-TR3KfrTZTYLPB6jUjfx6MF9WcWrHL9su5TObK4ZkYgBdWKPOFoSoQIdEuTuR82pmtxH2spWG9h6etwfr1pLBqQ==}
    engines: {node: '>=6'}

  imurmurhash@0.1.4:
    resolution: {integrity: sha512-JmXMZ6wuvDmLiHEml9ykzqO6lwFbof0GG4IkcGaENdCRDDmMVnny7s5HsIgHCbaq0w2MyPhDqkhTUgS2LU2PHA==}
    engines: {node: '>=0.8.19'}

  index-to-position@1.0.0:
    resolution: {integrity: sha512-sCO7uaLVhRJ25vz1o8s9IFM3nVS4DkuQnyjMwiQPKvQuBYBDmb8H7zx8ki7nVh4HJQOdVWebyvLE0qt+clruxA==}
    engines: {node: '>=18'}

  inflight@1.0.6:
    resolution: {integrity: sha512-k92I/b08q4wvFscXCLvqfsHCrjrF7yiXsQuIVvVE7N82W3+aqpzuUdBbfhWcy/FZR3/4IgflMgKLOsvPDrGCJA==}
    deprecated: This module is not supported, and leaks memory. Do not use it. Check out lru-cache if you want a good and tested way to coalesce async requests by a key value, which is much more comprehensive and powerful.

  inherits@2.0.4:
    resolution: {integrity: sha512-k/vGaX4/Yla3WzyMCvTQOXYeIHvqOKtnqBduzTHpzpQZzAskKMhZ2K+EnBiSM9zGSoIFeMpXKxa4dYeZIQqewQ==}

  invariant@2.2.4:
    resolution: {integrity: sha512-phJfQVBuaJM5raOpJjSfkiD6BpbCE4Ns//LaXl6wGYtUBY83nWS6Rf9tXm2e8VaK60JEjYldbPif/A2B1C2gNA==}

  ip-address@9.0.5:
    resolution: {integrity: sha512-zHtQzGojZXTwZTHQqra+ETKd4Sn3vgi7uBmlPoXVWZqYvuKmtI0l/VZTjqGmJY9x88GGOaZ9+G9ES8hC4T4X8g==}
    engines: {node: '>= 12'}

  is-arrayish@0.2.1:
    resolution: {integrity: sha512-zz06S8t0ozoDXMG+ube26zeCTNXcKIPJZJi8hBrF4idCLms4CG9QtK7qBl1boi5ODzFpjswb5JPmHCbMpjaYzg==}

  is-core-module@2.16.1:
    resolution: {integrity: sha512-UfoeMA6fIJ8wTYFEUjelnaGI67v6+N7qXJEvQuIGa99l4xsCruSYOVSQ0uPANn4dAzm8lkYPaKLrrijLq7x23w==}
    engines: {node: '>= 0.4'}

  is-extglob@2.1.1:
    resolution: {integrity: sha512-SbKbANkN603Vi4jEZv49LeVJMn4yGwsbzZworEoyEiutsN3nJYdbO36zfhGJ6QEDpOZIFkDtnq5JRxmvl3jsoQ==}
    engines: {node: '>=0.10.0'}

  is-fullwidth-code-point@3.0.0:
    resolution: {integrity: sha512-zymm5+u+sCsSWyD9qNaejV3DFvhCKclKdizYaJUuHA83RLjb7nSuGnddCHGv0hk+KY7BMAlsWeK4Ueg6EV6XQg==}
    engines: {node: '>=8'}

  is-fullwidth-code-point@4.0.0:
    resolution: {integrity: sha512-O4L094N2/dZ7xqVdrXhh9r1KODPJpFms8B5sGdJLPy664AgvXsreZUyCQQNItZRDlYug4xStLjNp/sz3HvBowQ==}
    engines: {node: '>=12'}

  is-fullwidth-code-point@5.0.0:
    resolution: {integrity: sha512-OVa3u9kkBbw7b8Xw5F9P+D/T9X+Z4+JruYVNapTjPYZYUznQ5YfWeFkOj606XYYW8yugTfC8Pj0hYqvi4ryAhA==}
    engines: {node: '>=18'}

  is-glob@4.0.3:
    resolution: {integrity: sha512-xelSayHH36ZgE7ZWhli7pW34hNbNl8Ojv5KVmkJD4hBdD3th8Tfk9vYasLM+mXWOZhFkgZfxhLSnrwRr4elSSg==}
    engines: {node: '>=0.10.0'}

  is-interactive@1.0.0:
    resolution: {integrity: sha512-2HvIEKRoqS62guEC+qBjpvRubdX910WCMuJTZ+I9yvqKU2/12eSL549HMwtabb4oupdj2sMP50k+XJfB/8JE6w==}
    engines: {node: '>=8'}

  is-number@7.0.0:
    resolution: {integrity: sha512-41Cifkg6e8TylSpdtTpeLVMqvSBEVzTttHvERD741+pnZ8ANv0004MRL43QKPDlK9cGvNp6NZWZUBlbGXYxxng==}
    engines: {node: '>=0.12.0'}

  is-obj@2.0.0:
    resolution: {integrity: sha512-drqDG3cbczxxEJRoOXcOjtdp1J/lyp1mNn0xaznRs8+muBhgQcrnbspox5X5fOw0HnMnbfDzvnEMEtqDEJEo8w==}
    engines: {node: '>=8'}

  is-stream@3.0.0:
    resolution: {integrity: sha512-LnQR4bZ9IADDRSkvpqMGvt/tEJWclzklNgSw48V5EAaAeDd6qGvN8ei6k5p0tvxSR171VmGyHuTiAOfxAbr8kA==}
    engines: {node: ^12.20.0 || ^14.13.1 || >=16.0.0}

  is-subdir@1.2.0:
    resolution: {integrity: sha512-2AT6j+gXe/1ueqbW6fLZJiIw3F8iXGJtt0yDrZaBhAZEG1raiTxKWU+IPqMCzQAXOUCKdA4UDMgacKH25XG2Cw==}
    engines: {node: '>=4'}

  is-typedarray@1.0.0:
    resolution: {integrity: sha512-cyA56iCMHAh5CdzjJIa4aohJyeO1YbwLi3Jc35MmRU6poroFjIGZzUzupGiRPOjgHg9TLu43xbpwXk523fMxKA==}

  is-unicode-supported@0.1.0:
    resolution: {integrity: sha512-knxG2q4UC3u8stRGyAVJCOdxFmv5DZiRcdlIaAQXAbSfJya+OhopNotLQrstBhququ4ZpuKbDc/8S6mgXgPFPw==}
    engines: {node: '>=10'}

  is-windows@1.0.2:
    resolution: {integrity: sha512-eXK1UInq2bPmjyX6e3VHIzMLobc4J94i4AWn+Hpq3OU5KkrRC96OAcR3PRJ/pGu6m8TRnBHP9dkXQVsT/COVIA==}
    engines: {node: '>=0.10.0'}

  isarray@1.0.0:
    resolution: {integrity: sha512-VLghIWNM6ELQzo7zwmcg0NmTVyWKYjvIeM83yjp0wRDTmUnrM678fQbcKBo6n2CJEF0szoG//ytg+TKla89ALQ==}

  isbinaryfile@4.0.10:
    resolution: {integrity: sha512-iHrqe5shvBUcFbmZq9zOQHBoeOhZJu6RQGrDpBgenUm/Am+F3JM2MgQj+rK3Z601fzrL5gLZWtAPH2OBaSVcyw==}
    engines: {node: '>= 8.0.0'}

  isbinaryfile@5.0.4:
    resolution: {integrity: sha512-YKBKVkKhty7s8rxddb40oOkuP0NbaeXrQvLin6QMHL7Ypiy2RW9LwOVrVgZRyOrhQlayMd9t+D8yDy8MKFTSDQ==}
    engines: {node: '>= 18.0.0'}

  isexe@2.0.0:
    resolution: {integrity: sha512-RHxMLp9lnKHGHRng9QFhRCMbYAcVpn69smSGcq3f36xjgVVWThj4qqLbTLlq7Ssj8B+fIQ1EuCEGI2lKsyQeIw==}

  isexe@3.1.1:
    resolution: {integrity: sha512-LpB/54B+/2J5hqQ7imZHfdU31OlgQqx7ZicVlkm9kzg9/w8GKLEcFfJl/t7DCEDueOyBAD6zCCwTO6Fzs0NoEQ==}
    engines: {node: '>=16'}

  isstream@0.1.2:
    resolution: {integrity: sha512-Yljz7ffyPbrLpLngrMtZ7NduUgVvi6wG9RJ9IUcyCd59YQ911PBJphODUcbOVbqYfxe1wuYf/LJ8PauMRwsM/g==}

  istanbul-lib-coverage@3.2.2:
    resolution: {integrity: sha512-O8dpsF+r0WV/8MNRKfnmrtCWhuKjxrq2w+jpzBL5UZKTi2LeVWnWOmWRxFlesJONmc+wLAGvKQZEOanko0LFTg==}
    engines: {node: '>=8'}

  istanbul-lib-instrument@5.2.1:
    resolution: {integrity: sha512-pzqtp31nLv/XFOzXGuvhCb8qhjmTVo5vjVk19XE4CRlSWz0KoeJ3bw9XsA7nOp9YBf4qHjwBxkDzKcME/J29Yg==}
    engines: {node: '>=8'}

  jackspeak@3.4.3:
    resolution: {integrity: sha512-OGlZQpz2yfahA/Rd1Y8Cd9SIEsqvXkLVoSw/cgwhnhFMDbsQFeZYoJJ7bIZBS9BcamUW96asq/npPWugM+RQBw==}

  jake@10.9.2:
    resolution: {integrity: sha512-2P4SQ0HrLQ+fw6llpLnOaGAvN2Zu6778SJMrCUwns4fOoG9ayrTiZk3VV8sCPkVZF8ab0zksVpS8FDY5pRCNBA==}
    engines: {node: '>=10'}
    hasBin: true

  jest-diff@29.7.0:
    resolution: {integrity: sha512-LMIgiIrhigmPrs03JHpxUh2yISK3vLFPkAodPeo0+BuF7wA2FoQbkEg1u8gBYBThncu7e1oEDUfIXVuTqLRUjw==}
    engines: {node: ^14.15.0 || ^16.10.0 || >=18.0.0}

  jest-get-type@29.6.3:
    resolution: {integrity: sha512-zrteXnqYxfQh7l5FHyL38jL39di8H8rHoecLH3JNxH3BwOrBsNeabdap5e0I23lD4HHI8W5VFBZqG4Eaq5LNcw==}
    engines: {node: ^14.15.0 || ^16.10.0 || >=18.0.0}

  jest-haste-map@29.7.0:
    resolution: {integrity: sha512-fP8u2pyfqx0K1rGn1R9pyE0/KTn+G7PxktWidOBTqFPLYX0b9ksaMFkhK5vrS3DVun09pckLdlx90QthlW7AmA==}
    engines: {node: ^14.15.0 || ^16.10.0 || >=18.0.0}

  jest-matcher-utils@29.7.0:
    resolution: {integrity: sha512-sBkD+Xi9DtcChsI3L3u0+N0opgPYnCRPtGcQYrgXmR+hmt/fYfWAL0xRXYU8eWOdfuLgBe0YCW3AFtnRLagq/g==}
    engines: {node: ^14.15.0 || ^16.10.0 || >=18.0.0}

  jest-message-util@29.7.0:
    resolution: {integrity: sha512-GBEV4GRADeP+qtB2+6u61stea8mGcOT4mCtrYISZwfu9/ISHFJ/5zOMXYbpBE9RsS5+Gb63DW4FgmnKJ79Kf6w==}
    engines: {node: ^14.15.0 || ^16.10.0 || >=18.0.0}

  jest-mock@29.7.0:
    resolution: {integrity: sha512-ITOMZn+UkYS4ZFh83xYAOzWStloNzJFO2s8DWrE4lhtGD+AorgnbkiKERe4wQVBydIGPx059g6riW5Btp6Llnw==}
    engines: {node: ^14.15.0 || ^16.10.0 || >=18.0.0}

  jest-regex-util@29.6.3:
    resolution: {integrity: sha512-KJJBsRCyyLNWCNBOvZyRDnAIfUiRJ8v+hOBQYGn8gDyF3UegwiP4gwRR3/SDa42g1YbVycTidUF3rKjyLFDWbg==}
    engines: {node: ^14.15.0 || ^16.10.0 || >=18.0.0}

  jest-snapshot@29.7.0:
    resolution: {integrity: sha512-Rm0BMWtxBcioHr1/OX5YCP8Uov4riHvKPknOGs804Zg9JGZgmIBkbtlxJC/7Z4msKYVbIJtfU+tKb8xlYNfdkw==}
    engines: {node: ^14.15.0 || ^16.10.0 || >=18.0.0}

  jest-util@29.7.0:
    resolution: {integrity: sha512-z6EbKajIpqGKU56y5KBUgy1dt1ihhQJgWzUlZHArA/+X2ad7Cb5iF+AK1EWVL/Bo7Rz9uurpqw6SiBCefUbCGA==}
    engines: {node: ^14.15.0 || ^16.10.0 || >=18.0.0}

  jest-worker@29.7.0:
    resolution: {integrity: sha512-eIz2msL/EzL9UFTFFx7jBTkeZfku0yUAyZZZmJ93H2TYEiroIx2PQjEXcwYtYl8zXCxb+PAmA2hLIt/6ZEkPHw==}
    engines: {node: ^14.15.0 || ^16.10.0 || >=18.0.0}

  jiti@2.4.2:
    resolution: {integrity: sha512-rg9zJN+G4n2nfJl5MW3BMygZX56zKPNVEYYqq7adpmMh4Jn2QNEwhvQlFy6jPVdcod7txZtKHWnyZiA3a0zP7A==}
    hasBin: true

  js-tokens@4.0.0:
    resolution: {integrity: sha512-RdJUflcE3cUzKiMqQgsCu06FPu9UdIJO0beYbPhHN4k6apgJtifcoCtT9bcxOpYBtpD2kCM6Sbzg4CausW/PKQ==}

  js-tokens@9.0.1:
    resolution: {integrity: sha512-mxa9E9ITFOt0ban3j6L5MpjwegGz6lBQmM1IJkWeBZGcMxto50+eWdjC/52xDbS2vy0k7vIMK0Fe2wfL9OQSpQ==}

  js-yaml@3.14.1:
    resolution: {integrity: sha512-okMH7OXXJ7YrN9Ok3/SXrnu4iX9yOk+25nqX4imS2npuvTYDmo/QEZoqwZkYaIDk3jVvBOTOIEgEhaLOynBS9g==}
    hasBin: true

  js-yaml@4.1.0:
    resolution: {integrity: sha512-wpxZs9NoxZaJESJGIZTyDEaYpl0FKSA+FB9aJiyemKhMwkxQg63h4T1KJgUGHpTqPDNRcmmYLugrRjJlBtWvRA==}
    hasBin: true

  jsbn@0.1.1:
    resolution: {integrity: sha512-UVU9dibq2JcFWxQPA6KCqj5O42VOmAY3zQUfEKxU0KpTGXwNoCjkX1e13eHNvw/xPynt6pU0rZ1htjWTNTSXsg==}

  jsbn@1.1.0:
    resolution: {integrity: sha512-4bYVV3aAMtDTTu4+xsDYa6sy9GyJ69/amsu9sYF2zqjiEoZA5xJi3BrfX3uY+/IekIu7MwdObdbDWpoZdBv3/A==}

  jsesc@3.0.2:
    resolution: {integrity: sha512-xKqzzWXDttJuOcawBt4KnKHHIf5oQ/Cxax+0PWFG+DFDgHNAdi+TXECADI+RYiFUMmx8792xsMbbgXj4CwnP4g==}
    engines: {node: '>=6'}
    hasBin: true

  jsesc@3.1.0:
    resolution: {integrity: sha512-/sM3dO2FOzXjKQhJuo0Q173wf2KOo8t4I8vHy6lF9poUp7bKT0/NHE8fPX23PwfhnykfqnC2xRxOnVw5XuGIaA==}
    engines: {node: '>=6'}
    hasBin: true

  json-buffer@3.0.1:
    resolution: {integrity: sha512-4bV5BfR2mqfQTJm+V5tPPdf+ZpuhiIvTuAB5g8kcrXOZpTT/QwwVRWBywX1ozr6lEuPdbHxwaJlm9G6mI2sfSQ==}

  json-parse-even-better-errors@2.3.1:
    resolution: {integrity: sha512-xyFwyhro/JEof6Ghe2iz2NcXoj2sloNsWr/XsERDK/oiPCfaNhl5ONfp+jQdAZRQQ0IJWNzH9zIZF7li91kh2w==}

  json-schema-traverse@0.4.1:
    resolution: {integrity: sha512-xbbCH5dCYU5T8LcEhhuh7HJ88HXuW3qsI3Y0zOZFKfZEHcpWiHU/Jxzk629Brsab/mMiHQti9wMP+845RPe3Vg==}

  json-schema@0.4.0:
    resolution: {integrity: sha512-es94M3nTIfsEPisRafak+HDLfHXnKBhV3vU5eqPcS3flIWqcxJWgXHXiey3YrpaNsanY5ei1VoYEbOzijuq9BA==}

  json-stable-stringify-without-jsonify@1.0.1:
    resolution: {integrity: sha512-Bdboy+l7tA3OGW6FjyFHWkP5LuByj1Tk33Ljyq0axyzdk9//JSi2u3fP1QSmd1KNwq6VOKYGlAu87CisVir6Pw==}

  json-stringify-safe@5.0.1:
    resolution: {integrity: sha512-ZClg6AaYvamvYEE82d3Iyd3vSSIjQ+odgjaTzRuO3s7toCdFKczob2i0zCh7JE8kWn17yvAWhUVxvqGwUalsRA==}

  json5@2.2.3:
    resolution: {integrity: sha512-XmOWe7eyHYH14cLdVPoyg+GOH3rYX++KpzrylJwSW98t3Nk+U8XOl8FWKOgwtzdb8lXGf6zYwDUzeHMWfxasyg==}
    engines: {node: '>=6'}
    hasBin: true

  jsonfile@4.0.0:
    resolution: {integrity: sha512-m6F1R3z8jjlf2imQHS2Qez5sjKWQzbuuhuJ/FKYFRZvPE3PuHcSMVZzfsLhGVOkfd20obL5SWEBew5ShlquNxg==}

  jsonfile@6.1.0:
    resolution: {integrity: sha512-5dgndWOriYSm5cnYaJNhalLNDKOqFwyDB/rr1E9ZsGciGvKPs8R2xYGCacuf3z6K1YKDz182fd+fY3cn3pMqXQ==}

  jsprim@1.4.2:
    resolution: {integrity: sha512-P2bSOMAc/ciLz6DzgjVlGJP9+BrJWu5UDGK70C2iweC5QBIeFf0ZXRvGjEj2uYgrY2MkAAhsSWHDWlFtEroZWw==}
    engines: {node: '>=0.6.0'}

  keyv@4.5.4:
    resolution: {integrity: sha512-oxVHkHR/EJf2CNXnWxRLW6mg7JyCCUcG0DtEGmL2ctUo1PNTin1PUil+r/+4r5MpVgC/fn1kjsx7mjSujKqIpw==}

  lazy-val@1.0.5:
    resolution: {integrity: sha512-0/BnGCCfyUMkBpeDgWihanIAF9JmZhHBgUhEqzvf+adhNGLoP6TaiI5oF8oyb3I45P+PcnrqihSf01M0l0G5+Q==}

  levn@0.4.1:
    resolution: {integrity: sha512-+bT2uH4E5LGE7h/n3evcS/sQlJXCpIp6ym8OWJ5eV6+67Dsql/LaaT7qJBAt2rzfoa/5QBGBhxDix1dMt2kQKQ==}
    engines: {node: '>= 0.8.0'}

  lilconfig@3.1.3:
    resolution: {integrity: sha512-/vlFKAoH5Cgt3Ie+JLhRbwOsCQePABiU3tJ1egGvyQ+33R/vcwM2Zl2QR/LzjsBeItPt3oSVXapn+m4nQDvpzw==}
    engines: {node: '>=14'}

  lines-and-columns@1.2.4:
    resolution: {integrity: sha512-7ylylesZQ/PV29jhEDl3Ufjo6ZX7gCqJr5F7PKrqc93v7fzSymt1BpwEU8nAUXs8qzzvqhbjhK5QZg6Mt/HkBg==}

  linkify-it@5.0.0:
    resolution: {integrity: sha512-5aHCbzQRADcdP+ATqnDuhhJ/MRIqDkZX5pyjFHRRysS8vZ5AbqGEoFIb6pYHPZ+L/OC2Lc+xT8uHVVR5CAK/wQ==}

  lint-staged@15.2.10:
    resolution: {integrity: sha512-5dY5t743e1byO19P9I4b3x8HJwalIznL5E1FWYnU6OWw33KxNBSLAc6Cy7F2PsFEO8FKnLwjwm5hx7aMF0jzZg==}
    engines: {node: '>=18.12.0'}
    hasBin: true

  listr2@8.2.5:
    resolution: {integrity: sha512-iyAZCeyD+c1gPyE9qpFu8af0Y+MRtmKOncdGoA2S5EY8iFq99dmmvkNnHiWo+pj0s7yH7l3KPIgee77tKpXPWQ==}
    engines: {node: '>=18.0.0'}

  locate-path@5.0.0:
    resolution: {integrity: sha512-t7hw9pI+WvuwNJXwk5zVHpyhIqzg2qTlklJOf0mVxGSbe3Fp2VieZcduNYjaLDoy6p9uGpQEGWG87WpMKlNq8g==}
    engines: {node: '>=8'}

  locate-path@6.0.0:
    resolution: {integrity: sha512-iPZK6eYjbxRu3uB4/WZ3EsEIMJFMqAoopl3R+zuq0UjcAm/MO6KCweDgPfP3elTztoKP3KtnVHxTn2NHBSDVUw==}
    engines: {node: '>=10'}

  lodash.debounce@4.0.8:
    resolution: {integrity: sha512-FT1yDzDYEoYWhnSGnpE/4Kj1fLZkDFyqRb7fNt6FdYOSxlUWAtp42Eh6Wb0rGIv/m9Bgo7x4GhQbm5Ys4SG5ow==}

  lodash.escaperegexp@4.1.2:
    resolution: {integrity: sha512-TM9YBvyC84ZxE3rgfefxUWiQKLilstD6k7PTGt6wfbtXF8ixIJLOL3VYyV/z+ZiPLsVxAsKAFVwWlWeb2Y8Yyw==}

  lodash.isequal@4.5.0:
    resolution: {integrity: sha512-pDo3lu8Jhfjqls6GkMgpahsF9kCyayhgykjyLMNFTKWrpVdAQtYyB4muAMWozBB4ig/dtWAmsMxLEI8wuz+DYQ==}
    deprecated: This package is deprecated. Use require('node:util').isDeepStrictEqual instead.

  lodash.merge@4.6.2:
    resolution: {integrity: sha512-0KpjqXRVvrYyCsX1swR/XTK0va6VQkQM6MNo7PqW77ByjAhoARA8EfrP1N4+KlKj8YS0ZUCtRT/YUuhyYDujIQ==}

  lodash.startcase@4.4.0:
    resolution: {integrity: sha512-+WKqsK294HMSc2jEbNgpHpd0JfIBhp7rEV4aqXWqFr6AlXov+SlcgB1Fv01y2kGe3Gc8nMW7VA0SrGuSkRfIEg==}

  lodash@4.17.21:
    resolution: {integrity: sha512-v2kDEe57lecTulaDIuNTPy3Ry4gLGJ6Z1O3vE1krgXZNrsQ+LFTGHVxVjcXPs17LhbZVGedAJv8XZ1tvj5FvSg==}

  log-symbols@4.1.0:
    resolution: {integrity: sha512-8XPvpAA8uyhfteu8pIvQxpJZ7SYYdpUivZpGy6sFsBuKRY/7rQGavedeB8aK+Zkyq6upMFVL/9AW6vOYzfRyLg==}
    engines: {node: '>=10'}

  log-update@6.1.0:
    resolution: {integrity: sha512-9ie8ItPR6tjY5uYJh8K/Zrv/RMZ5VOlOWvtZdEHYSTFKZfIBPQa9tOAEeAWhd+AnIneLJ22w5fjOYtoutpWq5w==}
    engines: {node: '>=18'}

  loose-envify@1.4.0:
    resolution: {integrity: sha512-lyuxPGr/Wfhrlem2CL/UcnUc1zcqKAImBDzukY7Y5F/yQiNdko6+fRLevlw1HgMySw7f611UIY408EtxRSoK3Q==}
    hasBin: true

  loupe@3.1.3:
    resolution: {integrity: sha512-kkIp7XSkP78ZxJEsSxW3712C6teJVoeHHwgo9zJ380de7IYyJ2ISlxojcH2pC5OFLewESmnRi/+XCDIEEVyoug==}

  lowercase-keys@2.0.0:
    resolution: {integrity: sha512-tqNXrS78oMOE73NMxK4EMLQsQowWf8jKooH9g7xPavRT706R6bkQJ6DY2Te7QukaZsulxa30wQ7bk0pm4XiHmA==}
    engines: {node: '>=8'}

  lru-cache@10.4.3:
    resolution: {integrity: sha512-JNAzZcXrCt42VGLuYz0zfAzDfAvJWW6AfYlDBQyDV5DClI2m5sAmK+OIO7s59XfsRsWHp02jAJrRadPRGTt6SQ==}

  lru-cache@5.1.1:
    resolution: {integrity: sha512-KpNARQA3Iwv+jTA0utUVVbrh+Jlrr1Fv0e56GGzAFOXN7dk/FviaDW8LHmK52DlcH4WP2n6gI8vN1aesBFgo9w==}

  lru-cache@6.0.0:
    resolution: {integrity: sha512-Jo6dJ04CmSjuznwJSS3pUeWmd/H0ffTlkXXgwZi+eq1UCmqQwCh+eLsYOYCwY991i2Fah4h1BEMCx4qThGbsiA==}
    engines: {node: '>=10'}

  lunr@2.3.9:
    resolution: {integrity: sha512-zTU3DaZaF3Rt9rhN3uBMGQD3dD2/vFQqnvZCDv4dl5iOzq2IZQqTxu90r4E5J+nP70J3ilqVCrbho2eWaeW8Ow==}

  magic-string@0.30.17:
    resolution: {integrity: sha512-sNPKHvyjVf7gyjwS4xGTaW/mCnF8wnjtifKBEhxfZ7E/S8tQ0rssrwGNn6q8JH/ohItJfSQp9mBtQYuTlH5QnA==}

  make-error@1.3.6:
    resolution: {integrity: sha512-s8UhlNe7vPKomQhC1qFelMokr/Sc3AgNbso3n74mVPA5LTZwkB9NlXf4XPamLxJE8h0gh73rM94xvwRT2CVInw==}

  make-fetch-happen@14.0.3:
    resolution: {integrity: sha512-QMjGbFTP0blj97EeidG5hk/QhKQ3T4ICckQGLgz38QF7Vgbk6e6FTARN8KhKxyBbWn8R0HU+bnw8aSoFPD4qtQ==}
    engines: {node: ^18.17.0 || >=20.5.0}

  makeerror@1.0.12:
    resolution: {integrity: sha512-JmqCvUhmt43madlpFzG4BQzG2Z3m6tvQDNKdClZnO3VbIudJYmxsT0FNJMeiB2+JTSlTQTSbU8QdesVmwJcmLg==}

  markdown-it@14.1.0:
    resolution: {integrity: sha512-a54IwgWPaeBCAAsv13YgmALOF1elABB08FxO9i+r4VFk5Vl4pKokRPeX8u5TCgSsPi6ec1otfLjdOpVcgbpshg==}
    hasBin: true

  matcher@3.0.0:
    resolution: {integrity: sha512-OkeDaAZ/bQCxeFAozM55PKcKU0yJMPGifLwV4Qgjitu+5MoAfSQN4lsLJeXZ1b8w0x+/Emda6MZgXS1jvsapng==}
    engines: {node: '>=10'}

  math-intrinsics@1.1.0:
    resolution: {integrity: sha512-/IXtbwEk5HTPyEwyKX6hGkYXxM9nbj64B+ilVJnC/R6B0pH5G4V3b0pVbL7DBj4tkhBAppbQUlf6F6Xl9LHu1g==}
    engines: {node: '>= 0.4'}

  mdast-util-to-hast@13.2.0:
    resolution: {integrity: sha512-QGYKEuUsYT9ykKBCMOEDLsU5JRObWQusAolFMeko/tYPufNkRffBAQjIE+99jbA87xv6FgmjLtwjh9wBWajwAA==}

  mdurl@2.0.0:
    resolution: {integrity: sha512-Lf+9+2r+Tdp5wXDXC4PcIBjTDtq4UKjCPMQhKIuzpJNW0b96kVqSwW0bT7FhRSfmAiFYgP+SCRvdrDozfh0U5w==}

  meow@13.2.0:
    resolution: {integrity: sha512-pxQJQzB6djGPXh08dacEloMFopsOqGVRKFPYvPOt9XDZ1HasbgDZA74CJGreSU4G3Ak7EFJGoiH2auq+yXISgA==}
    engines: {node: '>=18'}

  merge-stream@2.0.0:
    resolution: {integrity: sha512-abv/qOcuPfk3URPfDzmZU1LKmuw8kT+0nIHvKrKgFrwifol/doWcdA4ZqsWQ8ENrFKkd67Mfpo/LovbIUsbt3w==}

  merge2@1.4.1:
    resolution: {integrity: sha512-8q7VEgMJW4J8tcfVPy8g09NcQwZdbwFEqhe/WZkoIzjn/3TGDwtOCYtXGxA3O8tPzpczCCDgv+P2P5y00ZJOOg==}
    engines: {node: '>= 8'}

  micromark-util-character@2.1.1:
    resolution: {integrity: sha512-wv8tdUTJ3thSFFFJKtpYKOYiGP2+v96Hvk4Tu8KpCAsTMs6yi+nVmGh1syvSCsaxz45J6Jbw+9DD6g97+NV67Q==}

  micromark-util-encode@2.0.1:
    resolution: {integrity: sha512-c3cVx2y4KqUnwopcO9b/SCdo2O67LwJJ/UyqGfbigahfegL9myoEFoDYZgkT7f36T0bLrM9hZTAaAyH+PCAXjw==}

  micromark-util-sanitize-uri@2.0.1:
    resolution: {integrity: sha512-9N9IomZ/YuGGZZmQec1MbgxtlgougxTodVwDzzEouPKo3qFWvymFHWcnDi2vzV1ff6kas9ucW+o3yzJK9YB1AQ==}

  micromark-util-symbol@2.0.1:
    resolution: {integrity: sha512-vs5t8Apaud9N28kgCrRUdEed4UJ+wWNvicHLPxCa9ENlYuAY31M0ETy5y1vA33YoNPDFTghEbnh6efaE8h4x0Q==}

  micromark-util-types@2.0.2:
    resolution: {integrity: sha512-Yw0ECSpJoViF1qTU4DC6NwtC4aWGt1EkzaQB8KPPyCRR8z9TWeV0HbEFGTO+ZY1wB22zmxnJqhPyTpOVCpeHTA==}

  micromatch@4.0.8:
    resolution: {integrity: sha512-PXwfBhYu0hBCPw8Dn0E+WDYb7af3dSLVWKi3HGv84IdF4TyFoC0ysxFd0Goxw7nSv4T/PzEJQxsYsEiFCKo2BA==}
    engines: {node: '>=8.6'}

  mime-db@1.52.0:
    resolution: {integrity: sha512-sPU4uV7dYlvtWJxwwxHD0PuihVNiE7TyAbQ5SWxDCB9mUYvOgroQOwYQQOKPJ8CIbE+1ETVlOoK1UC2nU3gYvg==}
    engines: {node: '>= 0.6'}

  mime-types@2.1.35:
    resolution: {integrity: sha512-ZDY+bPm5zTTF+YpCrAU9nK0UgICYPT0QtT1NZWFv4s++TNkcgVaT0g6+4R2uI4MjQjzysHB1zxuWL50hzaeXiw==}
    engines: {node: '>= 0.6'}

  mime@2.6.0:
    resolution: {integrity: sha512-USPkMeET31rOMiarsBNIHZKLGgvKc/LrjofAnBlOttf5ajRvqiRA8QsenbcooctK6d6Ts6aqZXBA+XbkKthiQg==}
    engines: {node: '>=4.0.0'}
    hasBin: true

  mimic-fn@2.1.0:
    resolution: {integrity: sha512-OqbOk5oEQeAZ8WXWydlu9HJjz9WVdEIvamMCcXmuqUYjTknH/sqsWvhQ3vgwKFRR1HpjvNBKQ37nbJgYzGqGcg==}
    engines: {node: '>=6'}

  mimic-fn@4.0.0:
    resolution: {integrity: sha512-vqiC06CuhBTUdZH+RYl8sFrL096vA45Ok5ISO6sE/Mr1jRbGH4Csnhi8f3wKVl7x8mO4Au7Ir9D3Oyv1VYMFJw==}
    engines: {node: '>=12'}

  mimic-function@5.0.1:
    resolution: {integrity: sha512-VP79XUPxV2CigYP3jWwAUFSku2aKqBH7uTAapFWCBqutsbmDo96KY5o8uh6U+/YSIn5OxJnXp73beVkpqMIGhA==}
    engines: {node: '>=18'}

  mimic-response@1.0.1:
    resolution: {integrity: sha512-j5EctnkH7amfV/q5Hgmoal1g2QHFJRraOtmx0JpIqkxhBhI/lJSl1nMpQ45hVarwNETOoWEimndZ4QK0RHxuxQ==}
    engines: {node: '>=4'}

  mimic-response@3.1.0:
    resolution: {integrity: sha512-z0yWI+4FDrrweS8Zmt4Ej5HdJmky15+L2e6Wgn3+iK5fWzb6T3fhNFq2+MeTRb064c6Wr4N/wv0DzQTjNzHNGQ==}
    engines: {node: '>=10'}

  minimatch@10.0.3:
    resolution: {integrity: sha512-IPZ167aShDZZUMdRk66cyQAW3qr0WzbHkPdMYa8bzZhlHhO3jALbKdxcaak7W9FfT2rZNpQuUu4Od7ILEpXSaw==}
    engines: {node: 20 || >=22}

  minimatch@3.1.2:
    resolution: {integrity: sha512-J7p63hRiAjw1NDEww1W7i37+ByIrOWO5XQQAzZ3VOcL0PNybwpfmV/N05zFAzwQ9USyEcX6t3UO+K5aqBQOIHw==}

  minimatch@5.1.6:
    resolution: {integrity: sha512-lKwV/1brpG6mBUFHtb7NUmtABCb2WZZmm2wNiOA5hAb8VdCS4B3dtMWyvcoViccwAW/COERjXLt0zP1zXUN26g==}
    engines: {node: '>=10'}

  minimatch@9.0.5:
    resolution: {integrity: sha512-G6T0ZX48xgozx7587koeX9Ys2NYy6Gmv//P89sEte9V9whIapMNF4idKxnW2QtCcLiTWlb/wfCabAtAFWhhBow==}
    engines: {node: '>=16 || 14 >=14.17'}

  minimist@1.2.8:
    resolution: {integrity: sha512-2yyAR8qBkN3YuheJanUpWC5U3bb5osDywNB8RzDVlDwDHbocAJveqqj1u8+SVD7jkWT4yvsHCpWqqWqAxb0zCA==}

  minipass-collect@2.0.1:
    resolution: {integrity: sha512-D7V8PO9oaz7PWGLbCACuI1qEOsq7UKfLotx/C0Aet43fCUB/wfQ7DYeq2oR/svFJGYDHPr38SHATeaj/ZoKHKw==}
    engines: {node: '>=16 || 14 >=14.17'}

  minipass-fetch@4.0.1:
    resolution: {integrity: sha512-j7U11C5HXigVuutxebFadoYBbd7VSdZWggSe64NVdvWNBqGAiXPL2QVCehjmw7lY1oF9gOllYbORh+hiNgfPgQ==}
    engines: {node: ^18.17.0 || >=20.5.0}

  minipass-flush@1.0.5:
    resolution: {integrity: sha512-JmQSYYpPUqX5Jyn1mXaRwOda1uQ8HP5KAT/oDSLCzt1BYRhQU0/hDtsB1ufZfEEzMZ9aAVmsBw8+FWsIXlClWw==}
    engines: {node: '>= 8'}

  minipass-pipeline@1.2.4:
    resolution: {integrity: sha512-xuIq7cIOt09RPRJ19gdi4b+RiNvDFYe5JH+ggNvBqGqpQXcru3PcRmOZuHBKWK1Txf9+cQ+HMVN4d6z46LZP7A==}
    engines: {node: '>=8'}

  minipass-sized@1.0.3:
    resolution: {integrity: sha512-MbkQQ2CTiBMlA2Dm/5cY+9SWFEN8pzzOXi6rlM5Xxq0Yqbda5ZQy9sU75a673FE9ZK0Zsbr6Y5iP6u9nktfg2g==}
    engines: {node: '>=8'}

  minipass@3.3.6:
    resolution: {integrity: sha512-DxiNidxSEK+tHG6zOIklvNOwm3hvCrbUrdtzY74U6HKTJxvIDfOUL5W5P2Ghd3DTkhhKPYGqeNUIh5qcM4YBfw==}
    engines: {node: '>=8'}

  minipass@4.2.8:
    resolution: {integrity: sha512-fNzuVyifolSLFL4NzpF+wEF4qrgqaaKX0haXPQEdQ7NKAN+WecoKMHV09YcuL/DHxrUsYQOK3MiuDf7Ip2OXfQ==}
    engines: {node: '>=8'}

  minipass@5.0.0:
    resolution: {integrity: sha512-3FnjYuehv9k6ovOEbyOswadCDPX1piCfhV8ncmYtHOjuPwylVWsghTLo7rabjC3Rx5xD4HDx8Wm1xnMF7S5qFQ==}
    engines: {node: '>=8'}

  minipass@7.1.2:
    resolution: {integrity: sha512-qOOzS1cBTWYF4BH8fVePDBOO9iptMnGUEZwNc/cMWnTV2nVLZ7VoNWEPHkYczZA0pdoA7dl6e7FL659nX9S2aw==}
    engines: {node: '>=16 || 14 >=14.17'}

  minizlib@2.1.2:
    resolution: {integrity: sha512-bAxsR8BVfj60DWXHE3u30oHzfl4G7khkSuPW+qvpd7jFRHm7dLxOjUk1EHACJ/hxLY8phGJ0YhYHZo7jil7Qdg==}
    engines: {node: '>= 8'}

  minizlib@3.1.0:
    resolution: {integrity: sha512-KZxYo1BUkWD2TVFLr0MQoM8vUUigWD3LlD83a/75BqC+4qE0Hb1Vo5v1FgcfaNXvfXzr+5EhQ6ing/CaBijTlw==}
    engines: {node: '>= 18'}

  mkdirp@0.5.6:
    resolution: {integrity: sha512-FP+p8RB8OWpF3YZBCrP5gtADmtXApB5AMLn+vdyA+PyxCjrCs00mjyUozssO33cwDeT3wNGdLxJ5M//YqtHAJw==}
    hasBin: true

  mkdirp@1.0.4:
    resolution: {integrity: sha512-vVqVZQyf3WLx2Shd0qJ9xuvqgAyKPLAiqITEtqW0oIUjzo3PePDd6fW9iFz30ef7Ysp/oiWqbhszeGWW2T6Gzw==}
    engines: {node: '>=10'}
    hasBin: true

  mri@1.2.0:
    resolution: {integrity: sha512-tzzskb3bG8LvYGFF/mDTpq3jpI6Q9wc3LEmBaghu+DdCssd1FakN7Bc0hVNmEyGq1bq3RgfkCb3cmQLpNPOroA==}
    engines: {node: '>=4'}

  mrmime@2.0.1:
    resolution: {integrity: sha512-Y3wQdFg2Va6etvQ5I82yUhGdsKrcYox6p7FfL1LbK2J4V01F9TGlepTIhnK24t7koZibmg82KGglhA1XK5IsLQ==}
    engines: {node: '>=10'}

  ms@2.1.3:
    resolution: {integrity: sha512-6FlzubTLZG3J2a/NVCAleEhjzq5oxgHyaCU9yYXvcLsvoVaHJq/s5xXI6/XXP6tz7R9xAOtHnSO/tXtF3WRTlA==}

  multimatch@5.0.0:
    resolution: {integrity: sha512-ypMKuglUrZUD99Tk2bUQ+xNQj43lPEfAeX2o9cTteAmShXy2VHDJpuwu1o0xqoKCt9jLVAvwyFKdLTPXKAfJyA==}
    engines: {node: '>=10'}

  nanoid@3.3.11:
    resolution: {integrity: sha512-N8SpfPUnUp1bK+PMYW8qSWdl9U+wwNWI4QKxOYDy9JAro3WMX7p2OeVRF9v+347pnakNevPmiHhNmZ2HbFA76w==}
    engines: {node: ^10 || ^12 || ^13.7 || ^14 || >=15.0.1}
    hasBin: true

  natural-compare@1.4.0:
    resolution: {integrity: sha512-OWND8ei3VtNC9h7V60qff3SVobHr996CTwgxubgyQYEpg290h9J0buyECNNJexkFm5sOajh5G116RYA1c8ZMSw==}

  negotiator@1.0.0:
    resolution: {integrity: sha512-8Ofs/AUQh8MaEcrlq5xOX0CQ9ypTF5dl78mjlMNfOK08fzpgTHQRQPBxcPlEtIw0yRpws+Zo/3r+5WRby7u3Gg==}
    engines: {node: '>= 0.6'}

  neo-async@2.6.2:
    resolution: {integrity: sha512-Yd3UES5mWCSqR+qNT93S3UoYUkqAZ9lLg8a7g9rimsWmYGK8cVToA4/sF3RrshdyV3sAGMXVUmpMYOw+dLpOuw==}

  node-abi@4.14.0:
    resolution: {integrity: sha512-E4n91K4Nk1Rch2KzD+edU2bfZTP4W42GypAUDXU4vu1A+4u9PvUNDkGI0dXbsy8ZeF3WGj0SD/uHxnXD/sW+3w==}
    engines: {node: '>=22.12.0'}

  node-addon-api@1.7.2:
    resolution: {integrity: sha512-ibPK3iA+vaY1eEjESkQkM0BbCqFOaZMiXRTtdB0u7b4djtY6JnsjvPdUHVMg6xQt3B8fpTTWHI9A+ADjM9frzg==}

  node-addon-api@7.1.1:
    resolution: {integrity: sha512-5m3bsyrjFWE1xf7nz7YXdN4udnVtXK6/Yfgn5qnahL6bCkf2yKt4k3nuTKAtT4r3IG8JNR2ncsIMdZuAzJjHQQ==}

  node-api-version@0.2.1:
    resolution: {integrity: sha512-2xP/IGGMmmSQpI1+O/k72jF/ykvZ89JeuKX3TLJAYPDVLUalrshrLHkeVcCCZqG/eEa635cr8IBYzgnDvM2O8Q==}

  node-fetch@2.7.0:
    resolution: {integrity: sha512-c4FRfUm/dbcWZ7U+1Wq0AwCyFL+3nt2bEw05wfxSz+DWpWsitgmSgYmy2dQdWyKC1694ELPqMs/YzUSNozLt8A==}
    engines: {node: 4.x || >=6.0.0}
    peerDependencies:
      encoding: ^0.1.0
    peerDependenciesMeta:
      encoding:
        optional: true

  node-gyp@11.4.2:
    resolution: {integrity: sha512-3gD+6zsrLQH7DyYOUIutaauuXrcyxeTPyQuZQCQoNPZMHMMS5m4y0xclNpvYzoK3VNzuyxT6eF4mkIL4WSZ1eQ==}
    engines: {node: ^18.17.0 || >=20.5.0}
    hasBin: true

  node-int64@0.4.0:
    resolution: {integrity: sha512-O5lz91xSOeoXP6DulyHfllpq+Eg00MWitZIbtPfoSEvqIHdl5gfcY6hYzDWnj0qD5tz52PI08u9qUvSVeUBeHw==}

  node-releases@2.0.19:
    resolution: {integrity: sha512-xxOWJsBKtzAq7DY0J+DTzuz58K8e7sJbdgwkbMWQe8UYB6ekmsQ45q0M/tJDsGaZmbC+l7n57UV8Hl5tHxO9uw==}

  nopt@8.1.0:
    resolution: {integrity: sha512-ieGu42u/Qsa4TFktmaKEwM6MQH0pOWnaB3htzh0JRtx84+Mebc0cbZYN5bC+6WTZ4+77xrL9Pn5m7CV6VIkV7A==}
    engines: {node: ^18.17.0 || >=20.5.0}
    hasBin: true

  normalize-package-data@6.0.2:
    resolution: {integrity: sha512-V6gygoYb/5EmNI+MEGrWkC+e6+Rr7mTmfHrxDbLzxQogBkgzo76rkok0Am6thgSF7Mv2nLOajAJj5vDJZEFn7g==}
    engines: {node: ^16.14.0 || >=18.0.0}

  normalize-path@3.0.0:
    resolution: {integrity: sha512-6eZs5Ls3WtCisHWp9S2GUy8dqkpGi4BVSz3GaqiE6ezub0512ESztXUwUB6C6IKbQkY2Pnb/mD4WYojCRwcwLA==}
    engines: {node: '>=0.10.0'}

  normalize-url@6.1.0:
    resolution: {integrity: sha512-DlL+XwOy3NxAQ8xuC0okPgK46iuVNAK01YN7RueYBqqFeGsBjV9XmCAzAdgt+667bCl5kPh9EqKKDwnaPG1I7A==}
    engines: {node: '>=10'}

  npm-run-path@5.3.0:
    resolution: {integrity: sha512-ppwTtiJZq0O/ai0z7yfudtBpWIoxM8yE6nHi1X47eFR2EWORqfbu6CnPlNsjeN683eT0qG6H/Pyf9fCcvjnnnQ==}
    engines: {node: ^12.20.0 || ^14.13.1 || >=16.0.0}

  oauth-sign@0.9.0:
    resolution: {integrity: sha512-fexhUFFPTGV8ybAtSIGbV6gOkSv8UtRbDBnAyLQw4QPKkgNlsH2ByPGtMUqdWkos6YCRmAqViwgZrJc/mRDzZQ==}

  object-keys@1.1.1:
    resolution: {integrity: sha512-NuAESUOUMrlIXOfHKzD6bpPu3tYt3xvjNdRIQ+FeT0lNb4K8WR70CaDxhuNguS2XG+GjkyMwOzsN5ZktImfhLA==}
    engines: {node: '>= 0.4'}

  once@1.4.0:
    resolution: {integrity: sha512-lNaJgI+2Q5URQBkccEKHTQOPaXdUxnZZElQTZY0MFUAuaEqe1E+Nyvgdz/aIyNi6Z9MzO5dv1H8n58/GELp3+w==}

  onetime@5.1.2:
    resolution: {integrity: sha512-kbpaSSGJTWdAY5KPVeMOKXSrPtr8C8C7wodJbcsd51jRnmD+GZu8Y0VoU6Dm5Z4vWr0Ig/1NKuWRKf7j5aaYSg==}
    engines: {node: '>=6'}

  onetime@6.0.0:
    resolution: {integrity: sha512-1FlR+gjXK7X+AsAHso35MnyN5KqGwJRi/31ft6x0M194ht7S+rWAvd7PHss9xSKMzE0asv1pyIHaJYq+BbacAQ==}
    engines: {node: '>=12'}

  onetime@7.0.0:
    resolution: {integrity: sha512-VXJjc87FScF88uafS3JllDgvAm+c/Slfz06lorj2uAY34rlUu0Nt+v8wreiImcrgAjjIHp1rXpTDlLOGw29WwQ==}
    engines: {node: '>=18'}

  oniguruma-to-es@2.3.0:
    resolution: {integrity: sha512-bwALDxriqfKGfUufKGGepCzu9x7nJQuoRoAFp4AnwehhC2crqrDIAP/uN2qdlsAvSMpeRC3+Yzhqc7hLmle5+g==}

  optionator@0.9.4:
    resolution: {integrity: sha512-6IpQ7mKUxRcZNLIObR0hz7lxsapSSIYNZJwXPGeF0mTVqGKFIXj1DQcMoT22S3ROcLyY/rz0PWaWZ9ayWmad9g==}
    engines: {node: '>= 0.8.0'}

  ora@5.4.1:
    resolution: {integrity: sha512-5b6Y85tPxZZ7QytO+BQzysW31HJku27cRIlkbAXaNx+BdcVi+LlRFmVXzeF6a7JCwJpyw5c4b+YSVImQIrBpuQ==}
    engines: {node: '>=10'}

  outdent@0.5.0:
    resolution: {integrity: sha512-/jHxFIzoMXdqPzTaCpFzAAWhpkSjZPF4Vsn6jAfNpmbH/ymsmd7Qc6VE9BGn0L6YMj6uwpQLxCECpus4ukKS9Q==}

  p-cancelable@2.1.1:
    resolution: {integrity: sha512-BZOr3nRQHOntUjTrH8+Lh54smKHoHyur8We1V8DSMVrl5A2malOOwuJRnKRDjSnkoeBh4at6BwEnb5I7Jl31wg==}
    engines: {node: '>=8'}

  p-filter@2.1.0:
    resolution: {integrity: sha512-ZBxxZ5sL2HghephhpGAQdoskxplTwr7ICaehZwLIlfL6acuVgZPm8yBNuRAFBGEqtD/hmUeq9eqLg2ys9Xr/yw==}
    engines: {node: '>=8'}

  p-limit@2.3.0:
    resolution: {integrity: sha512-//88mFWSJx8lxCzwdAABTJL2MyWB12+eIY7MDL2SqLmAkeKU9qxRvWuSyTjm3FUmpBEMuFfckAIqEaVGUDxb6w==}
    engines: {node: '>=6'}

  p-limit@3.1.0:
    resolution: {integrity: sha512-TYOanM3wGwNGsZN2cVTYPArw454xnXj5qmWF1bEoAc4+cU/ol7GVh7odevjp1FNHduHc3KZMcFduxU5Xc6uJRQ==}
    engines: {node: '>=10'}

  p-locate@4.1.0:
    resolution: {integrity: sha512-R79ZZ/0wAxKGu3oYMlz8jy/kbhsNrS7SKZ7PxEHBgJ5+F2mtFW2fK2cOtBh1cHYkQsbzFV7I+EoRKe6Yt0oK7A==}
    engines: {node: '>=8'}

  p-locate@5.0.0:
    resolution: {integrity: sha512-LaNjtRWUBY++zB5nE/NwcaoMylSPk+S+ZHNB1TzdbMJMny6dynpAGt7X/tl/QYq3TIeE6nxHppbo2LGymrG5Pw==}
    engines: {node: '>=10'}

  p-map@2.1.0:
    resolution: {integrity: sha512-y3b8Kpd8OAN444hxfBbFfj1FY/RjtTd8tzYwhUqNYXx0fXx2iX4maP4Qr6qhIKbQXI02wTLAda4fYUbDagTUFw==}
    engines: {node: '>=6'}

  p-map@7.0.3:
    resolution: {integrity: sha512-VkndIv2fIB99swvQoA65bm+fsmt6UNdGeIB0oxBs+WhAhdh08QA04JXpI7rbB9r08/nkbysKoya9rtDERYOYMA==}
    engines: {node: '>=18'}

  p-try@2.2.0:
    resolution: {integrity: sha512-R4nPAVTAU0B9D35/Gk3uJf/7XYbQcyohSKdvAxIRSNghFl4e71hVoGnBNQz9cWaXxO2I10KTC+3jMdvvoKw6dQ==}
    engines: {node: '>=6'}

  package-json-from-dist@1.0.1:
    resolution: {integrity: sha512-UEZIS3/by4OC8vL3P2dTXRETpebLI2NiI5vIrjaD/5UtrkFX/tNbwjTSRAGC/+7CAo2pIcBaRgWmcBBHcsaCIw==}

  package-manager-detector@0.2.11:
    resolution: {integrity: sha512-BEnLolu+yuz22S56CU1SUKq3XC3PkwD5wv4ikR4MfGvnRVcmzXR9DwSlW2fEamyTPyXHomBJRzgapeuBvRNzJQ==}

  parent-module@1.0.1:
    resolution: {integrity: sha512-GQ2EWRpQV8/o+Aw8YqtfZZPfNRWZYkbidE9k5rpl/hC3vtHHBfGm2Ifi6qWV+coDGkrUKZAxE3Lot5kcsRlh+g==}
    engines: {node: '>=6'}

  parse-json@5.2.0:
    resolution: {integrity: sha512-ayCKvm/phCGxOkYRSCM82iDwct8/EonSEgCSxWxD7ve6jHggsFl4fZVQBPRNgQoKiuV/odhFrGzQXZwbifC8Rg==}
    engines: {node: '>=8'}

  parse-json@8.2.0:
    resolution: {integrity: sha512-eONBZy4hm2AgxjNFd8a4nyDJnzUAH0g34xSQAwWEVGCjdZ4ZL7dKZBfq267GWP/JaS9zW62Xs2FeAdDvpHHJGQ==}
    engines: {node: '>=18'}

  path-equal@1.2.5:
    resolution: {integrity: sha512-i73IctDr3F2W+bsOWDyyVm/lqsXO47aY9nsFZUjTT/aljSbkxHxxCoyZ9UUrM8jK0JVod+An+rl48RCsvWM+9g==}

  path-exists@4.0.0:
    resolution: {integrity: sha512-ak9Qy5Q7jYb2Wwcey5Fpvg2KoAc/ZIhLSLOSBmRmygPsGwkVVt0fZa0qrtMz+m6tJTAHfZQ8FnmB4MG4LWy7/w==}
    engines: {node: '>=8'}

  path-is-absolute@1.0.1:
    resolution: {integrity: sha512-AVbw3UJ2e9bq64vSaS9Am0fje1Pa8pbGqTTsmXfaIiMpnr5DlDhfJOuLj9Sf95ZPVDAUerDfEk88MPmPe7UCQg==}
    engines: {node: '>=0.10.0'}

  path-key@3.1.1:
    resolution: {integrity: sha512-ojmeN0qd+y0jszEtoY48r0Peq5dwMEkIlCOu6Q5f41lfkswXuKtYrhgoTpLnyIcHm24Uhqx+5Tqm2InSwLhE6Q==}
    engines: {node: '>=8'}

  path-key@4.0.0:
    resolution: {integrity: sha512-haREypq7xkM7ErfgIyA0z+Bj4AGKlMSdlQE2jvJo6huWD1EdkKYV+G/T4nq0YEF2vgTT8kqMFKo1uHn950r4SQ==}
    engines: {node: '>=12'}

  path-parse@1.0.7:
    resolution: {integrity: sha512-LDJzPVEEEPR+y48z93A0Ed0yXb8pAByGWo/k5YYdYgpY2/2EsOsksJrq7lOHxryrVOn1ejG6oAp8ahvOIQD8sw==}

  path-scurry@1.11.1:
    resolution: {integrity: sha512-Xa4Nw17FS9ApQFJ9umLiJS4orGjm7ZzwUrwamcGQuHSzDyth9boKDaycYdDcZDuqYATXw4HFXgaqWTctW/v1HA==}
    engines: {node: '>=16 || 14 >=14.18'}

  path-sort@0.1.0:
    resolution: {integrity: sha512-70MSq7edKtbODYKkqXYzSMQxtYMjDgP3K6D15Fu4KUvpyBPlxDWPvv8JI9GjNDF2K5baPHFEtlg818dOmf2ifg==}

  path-type@4.0.0:
    resolution: {integrity: sha512-gDKb8aZMDeD/tZWs9P6+q0J9Mwkdl6xMV8TjnGP3qJVJ06bdMgkbBlLU8IdfOsIsFz2BW1rNVT3XuNEl8zPAvw==}
    engines: {node: '>=8'}

  pathe@2.0.3:
    resolution: {integrity: sha512-WUjGcAqP1gQacoQe+OBJsFA7Ld4DyXuUIjZ5cc75cLHvJ7dtNsTugphxIADwspS+AraAUePCKrSVtPLFj/F88w==}

  pathval@2.0.0:
    resolution: {integrity: sha512-vE7JKRyES09KiunauX7nd2Q9/L7lhok4smP9RZTDeD4MVs72Dp2qNFVz39Nz5a0FVEW0BJR6C0DYrq6unoziZA==}
    engines: {node: '>= 14.16'}

  pe-library@0.4.1:
    resolution: {integrity: sha512-eRWB5LBz7PpDu4PUlwT0PhnQfTQJlDDdPa35urV4Osrm0t0AqQFGn+UIkU3klZvwJ8KPO3VbBFsXquA6p6kqZw==}
    engines: {node: '>=12', npm: '>=6'}

  pend@1.2.0:
    resolution: {integrity: sha512-F3asv42UuXchdzt+xXqfW1OGlVBe+mxa2mqI0pg5yAHZPvFmY3Y6drSf/GQ1A86WgWEN9Kzh/WrgKa6iGcHXLg==}

  performance-now@2.1.0:
    resolution: {integrity: sha512-7EAHlyLHI56VEIdK57uwHdHKIaAGbnXPiw0yWbarQZOKaKpvUIgW0jWRVLiatnM+XXlSwsanIBH/hzGMJulMow==}

  picocolors@1.1.1:
    resolution: {integrity: sha512-xceH2snhtb5M9liqDsmEw56le376mTZkEX/jEb/RxNFyegNul7eNslCXP9FDj/Lcu0X8KEyMceP2ntpaHrDEVA==}

  picomatch@2.3.1:
    resolution: {integrity: sha512-JU3teHTNjmE2VCGFzuY8EXzCDVwEqB2a8fsIvwaStHhAWJEeVd1o1QD80CU6+ZdEXXSLbSsuLwJjkCBWqRQUVA==}
    engines: {node: '>=8.6'}

  picomatch@4.0.2:
    resolution: {integrity: sha512-M7BAV6Rlcy5u+m6oPhAPFgJTzAioX/6B0DxyvDlo9l8+T3nLKbrczg2WLUyzd45L8RqfUMyGPzekbMvX2Ldkwg==}
    engines: {node: '>=12'}

  pidtree@0.6.0:
    resolution: {integrity: sha512-eG2dWTVw5bzqGRztnHExczNxt5VGsE6OwTeCG3fdUf9KBsZzO3R5OIIIzWR+iZA0NtZ+RDVdaoE2dK1cn6jH4g==}
    engines: {node: '>=0.10'}
    hasBin: true

  pify@4.0.1:
    resolution: {integrity: sha512-uB80kBFb/tfd68bVleG9T5GGsGPjJrLAUpR5PZIrhBnIaRTQRjqdJSsIKkOP6OAIFbj7GOrcudc5pNjZ+geV2g==}
    engines: {node: '>=6'}

  pirates@4.0.7:
    resolution: {integrity: sha512-TfySrs/5nm8fQJDcBDuUng3VOUKsd7S+zqvbOTiGXHfxX4wK31ard+hoNuvkicM/2YFzlpDgABOevKSsB4G/FA==}
    engines: {node: '>= 6'}

  please-upgrade-node@3.2.0:
    resolution: {integrity: sha512-gQR3WpIgNIKwBMVLkpMUeR3e1/E1y42bqDQZfql+kDeXd8COYfM8PQA4X6y7a8u9Ua9FHmsrrmirW2vHs45hWg==}

  plist@3.1.0:
    resolution: {integrity: sha512-uysumyrvkUX0rX/dEVqt8gC3sTBzd4zoWfLeS29nb53imdaXVvLINYXTI2GNqzaMuvacNx4uJQ8+b3zXR0pkgQ==}
    engines: {node: '>=10.4.0'}

  postcss@8.5.3:
    resolution: {integrity: sha512-dle9A3yYxlBSrt8Fu+IpjGT8SY8hN0mlaA6GY8t0P5PjIOZemULz/E2Bnm/2dcUOena75OTNkHI76uZBNUUq3A==}
    engines: {node: ^10 || ^12 || >=14}

  postject@1.0.0-alpha.6:
    resolution: {integrity: sha512-b9Eb8h2eVqNE8edvKdwqkrY6O7kAwmI8kcnBv1NScolYJbo59XUF0noFq+lxbC1yN20bmC0WBEbDC5H/7ASb0A==}
    engines: {node: '>=14.0.0'}
    hasBin: true

  prelude-ls@1.2.1:
    resolution: {integrity: sha512-vkcDPrRZo1QZLbn5RLGPpg/WmIQ65qoWWhcGKf/b5eplkkarX0m9z8ppCat4mlOqUsWpyNuYgO3VRyrYHSzX5g==}
    engines: {node: '>= 0.8.0'}

  prettier-linter-helpers@1.0.0:
    resolution: {integrity: sha512-GbK2cP9nraSSUF9N2XwUwqfzlAFlMNYYl+ShE/V+H8a9uNl/oUqB1w2EL54Jh0OlyRSd8RfWYJ3coVS4TROP2w==}
    engines: {node: '>=6.0.0'}

  prettier@2.8.8:
    resolution: {integrity: sha512-tdN8qQGvNjw4CHbY+XXk0JgCXn9QiF21a55rBe5LJAU+kDyC4WQn4+awm2Xfk2lQMk5fKup9XgzTZtGkjBdP9Q==}
    engines: {node: '>=10.13.0'}
    hasBin: true

  prettier@3.3.3:
    resolution: {integrity: sha512-i2tDNA0O5IrMO757lfrdQZCc2jPNDVntV0m/+4whiDfWaTKfMNgR7Qz0NAeGz/nRqF4m5/6CLzbP4/liHt12Ew==}
    engines: {node: '>=14'}
    hasBin: true

  pretty-format@29.7.0:
    resolution: {integrity: sha512-Pdlw/oPxN+aXdmM9R00JVC9WVFoCLTKJvDVLgmJ+qAffBMxsV85l/Lu7sNx4zSzPyoL2euImuEwHhOXdEgNFZQ==}
    engines: {node: ^14.15.0 || ^16.10.0 || >=18.0.0}

  proc-log@5.0.0:
    resolution: {integrity: sha512-Azwzvl90HaF0aCz1JrDdXQykFakSSNPaPoiZ9fm5qJIMHioDZEi7OAdRwSm6rSoPtY3Qutnm3L7ogmg3dc+wbQ==}
    engines: {node: ^18.17.0 || >=20.5.0}

  process-nextick-args@2.0.1:
    resolution: {integrity: sha512-3ouUOpQhtgrbOa17J7+uxOTpITYWaGP7/AhoR3+A+/1e9skrzelGi/dXzEYyvbxubEF6Wn2ypscTKiKJFFn1ag==}

  progress@2.0.3:
    resolution: {integrity: sha512-7PiHtLll5LdnKIMw100I+8xJXR5gW2QwWYkT6iJva0bXitZKa/XMrSbdmg3r2Xnaidz9Qumd0VPaMrZlF9V9sA==}
    engines: {node: '>=0.4.0'}

  promise-retry@2.0.1:
    resolution: {integrity: sha512-y+WKFlBR8BGXnsNlIHFGPZmyDf3DFMoLhaflAnyZgV6rG6xu+JwesTo2Q9R6XwYmtmwAFCkAk3e35jEdoeh/3g==}
    engines: {node: '>=10'}

  property-information@7.0.0:
    resolution: {integrity: sha512-7D/qOz/+Y4X/rzSB6jKxKUsQnphO046ei8qxG59mtM3RG3DHgTK81HrxrmoDVINJb8NKT5ZsRbwHvQ6B68Iyhg==}

  psl@1.15.0:
    resolution: {integrity: sha512-JZd3gMVBAVQkSs6HdNZo9Sdo0LNcQeMNP3CozBJb3JYC/QUYZTnKxP+f8oWRX4rHP5EurWxqAHTSwUCjlNKa1w==}

  pump@3.0.2:
    resolution: {integrity: sha512-tUPXtzlGM8FE3P0ZL6DVs/3P58k9nk8/jZeQCurTJylQA8qFYzHFfhBJkuqyE0FifOsQ0uKWekiZ5g8wtr28cw==}

  punycode.js@2.3.1:
    resolution: {integrity: sha512-uxFIHU0YlHYhDQtV4R9J6a52SLx28BCjT+4ieh7IGbgwVJWO+km431c4yRlREUAsAmt/uMjQUyQHNEPf0M39CA==}
    engines: {node: '>=6'}

  punycode@2.3.1:
    resolution: {integrity: sha512-vYt7UD1U9Wg6138shLtLOvdAu+8DsC/ilFtEVHcH+wydcSpNE20AfSOduf6MkRFahL5FY7X1oU7nKVZFtfq8Fg==}
    engines: {node: '>=6'}

  qs@6.5.3:
    resolution: {integrity: sha512-qxXIEh4pCGfHICj1mAJQ2/2XVZkjCDTcEgfoSQxc/fYivUZxTkk7L3bDBJSoNrEzXI17oUO5Dp07ktqE5KzczA==}
    engines: {node: '>=0.6'}

  quansync@0.2.11:
    resolution: {integrity: sha512-AifT7QEbW9Nri4tAwR5M/uzpBuqfZf+zwaEM/QkzEjj7NBuFD2rBuy0K3dE+8wltbezDV7JMA0WfnCPYRSYbXA==}

  query-ast@1.0.5:
    resolution: {integrity: sha512-JK+1ma4YDuLjvKKcz9JZ70G+CM9qEOs/l1cZzstMMfwKUabTJ9sud5jvDGrUNuv03yKUgs82bLkHXJkDyhRmBw==}

  queue-microtask@1.2.3:
    resolution: {integrity: sha512-NuaNSa6flKT5JaSYQzJok04JzTL1CA6aGhv5rfLW3PgqA+M2ChpZQnAC8h8i4ZFkBS8X5RqkDBHA7r4hej3K9A==}

  quick-lru@5.1.1:
    resolution: {integrity: sha512-WuyALRjWPDGtt/wzJiadO5AXY+8hZ80hVpe6MyivgraREW751X3SbhRvG3eLKOYN+8VEvqLcf3wdnt44Z4S4SA==}
    engines: {node: '>=10'}

  react-is@18.3.1:
    resolution: {integrity: sha512-/LLMVyas0ljjAtoYiPqYiL8VWXzUUdThrmU5+n20DZv+a+ClRoevUzw5JxU+Ieh5/c87ytoTBV9G1FiKfNJdmg==}

  read-binary-file-arch@1.0.6:
    resolution: {integrity: sha512-BNg9EN3DD3GsDXX7Aa8O4p92sryjkmzYYgmgTAc6CA4uGLEDzFfxOxugu21akOxpcXHiEgsYkC6nPsQvLLLmEg==}
    hasBin: true

  read-package-up@11.0.0:
    resolution: {integrity: sha512-MbgfoNPANMdb4oRBNg5eqLbB2t2r+o5Ua1pNt8BqGp4I0FJZhuVSOj3PaBPni4azWuSzEdNn2evevzVmEk1ohQ==}
    engines: {node: '>=18'}

  read-pkg@9.0.1:
    resolution: {integrity: sha512-9viLL4/n1BJUCT1NXVTdS1jtm80yDEgR5T4yCelII49Mbj0v1rZdKqj7zCiYdbB0CuCgdrvHcNogAKTFPBocFA==}
    engines: {node: '>=18'}

  read-yaml-file@1.1.0:
    resolution: {integrity: sha512-VIMnQi/Z4HT2Fxuwg5KrY174U1VdUIASQVWXXyqtNRtxSr9IYkn1rsI6Tb6HsrHCmB7gVpNwX6JxPTHcH6IoTA==}
    engines: {node: '>=6'}

  readable-stream@2.3.8:
    resolution: {integrity: sha512-8p0AUk4XODgIewSi0l8Epjs+EVnWiK7NoDIEGU0HhE7+ZyY8D1IMY7odu5lRrFXGg71L15KG8QrPmum45RTtdA==}

  readable-stream@3.6.2:
    resolution: {integrity: sha512-9u/sniCrY3D5WdsERHzHE4G2YCXqoG5FTHUiCC4SIbr6XcLZBY05ya9EKjYek9O5xOAwjGq+1JdGBAS7Q9ScoA==}
    engines: {node: '>= 6'}

  readdirp@3.6.0:
    resolution: {integrity: sha512-hOS089on8RduqdbhvQ5Z37A0ESjsqz6qnRcffsMU3495FuTdqSm+7bhJ29JvIOsBDEEnan5DPu9t3To9VRlMzA==}
    engines: {node: '>=8.10.0'}

  readdirp@4.1.2:
    resolution: {integrity: sha512-GDhwkLfywWL2s6vEjyhri+eXmfH6j1L7JE27WhqLeYzoh/A3DBaYGEj2H/HFZCn/kMfim73FXxEJTw06WtxQwg==}
    engines: {node: '>= 14.18.0'}

  regenerate-unicode-properties@10.2.0:
    resolution: {integrity: sha512-DqHn3DwbmmPVzeKj9woBadqmXxLvQoQIwu7nopMc72ztvxVmVk2SBhSnx67zuye5TP+lJsb/TBQsjLKhnDf3MA==}
    engines: {node: '>=4'}

  regenerate@1.4.2:
    resolution: {integrity: sha512-zrceR/XhGYU/d/opr2EKO7aRHUeiBI8qjtfHqADTwZd6Szfy16la6kqD0MIUs5z5hx6AaKa+PixpPrR289+I0A==}

  regenerator-runtime@0.14.1:
    resolution: {integrity: sha512-dYnhHh0nJoMfnkZs6GmmhFknAGRrLznOu5nc9ML+EJxGvrx6H7teuevqVqCuPcPK//3eDrrjQhehXVx9cnkGdw==}

  regenerator-transform@0.15.2:
    resolution: {integrity: sha512-hfMp2BoF0qOk3uc5V20ALGDS2ddjQaLrdl7xrGXvAIow7qeWRM2VA2HuCHkUKk9slq3VwEwLNK3DFBqDfPGYtg==}

  regex-recursion@5.1.1:
    resolution: {integrity: sha512-ae7SBCbzVNrIjgSbh7wMznPcQel1DNlDtzensnFxpiNpXt1U2ju/bHugH422r+4LAVS1FpW1YCwilmnNsjum9w==}

  regex-utilities@2.3.0:
    resolution: {integrity: sha512-8VhliFJAWRaUiVvREIiW2NXXTmHs4vMNnSzuJVhscgmGav3g9VDxLrQndI3dZZVVdp0ZO/5v0xmX516/7M9cng==}

  regex@5.1.1:
    resolution: {integrity: sha512-dN5I359AVGPnwzJm2jN1k0W9LPZ+ePvoOeVMMfqIMFz53sSwXkxaJoxr50ptnsC771lK95BnTrVSZxq0b9yCGw==}

  regexpu-core@6.2.0:
    resolution: {integrity: sha512-H66BPQMrv+V16t8xtmq+UC0CBpiTBA60V8ibS1QVReIp8T1z8hwFxqcGzm9K6lgsN7sB5edVH8a+ze6Fqm4weA==}
    engines: {node: '>=4'}

  regjsgen@0.8.0:
    resolution: {integrity: sha512-RvwtGe3d7LvWiDQXeQw8p5asZUmfU1G/l6WbUXeHta7Y2PEIvBTwH6E2EfmYUK8pxcxEdEmaomqyp0vZZ7C+3Q==}

  regjsparser@0.12.0:
    resolution: {integrity: sha512-cnE+y8bz4NhMjISKbgeVJtqNbtf5QpjZP+Bslo+UqkIt9QPnX9q095eiRRASJG1/tz6dlNr6Z5NsBiWYokp6EQ==}
    hasBin: true

  request@2.88.2:
    resolution: {integrity: sha512-MsvtOrfG9ZcrOwAW+Qi+F6HbD0CWXEh9ou77uOb7FM2WPhwT7smM833PzanhJLsgXjN89Ir6V2PczXNnMpwKhw==}
    engines: {node: '>= 6'}
    deprecated: request has been deprecated, see https://github.com/request/request/issues/3142

  require-directory@2.1.1:
    resolution: {integrity: sha512-fGxEI7+wsG9xrvdjsrlmL22OMTTiHRwAMroiEeMgq8gzoLC/PQr7RsRDSTLUg/bZAZtF+TVIkHc6/4RIKrui+Q==}
    engines: {node: '>=0.10.0'}

  require-package-name@2.0.1:
    resolution: {integrity: sha512-uuoJ1hU/k6M0779t3VMVIYpb2VMJk05cehCaABFhXaibcbvfgR8wKiozLjVFSzJPmQMRqIcO0HMyTFqfV09V6Q==}

  resedit@1.7.0:
    resolution: {integrity: sha512-dbsZ0gk5opWPFlKMqvxCrLCuMZUVmsW3yTPT0tT4mYwo5fjQM8c4HMN9ZJt6dRDqDV/78m9SU4rv24PN4NiYaA==}
    engines: {node: '>=12', npm: '>=6'}

  resolve-alpn@1.2.1:
    resolution: {integrity: sha512-0a1F4l73/ZFZOakJnQ3FvkJ2+gSTQWz/r2KE5OdDY0TxPm5h4GkqkWWfM47T7HsbnOtcJVEF4epCVy6u7Q3K+g==}

  resolve-from@4.0.0:
    resolution: {integrity: sha512-pb/MYmXstAkysRFx8piNI1tGFNQIFA3vkE3Gq4EuA1dF6gHp/+vgZqsCGJapvy8N3Q+4o7FwvquPJcnZ7RYy4g==}
    engines: {node: '>=4'}

  resolve-from@5.0.0:
    resolution: {integrity: sha512-qYg9KP24dD5qka9J47d0aVky0N+b4fTU89LN9iDnjB5waksiC49rvMB0PrUJQGoTmH50XPiqOvAjDfaijGxYZw==}
    engines: {node: '>=8'}

  resolve@1.22.10:
    resolution: {integrity: sha512-NPRy+/ncIMeDlTAsuqwKIiferiawhefFJtkNSW0qZJEqMEb+qBt/77B/jGeeek+F0uOeN05CDa6HXbbIgtVX4w==}
    engines: {node: '>= 0.4'}
    hasBin: true

  responselike@2.0.1:
    resolution: {integrity: sha512-4gl03wn3hj1HP3yzgdI7d3lCkF95F21Pz4BPGvKHinyQzALR5CapwC8yIi0Rh58DEMQ/SguC03wFj2k0M/mHhw==}

  restore-cursor@3.1.0:
    resolution: {integrity: sha512-l+sSefzHpj5qimhFSE5a8nufZYAM3sBSVMAPtYkmC+4EH2anSGaEMXSD0izRQbu9nfyQ9y5JrVmp7E8oZrUjvA==}
    engines: {node: '>=8'}

  restore-cursor@5.1.0:
    resolution: {integrity: sha512-oMA2dcrw6u0YfxJQXm342bFKX/E4sG9rbTzO9ptUcR/e8A33cHuvStiYOwH7fszkZlZ1z/ta9AAoPk2F4qIOHA==}
    engines: {node: '>=18'}

  retry@0.12.0:
    resolution: {integrity: sha512-9LkiTwjUh6rT555DtE9rTX+BKByPfrMzEAtnlEtdEwr3Nkffwiihqe2bWADg+OQRjt9gl6ICdmB/ZFDCGAtSow==}
    engines: {node: '>= 4'}

  reusify@1.1.0:
    resolution: {integrity: sha512-g6QUff04oZpHs0eG5p83rFLhHeV00ug/Yf9nZM6fLeUrPguBTkTQOdpAWWspMh55TZfVQDPaN3NQJfbVRAxdIw==}
    engines: {iojs: '>=1.0.0', node: '>=0.10.0'}

  rfdc@1.4.1:
    resolution: {integrity: sha512-q1b3N5QkRUWUl7iyylaaj3kOpIT0N2i9MqIEQXP73GVsN9cw3fdx8X63cEmWhJGi2PPCF23Ijp7ktmd39rawIA==}

  rimraf@2.6.3:
    resolution: {integrity: sha512-mwqeW5XsA2qAejG46gYdENaxXjx9onRNCfn7L0duuP4hCuTIi/QO7PDK07KJfp1d+izWPrzEJDcSqBa0OZQriA==}
    deprecated: Rimraf versions prior to v4 are no longer supported
    hasBin: true

  roarr@2.15.4:
    resolution: {integrity: sha512-CHhPh+UNHD2GTXNYhPWLnU8ONHdI+5DI+4EYIAOaiD63rHeYlZvyh8P+in5999TTSFgUYuKUAjzRI4mdh/p+2A==}
    engines: {node: '>=8.0'}

  rollup@4.39.0:
    resolution: {integrity: sha512-thI8kNc02yNvnmJp8dr3fNWJ9tCONDhp6TV35X6HkKGGs9E6q7YWCHbe5vKiTa7TAiNcFEmXKj3X/pG2b3ci0g==}
    engines: {node: '>=18.0.0', npm: '>=8.0.0'}
    hasBin: true

  run-parallel@1.2.0:
    resolution: {integrity: sha512-5l4VyZR86LZ/lDxZTR6jqL8AFE2S0IFLMP26AbjsLVADxHdhB/c0GUsH+y39UfCi3dzz8OlQuPmnaJOMoDHQBA==}

  safe-buffer@5.1.2:
    resolution: {integrity: sha512-Gd2UZBJDkXlY7GbJxfsE8/nvKkUEU1G38c1siN6QP6a9PT9MmHB8GnpscSmMJSoF8LOIrt8ud/wPtojys4G6+g==}

  safe-buffer@5.2.1:
    resolution: {integrity: sha512-rp3So07KcdmmKbGvgaNxQSJr7bGVSVk5S9Eq1F+ppbRo70+YeaDxkw5Dd8NPN+GD6bjnYm2VuPuCXmpuYvmCXQ==}

  safe-stable-stringify@2.5.0:
    resolution: {integrity: sha512-b3rppTKm9T+PsVCBEOUR46GWI7fdOs00VKZ1+9c1EWDaDMvjQc6tUwuFyIprgGgTcWoVHSKrU8H31ZHA2e0RHA==}
    engines: {node: '>=10'}

  safer-buffer@2.1.2:
    resolution: {integrity: sha512-YZo3K82SD7Riyi0E1EQPojLz7kpepnSQI9IyPbHHg1XXXevb5dJI7tpyN2ADxGcQbHG7vcyRHk0cbwqcQriUtg==}

  sanitize-filename@1.6.3:
    resolution: {integrity: sha512-y/52Mcy7aw3gRm7IrcGDFx/bCk4AhRh2eI9luHOQM86nZsqwiRkkq2GekHXBBD+SmPidc8i2PqtYZl+pWJ8Oeg==}

  sass@1.86.1:
    resolution: {integrity: sha512-Yaok4XELL1L9Im/ZUClKu//D2OP1rOljKj0Gf34a+GzLbMveOzL7CfqYo+JUa5Xt1nhTCW+OcKp/FtR7/iqj1w==}
    engines: {node: '>=14.0.0'}
    hasBin: true

  sax@1.4.1:
    resolution: {integrity: sha512-+aWOz7yVScEGoKNd4PA10LZ8sk0A/z5+nXQG5giUO5rprX9jgYsTdov9qCchZiPIZezbZH+jRut8nPodFAX4Jg==}

  scss-parser@1.0.6:
    resolution: {integrity: sha512-SH3TaoaJFzfAtqs3eG1j5IuHJkeEW5rKUPIjIN+ZorLAyJLHItQGnsgwHk76v25GtLtpT9IqfAcqK4vFWdiw+w==}
    engines: {node: '>=6.0.0'}

  semver-compare@1.0.0:
    resolution: {integrity: sha512-YM3/ITh2MJ5MtzaM429anh+x2jiLVjqILF4m4oyQB18W7Ggea7BfqdH/wGMK7dDiMghv/6WG7znWMwUDzJiXow==}

  semver@5.7.2:
    resolution: {integrity: sha512-cBznnQ9KjJqU67B52RMC65CMarK2600WFnbkcaiwWq3xy/5haFJlshgnpjovMVJ+Hff49d8GEn0b87C5pDQ10g==}
    hasBin: true

  semver@6.3.1:
    resolution: {integrity: sha512-BR7VvDCVHO+q2xBEWskxS6DJE1qRnb7DxzUrogb71CWoSficBxYsiAGd+Kl0mmq/MprG9yArRkyrQxTO6XjMzA==}
    hasBin: true

  semver@7.7.2:
    resolution: {integrity: sha512-RF0Fw+rO5AMf9MAyaRXI4AV0Ulj5lMHqVxxdSgiVbixSCXoEmmX/jk0CuJw4+3SqroYO9VoUh+HcuJivvtJemA==}
    engines: {node: '>=10'}
    hasBin: true

  serialize-error@7.0.1:
    resolution: {integrity: sha512-8I8TjW5KMOKsZQTvoxjuSIa7foAwPWGOts+6o7sgjz41/qMD9VQHEDxi6PBvK2l0MXUmqZyNpUK+T2tQaaElvw==}
    engines: {node: '>=10'}

  shebang-command@2.0.0:
    resolution: {integrity: sha512-kHxr2zZpYtdmrN1qDjrrX/Z1rR1kG8Dx+gkpK1G4eXmvXswmcE1hTWBWYUzlraYw1/yZp6YuDY77YtvbN0dmDA==}
    engines: {node: '>=8'}

  shebang-regex@3.0.0:
    resolution: {integrity: sha512-7++dFhtcx3353uBaq8DDR4NuxBetBzC7ZQOhmTQInHEd6bSrXdiEyzCvG07Z44UYdLShWUyXt5M/yhz8ekcb1A==}
    engines: {node: '>=8'}

  shiki@1.29.2:
    resolution: {integrity: sha512-njXuliz/cP+67jU2hukkxCNuH1yUi4QfdZZY+sMr5PPrIyXSu5iTb/qYC4BiWWB0vZ+7TbdvYUCeL23zpwCfbg==}

  siginfo@2.0.0:
    resolution: {integrity: sha512-ybx0WO1/8bSBLEWXZvEd7gMW3Sn3JFlW3TvX1nREbDLRNQNaeNN8WK0meBwPdAaOI7TtRRRJn/Es1zhrrCHu7g==}

  signal-exit@3.0.7:
    resolution: {integrity: sha512-wnD2ZE+l+SPC/uoS0vXeE9L1+0wuaMqKlfz9AMUo38JsyLSBWSFcHR1Rri62LZc12vLr1gb3jl7iwQhgwpAbGQ==}

  signal-exit@4.1.0:
    resolution: {integrity: sha512-bzyZ1e88w9O1iNJbKnOlvYTrWPDl46O1bG0D3XInv+9tkPrxrN8jUUTiFlDkkmKWgn1M6CfIA13SuGqOa9Korw==}
    engines: {node: '>=14'}

  simple-update-notifier@2.0.0:
    resolution: {integrity: sha512-a2B9Y0KlNXl9u/vsW6sTIu9vGEpfKu2wRV6l1H3XEas/0gUIzGzBoP/IouTcUQbm9JWZLH3COxyn03TYlFax6w==}
    engines: {node: '>=10'}

  sirv@3.0.1:
    resolution: {integrity: sha512-FoqMu0NCGBLCcAkS1qA+XJIQTR6/JHfQXl+uGteNCQ76T91DMUjPa9xfmeqMY3z80nLSg9yQmNjK0Px6RWsH/A==}
    engines: {node: '>=18'}

  slash@3.0.0:
    resolution: {integrity: sha512-g9Q1haeby36OSStwb4ntCGGGaKsaVSjQ68fBxoQcutl5fS1vuY18H3wSt3jFyFtrkx+Kz0V1G85A4MyAdDMi2Q==}
    engines: {node: '>=8'}

  slice-ansi@3.0.0:
    resolution: {integrity: sha512-pSyv7bSTC7ig9Dcgbw9AuRNUb5k5V6oDudjZoMBSr13qpLBG7tB+zgCkARjq7xIUgdz5P1Qe8u+rSGdouOOIyQ==}
    engines: {node: '>=8'}

  slice-ansi@5.0.0:
    resolution: {integrity: sha512-FC+lgizVPfie0kkhqUScwRu1O/lF6NOgJmlCgK+/LYxDCTk8sGelYaHDhFcDN+Sn3Cv+3VSa4Byeo+IMCzpMgQ==}
    engines: {node: '>=12'}

  slice-ansi@7.1.0:
    resolution: {integrity: sha512-bSiSngZ/jWeX93BqeIAbImyTbEihizcwNjFoRUIY/T1wWQsfsm2Vw1agPKylXvQTU7iASGdHhyqRlqQzfz+Htg==}
    engines: {node: '>=18'}

  smart-buffer@4.2.0:
    resolution: {integrity: sha512-94hK0Hh8rPqQl2xXc3HsaBoOXKV20MToPkcXvwbISWLEs+64sBq5kFgn2kJDHb1Pry9yrP0dxrCI9RRci7RXKg==}
    engines: {node: '>= 6.0.0', npm: '>= 3.0.0'}

  socks-proxy-agent@8.0.5:
    resolution: {integrity: sha512-HehCEsotFqbPW9sJ8WVYB6UbmIMv7kUUORIF2Nncq4VQvBfNBLibW9YZR5dlYCSUhwcD628pRllm7n+E+YTzJw==}
    engines: {node: '>= 14'}

  socks@2.8.6:
    resolution: {integrity: sha512-pe4Y2yzru68lXCb38aAqRf5gvN8YdjP1lok5o0J7BOHljkyCGKVz7H3vpVIXKD27rj2giOJ7DwVyk/GWrPHDWA==}
    engines: {node: '>= 10.0.0', npm: '>= 3.0.0'}

  source-map-js@1.2.1:
    resolution: {integrity: sha512-UXWMKhLOwVKb728IUtQPXxfYU+usdybtUrK/8uGE8CQMvrhOpwvzDBwj0QhSL7MQc7vIsISBG8VQ8+IDQxpfQA==}
    engines: {node: '>=0.10.0'}

  source-map-support@0.5.21:
    resolution: {integrity: sha512-uBHU3L3czsIyYXKX88fdrGovxdSCoTGDRZ6SYXtSRxLZUzHg5P/66Ht6uoUlHu9EZod+inXhKo3qQgwXUT/y1w==}

  source-map@0.6.1:
    resolution: {integrity: sha512-UjgapumWlbMhkBgzT7Ykc5YXUT46F0iKu8SGXq0bcwP5dz/h0Plj6enJqjz1Zbq2l5WaqYnrVbwWOWMyF3F47g==}
    engines: {node: '>=0.10.0'}

  space-separated-tokens@2.0.2:
    resolution: {integrity: sha512-PEGlAwrG8yXGXRjW32fGbg66JAlOAwbObuqVoJpv/mRgoWDQfgH1wDPvtzWyUSNAXBGSk8h755YDbbcEy3SH2Q==}

  spawndamnit@3.0.1:
    resolution: {integrity: sha512-MmnduQUuHCoFckZoWnXsTg7JaiLBJrKFj9UI2MbRPGaJeVpsLcVBu6P/IGZovziM/YBsellCmsprgNA+w0CzVg==}

  spdx-correct@3.2.0:
    resolution: {integrity: sha512-kN9dJbvnySHULIluDHy32WHRUu3Og7B9sbY7tsFLctQkIqnMh3hErYgdMjTYuqmcXX+lK5T1lnUt3G7zNswmZA==}

  spdx-exceptions@2.5.0:
    resolution: {integrity: sha512-PiU42r+xO4UbUS1buo3LPJkjlO7430Xn5SVAhdpzzsPHsjbYVflnnFdATgabnLude+Cqu25p6N+g2lw/PFsa4w==}

  spdx-expression-parse@3.0.1:
    resolution: {integrity: sha512-cbqHunsQWnJNE6KhVSMsMeH5H/L9EpymbzqTQ3uLwNCLZ1Q481oWaofqH7nO6V07xlXwY6PhQdQ2IedWx/ZK4Q==}

  spdx-license-ids@3.0.21:
    resolution: {integrity: sha512-Bvg/8F5XephndSK3JffaRqdT+gyhfqIPwDHpX80tJrF8QQRYMo8sNMeaZ2Dp5+jhwKnUmIOyFFQfHRkjJm5nXg==}

  sprintf-js@1.0.3:
    resolution: {integrity: sha512-D9cPgkvLlV3t3IzL0D0YLvGA9Ahk4PcvVwUbN0dSGr1aP0Nrt4AEnTUbuGvquEC0mA64Gqt1fzirlRs5ibXx8g==}

  sprintf-js@1.1.3:
    resolution: {integrity: sha512-Oo+0REFV59/rz3gfJNKQiBlwfHaSESl1pcGyABQsnnIfWOFt6JNj5gCog2U6MLZ//IGYD+nA8nI+mTShREReaA==}

  sshpk@1.18.0:
    resolution: {integrity: sha512-2p2KJZTSqQ/I3+HX42EpYOa2l3f8Erv8MWKsy2I9uf4wA7yFIkXRffYdsx86y6z4vHtV8u7g+pPlr8/4ouAxsQ==}
    engines: {node: '>=0.10.0'}
    hasBin: true

  ssri@12.0.0:
    resolution: {integrity: sha512-S7iGNosepx9RadX82oimUkvr0Ct7IjJbEbs4mJcTxst8um95J3sDYU1RBEOvdu6oL1Wek2ODI5i4MAw+dZ6cAQ==}
    engines: {node: ^18.17.0 || >=20.5.0}

  stack-utils@2.0.6:
    resolution: {integrity: sha512-XlkWvfIm6RmsWtNJx+uqtKLS8eqFbxUg0ZzLXqY0caEy9l7hruX8IpiDnjsLavoBgqCCR71TqWO8MaXYheJ3RQ==}
    engines: {node: '>=10'}

  stackback@0.0.2:
    resolution: {integrity: sha512-1XMJE5fQo1jGH6Y/7ebnwPOBEkIEnT4QF32d5R1+VXdXveM0IBMJt8zfaxX1P3QhVwrYe+576+jkANtSS2mBbw==}

  stat-mode@1.0.0:
    resolution: {integrity: sha512-jH9EhtKIjuXZ2cWxmXS8ZP80XyC3iasQxMDV8jzhNJpfDb7VbQLVW4Wvsxz9QZvzV+G4YoSfBUVKDOyxLzi/sg==}
    engines: {node: '>= 6'}

  std-env@3.8.1:
    resolution: {integrity: sha512-vj5lIj3Mwf9D79hBkltk5qmkFI+biIKWS2IBxEyEU3AX1tUf7AoL8nSazCOiiqQsGKIq01SClsKEzweu34uwvA==}

  std-env@3.9.0:
    resolution: {integrity: sha512-UGvjygr6F6tpH7o2qyqR6QYpwraIjKSdtzyBdyytFOHmPZY917kwdwLG0RbOjWOnKmnm3PeHjaoLLMie7kPLQw==}

  string-argv@0.3.2:
    resolution: {integrity: sha512-aqD2Q0144Z+/RqG52NeHEkZauTAUWJO8c6yTftGJKO3Tja5tUgIfmIl6kExvhtxSDP7fXB6DvzkfMpCd/F3G+Q==}
    engines: {node: '>=0.6.19'}

  string-width@4.2.3:
    resolution: {integrity: sha512-wKyQRQpjJ0sIp62ErSZdGsjMJWsap5oRNihHhu6G7JVO/9jIB6UyevL+tXuOqrng8j/cxKTWyWUwvSTriiZz/g==}
    engines: {node: '>=8'}

  string-width@5.1.2:
    resolution: {integrity: sha512-HnLOCR3vjcY8beoNLtcjZ5/nxn2afmME6lhrDrebokqMap+XbeW8n9TXpPDOqdGK5qcI3oT0GKTW6wC7EMiVqA==}
    engines: {node: '>=12'}

  string-width@7.2.0:
    resolution: {integrity: sha512-tsaTIkKW9b4N+AEj+SVA+WhJzV7/zMhcSu78mLKWSk7cXMOSHsBKFWUs0fWwq8QyK3MgJBQRX6Gbi4kYbdvGkQ==}
    engines: {node: '>=18'}

  string_decoder@1.1.1:
    resolution: {integrity: sha512-n/ShnvDi6FHbbVfviro+WojiFzv+s8MPMHBczVePfUpDJLwoLT0ht1l4YwBCbi8pJAveEEdnkHyPyTP/mzRfwg==}

  string_decoder@1.3.0:
    resolution: {integrity: sha512-hkRX8U1WjJFd8LsDJ2yQ/wWWxaopEsABU1XfkM8A+j0+85JAGppt16cr1Whg6KIbb4okU6Mql6BOj+uup/wKeA==}

  stringify-entities@4.0.4:
    resolution: {integrity: sha512-IwfBptatlO+QCJUo19AqvrPNqlVMpW9YEL2LIVY+Rpv2qsjCGxaDLNRgeGsQWJhfItebuJhsGSLjaBbNSQ+ieg==}

  strip-ansi@6.0.1:
    resolution: {integrity: sha512-Y38VPSHcqkFrCpFnQ9vuSXmquuv5oXOKpGeT6aGrr3o3Gc9AlVa6JBfUSOCnbxGGZF+/0ooI7KrPuUSztUdU5A==}
    engines: {node: '>=8'}

  strip-ansi@7.1.0:
    resolution: {integrity: sha512-iq6eVVI64nQQTRYq2KtEg2d2uU7LElhTJwsH4YzIHZshxlgZms/wIc4VoDQTlG/IvVIrBKG06CrZnp0qv7hkcQ==}
    engines: {node: '>=12'}

  strip-bom@3.0.0:
    resolution: {integrity: sha512-vavAMRXOgBVNF6nyEEmL3DBK19iRpDcoIwW+swQ+CbGiu7lju6t+JklA1MHweoWtadgt4ISVUsXLyDq34ddcwA==}
    engines: {node: '>=4'}

  strip-final-newline@3.0.0:
    resolution: {integrity: sha512-dOESqjYr96iWYylGObzd39EuNTa5VJxyvVAEm5Jnh7KGo75V43Hk1odPQkNDyXNmUR6k+gEiDVXnjB8HJ3crXw==}
    engines: {node: '>=12'}

  strip-json-comments@3.1.1:
    resolution: {integrity: sha512-6fPc+R4ihwqP6N/aIv2f1gMH8lOVtWQHoqC4yK6oSDVVocumAsfCqjkXnqiYMhmMwS/mEHLp7Vehlt3ql6lEig==}
    engines: {node: '>=8'}

  strip-literal@3.0.0:
    resolution: {integrity: sha512-TcccoMhJOM3OebGhSBEmp3UZ2SfDMZUEBdRA/9ynfLi8yYajyWX3JiXArcJt4Umh4vISpspkQIY8ZZoCqjbviA==}

  strnum@1.1.2:
    resolution: {integrity: sha512-vrN+B7DBIoTTZjnPNewwhx6cBA/H+IS7rfW68n7XxC1y7uoiGQBxaKzqucGUgavX15dJgiGztLJ8vxuEzwqBdA==}

  sumchecker@3.0.1:
    resolution: {integrity: sha512-MvjXzkz/BOfyVDkG0oFOtBxHX2u3gKbMHIF/dXblZsgD3BWOFLmHovIpZY7BykJdAjcqRCBi1WYBNdEC9yI7vg==}
    engines: {node: '>= 8.0'}

  supports-color@7.2.0:
    resolution: {integrity: sha512-qpCAvRl9stuOHveKsn7HncJRvv501qIacKzQlO/+Lwxc9+0q2wLyv4Dfvt80/DPn2pqOBsJdDiogXGR9+OvwRw==}
    engines: {node: '>=8'}

  supports-color@8.1.1:
    resolution: {integrity: sha512-MpUEN2OodtUzxvKQl72cUF7RQ5EiHsGvSsVG0ia9c5RbWGL2CI4C7EpPS8UTBIplnlzZiNuV56w+FuNxy3ty2Q==}
    engines: {node: '>=10'}

  supports-preserve-symlinks-flag@1.0.0:
    resolution: {integrity: sha512-ot0WnXS9fgdkgIcePe6RHNk1WA8+muPa6cSjeR3V8K27q9BB1rTE3R1p7Hv0z1ZyAc8s6Vvv8DIyWf681MAt0w==}
    engines: {node: '>= 0.4'}

  synckit@0.10.3:
    resolution: {integrity: sha512-R1urvuyiTaWfeCggqEvpDJwAlDVdsT9NM+IP//Tk2x7qHCkSvBk/fwFgw/TLAHzZlrAnnazMcRw0ZD8HlYFTEQ==}
    engines: {node: ^14.18.0 || >=16.0.0}

  tar@6.2.1:
    resolution: {integrity: sha512-DZ4yORTwrbTj/7MZYq2w+/ZFdI6OZ/f9SFHR+71gIVUZhOQPHzVCLpvRnPgyaMpfWxxk/4ONva3GQSyNIKRv6A==}
    engines: {node: '>=10'}

  tar@7.5.1:
    resolution: {integrity: sha512-nlGpxf+hv0v7GkWBK2V9spgactGOp0qvfWRxUMjqHyzrt3SgwE48DIv/FhqPHJYLHpgW1opq3nERbz5Anq7n1g==}
    engines: {node: '>=18'}

  temp-dir@3.0.0:
    resolution: {integrity: sha512-nHc6S/bwIilKHNRgK/3jlhDoIHcp45YgyiwcAk46Tr0LfEqGBVpmiAyuiuxeVE44m3mXnEeVhaipLOEWmH+Njw==}
    engines: {node: '>=14.16'}

  temp-file@3.4.0:
    resolution: {integrity: sha512-C5tjlC/HCtVUOi3KWVokd4vHVViOmGjtLwIh4MuzPo/nMYTV/p1urt3RnMz2IWXDdKEGJH3k5+KPxtqRsUYGtg==}

  temp@0.9.4:
    resolution: {integrity: sha512-yYrrsWnrXMcdsnu/7YMYAofM1ktpL5By7vZhf15CrXijWWrEYZks5AXBudalfSWJLlnen/QUJUB5aoB0kqZUGA==}
    engines: {node: '>=6.0.0'}

  tempfile@5.0.0:
    resolution: {integrity: sha512-bX655WZI/F7EoTDw9JvQURqAXiPHi8o8+yFxPF2lWYyz1aHnmMRuXWqL6YB6GmeO0o4DIYWHLgGNi/X64T+X4Q==}
    engines: {node: '>=14.18'}

  term-size@2.2.1:
    resolution: {integrity: sha512-wK0Ri4fOGjv/XPy8SBHZChl8CM7uMc5VML7SqiQ0zG7+J5Vr+RMQDoHa2CNT6KHUnTGIXH34UDMkPzAUyapBZg==}
    engines: {node: '>=8'}

  test-exclude@6.0.0:
    resolution: {integrity: sha512-cAGWPIyOHU6zlmg88jwm7VRyXnMN7iV68OGAbYDk/Mh/xC/pzVPlQtY6ngoIH/5/tciuhGfvESU8GrHrcxD56w==}
    engines: {node: '>=8'}

  tiny-async-pool@1.3.0:
    resolution: {integrity: sha512-01EAw5EDrcVrdgyCLgoSPvqznC0sVxDSVeiOz09FUpjh71G79VCqneOr+xvt7T1r76CF6ZZfPjHorN2+d+3mqA==}

  tiny-typed-emitter@2.1.0:
    resolution: {integrity: sha512-qVtvMxeXbVej0cQWKqVSSAHmKZEHAvxdF8HEUBFWts8h+xEo5m/lEiPakuyZ3BnCBjOD8i24kzNOiOLLgsSxhA==}

  tinybench@2.9.0:
    resolution: {integrity: sha512-0+DUvqWMValLmha6lr4kD8iAMK1HzV0/aKnCtWb9v9641TnP/MFb7Pc2bxoxQjTXAErryXVgUOfv2YqNllqGeg==}

  tinyexec@0.3.2:
    resolution: {integrity: sha512-KQQR9yN7R5+OSwaK0XQoj22pwHoTlgYqmUscPYoknOoWCWfj/5/ABTMRi69FrKU5ffPVh5QcFikpWJI/P1ocHA==}

  tinyglobby@0.2.12:
    resolution: {integrity: sha512-qkf4trmKSIiMTs/E63cxH+ojC2unam7rJ0WrauAzpT3ECNTxGRMlaXxVbfxMUC/w0LaYk6jQ4y/nGR9uBO3tww==}
    engines: {node: '>=12.0.0'}

  tinyglobby@0.2.14:
    resolution: {integrity: sha512-tX5e7OM1HnYr2+a2C/4V0htOcSQcoSTH9KgJnVvNm5zm/cyEWKJ7j7YutsH9CxMdtOkkLFy2AHrMci9IM8IPZQ==}
    engines: {node: '>=12.0.0'}

  tinypool@1.0.2:
    resolution: {integrity: sha512-al6n+QEANGFOMf/dmUMsuS5/r9B06uwlyNjZZql/zv8J7ybHCgoihBNORZCY2mzUuAnomQa2JdhyHKzZxPCrFA==}
    engines: {node: ^18.0.0 || >=20.0.0}

  tinypool@1.1.0:
    resolution: {integrity: sha512-7CotroY9a8DKsKprEy/a14aCCm8jYVmR7aFy4fpkZM8sdpNJbKkixuNjgM50yCmip2ezc8z4N7k3oe2+rfRJCQ==}
    engines: {node: ^18.0.0 || >=20.0.0}

  tinyrainbow@2.0.0:
    resolution: {integrity: sha512-op4nsTR47R6p0vMUUoYl/a+ljLFVtlfaXkLQmqfLR1qHma1h/ysYk4hEXZ880bf2CYgTskvTa/e196Vd5dDQXw==}
    engines: {node: '>=14.0.0'}

  tinyspy@3.0.2:
    resolution: {integrity: sha512-n1cw8k1k0x4pgA2+9XrOkFydTerNcJ1zWCO5Nn9scWHTD+5tp8dghT2x1uduQePZTZgd3Tupf+x9BxJjeJi77Q==}
    engines: {node: '>=14.0.0'}

  tinyspy@4.0.3:
    resolution: {integrity: sha512-t2T/WLB2WRgZ9EpE4jgPJ9w+i66UZfDc8wHh0xrwiRNN+UwH98GIJkTeZqX9rg0i0ptwzqW+uYeIF0T4F8LR7A==}
    engines: {node: '>=14.0.0'}

  tmp-promise@3.0.3:
    resolution: {integrity: sha512-RwM7MoPojPxsOBYnyd2hy0bxtIlVrihNs9pj5SUvY8Zz1sQcQG2tG1hSr8PDxfgEB8RNKDhqbIlroIarSNDNsQ==}

  tmp@0.2.3:
    resolution: {integrity: sha512-nZD7m9iCPC5g0pYmcaxogYKggSfLsdxl8of3Q/oIbqCqLLIO9IAF0GWjX1z9NZRHPiXv8Wex4yDCaZsgEw0Y8w==}
    engines: {node: '>=14.14'}

  tmpl@1.0.5:
    resolution: {integrity: sha512-3f0uOEAQwIqGuWW2MVzYg8fV/QNnc/IpuJNG837rLuczAaLVHslWHZQj4IGiEl5Hs3kkbhwL9Ab7Hrsmuj+Smw==}

  to-regex-range@5.0.1:
    resolution: {integrity: sha512-65P7iz6X5yEr1cwcgvQxbbIw7Uk3gOy5dIdtZ4rDveLqhrdJP+Li/Hx6tyK0NEb+2GCyneCMJiGqrADCSNk8sQ==}
    engines: {node: '>=8.0'}

  toml@3.0.0:
    resolution: {integrity: sha512-y/mWCZinnvxjTKYhJ+pYxwD0mRLVvOtdS2Awbgxln6iEnt4rk0yBxeSBHkGJcPucRiG0e55mwWp+g/05rsrd6w==}

  totalist@3.0.1:
    resolution: {integrity: sha512-sf4i37nQ2LBx4m3wB74y+ubopq6W/dIzXg0FDGjsYnZHVa1Da8FH853wlL2gtUhg+xJXjfk3kUZS3BRoQeoQBQ==}
    engines: {node: '>=6'}

  tough-cookie@2.5.0:
    resolution: {integrity: sha512-nlLsUzgm1kfLXSXfRZMc1KLAugd4hqJHDTvc2hDIwS3mZAfMEuMbc03SujMF+GEcpaX/qboeycw6iO8JwVv2+g==}
    engines: {node: '>=0.8'}

  tr46@0.0.3:
    resolution: {integrity: sha512-N3WMsuqV66lT30CrXNbEjx4GEwlow3v6rr4mCcv6prnfwhS01rkgyFdjPNBYd9br7LpXV1+Emh01fHnq2Gdgrw==}

  trim-lines@3.0.1:
    resolution: {integrity: sha512-kRj8B+YHZCc9kQYdWfJB2/oUl9rA99qbowYYBtr4ui4mZyAQ2JpvVBd/6U2YloATfqBhBTSMhTpgBHtU0Mf3Rg==}

  truncate-utf8-bytes@1.0.2:
    resolution: {integrity: sha512-95Pu1QXQvruGEhv62XCMO3Mm90GscOCClvrIUwCM0PYOXK3kaF3l3sIHxx71ThJfcbM2O5Au6SO3AWCSEfW4mQ==}

  ts-api-utils@1.4.3:
    resolution: {integrity: sha512-i3eMG77UTMD0hZhgRS562pv83RC6ukSAC2GMNWc+9dieh/+jDM5u5YG+NHX6VNDRHQcHwmsTHctP9LhbC3WxVw==}
    engines: {node: '>=16'}
    peerDependencies:
      typescript: '>=4.2.0'

  ts-api-utils@2.1.0:
    resolution: {integrity: sha512-CUgTZL1irw8u29bzrOD/nH85jqyc74D6SshFgujOIA7osm2Rz7dYH77agkx7H4FBNxDq7Cjf+IjaX/8zwFW+ZQ==}
    engines: {node: '>=18.12'}
    peerDependencies:
      typescript: '>=4.8.4'

  ts-node@10.9.2:
    resolution: {integrity: sha512-f0FFpIdcHgn8zcPSbf1dRevwt047YMnaiJM3u2w2RewrB+fob/zePZcrOyQoLMMO7aBIddLcQIEK5dYjkLnGrQ==}
    hasBin: true
    peerDependencies:
      '@swc/core': '>=1.2.50'
      '@swc/wasm': '>=1.2.50'
      '@types/node': '*'
      typescript: '>=2.7'
    peerDependenciesMeta:
      '@swc/core':
        optional: true
      '@swc/wasm':
        optional: true

  tslib@2.8.1:
    resolution: {integrity: sha512-oJFu94HQb+KVduSUQL7wnpmqnfmLsOA/nAh6b6EH0wCEoK0/mPeXU6c3wKDV83MkOuHPRHtSXKKU99IBazS/2w==}

  tunnel-agent@0.6.0:
    resolution: {integrity: sha512-McnNiV1l8RYeY8tBgEpuodCC1mLUdbSN+CYBL7kJsJNInOP8UjDDEwdk6Mw60vdLLrr5NHKZhMAOSrR2NZuQ+w==}

  tweetnacl@0.14.5:
    resolution: {integrity: sha512-KXXFFdAbFXY4geFIwoyNK+f5Z1b7swfXABfL7HXCmoIWMKU3dmS26672A4EeQtDzLKy7SXmfBu51JolvEKwtGA==}

  type-check@0.4.0:
    resolution: {integrity: sha512-XleUoc9uwGXqjWwXaUTZAmzMcFZ5858QA2vvx1Ur5xIcixXIP+8LnFDgRplU30us6teqdlskFfu+ae4K79Ooew==}
    engines: {node: '>= 0.8.0'}

  type-detect@4.0.8:
    resolution: {integrity: sha512-0fr/mIH1dlO+x7TlcMy+bIDqKPsw/70tVyeHW787goQjhmqaZe10uwLujubK9q9Lg6Fiho1KUKDYz0Z7k7g5/g==}
    engines: {node: '>=4'}

  type-fest@0.13.1:
    resolution: {integrity: sha512-34R7HTnG0XIJcBSn5XhDd7nNFPRcXYRZrBB2O2jdKqYODldSzBAqzsWoZYYvduky73toYS/ESqxPvkDf/F0XMg==}
    engines: {node: '>=10'}

  type-fest@4.39.0:
    resolution: {integrity: sha512-w2IGJU1tIgcrepg9ZJ82d8UmItNQtOFJG0HCUE3SzMokKkTsruVDALl2fAdiEzJlfduoU+VyXJWIIUZ+6jV+nw==}
    engines: {node: '>=16'}

  typedoc-plugin-markdown@4.2.8:
    resolution: {integrity: sha512-1EDsc66jaCjZtxdYy+Rl0KDU1WY/iyuCOOPaeFzcYFZ81FNXV8CmgUDOHri20WGmYnkEM5nQ+ooxj1vyuQo0Lg==}
    engines: {node: '>= 18'}
    peerDependencies:
      typedoc: 0.26.x

  typedoc@0.26.11:
    resolution: {integrity: sha512-sFEgRRtrcDl2FxVP58Ze++ZK2UQAEvtvvH8rRlig1Ja3o7dDaMHmaBfvJmdGnNEFaLTpQsN8dpvZaTqJSu/Ugw==}
    engines: {node: '>= 18'}
    hasBin: true
    peerDependencies:
      typescript: 4.6.x || 4.7.x || 4.8.x || 4.9.x || 5.0.x || 5.1.x || 5.2.x || 5.3.x || 5.4.x || 5.5.x || 5.6.x

  typescript-json-schema@0.64.0:
    resolution: {integrity: sha512-Sew8llkYSzpxaMoGjpjD6NMFCr6DoWFHLs7Bz1LU48pzzi8ok8W+GZs9cG87IMBpC0UI7qwBMUI2um0LGxxLOg==}
    hasBin: true

  typescript@5.1.6:
    resolution: {integrity: sha512-zaWCozRZ6DLEWAWFrVDz1H6FVXzUSfTy5FUMWsQlU8Ym5JP9eO4xkTIROFCQvhQf61z6O/G6ugw3SgAnvvm+HA==}
    engines: {node: '>=14.17'}
    hasBin: true

  typescript@5.8.2:
    resolution: {integrity: sha512-aJn6wq13/afZp/jT9QZmwEjDqqvSGp1VT5GVg+f/t6/oVyrgXM6BY1h9BRh/O5p3PlUPAe+WuiEZOmb/49RqoQ==}
    engines: {node: '>=14.17'}
    hasBin: true

  uc.micro@2.1.0:
    resolution: {integrity: sha512-ARDJmphmdvUk6Glw7y9DQ2bFkKBHwQHLi2lsaH6PPmz/Ka9sFOBsBluozhDltWmnv9u/cF6Rt87znRTPV+yp/A==}

  uglify-js@3.19.3:
    resolution: {integrity: sha512-v3Xu+yuwBXisp6QYTcH4UbH+xYJXqnq2m/LtQVWKWzYc1iehYnLixoQDN9FH6/j9/oybfd6W9Ghwkl8+UMKTKQ==}
    engines: {node: '>=0.8.0'}
    hasBin: true

  undici-types@6.19.8:
    resolution: {integrity: sha512-ve2KP6f/JnbPBFyobGHuerC9g1FYGn/F8n1LWTwNxCEzd6IfqTwUQcNXgEtmmQ6DlRrC1hrSrBnCZPokRrDHjw==}

  undici-types@6.20.0:
    resolution: {integrity: sha512-Ny6QZ2Nju20vw1SRHe3d9jVu6gJ+4e3+MMpqu7pqE5HT6WsTSlce++GQmK5UXS8mzV8DSYHrQH+Xrf2jVcuKNg==}

  unicode-canonical-property-names-ecmascript@2.0.1:
    resolution: {integrity: sha512-dA8WbNeb2a6oQzAQ55YlT5vQAWGV9WXOsi3SskE3bcCdM0P4SDd+24zS/OCacdRq5BkdsRj9q3Pg6YyQoxIGqg==}
    engines: {node: '>=4'}

  unicode-match-property-ecmascript@2.0.0:
    resolution: {integrity: sha512-5kaZCrbp5mmbz5ulBkDkbY0SsPOjKqVS35VpL9ulMPfSl0J0Xsm+9Evphv9CoIZFwre7aJoa94AY6seMKGVN5Q==}
    engines: {node: '>=4'}

  unicode-match-property-value-ecmascript@2.2.0:
    resolution: {integrity: sha512-4IehN3V/+kkr5YeSSDDQG8QLqO26XpL2XP3GQtqwlT/QYSECAwFztxVHjlbh0+gjJ3XmNLS0zDsbgs9jWKExLg==}
    engines: {node: '>=4'}

  unicode-property-aliases-ecmascript@2.1.0:
    resolution: {integrity: sha512-6t3foTQI9qne+OZoVQB/8x8rk2k1eVy1gRXhV3oFQ5T6R1dqQ1xtin3XqSlx3+ATBkliTaR/hHyJBm+LVPNM8w==}
    engines: {node: '>=4'}

  unicorn-magic@0.1.0:
    resolution: {integrity: sha512-lRfVq8fE8gz6QMBuDM6a+LO3IAzTi05H6gCVaUpir2E1Rwpo4ZUog45KpNXKC/Mn3Yb9UDuHumeFTo9iV/D9FQ==}
    engines: {node: '>=18'}

  unique-filename@4.0.0:
    resolution: {integrity: sha512-XSnEewXmQ+veP7xX2dS5Q4yZAvO40cBN2MWkJ7D/6sW4Dg6wYBNwM1Vrnz1FhH5AdeLIlUXRI9e28z1YZi71NQ==}
    engines: {node: ^18.17.0 || >=20.5.0}

  unique-slug@5.0.0:
    resolution: {integrity: sha512-9OdaqO5kwqR+1kVgHAhsp5vPNU0hnxRa26rBFNfNgM7M6pNtgzeBn3s/xbyCQL3dcjzOatcef6UUHpB/6MaETg==}
    engines: {node: ^18.17.0 || >=20.5.0}

  unist-util-is@6.0.0:
    resolution: {integrity: sha512-2qCTHimwdxLfz+YzdGfkqNlH0tLi9xjTnHddPmJwtIG9MGsdbutfTc4P+haPD7l7Cjxf/WZj+we5qfVPvvxfYw==}

  unist-util-position@5.0.0:
    resolution: {integrity: sha512-fucsC7HjXvkB5R3kTCO7kUjRdrS0BJt3M/FPxmHMBOm8JQi2BsHAHFsy27E0EolP8rp0NzXsJ+jNPyDWvOJZPA==}

  unist-util-stringify-position@4.0.0:
    resolution: {integrity: sha512-0ASV06AAoKCDkS2+xw5RXJywruurpbC4JZSm7nr7MOt1ojAzvyyaO+UxZf18j8FCF6kmzCZKcAgN/yu2gm2XgQ==}

  unist-util-visit-parents@6.0.1:
    resolution: {integrity: sha512-L/PqWzfTP9lzzEa6CKs0k2nARxTdZduw3zyh8d2NVBnsyvHjSX4TWse388YrrQKbvI8w20fGjGlhgT96WwKykw==}

  unist-util-visit@5.0.0:
    resolution: {integrity: sha512-MR04uvD+07cwl/yhVuVWAtw+3GOR/knlL55Nd/wAdblk27GCVt3lqpTivy/tkJcZoNPzTwS1Y+KMojlLDhoTzg==}

  universalify@0.1.2:
    resolution: {integrity: sha512-rBJeI5CXAlmy1pV+617WB9J63U6XcazHHF2f2dbJix4XzpUF0RS3Zbj0FGIOCAva5P/d/GBOYaACQ1w+0azUkg==}
    engines: {node: '>= 4.0.0'}

  universalify@2.0.1:
    resolution: {integrity: sha512-gptHNQghINnc/vTGIk0SOFGFNXw7JVrlRUtConJRlvaw6DuX0wO5Jeko9sWrMBhh+PsYAZ7oXAiOnf/UKogyiw==}
    engines: {node: '>= 10.0.0'}

  unzipper@0.12.3:
    resolution: {integrity: sha512-PZ8hTS+AqcGxsaQntl3IRBw65QrBI6lxzqDEL7IAo/XCEqRTKGfOX56Vea5TH9SZczRVxuzk1re04z/YjuYCJA==}

  update-browserslist-db@1.1.3:
    resolution: {integrity: sha512-UxhIZQ+QInVdunkDAaiazvvT/+fXL5Osr0JZlJulepYu6Jd7qJtDZjlur0emRlT71EN3ScPoE7gvsuIKKNavKw==}
    hasBin: true
    peerDependencies:
      browserslist: '>= 4.21.0'

  uri-js@4.4.1:
    resolution: {integrity: sha512-7rKUyy33Q1yc98pQ1DAmLtwX109F7TIfWlW1Ydo8Wl1ii1SeHieeh0HHfPeL2fMXK6z0s8ecKs9frCuLJvndBg==}

  utf8-byte-length@1.0.5:
    resolution: {integrity: sha512-Xn0w3MtiQ6zoz2vFyUVruaCL53O/DwUvkEeOvj+uulMm0BkUGYWmBYVyElqZaSLhY6ZD0ulfU3aBra2aVT4xfA==}

  util-deprecate@1.0.2:
    resolution: {integrity: sha512-EPD5q1uXyFxJpCrLnCc1nHnq3gOa6DZBocAIiI2TaSCA7VCJ1UJDMagCzIkXNsUYfD1daK//LTEQ8xiIbrHtcw==}

  uuid@3.4.0:
    resolution: {integrity: sha512-HjSDRw6gZE5JMggctHBcjVak08+KEVhSIiDzFnT9S9aegmp85S/bReBVTb4QTFaRNptJ9kuYaNhnbNEOkbKb/A==}
    deprecated: Please upgrade  to version 7 or higher.  Older versions may use Math.random() in certain circumstances, which is known to be problematic.  See https://v8.dev/blog/math-random for details.
    hasBin: true

  v8-compile-cache-lib@3.0.1:
    resolution: {integrity: sha512-wa7YjyUGfNZngI/vtK0UHAN+lgDCxBPCylVXGp0zu59Fz5aiGtNXaq3DhIov063MorB+VfufLh3JlF2KdTK3xg==}

  validate-npm-package-license@3.0.4:
    resolution: {integrity: sha512-DpKm2Ui/xN7/HQKCtpZxoRWBhZ9Z0kqtygG8XCgNQ8ZlDnxuQmWhj566j8fN4Cu3/JmbhsDo7fcAJq4s9h27Ew==}

  verror@1.10.0:
    resolution: {integrity: sha512-ZZKSmDAEFOijERBLkmYfJ+vmk3w+7hOLYDNkRCuRuMJGEmqYNCNLyBBFwWKVMhfwaEF3WOd0Zlw86U/WC/+nYw==}
    engines: {'0': node >=0.6.0}

  verror@1.10.1:
    resolution: {integrity: sha512-veufcmxri4e3XSrT0xwfUR7kguIkaxBeosDg00yDWhk49wdwkSUrvvsm7nc75e1PUyvIeZj6nS8VQRYz2/S4Xg==}
    engines: {node: '>=0.6.0'}

  vfile-message@4.0.2:
    resolution: {integrity: sha512-jRDZ1IMLttGj41KcZvlrYAaI3CfqpLpfpf+Mfig13viT6NKvRzWZ+lXz0Y5D60w6uJIBAOGq9mSHf0gktF0duw==}

  vfile@6.0.3:
    resolution: {integrity: sha512-KzIbH/9tXat2u30jf+smMwFCsno4wHVdNmzFyL+T/L3UGqqk6JKfVqOFOZEpZSHADH1k40ab6NUIXZq422ov3Q==}

  vite-node@3.1.1:
    resolution: {integrity: sha512-V+IxPAE2FvXpTCHXyNem0M+gWm6J7eRyWPR6vYoG/Gl+IscNOjXzztUhimQgTxaAoUoj40Qqimaa0NLIOOAH4w==}
    engines: {node: ^18.0.0 || ^20.0.0 || >=22.0.0}
    hasBin: true

  vite-node@3.2.3:
    resolution: {integrity: sha512-gc8aAifGuDIpZHrPjuHyP4dpQmYXqWw7D1GmDnWeNWP654UEXzVfQ5IHPSK5HaHkwB/+p1atpYpSdw/2kOv8iQ==}
    engines: {node: ^18.0.0 || ^20.0.0 || >=22.0.0}
    hasBin: true

  vite@6.2.4:
    resolution: {integrity: sha512-veHMSew8CcRzhL5o8ONjy8gkfmFJAd5Ac16oxBUjlwgX3Gq2Wqr+qNC3TjPIpy7TPV/KporLga5GT9HqdrCizw==}
    engines: {node: ^18.0.0 || ^20.0.0 || >=22.0.0}
    hasBin: true
    peerDependencies:
      '@types/node': ^18.0.0 || ^20.0.0 || >=22.0.0
      jiti: '>=1.21.0'
      less: '*'
      lightningcss: ^1.21.0
      sass: '*'
      sass-embedded: '*'
      stylus: '*'
      sugarss: '*'
      terser: ^5.16.0
      tsx: ^4.8.1
      yaml: ^2.4.2
    peerDependenciesMeta:
      '@types/node':
        optional: true
      jiti:
        optional: true
      less:
        optional: true
      lightningcss:
        optional: true
      sass:
        optional: true
      sass-embedded:
        optional: true
      stylus:
        optional: true
      sugarss:
        optional: true
      terser:
        optional: true
      tsx:
        optional: true
      yaml:
        optional: true

  vitest-mock-commonjs@1.0.2:
    resolution: {integrity: sha512-vm/uIhhQRUqq8lxqDC8vAJZ1vOg/E6C/hxQM890niAG2OtF/N4IdYWFwtpR6ikxkIq76bLEaY6/Lej8SjeVPQw==}

  vitest@3.1.1:
    resolution: {integrity: sha512-kiZc/IYmKICeBAZr9DQ5rT7/6bD9G7uqQEki4fxazi1jdVl2mWGzedtBs5s6llz59yQhVb7FFY2MbHzHCnT79Q==}
    engines: {node: ^18.0.0 || ^20.0.0 || >=22.0.0}
    hasBin: true
    peerDependencies:
      '@edge-runtime/vm': '*'
      '@types/debug': ^4.1.12
      '@types/node': ^18.0.0 || ^20.0.0 || >=22.0.0
      '@vitest/browser': 3.1.1
      '@vitest/ui': 3.1.1
      happy-dom: '*'
      jsdom: '*'
    peerDependenciesMeta:
      '@edge-runtime/vm':
        optional: true
      '@types/debug':
        optional: true
      '@types/node':
        optional: true
      '@vitest/browser':
        optional: true
      '@vitest/ui':
        optional: true
      happy-dom:
        optional: true
      jsdom:
        optional: true

  vitest@3.2.3:
    resolution: {integrity: sha512-E6U2ZFXe3N/t4f5BwUaVCKRLHqUpk1CBWeMh78UT4VaTPH/2dyvH6ALl29JTovEPu9dVKr/K/J4PkXgrMbw4Ww==}
    engines: {node: ^18.0.0 || ^20.0.0 || >=22.0.0}
    hasBin: true
    peerDependencies:
      '@edge-runtime/vm': '*'
      '@types/debug': ^4.1.12
      '@types/node': ^18.0.0 || ^20.0.0 || >=22.0.0
      '@vitest/browser': 3.2.3
      '@vitest/ui': 3.2.3
      happy-dom: '*'
      jsdom: '*'
    peerDependenciesMeta:
      '@edge-runtime/vm':
        optional: true
      '@types/debug':
        optional: true
      '@types/node':
        optional: true
      '@vitest/browser':
        optional: true
      '@vitest/ui':
        optional: true
      happy-dom:
        optional: true
      jsdom:
        optional: true

  walker@1.0.8:
    resolution: {integrity: sha512-ts/8E8l5b7kY0vlWLewOkDXMmPdLcVV4GmOQLyxuSswIJsweeFZtAsMF7k1Nszz+TYBQrlYRmzOnr398y1JemQ==}

  wcwidth@1.0.1:
    resolution: {integrity: sha512-XHPEwS0q6TaxcvG85+8EYkbiCux2XtWG2mkc47Ng2A77BQu9+DqIOJldST4HgPkuea7dvKSj5VgX3P1d4rW8Tg==}

  webidl-conversions@3.0.1:
    resolution: {integrity: sha512-2JAn3z8AR6rjK8Sm8orRC0h/bcl/DqL7tRPdGZ4I1CjdF+EaMLmYxBHyXuKL849eucPFhvBoxMsflfOb8kxaeQ==}

  whatwg-url@5.0.0:
    resolution: {integrity: sha512-saE57nupxk6v3HY35+jzBwYa0rKSy0XR8JSxZPwgLr7ys0IBzhGviA1/TUGJLmSVqs8pb9AnvICXEuOHLprYTw==}

  which@2.0.2:
    resolution: {integrity: sha512-BLI3Tl1TW3Pvl70l3yq3Y64i+awpwXqsGBYWkkqMtnbXgrMD+yj7rhW0kuEDxzJaYXGjEW5ogapKNMEKNMjibA==}
    engines: {node: '>= 8'}
    hasBin: true

  which@5.0.0:
    resolution: {integrity: sha512-JEdGzHwwkrbWoGOlIHqQ5gtprKGOenpDHpxE9zVR1bWbOtYRyPPHMe9FaP6x61CmNaTThSkb0DAJte5jD+DmzQ==}
    engines: {node: ^18.17.0 || >=20.5.0}
    hasBin: true

  why-is-node-running@2.3.0:
    resolution: {integrity: sha512-hUrmaWBdVDcxvYqnyh09zunKzROWjbZTiNy8dBEjkS7ehEDQibXJ7XvlmtbwuTclUiIyN+CyXQD4Vmko8fNm8w==}
    engines: {node: '>=8'}
    hasBin: true

  word-wrap@1.2.5:
    resolution: {integrity: sha512-BN22B5eaMMI9UMtjrGd5g5eCYPpCPDUy0FJXbYsaT5zYxjFOckS53SQDE3pWkVoWpHXVb3BrYcEN4Twa55B5cA==}
    engines: {node: '>=0.10.0'}

  wordwrap@1.0.0:
    resolution: {integrity: sha512-gvVzJFlPycKc5dZN4yPkP8w7Dc37BtP1yczEneOb4uq34pXZcvrtRTmWV8W+Ume+XCxKgbjM+nevkyFPMybd4Q==}

  wrap-ansi@7.0.0:
    resolution: {integrity: sha512-YVGIj2kamLSTxw6NsZjoBxfSwsn0ycdesmc4p+Q21c5zPuZ1pl+NfxVdxPtdHvmNVOQ6XSYG4AUtyt/Fi7D16Q==}
    engines: {node: '>=10'}

  wrap-ansi@8.1.0:
    resolution: {integrity: sha512-si7QWI6zUMq56bESFvagtmzMdGOtoxfR+Sez11Mobfc7tm+VkUckk9bW2UeffTGVUbOksxmSw0AA2gs8g71NCQ==}
    engines: {node: '>=12'}

  wrap-ansi@9.0.0:
    resolution: {integrity: sha512-G8ura3S+3Z2G+mkgNRq8dqaFZAuxfsxpBB8OCTGRTCtp+l/v9nbFNmCUP1BZMts3G1142MsZfn6eeUKrr4PD1Q==}
    engines: {node: '>=18'}

  wrappy@1.0.2:
    resolution: {integrity: sha512-l4Sp/DRseor9wL6EvV2+TuQn63dMkPjZ/sp9XkghTEbV9KlPS1xUsZ3u7/IQO4wxtcFB4bgpQPRcR3QCvezPcQ==}

  write-file-atomic@4.0.2:
    resolution: {integrity: sha512-7KxauUdBmSdWnmpaGFg+ppNjKF8uNLry8LyzjauQDOVONfFLNKrKvQOxZ/VuTIcS/gge/YNahf5RIIQWTSarlg==}
    engines: {node: ^12.13.0 || ^14.15.0 || >=16.0.0}

  xmlbuilder@15.1.1:
    resolution: {integrity: sha512-yMqGBqtXyeN1e3TGYvgNgDVZ3j84W4cwkOXQswghol6APgZWaff9lnbvN7MHYJOiXsvGPXtjTYJEiC9J2wv9Eg==}
    engines: {node: '>=8.0'}

  y18n@5.0.8:
    resolution: {integrity: sha512-0pfFzegeDWJHJIAmTLRP2DwHjdF5s7jo9tuztdQxAhINCdvS+3nGINqPd00AphqJR/0LhANUS6/+7SCb98YOfA==}
    engines: {node: '>=10'}

  yallist@3.1.1:
    resolution: {integrity: sha512-a4UGQaWPH59mOXUYnAG2ewncQS4i4F43Tv3JoAM+s2VDAmS9NsK8GpDMLrCHPksFT7h3K6TOoUNn2pb7RoXx4g==}

  yallist@4.0.0:
    resolution: {integrity: sha512-3wdGidZyq5PB084XLES5TpOSRA3wjXAlIWMhum2kRcv/41Sn2emQ0dycQW4uZXLejwKvg6EsvbdlVL+FYEct7A==}

  yallist@5.0.0:
    resolution: {integrity: sha512-YgvUTfwqyc7UXVMrB+SImsVYSmTS8X/tSrtdNZMImM+n7+QTriRXyXim0mBrTXNeqzVF0KWGgHPeiyViFFrNDw==}
    engines: {node: '>=18'}

  yaml@1.10.2:
    resolution: {integrity: sha512-r3vXyErRCYJ7wg28yvBY5VSoAF8ZvlcW9/BwUzEtUsjvX/DKs24dIkuwjtuprwJJHsbyUbLApepYTR1BN4uHrg==}
    engines: {node: '>= 6'}

  yaml@2.5.1:
    resolution: {integrity: sha512-bLQOjaX/ADgQ20isPJRvF0iRUHIxVhYvr53Of7wGcWlO2jvtUlH5m87DsmulFVxRpNLOnI4tB6p/oh8D7kpn9Q==}
    engines: {node: '>= 14'}
    hasBin: true

  yaml@2.7.1:
    resolution: {integrity: sha512-10ULxpnOCQXxJvBgxsn9ptjq6uviG/htZKk9veJGhlqn3w/DxQ631zFF+nlQXLwmImeS5amR2dl2U8sg6U9jsQ==}
    engines: {node: '>= 14'}
    hasBin: true

  yargs-parser@20.2.9:
    resolution: {integrity: sha512-y11nGElTIV+CT3Zv9t7VKl+Q3hTQoT9a1Qzezhhl6Rp21gJ/IVTW7Z3y9EWXhuUBC2Shnf+DX0antecpAwSP8w==}
    engines: {node: '>=10'}

  yargs-parser@21.1.1:
    resolution: {integrity: sha512-tVpsJW7DdjecAiFpbIB1e3qxIQsE6NoPc5/eTdrbbIC4h0LVsWhnoa3g+m2HclBIujHzsxZ4VJVA+GUuc2/LBw==}
    engines: {node: '>=12'}

  yargs@16.2.0:
    resolution: {integrity: sha512-D1mvvtDG0L5ft/jGWkLpG1+m0eQxOfaBvTNELraWj22wSVUMWxZUvYgJYcKh6jGGIkJFhH4IZPQhR4TKpc8mBw==}
    engines: {node: '>=10'}

  yargs@17.7.2:
    resolution: {integrity: sha512-7dSzzRQ++CKnNI/krKnYRV7JKKPUXMEh61soaHKg9mrWEhzFWhFnxPxGl+69cD1Ou63C13NUPCnmIcrvqCuM6w==}
    engines: {node: '>=12'}

  yauzl@2.10.0:
    resolution: {integrity: sha512-p4a9I6X6nu6IhoGmBqAcbJy1mlC4j27vEPZX9F4L4/vZT3Lyq1VkFHw/V/PUcB9Buo+DG3iHkT0x3Qya58zc3g==}

  yn@3.1.1:
    resolution: {integrity: sha512-Ux4ygGWsu2c7isFWe8Yu1YluJmqVhxqK2cLXNQA5AcC3QfbGNpM7fu0Y8b/z16pXLnFxZYvWhd3fhBY9DLmC6Q==}
    engines: {node: '>=6'}

  yocto-queue@0.1.0:
    resolution: {integrity: sha512-rVksvsnNCdJ/ohGc6xgPwyN8eheCxsiLM8mxuE/t/mOVqJewPuO1miLpTHQiRgTKCLexL4MeAFVagts7HmNZ2Q==}
    engines: {node: '>=10'}

  zwitch@2.0.4:
    resolution: {integrity: sha512-bXE4cR/kVZhKZX/RjPEflHaKVhUVl85noU3v6b8apfQEc1x4A+zBxjZ4lN8LqGd6WZ3dl98pY4o717VFmoPp+A==}

snapshots:

  7zip-bin@5.2.0: {}

  '@ampproject/remapping@2.3.0':
    dependencies:
      '@jridgewell/gen-mapping': 0.3.8
      '@jridgewell/trace-mapping': 0.3.25

  '@babel/code-frame@7.26.2':
    dependencies:
      '@babel/helper-validator-identifier': 7.25.9
      js-tokens: 4.0.0
      picocolors: 1.1.1

  '@babel/compat-data@7.26.8': {}

  '@babel/core@7.24.9':
    dependencies:
      '@ampproject/remapping': 2.3.0
      '@babel/code-frame': 7.26.2
      '@babel/generator': 7.27.0
      '@babel/helper-compilation-targets': 7.27.0
      '@babel/helper-module-transforms': 7.26.0(@babel/core@7.24.9)
      '@babel/helpers': 7.27.0
      '@babel/parser': 7.27.0
      '@babel/template': 7.27.0
      '@babel/traverse': 7.27.0
      '@babel/types': 7.27.0
      convert-source-map: 2.0.0
      debug: 4.4.0
      gensync: 1.0.0-beta.2
      json5: 2.2.3
      semver: 6.3.1
    transitivePeerDependencies:
      - supports-color

  '@babel/generator@7.27.0':
    dependencies:
      '@babel/parser': 7.27.0
      '@babel/types': 7.27.0
      '@jridgewell/gen-mapping': 0.3.8
      '@jridgewell/trace-mapping': 0.3.25
      jsesc: 3.1.0

  '@babel/helper-annotate-as-pure@7.25.9':
    dependencies:
      '@babel/types': 7.27.0

  '@babel/helper-compilation-targets@7.27.0':
    dependencies:
      '@babel/compat-data': 7.26.8
      '@babel/helper-validator-option': 7.25.9
      browserslist: 4.24.4
      lru-cache: 5.1.1
      semver: 6.3.1

  '@babel/helper-create-class-features-plugin@7.27.0(@babel/core@7.24.9)':
    dependencies:
      '@babel/core': 7.24.9
      '@babel/helper-annotate-as-pure': 7.25.9
      '@babel/helper-member-expression-to-functions': 7.25.9
      '@babel/helper-optimise-call-expression': 7.25.9
      '@babel/helper-replace-supers': 7.26.5(@babel/core@7.24.9)
      '@babel/helper-skip-transparent-expression-wrappers': 7.25.9
      '@babel/traverse': 7.27.0
      semver: 6.3.1
    transitivePeerDependencies:
      - supports-color

  '@babel/helper-create-regexp-features-plugin@7.27.0(@babel/core@7.24.9)':
    dependencies:
      '@babel/core': 7.24.9
      '@babel/helper-annotate-as-pure': 7.25.9
      regexpu-core: 6.2.0
      semver: 6.3.1

  '@babel/helper-define-polyfill-provider@0.2.4(@babel/core@7.24.9)':
    dependencies:
      '@babel/core': 7.24.9
      '@babel/helper-compilation-targets': 7.27.0
      '@babel/helper-module-imports': 7.25.9
      '@babel/helper-plugin-utils': 7.26.5
      '@babel/traverse': 7.27.0
      debug: 4.4.0
      lodash.debounce: 4.0.8
      resolve: 1.22.10
      semver: 6.3.1
    transitivePeerDependencies:
      - supports-color

  '@babel/helper-define-polyfill-provider@0.6.4(@babel/core@7.24.9)':
    dependencies:
      '@babel/core': 7.24.9
      '@babel/helper-compilation-targets': 7.27.0
      '@babel/helper-plugin-utils': 7.26.5
      debug: 4.4.0
      lodash.debounce: 4.0.8
      resolve: 1.22.10
    transitivePeerDependencies:
      - supports-color

  '@babel/helper-environment-visitor@7.24.7':
    dependencies:
      '@babel/types': 7.27.0

  '@babel/helper-member-expression-to-functions@7.25.9':
    dependencies:
      '@babel/traverse': 7.27.0
      '@babel/types': 7.27.0
    transitivePeerDependencies:
      - supports-color

  '@babel/helper-module-imports@7.25.9':
    dependencies:
      '@babel/traverse': 7.27.0
      '@babel/types': 7.27.0
    transitivePeerDependencies:
      - supports-color

  '@babel/helper-module-transforms@7.26.0(@babel/core@7.24.9)':
    dependencies:
      '@babel/core': 7.24.9
      '@babel/helper-module-imports': 7.25.9
      '@babel/helper-validator-identifier': 7.25.9
      '@babel/traverse': 7.27.0
    transitivePeerDependencies:
      - supports-color

  '@babel/helper-optimise-call-expression@7.25.9':
    dependencies:
      '@babel/types': 7.27.0

  '@babel/helper-plugin-utils@7.26.5': {}

  '@babel/helper-remap-async-to-generator@7.25.9(@babel/core@7.24.9)':
    dependencies:
      '@babel/core': 7.24.9
      '@babel/helper-annotate-as-pure': 7.25.9
      '@babel/helper-wrap-function': 7.25.9
      '@babel/traverse': 7.27.0
    transitivePeerDependencies:
      - supports-color

  '@babel/helper-replace-supers@7.26.5(@babel/core@7.24.9)':
    dependencies:
      '@babel/core': 7.24.9
      '@babel/helper-member-expression-to-functions': 7.25.9
      '@babel/helper-optimise-call-expression': 7.25.9
      '@babel/traverse': 7.27.0
    transitivePeerDependencies:
      - supports-color

  '@babel/helper-simple-access@7.25.9':
    dependencies:
      '@babel/traverse': 7.27.0
      '@babel/types': 7.27.0
    transitivePeerDependencies:
      - supports-color

  '@babel/helper-skip-transparent-expression-wrappers@7.25.9':
    dependencies:
      '@babel/traverse': 7.27.0
      '@babel/types': 7.27.0
    transitivePeerDependencies:
      - supports-color

  '@babel/helper-string-parser@7.25.9': {}

  '@babel/helper-validator-identifier@7.25.9': {}

  '@babel/helper-validator-option@7.25.9': {}

  '@babel/helper-wrap-function@7.25.9':
    dependencies:
      '@babel/template': 7.27.0
      '@babel/traverse': 7.27.0
      '@babel/types': 7.27.0
    transitivePeerDependencies:
      - supports-color

  '@babel/helpers@7.27.0':
    dependencies:
      '@babel/template': 7.27.0
      '@babel/types': 7.27.0

  '@babel/parser@7.16.4':
    dependencies:
      '@babel/types': 7.27.0

  '@babel/parser@7.27.0':
    dependencies:
      '@babel/types': 7.27.0

  '@babel/plugin-bugfix-firefox-class-in-computed-class-key@7.25.9(@babel/core@7.24.9)':
    dependencies:
      '@babel/core': 7.24.9
      '@babel/helper-plugin-utils': 7.26.5
      '@babel/traverse': 7.27.0
    transitivePeerDependencies:
      - supports-color

  '@babel/plugin-bugfix-safari-id-destructuring-collision-in-function-expression@7.25.9(@babel/core@7.24.9)':
    dependencies:
      '@babel/core': 7.24.9
      '@babel/helper-plugin-utils': 7.26.5

  '@babel/plugin-bugfix-v8-spread-parameters-in-optional-chaining@7.25.9(@babel/core@7.24.9)':
    dependencies:
      '@babel/core': 7.24.9
      '@babel/helper-plugin-utils': 7.26.5
      '@babel/helper-skip-transparent-expression-wrappers': 7.25.9
      '@babel/plugin-transform-optional-chaining': 7.25.9(@babel/core@7.24.9)
    transitivePeerDependencies:
      - supports-color

  '@babel/plugin-bugfix-v8-static-class-fields-redefine-readonly@7.25.9(@babel/core@7.24.9)':
    dependencies:
      '@babel/core': 7.24.9
      '@babel/helper-plugin-utils': 7.26.5
      '@babel/traverse': 7.27.0
    transitivePeerDependencies:
      - supports-color

  '@babel/plugin-proposal-async-generator-functions@7.20.7(@babel/core@7.24.9)':
    dependencies:
      '@babel/core': 7.24.9
      '@babel/helper-environment-visitor': 7.24.7
      '@babel/helper-plugin-utils': 7.26.5
      '@babel/helper-remap-async-to-generator': 7.25.9(@babel/core@7.24.9)
      '@babel/plugin-syntax-async-generators': 7.8.4(@babel/core@7.24.9)
    transitivePeerDependencies:
      - supports-color

  '@babel/plugin-proposal-class-properties@7.18.6(@babel/core@7.24.9)':
    dependencies:
      '@babel/core': 7.24.9
      '@babel/helper-create-class-features-plugin': 7.27.0(@babel/core@7.24.9)
      '@babel/helper-plugin-utils': 7.26.5
    transitivePeerDependencies:
      - supports-color

  '@babel/plugin-proposal-class-static-block@7.21.0(@babel/core@7.24.9)':
    dependencies:
      '@babel/core': 7.24.9
      '@babel/helper-create-class-features-plugin': 7.27.0(@babel/core@7.24.9)
      '@babel/helper-plugin-utils': 7.26.5
      '@babel/plugin-syntax-class-static-block': 7.14.5(@babel/core@7.24.9)
    transitivePeerDependencies:
      - supports-color

  '@babel/plugin-proposal-decorators@7.24.7(@babel/core@7.24.9)':
    dependencies:
      '@babel/core': 7.24.9
      '@babel/helper-create-class-features-plugin': 7.27.0(@babel/core@7.24.9)
      '@babel/helper-plugin-utils': 7.26.5
      '@babel/plugin-syntax-decorators': 7.25.9(@babel/core@7.24.9)
    transitivePeerDependencies:
      - supports-color

  '@babel/plugin-proposal-do-expressions@7.24.7(@babel/core@7.24.9)':
    dependencies:
      '@babel/core': 7.24.9
      '@babel/helper-plugin-utils': 7.26.5
      '@babel/plugin-syntax-do-expressions': 7.25.9(@babel/core@7.24.9)

  '@babel/plugin-proposal-dynamic-import@7.18.6(@babel/core@7.24.9)':
    dependencies:
      '@babel/core': 7.24.9
      '@babel/helper-plugin-utils': 7.26.5
      '@babel/plugin-syntax-dynamic-import': 7.8.3(@babel/core@7.24.9)

  '@babel/plugin-proposal-export-default-from@7.24.7(@babel/core@7.24.9)':
    dependencies:
      '@babel/core': 7.24.9
      '@babel/helper-plugin-utils': 7.26.5
      '@babel/plugin-syntax-export-default-from': 7.25.9(@babel/core@7.24.9)

  '@babel/plugin-proposal-export-namespace-from@7.18.9(@babel/core@7.24.9)':
    dependencies:
      '@babel/core': 7.24.9
      '@babel/helper-plugin-utils': 7.26.5
      '@babel/plugin-syntax-export-namespace-from': 7.8.3(@babel/core@7.24.9)

  '@babel/plugin-proposal-function-bind@7.24.7(@babel/core@7.24.9)':
    dependencies:
      '@babel/core': 7.24.9
      '@babel/helper-plugin-utils': 7.26.5
      '@babel/plugin-syntax-function-bind': 7.25.9(@babel/core@7.24.9)

  '@babel/plugin-proposal-function-sent@7.24.7(@babel/core@7.24.9)':
    dependencies:
      '@babel/core': 7.24.9
      '@babel/helper-plugin-utils': 7.26.5
      '@babel/helper-wrap-function': 7.25.9
      '@babel/plugin-syntax-function-sent': 7.25.9(@babel/core@7.24.9)
    transitivePeerDependencies:
      - supports-color

  '@babel/plugin-proposal-json-strings@7.18.6(@babel/core@7.24.9)':
    dependencies:
      '@babel/core': 7.24.9
      '@babel/helper-plugin-utils': 7.26.5
      '@babel/plugin-syntax-json-strings': 7.8.3(@babel/core@7.24.9)

  '@babel/plugin-proposal-logical-assignment-operators@7.20.7(@babel/core@7.24.9)':
    dependencies:
      '@babel/core': 7.24.9
      '@babel/helper-plugin-utils': 7.26.5
      '@babel/plugin-syntax-logical-assignment-operators': 7.10.4(@babel/core@7.24.9)

  '@babel/plugin-proposal-nullish-coalescing-operator@7.18.6(@babel/core@7.24.9)':
    dependencies:
      '@babel/core': 7.24.9
      '@babel/helper-plugin-utils': 7.26.5
      '@babel/plugin-syntax-nullish-coalescing-operator': 7.8.3(@babel/core@7.24.9)

  '@babel/plugin-proposal-numeric-separator@7.18.6(@babel/core@7.24.9)':
    dependencies:
      '@babel/core': 7.24.9
      '@babel/helper-plugin-utils': 7.26.5
      '@babel/plugin-syntax-numeric-separator': 7.10.4(@babel/core@7.24.9)

  '@babel/plugin-proposal-object-rest-spread@7.20.7(@babel/core@7.24.9)':
    dependencies:
      '@babel/compat-data': 7.26.8
      '@babel/core': 7.24.9
      '@babel/helper-compilation-targets': 7.27.0
      '@babel/helper-plugin-utils': 7.26.5
      '@babel/plugin-syntax-object-rest-spread': 7.8.3(@babel/core@7.24.9)
      '@babel/plugin-transform-parameters': 7.25.9(@babel/core@7.24.9)

  '@babel/plugin-proposal-optional-catch-binding@7.18.6(@babel/core@7.24.9)':
    dependencies:
      '@babel/core': 7.24.9
      '@babel/helper-plugin-utils': 7.26.5
      '@babel/plugin-syntax-optional-catch-binding': 7.8.3(@babel/core@7.24.9)

  '@babel/plugin-proposal-optional-chaining@7.21.0(@babel/core@7.24.9)':
    dependencies:
      '@babel/core': 7.24.9
      '@babel/helper-plugin-utils': 7.26.5
      '@babel/helper-skip-transparent-expression-wrappers': 7.25.9
      '@babel/plugin-syntax-optional-chaining': 7.8.3(@babel/core@7.24.9)
    transitivePeerDependencies:
      - supports-color

  '@babel/plugin-proposal-pipeline-operator@7.24.7(@babel/core@7.24.9)':
    dependencies:
      '@babel/core': 7.24.9
      '@babel/helper-plugin-utils': 7.26.5
      '@babel/plugin-syntax-pipeline-operator': 7.26.7(@babel/core@7.24.9)

  '@babel/plugin-proposal-private-methods@7.18.6(@babel/core@7.24.9)':
    dependencies:
      '@babel/core': 7.24.9
      '@babel/helper-create-class-features-plugin': 7.27.0(@babel/core@7.24.9)
      '@babel/helper-plugin-utils': 7.26.5
    transitivePeerDependencies:
      - supports-color

  '@babel/plugin-proposal-private-property-in-object@7.21.0-placeholder-for-preset-env.2(@babel/core@7.24.9)':
    dependencies:
      '@babel/core': 7.24.9

  '@babel/plugin-proposal-private-property-in-object@7.21.11(@babel/core@7.24.9)':
    dependencies:
      '@babel/core': 7.24.9
      '@babel/helper-annotate-as-pure': 7.25.9
      '@babel/helper-create-class-features-plugin': 7.27.0(@babel/core@7.24.9)
      '@babel/helper-plugin-utils': 7.26.5
      '@babel/plugin-syntax-private-property-in-object': 7.14.5(@babel/core@7.24.9)
    transitivePeerDependencies:
      - supports-color

  '@babel/plugin-proposal-throw-expressions@7.24.7(@babel/core@7.24.9)':
    dependencies:
      '@babel/core': 7.24.9
      '@babel/helper-plugin-utils': 7.26.5
      '@babel/plugin-syntax-throw-expressions': 7.25.9(@babel/core@7.24.9)

  '@babel/plugin-proposal-unicode-property-regex@7.18.6(@babel/core@7.24.9)':
    dependencies:
      '@babel/core': 7.24.9
      '@babel/helper-create-regexp-features-plugin': 7.27.0(@babel/core@7.24.9)
      '@babel/helper-plugin-utils': 7.26.5

  '@babel/plugin-syntax-async-generators@7.8.4(@babel/core@7.24.9)':
    dependencies:
      '@babel/core': 7.24.9
      '@babel/helper-plugin-utils': 7.26.5

  '@babel/plugin-syntax-bigint@7.8.3(@babel/core@7.24.9)':
    dependencies:
      '@babel/core': 7.24.9
      '@babel/helper-plugin-utils': 7.26.5

  '@babel/plugin-syntax-class-properties@7.12.13(@babel/core@7.24.9)':
    dependencies:
      '@babel/core': 7.24.9
      '@babel/helper-plugin-utils': 7.26.5

  '@babel/plugin-syntax-class-static-block@7.14.5(@babel/core@7.24.9)':
    dependencies:
      '@babel/core': 7.24.9
      '@babel/helper-plugin-utils': 7.26.5

  '@babel/plugin-syntax-decorators@7.25.9(@babel/core@7.24.9)':
    dependencies:
      '@babel/core': 7.24.9
      '@babel/helper-plugin-utils': 7.26.5

  '@babel/plugin-syntax-do-expressions@7.25.9(@babel/core@7.24.9)':
    dependencies:
      '@babel/core': 7.24.9
      '@babel/helper-plugin-utils': 7.26.5

  '@babel/plugin-syntax-dynamic-import@7.8.3(@babel/core@7.24.9)':
    dependencies:
      '@babel/core': 7.24.9
      '@babel/helper-plugin-utils': 7.26.5

  '@babel/plugin-syntax-export-default-from@7.25.9(@babel/core@7.24.9)':
    dependencies:
      '@babel/core': 7.24.9
      '@babel/helper-plugin-utils': 7.26.5

  '@babel/plugin-syntax-export-namespace-from@7.8.3(@babel/core@7.24.9)':
    dependencies:
      '@babel/core': 7.24.9
      '@babel/helper-plugin-utils': 7.26.5

  '@babel/plugin-syntax-function-bind@7.25.9(@babel/core@7.24.9)':
    dependencies:
      '@babel/core': 7.24.9
      '@babel/helper-plugin-utils': 7.26.5

  '@babel/plugin-syntax-function-sent@7.25.9(@babel/core@7.24.9)':
    dependencies:
      '@babel/core': 7.24.9
      '@babel/helper-plugin-utils': 7.26.5

  '@babel/plugin-syntax-import-assertions@7.26.0(@babel/core@7.24.9)':
    dependencies:
      '@babel/core': 7.24.9
      '@babel/helper-plugin-utils': 7.26.5

  '@babel/plugin-syntax-import-attributes@7.26.0(@babel/core@7.24.9)':
    dependencies:
      '@babel/core': 7.24.9
      '@babel/helper-plugin-utils': 7.26.5

  '@babel/plugin-syntax-import-meta@7.10.4(@babel/core@7.24.9)':
    dependencies:
      '@babel/core': 7.24.9
      '@babel/helper-plugin-utils': 7.26.5

  '@babel/plugin-syntax-json-strings@7.8.3(@babel/core@7.24.9)':
    dependencies:
      '@babel/core': 7.24.9
      '@babel/helper-plugin-utils': 7.26.5

  '@babel/plugin-syntax-jsx@7.25.9(@babel/core@7.24.9)':
    dependencies:
      '@babel/core': 7.24.9
      '@babel/helper-plugin-utils': 7.26.5

  '@babel/plugin-syntax-logical-assignment-operators@7.10.4(@babel/core@7.24.9)':
    dependencies:
      '@babel/core': 7.24.9
      '@babel/helper-plugin-utils': 7.26.5

  '@babel/plugin-syntax-nullish-coalescing-operator@7.8.3(@babel/core@7.24.9)':
    dependencies:
      '@babel/core': 7.24.9
      '@babel/helper-plugin-utils': 7.26.5

  '@babel/plugin-syntax-numeric-separator@7.10.4(@babel/core@7.24.9)':
    dependencies:
      '@babel/core': 7.24.9
      '@babel/helper-plugin-utils': 7.26.5

  '@babel/plugin-syntax-object-rest-spread@7.8.3(@babel/core@7.24.9)':
    dependencies:
      '@babel/core': 7.24.9
      '@babel/helper-plugin-utils': 7.26.5

  '@babel/plugin-syntax-optional-catch-binding@7.8.3(@babel/core@7.24.9)':
    dependencies:
      '@babel/core': 7.24.9
      '@babel/helper-plugin-utils': 7.26.5

  '@babel/plugin-syntax-optional-chaining@7.8.3(@babel/core@7.24.9)':
    dependencies:
      '@babel/core': 7.24.9
      '@babel/helper-plugin-utils': 7.26.5

  '@babel/plugin-syntax-pipeline-operator@7.26.7(@babel/core@7.24.9)':
    dependencies:
      '@babel/core': 7.24.9
      '@babel/helper-plugin-utils': 7.26.5

  '@babel/plugin-syntax-private-property-in-object@7.14.5(@babel/core@7.24.9)':
    dependencies:
      '@babel/core': 7.24.9
      '@babel/helper-plugin-utils': 7.26.5

  '@babel/plugin-syntax-throw-expressions@7.25.9(@babel/core@7.24.9)':
    dependencies:
      '@babel/core': 7.24.9
      '@babel/helper-plugin-utils': 7.26.5

  '@babel/plugin-syntax-top-level-await@7.14.5(@babel/core@7.24.9)':
    dependencies:
      '@babel/core': 7.24.9
      '@babel/helper-plugin-utils': 7.26.5

  '@babel/plugin-syntax-typescript@7.25.9(@babel/core@7.24.9)':
    dependencies:
      '@babel/core': 7.24.9
      '@babel/helper-plugin-utils': 7.26.5

  '@babel/plugin-syntax-unicode-sets-regex@7.18.6(@babel/core@7.24.9)':
    dependencies:
      '@babel/core': 7.24.9
      '@babel/helper-create-regexp-features-plugin': 7.27.0(@babel/core@7.24.9)
      '@babel/helper-plugin-utils': 7.26.5

  '@babel/plugin-transform-arrow-functions@7.25.9(@babel/core@7.24.9)':
    dependencies:
      '@babel/core': 7.24.9
      '@babel/helper-plugin-utils': 7.26.5

  '@babel/plugin-transform-async-generator-functions@7.26.8(@babel/core@7.24.9)':
    dependencies:
      '@babel/core': 7.24.9
      '@babel/helper-plugin-utils': 7.26.5
      '@babel/helper-remap-async-to-generator': 7.25.9(@babel/core@7.24.9)
      '@babel/traverse': 7.27.0
    transitivePeerDependencies:
      - supports-color

  '@babel/plugin-transform-async-to-generator@7.25.9(@babel/core@7.24.9)':
    dependencies:
      '@babel/core': 7.24.9
      '@babel/helper-module-imports': 7.25.9
      '@babel/helper-plugin-utils': 7.26.5
      '@babel/helper-remap-async-to-generator': 7.25.9(@babel/core@7.24.9)
    transitivePeerDependencies:
      - supports-color

  '@babel/plugin-transform-block-scoped-functions@7.26.5(@babel/core@7.24.9)':
    dependencies:
      '@babel/core': 7.24.9
      '@babel/helper-plugin-utils': 7.26.5

  '@babel/plugin-transform-block-scoping@7.27.0(@babel/core@7.24.9)':
    dependencies:
      '@babel/core': 7.24.9
      '@babel/helper-plugin-utils': 7.26.5

  '@babel/plugin-transform-class-properties@7.25.9(@babel/core@7.24.9)':
    dependencies:
      '@babel/core': 7.24.9
      '@babel/helper-create-class-features-plugin': 7.27.0(@babel/core@7.24.9)
      '@babel/helper-plugin-utils': 7.26.5
    transitivePeerDependencies:
      - supports-color

  '@babel/plugin-transform-class-static-block@7.26.0(@babel/core@7.24.9)':
    dependencies:
      '@babel/core': 7.24.9
      '@babel/helper-create-class-features-plugin': 7.27.0(@babel/core@7.24.9)
      '@babel/helper-plugin-utils': 7.26.5
    transitivePeerDependencies:
      - supports-color

  '@babel/plugin-transform-classes@7.25.9(@babel/core@7.24.9)':
    dependencies:
      '@babel/core': 7.24.9
      '@babel/helper-annotate-as-pure': 7.25.9
      '@babel/helper-compilation-targets': 7.27.0
      '@babel/helper-plugin-utils': 7.26.5
      '@babel/helper-replace-supers': 7.26.5(@babel/core@7.24.9)
      '@babel/traverse': 7.27.0
      globals: 11.12.0
    transitivePeerDependencies:
      - supports-color

  '@babel/plugin-transform-computed-properties@7.25.9(@babel/core@7.24.9)':
    dependencies:
      '@babel/core': 7.24.9
      '@babel/helper-plugin-utils': 7.26.5
      '@babel/template': 7.27.0

  '@babel/plugin-transform-destructuring@7.25.9(@babel/core@7.24.9)':
    dependencies:
      '@babel/core': 7.24.9
      '@babel/helper-plugin-utils': 7.26.5

  '@babel/plugin-transform-dotall-regex@7.25.9(@babel/core@7.24.9)':
    dependencies:
      '@babel/core': 7.24.9
      '@babel/helper-create-regexp-features-plugin': 7.27.0(@babel/core@7.24.9)
      '@babel/helper-plugin-utils': 7.26.5

  '@babel/plugin-transform-duplicate-keys@7.25.9(@babel/core@7.24.9)':
    dependencies:
      '@babel/core': 7.24.9
      '@babel/helper-plugin-utils': 7.26.5

  '@babel/plugin-transform-dynamic-import@7.25.9(@babel/core@7.24.9)':
    dependencies:
      '@babel/core': 7.24.9
      '@babel/helper-plugin-utils': 7.26.5

  '@babel/plugin-transform-exponentiation-operator@7.26.3(@babel/core@7.24.9)':
    dependencies:
      '@babel/core': 7.24.9
      '@babel/helper-plugin-utils': 7.26.5

  '@babel/plugin-transform-export-namespace-from@7.25.9(@babel/core@7.24.9)':
    dependencies:
      '@babel/core': 7.24.9
      '@babel/helper-plugin-utils': 7.26.5

  '@babel/plugin-transform-for-of@7.26.9(@babel/core@7.24.9)':
    dependencies:
      '@babel/core': 7.24.9
      '@babel/helper-plugin-utils': 7.26.5
      '@babel/helper-skip-transparent-expression-wrappers': 7.25.9
    transitivePeerDependencies:
      - supports-color

  '@babel/plugin-transform-function-name@7.25.9(@babel/core@7.24.9)':
    dependencies:
      '@babel/core': 7.24.9
      '@babel/helper-compilation-targets': 7.27.0
      '@babel/helper-plugin-utils': 7.26.5
      '@babel/traverse': 7.27.0
    transitivePeerDependencies:
      - supports-color

  '@babel/plugin-transform-json-strings@7.25.9(@babel/core@7.24.9)':
    dependencies:
      '@babel/core': 7.24.9
      '@babel/helper-plugin-utils': 7.26.5

  '@babel/plugin-transform-literals@7.25.9(@babel/core@7.24.9)':
    dependencies:
      '@babel/core': 7.24.9
      '@babel/helper-plugin-utils': 7.26.5

  '@babel/plugin-transform-logical-assignment-operators@7.25.9(@babel/core@7.24.9)':
    dependencies:
      '@babel/core': 7.24.9
      '@babel/helper-plugin-utils': 7.26.5

  '@babel/plugin-transform-member-expression-literals@7.25.9(@babel/core@7.24.9)':
    dependencies:
      '@babel/core': 7.24.9
      '@babel/helper-plugin-utils': 7.26.5

  '@babel/plugin-transform-modules-amd@7.25.9(@babel/core@7.24.9)':
    dependencies:
      '@babel/core': 7.24.9
      '@babel/helper-module-transforms': 7.26.0(@babel/core@7.24.9)
      '@babel/helper-plugin-utils': 7.26.5
    transitivePeerDependencies:
      - supports-color

  '@babel/plugin-transform-modules-commonjs@7.24.8(@babel/core@7.24.9)':
    dependencies:
      '@babel/core': 7.24.9
      '@babel/helper-module-transforms': 7.26.0(@babel/core@7.24.9)
      '@babel/helper-plugin-utils': 7.26.5
      '@babel/helper-simple-access': 7.25.9
    transitivePeerDependencies:
      - supports-color

  '@babel/plugin-transform-modules-commonjs@7.26.3(@babel/core@7.24.9)':
    dependencies:
      '@babel/core': 7.24.9
      '@babel/helper-module-transforms': 7.26.0(@babel/core@7.24.9)
      '@babel/helper-plugin-utils': 7.26.5
    transitivePeerDependencies:
      - supports-color

  '@babel/plugin-transform-modules-systemjs@7.25.9(@babel/core@7.24.9)':
    dependencies:
      '@babel/core': 7.24.9
      '@babel/helper-module-transforms': 7.26.0(@babel/core@7.24.9)
      '@babel/helper-plugin-utils': 7.26.5
      '@babel/helper-validator-identifier': 7.25.9
      '@babel/traverse': 7.27.0
    transitivePeerDependencies:
      - supports-color

  '@babel/plugin-transform-modules-umd@7.25.9(@babel/core@7.24.9)':
    dependencies:
      '@babel/core': 7.24.9
      '@babel/helper-module-transforms': 7.26.0(@babel/core@7.24.9)
      '@babel/helper-plugin-utils': 7.26.5
    transitivePeerDependencies:
      - supports-color

  '@babel/plugin-transform-named-capturing-groups-regex@7.25.9(@babel/core@7.24.9)':
    dependencies:
      '@babel/core': 7.24.9
      '@babel/helper-create-regexp-features-plugin': 7.27.0(@babel/core@7.24.9)
      '@babel/helper-plugin-utils': 7.26.5

  '@babel/plugin-transform-new-target@7.25.9(@babel/core@7.24.9)':
    dependencies:
      '@babel/core': 7.24.9
      '@babel/helper-plugin-utils': 7.26.5

  '@babel/plugin-transform-nullish-coalescing-operator@7.26.6(@babel/core@7.24.9)':
    dependencies:
      '@babel/core': 7.24.9
      '@babel/helper-plugin-utils': 7.26.5

  '@babel/plugin-transform-numeric-separator@7.25.9(@babel/core@7.24.9)':
    dependencies:
      '@babel/core': 7.24.9
      '@babel/helper-plugin-utils': 7.26.5

  '@babel/plugin-transform-object-rest-spread@7.25.9(@babel/core@7.24.9)':
    dependencies:
      '@babel/core': 7.24.9
      '@babel/helper-compilation-targets': 7.27.0
      '@babel/helper-plugin-utils': 7.26.5
      '@babel/plugin-transform-parameters': 7.25.9(@babel/core@7.24.9)

  '@babel/plugin-transform-object-super@7.25.9(@babel/core@7.24.9)':
    dependencies:
      '@babel/core': 7.24.9
      '@babel/helper-plugin-utils': 7.26.5
      '@babel/helper-replace-supers': 7.26.5(@babel/core@7.24.9)
    transitivePeerDependencies:
      - supports-color

  '@babel/plugin-transform-optional-catch-binding@7.25.9(@babel/core@7.24.9)':
    dependencies:
      '@babel/core': 7.24.9
      '@babel/helper-plugin-utils': 7.26.5

  '@babel/plugin-transform-optional-chaining@7.25.9(@babel/core@7.24.9)':
    dependencies:
      '@babel/core': 7.24.9
      '@babel/helper-plugin-utils': 7.26.5
      '@babel/helper-skip-transparent-expression-wrappers': 7.25.9
    transitivePeerDependencies:
      - supports-color

  '@babel/plugin-transform-parameters@7.25.9(@babel/core@7.24.9)':
    dependencies:
      '@babel/core': 7.24.9
      '@babel/helper-plugin-utils': 7.26.5

  '@babel/plugin-transform-private-methods@7.25.9(@babel/core@7.24.9)':
    dependencies:
      '@babel/core': 7.24.9
      '@babel/helper-create-class-features-plugin': 7.27.0(@babel/core@7.24.9)
      '@babel/helper-plugin-utils': 7.26.5
    transitivePeerDependencies:
      - supports-color

  '@babel/plugin-transform-private-property-in-object@7.25.9(@babel/core@7.24.9)':
    dependencies:
      '@babel/core': 7.24.9
      '@babel/helper-annotate-as-pure': 7.25.9
      '@babel/helper-create-class-features-plugin': 7.27.0(@babel/core@7.24.9)
      '@babel/helper-plugin-utils': 7.26.5
    transitivePeerDependencies:
      - supports-color

  '@babel/plugin-transform-property-literals@7.25.9(@babel/core@7.24.9)':
    dependencies:
      '@babel/core': 7.24.9
      '@babel/helper-plugin-utils': 7.26.5

  '@babel/plugin-transform-react-display-name@7.25.9(@babel/core@7.24.9)':
    dependencies:
      '@babel/core': 7.24.9
      '@babel/helper-plugin-utils': 7.26.5

  '@babel/plugin-transform-react-jsx-development@7.25.9(@babel/core@7.24.9)':
    dependencies:
      '@babel/core': 7.24.9
      '@babel/plugin-transform-react-jsx': 7.25.9(@babel/core@7.24.9)
    transitivePeerDependencies:
      - supports-color

  '@babel/plugin-transform-react-jsx@7.25.9(@babel/core@7.24.9)':
    dependencies:
      '@babel/core': 7.24.9
      '@babel/helper-annotate-as-pure': 7.25.9
      '@babel/helper-module-imports': 7.25.9
      '@babel/helper-plugin-utils': 7.26.5
      '@babel/plugin-syntax-jsx': 7.25.9(@babel/core@7.24.9)
      '@babel/types': 7.27.0
    transitivePeerDependencies:
      - supports-color

  '@babel/plugin-transform-react-pure-annotations@7.25.9(@babel/core@7.24.9)':
    dependencies:
      '@babel/core': 7.24.9
      '@babel/helper-annotate-as-pure': 7.25.9
      '@babel/helper-plugin-utils': 7.26.5

  '@babel/plugin-transform-regenerator@7.27.0(@babel/core@7.24.9)':
    dependencies:
      '@babel/core': 7.24.9
      '@babel/helper-plugin-utils': 7.26.5
      regenerator-transform: 0.15.2

  '@babel/plugin-transform-reserved-words@7.25.9(@babel/core@7.24.9)':
    dependencies:
      '@babel/core': 7.24.9
      '@babel/helper-plugin-utils': 7.26.5

  '@babel/plugin-transform-shorthand-properties@7.25.9(@babel/core@7.24.9)':
    dependencies:
      '@babel/core': 7.24.9
      '@babel/helper-plugin-utils': 7.26.5

  '@babel/plugin-transform-spread@7.25.9(@babel/core@7.24.9)':
    dependencies:
      '@babel/core': 7.24.9
      '@babel/helper-plugin-utils': 7.26.5
      '@babel/helper-skip-transparent-expression-wrappers': 7.25.9
    transitivePeerDependencies:
      - supports-color

  '@babel/plugin-transform-sticky-regex@7.25.9(@babel/core@7.24.9)':
    dependencies:
      '@babel/core': 7.24.9
      '@babel/helper-plugin-utils': 7.26.5

  '@babel/plugin-transform-template-literals@7.26.8(@babel/core@7.24.9)':
    dependencies:
      '@babel/core': 7.24.9
      '@babel/helper-plugin-utils': 7.26.5

  '@babel/plugin-transform-typeof-symbol@7.27.0(@babel/core@7.24.9)':
    dependencies:
      '@babel/core': 7.24.9
      '@babel/helper-plugin-utils': 7.26.5

  '@babel/plugin-transform-typescript@7.27.0(@babel/core@7.24.9)':
    dependencies:
      '@babel/core': 7.24.9
      '@babel/helper-annotate-as-pure': 7.25.9
      '@babel/helper-create-class-features-plugin': 7.27.0(@babel/core@7.24.9)
      '@babel/helper-plugin-utils': 7.26.5
      '@babel/helper-skip-transparent-expression-wrappers': 7.25.9
      '@babel/plugin-syntax-typescript': 7.25.9(@babel/core@7.24.9)
    transitivePeerDependencies:
      - supports-color

  '@babel/plugin-transform-unicode-escapes@7.25.9(@babel/core@7.24.9)':
    dependencies:
      '@babel/core': 7.24.9
      '@babel/helper-plugin-utils': 7.26.5

  '@babel/plugin-transform-unicode-property-regex@7.25.9(@babel/core@7.24.9)':
    dependencies:
      '@babel/core': 7.24.9
      '@babel/helper-create-regexp-features-plugin': 7.27.0(@babel/core@7.24.9)
      '@babel/helper-plugin-utils': 7.26.5

  '@babel/plugin-transform-unicode-regex@7.25.9(@babel/core@7.24.9)':
    dependencies:
      '@babel/core': 7.24.9
      '@babel/helper-create-regexp-features-plugin': 7.27.0(@babel/core@7.24.9)
      '@babel/helper-plugin-utils': 7.26.5

  '@babel/plugin-transform-unicode-sets-regex@7.25.9(@babel/core@7.24.9)':
    dependencies:
      '@babel/core': 7.24.9
      '@babel/helper-create-regexp-features-plugin': 7.27.0(@babel/core@7.24.9)
      '@babel/helper-plugin-utils': 7.26.5

  '@babel/preset-env@7.15.6(@babel/core@7.24.9)':
    dependencies:
      '@babel/compat-data': 7.26.8
      '@babel/core': 7.24.9
      '@babel/helper-compilation-targets': 7.27.0
      '@babel/helper-plugin-utils': 7.26.5
      '@babel/helper-validator-option': 7.25.9
      '@babel/plugin-bugfix-v8-spread-parameters-in-optional-chaining': 7.25.9(@babel/core@7.24.9)
      '@babel/plugin-proposal-async-generator-functions': 7.20.7(@babel/core@7.24.9)
      '@babel/plugin-proposal-class-properties': 7.18.6(@babel/core@7.24.9)
      '@babel/plugin-proposal-class-static-block': 7.21.0(@babel/core@7.24.9)
      '@babel/plugin-proposal-dynamic-import': 7.18.6(@babel/core@7.24.9)
      '@babel/plugin-proposal-export-namespace-from': 7.18.9(@babel/core@7.24.9)
      '@babel/plugin-proposal-json-strings': 7.18.6(@babel/core@7.24.9)
      '@babel/plugin-proposal-logical-assignment-operators': 7.20.7(@babel/core@7.24.9)
      '@babel/plugin-proposal-nullish-coalescing-operator': 7.18.6(@babel/core@7.24.9)
      '@babel/plugin-proposal-numeric-separator': 7.18.6(@babel/core@7.24.9)
      '@babel/plugin-proposal-object-rest-spread': 7.20.7(@babel/core@7.24.9)
      '@babel/plugin-proposal-optional-catch-binding': 7.18.6(@babel/core@7.24.9)
      '@babel/plugin-proposal-optional-chaining': 7.21.0(@babel/core@7.24.9)
      '@babel/plugin-proposal-private-methods': 7.18.6(@babel/core@7.24.9)
      '@babel/plugin-proposal-private-property-in-object': 7.21.11(@babel/core@7.24.9)
      '@babel/plugin-proposal-unicode-property-regex': 7.18.6(@babel/core@7.24.9)
      '@babel/plugin-syntax-async-generators': 7.8.4(@babel/core@7.24.9)
      '@babel/plugin-syntax-class-properties': 7.12.13(@babel/core@7.24.9)
      '@babel/plugin-syntax-class-static-block': 7.14.5(@babel/core@7.24.9)
      '@babel/plugin-syntax-dynamic-import': 7.8.3(@babel/core@7.24.9)
      '@babel/plugin-syntax-export-namespace-from': 7.8.3(@babel/core@7.24.9)
      '@babel/plugin-syntax-json-strings': 7.8.3(@babel/core@7.24.9)
      '@babel/plugin-syntax-logical-assignment-operators': 7.10.4(@babel/core@7.24.9)
      '@babel/plugin-syntax-nullish-coalescing-operator': 7.8.3(@babel/core@7.24.9)
      '@babel/plugin-syntax-numeric-separator': 7.10.4(@babel/core@7.24.9)
      '@babel/plugin-syntax-object-rest-spread': 7.8.3(@babel/core@7.24.9)
      '@babel/plugin-syntax-optional-catch-binding': 7.8.3(@babel/core@7.24.9)
      '@babel/plugin-syntax-optional-chaining': 7.8.3(@babel/core@7.24.9)
      '@babel/plugin-syntax-private-property-in-object': 7.14.5(@babel/core@7.24.9)
      '@babel/plugin-syntax-top-level-await': 7.14.5(@babel/core@7.24.9)
      '@babel/plugin-transform-arrow-functions': 7.25.9(@babel/core@7.24.9)
      '@babel/plugin-transform-async-to-generator': 7.25.9(@babel/core@7.24.9)
      '@babel/plugin-transform-block-scoped-functions': 7.26.5(@babel/core@7.24.9)
      '@babel/plugin-transform-block-scoping': 7.27.0(@babel/core@7.24.9)
      '@babel/plugin-transform-classes': 7.25.9(@babel/core@7.24.9)
      '@babel/plugin-transform-computed-properties': 7.25.9(@babel/core@7.24.9)
      '@babel/plugin-transform-destructuring': 7.25.9(@babel/core@7.24.9)
      '@babel/plugin-transform-dotall-regex': 7.25.9(@babel/core@7.24.9)
      '@babel/plugin-transform-duplicate-keys': 7.25.9(@babel/core@7.24.9)
      '@babel/plugin-transform-exponentiation-operator': 7.26.3(@babel/core@7.24.9)
      '@babel/plugin-transform-for-of': 7.26.9(@babel/core@7.24.9)
      '@babel/plugin-transform-function-name': 7.25.9(@babel/core@7.24.9)
      '@babel/plugin-transform-literals': 7.25.9(@babel/core@7.24.9)
      '@babel/plugin-transform-member-expression-literals': 7.25.9(@babel/core@7.24.9)
      '@babel/plugin-transform-modules-amd': 7.25.9(@babel/core@7.24.9)
      '@babel/plugin-transform-modules-commonjs': 7.24.8(@babel/core@7.24.9)
      '@babel/plugin-transform-modules-systemjs': 7.25.9(@babel/core@7.24.9)
      '@babel/plugin-transform-modules-umd': 7.25.9(@babel/core@7.24.9)
      '@babel/plugin-transform-named-capturing-groups-regex': 7.25.9(@babel/core@7.24.9)
      '@babel/plugin-transform-new-target': 7.25.9(@babel/core@7.24.9)
      '@babel/plugin-transform-object-super': 7.25.9(@babel/core@7.24.9)
      '@babel/plugin-transform-parameters': 7.25.9(@babel/core@7.24.9)
      '@babel/plugin-transform-property-literals': 7.25.9(@babel/core@7.24.9)
      '@babel/plugin-transform-regenerator': 7.27.0(@babel/core@7.24.9)
      '@babel/plugin-transform-reserved-words': 7.25.9(@babel/core@7.24.9)
      '@babel/plugin-transform-shorthand-properties': 7.25.9(@babel/core@7.24.9)
      '@babel/plugin-transform-spread': 7.25.9(@babel/core@7.24.9)
      '@babel/plugin-transform-sticky-regex': 7.25.9(@babel/core@7.24.9)
      '@babel/plugin-transform-template-literals': 7.26.8(@babel/core@7.24.9)
      '@babel/plugin-transform-typeof-symbol': 7.27.0(@babel/core@7.24.9)
      '@babel/plugin-transform-unicode-escapes': 7.25.9(@babel/core@7.24.9)
      '@babel/plugin-transform-unicode-regex': 7.25.9(@babel/core@7.24.9)
      '@babel/preset-modules': 0.1.6(@babel/core@7.24.9)
      '@babel/types': 7.27.0
      babel-plugin-polyfill-corejs2: 0.2.3(@babel/core@7.24.9)
      babel-plugin-polyfill-corejs3: 0.2.5(@babel/core@7.24.9)
      babel-plugin-polyfill-regenerator: 0.2.3(@babel/core@7.24.9)
      core-js-compat: 3.41.0
      semver: 6.3.1
    transitivePeerDependencies:
      - supports-color

  '@babel/preset-env@7.24.8(@babel/core@7.24.9)':
    dependencies:
      '@babel/compat-data': 7.26.8
      '@babel/core': 7.24.9
      '@babel/helper-compilation-targets': 7.27.0
      '@babel/helper-plugin-utils': 7.26.5
      '@babel/helper-validator-option': 7.25.9
      '@babel/plugin-bugfix-firefox-class-in-computed-class-key': 7.25.9(@babel/core@7.24.9)
      '@babel/plugin-bugfix-safari-id-destructuring-collision-in-function-expression': 7.25.9(@babel/core@7.24.9)
      '@babel/plugin-bugfix-v8-spread-parameters-in-optional-chaining': 7.25.9(@babel/core@7.24.9)
      '@babel/plugin-bugfix-v8-static-class-fields-redefine-readonly': 7.25.9(@babel/core@7.24.9)
      '@babel/plugin-proposal-private-property-in-object': 7.21.0-placeholder-for-preset-env.2(@babel/core@7.24.9)
      '@babel/plugin-syntax-async-generators': 7.8.4(@babel/core@7.24.9)
      '@babel/plugin-syntax-class-properties': 7.12.13(@babel/core@7.24.9)
      '@babel/plugin-syntax-class-static-block': 7.14.5(@babel/core@7.24.9)
      '@babel/plugin-syntax-dynamic-import': 7.8.3(@babel/core@7.24.9)
      '@babel/plugin-syntax-export-namespace-from': 7.8.3(@babel/core@7.24.9)
      '@babel/plugin-syntax-import-assertions': 7.26.0(@babel/core@7.24.9)
      '@babel/plugin-syntax-import-attributes': 7.26.0(@babel/core@7.24.9)
      '@babel/plugin-syntax-import-meta': 7.10.4(@babel/core@7.24.9)
      '@babel/plugin-syntax-json-strings': 7.8.3(@babel/core@7.24.9)
      '@babel/plugin-syntax-logical-assignment-operators': 7.10.4(@babel/core@7.24.9)
      '@babel/plugin-syntax-nullish-coalescing-operator': 7.8.3(@babel/core@7.24.9)
      '@babel/plugin-syntax-numeric-separator': 7.10.4(@babel/core@7.24.9)
      '@babel/plugin-syntax-object-rest-spread': 7.8.3(@babel/core@7.24.9)
      '@babel/plugin-syntax-optional-catch-binding': 7.8.3(@babel/core@7.24.9)
      '@babel/plugin-syntax-optional-chaining': 7.8.3(@babel/core@7.24.9)
      '@babel/plugin-syntax-private-property-in-object': 7.14.5(@babel/core@7.24.9)
      '@babel/plugin-syntax-top-level-await': 7.14.5(@babel/core@7.24.9)
      '@babel/plugin-syntax-unicode-sets-regex': 7.18.6(@babel/core@7.24.9)
      '@babel/plugin-transform-arrow-functions': 7.25.9(@babel/core@7.24.9)
      '@babel/plugin-transform-async-generator-functions': 7.26.8(@babel/core@7.24.9)
      '@babel/plugin-transform-async-to-generator': 7.25.9(@babel/core@7.24.9)
      '@babel/plugin-transform-block-scoped-functions': 7.26.5(@babel/core@7.24.9)
      '@babel/plugin-transform-block-scoping': 7.27.0(@babel/core@7.24.9)
      '@babel/plugin-transform-class-properties': 7.25.9(@babel/core@7.24.9)
      '@babel/plugin-transform-class-static-block': 7.26.0(@babel/core@7.24.9)
      '@babel/plugin-transform-classes': 7.25.9(@babel/core@7.24.9)
      '@babel/plugin-transform-computed-properties': 7.25.9(@babel/core@7.24.9)
      '@babel/plugin-transform-destructuring': 7.25.9(@babel/core@7.24.9)
      '@babel/plugin-transform-dotall-regex': 7.25.9(@babel/core@7.24.9)
      '@babel/plugin-transform-duplicate-keys': 7.25.9(@babel/core@7.24.9)
      '@babel/plugin-transform-dynamic-import': 7.25.9(@babel/core@7.24.9)
      '@babel/plugin-transform-exponentiation-operator': 7.26.3(@babel/core@7.24.9)
      '@babel/plugin-transform-export-namespace-from': 7.25.9(@babel/core@7.24.9)
      '@babel/plugin-transform-for-of': 7.26.9(@babel/core@7.24.9)
      '@babel/plugin-transform-function-name': 7.25.9(@babel/core@7.24.9)
      '@babel/plugin-transform-json-strings': 7.25.9(@babel/core@7.24.9)
      '@babel/plugin-transform-literals': 7.25.9(@babel/core@7.24.9)
      '@babel/plugin-transform-logical-assignment-operators': 7.25.9(@babel/core@7.24.9)
      '@babel/plugin-transform-member-expression-literals': 7.25.9(@babel/core@7.24.9)
      '@babel/plugin-transform-modules-amd': 7.25.9(@babel/core@7.24.9)
      '@babel/plugin-transform-modules-commonjs': 7.24.8(@babel/core@7.24.9)
      '@babel/plugin-transform-modules-systemjs': 7.25.9(@babel/core@7.24.9)
      '@babel/plugin-transform-modules-umd': 7.25.9(@babel/core@7.24.9)
      '@babel/plugin-transform-named-capturing-groups-regex': 7.25.9(@babel/core@7.24.9)
      '@babel/plugin-transform-new-target': 7.25.9(@babel/core@7.24.9)
      '@babel/plugin-transform-nullish-coalescing-operator': 7.26.6(@babel/core@7.24.9)
      '@babel/plugin-transform-numeric-separator': 7.25.9(@babel/core@7.24.9)
      '@babel/plugin-transform-object-rest-spread': 7.25.9(@babel/core@7.24.9)
      '@babel/plugin-transform-object-super': 7.25.9(@babel/core@7.24.9)
      '@babel/plugin-transform-optional-catch-binding': 7.25.9(@babel/core@7.24.9)
      '@babel/plugin-transform-optional-chaining': 7.25.9(@babel/core@7.24.9)
      '@babel/plugin-transform-parameters': 7.25.9(@babel/core@7.24.9)
      '@babel/plugin-transform-private-methods': 7.25.9(@babel/core@7.24.9)
      '@babel/plugin-transform-private-property-in-object': 7.25.9(@babel/core@7.24.9)
      '@babel/plugin-transform-property-literals': 7.25.9(@babel/core@7.24.9)
      '@babel/plugin-transform-regenerator': 7.27.0(@babel/core@7.24.9)
      '@babel/plugin-transform-reserved-words': 7.25.9(@babel/core@7.24.9)
      '@babel/plugin-transform-shorthand-properties': 7.25.9(@babel/core@7.24.9)
      '@babel/plugin-transform-spread': 7.25.9(@babel/core@7.24.9)
      '@babel/plugin-transform-sticky-regex': 7.25.9(@babel/core@7.24.9)
      '@babel/plugin-transform-template-literals': 7.26.8(@babel/core@7.24.9)
      '@babel/plugin-transform-typeof-symbol': 7.27.0(@babel/core@7.24.9)
      '@babel/plugin-transform-unicode-escapes': 7.25.9(@babel/core@7.24.9)
      '@babel/plugin-transform-unicode-property-regex': 7.25.9(@babel/core@7.24.9)
      '@babel/plugin-transform-unicode-regex': 7.25.9(@babel/core@7.24.9)
      '@babel/plugin-transform-unicode-sets-regex': 7.25.9(@babel/core@7.24.9)
      '@babel/preset-modules': 0.1.6-no-external-plugins(@babel/core@7.24.9)
      babel-plugin-polyfill-corejs2: 0.4.13(@babel/core@7.24.9)
      babel-plugin-polyfill-corejs3: 0.10.6(@babel/core@7.24.9)
      babel-plugin-polyfill-regenerator: 0.6.4(@babel/core@7.24.9)
      core-js-compat: 3.41.0
      semver: 6.3.1
    transitivePeerDependencies:
      - supports-color

  '@babel/preset-modules@0.1.6(@babel/core@7.24.9)':
    dependencies:
      '@babel/core': 7.24.9
      '@babel/helper-plugin-utils': 7.26.5
      '@babel/plugin-proposal-unicode-property-regex': 7.18.6(@babel/core@7.24.9)
      '@babel/plugin-transform-dotall-regex': 7.25.9(@babel/core@7.24.9)
      '@babel/types': 7.27.0
      esutils: 2.0.3

  '@babel/preset-modules@0.1.6-no-external-plugins(@babel/core@7.24.9)':
    dependencies:
      '@babel/core': 7.24.9
      '@babel/helper-plugin-utils': 7.26.5
      '@babel/types': 7.27.0
      esutils: 2.0.3

  '@babel/preset-react@7.24.7(@babel/core@7.24.9)':
    dependencies:
      '@babel/core': 7.24.9
      '@babel/helper-plugin-utils': 7.26.5
      '@babel/helper-validator-option': 7.25.9
      '@babel/plugin-transform-react-display-name': 7.25.9(@babel/core@7.24.9)
      '@babel/plugin-transform-react-jsx': 7.25.9(@babel/core@7.24.9)
      '@babel/plugin-transform-react-jsx-development': 7.25.9(@babel/core@7.24.9)
      '@babel/plugin-transform-react-pure-annotations': 7.25.9(@babel/core@7.24.9)
    transitivePeerDependencies:
      - supports-color

  '@babel/preset-typescript@7.27.0(@babel/core@7.24.9)':
    dependencies:
      '@babel/core': 7.24.9
      '@babel/helper-plugin-utils': 7.26.5
      '@babel/helper-validator-option': 7.25.9
      '@babel/plugin-syntax-jsx': 7.25.9(@babel/core@7.24.9)
      '@babel/plugin-transform-modules-commonjs': 7.26.3(@babel/core@7.24.9)
      '@babel/plugin-transform-typescript': 7.27.0(@babel/core@7.24.9)
    transitivePeerDependencies:
      - supports-color

  '@babel/runtime@7.27.0':
    dependencies:
      regenerator-runtime: 0.14.1

  '@babel/template@7.27.0':
    dependencies:
      '@babel/code-frame': 7.26.2
      '@babel/parser': 7.27.0
      '@babel/types': 7.27.0

  '@babel/traverse@7.27.0':
    dependencies:
      '@babel/code-frame': 7.26.2
      '@babel/generator': 7.27.0
      '@babel/parser': 7.27.0
      '@babel/template': 7.27.0
      '@babel/types': 7.27.0
      debug: 4.4.0
      globals: 11.12.0
    transitivePeerDependencies:
      - supports-color

  '@babel/types@7.27.0':
    dependencies:
      '@babel/helper-string-parser': 7.25.9
      '@babel/helper-validator-identifier': 7.25.9

  '@changesets/apply-release-plan@7.0.13':
    dependencies:
      '@changesets/config': 3.1.1
      '@changesets/get-version-range-type': 0.4.0
      '@changesets/git': 3.0.4
      '@changesets/should-skip-package': 0.1.2
      '@changesets/types': 6.1.0
      '@manypkg/get-packages': 1.1.3
      detect-indent: 6.1.0
      fs-extra: 7.0.1
      lodash.startcase: 4.4.0
      outdent: 0.5.0
      prettier: 2.8.8
      resolve-from: 5.0.0
      semver: 7.7.2

  '@changesets/assemble-release-plan@6.0.9(patch_hash=scxbrhht2ttmun6dmullcw2ipu)':
    dependencies:
      '@changesets/errors': 0.2.0
      '@changesets/get-dependents-graph': 2.1.3
      '@changesets/should-skip-package': 0.1.2
      '@changesets/types': 6.1.0
      '@manypkg/get-packages': 1.1.3
      semver: 7.7.2

  '@changesets/changelog-git@0.2.1':
    dependencies:
      '@changesets/types': 6.1.0

  '@changesets/changelog-github@0.4.7(encoding@0.1.13)':
    dependencies:
      '@changesets/get-github-info': 0.5.2(encoding@0.1.13)
      '@changesets/types': 5.2.1
      dotenv: 8.6.0
    transitivePeerDependencies:
      - encoding

  '@changesets/cli@2.29.7(patch_hash=hn5w3ar5kzfvrwqaymff5f37xu)(@types/node@22.13.17)':
    dependencies:
      '@changesets/apply-release-plan': 7.0.13
      '@changesets/assemble-release-plan': 6.0.9(patch_hash=scxbrhht2ttmun6dmullcw2ipu)
      '@changesets/changelog-git': 0.2.1
      '@changesets/config': 3.1.1
      '@changesets/errors': 0.2.0
      '@changesets/get-dependents-graph': 2.1.3
      '@changesets/get-release-plan': 4.0.13
      '@changesets/git': 3.0.4
      '@changesets/logger': 0.1.1
      '@changesets/pre': 2.0.2
      '@changesets/read': 0.6.5
      '@changesets/should-skip-package': 0.1.2
      '@changesets/types': 6.1.0
      '@changesets/write': 0.4.0
      '@inquirer/external-editor': 1.0.2(@types/node@22.13.17)
      '@manypkg/get-packages': 1.1.3
      ansi-colors: 4.1.3
      ci-info: 3.9.0
      enquirer: 2.4.1
      fs-extra: 7.0.1
      mri: 1.2.0
      p-limit: 2.3.0
      package-manager-detector: 0.2.11
      picocolors: 1.1.1
      resolve-from: 5.0.0
      semver: 7.7.2
      spawndamnit: 3.0.1
      term-size: 2.2.1
    transitivePeerDependencies:
      - '@types/node'

  '@changesets/config@3.1.1':
    dependencies:
      '@changesets/errors': 0.2.0
      '@changesets/get-dependents-graph': 2.1.3
      '@changesets/logger': 0.1.1
      '@changesets/types': 6.1.0
      '@manypkg/get-packages': 1.1.3
      fs-extra: 7.0.1
      micromatch: 4.0.8

  '@changesets/errors@0.2.0':
    dependencies:
      extendable-error: 0.1.7

  '@changesets/get-dependents-graph@2.1.3':
    dependencies:
      '@changesets/types': 6.1.0
      '@manypkg/get-packages': 1.1.3
      picocolors: 1.1.1
      semver: 7.7.2

  '@changesets/get-github-info@0.5.2(encoding@0.1.13)':
    dependencies:
      dataloader: 1.4.0
      node-fetch: 2.7.0(encoding@0.1.13)
    transitivePeerDependencies:
      - encoding

  '@changesets/get-release-plan@4.0.13':
    dependencies:
      '@changesets/assemble-release-plan': 6.0.9(patch_hash=scxbrhht2ttmun6dmullcw2ipu)
      '@changesets/config': 3.1.1
      '@changesets/pre': 2.0.2
      '@changesets/read': 0.6.5
      '@changesets/types': 6.1.0
      '@manypkg/get-packages': 1.1.3

  '@changesets/get-version-range-type@0.4.0': {}

  '@changesets/git@3.0.4':
    dependencies:
      '@changesets/errors': 0.2.0
      '@manypkg/get-packages': 1.1.3
      is-subdir: 1.2.0
      micromatch: 4.0.8
      spawndamnit: 3.0.1

  '@changesets/logger@0.1.1':
    dependencies:
      picocolors: 1.1.1

  '@changesets/parse@0.4.1':
    dependencies:
      '@changesets/types': 6.1.0
      js-yaml: 3.14.1

  '@changesets/pre@2.0.2':
    dependencies:
      '@changesets/errors': 0.2.0
      '@changesets/types': 6.1.0
      '@manypkg/get-packages': 1.1.3
      fs-extra: 7.0.1

  '@changesets/read@0.6.5':
    dependencies:
      '@changesets/git': 3.0.4
      '@changesets/logger': 0.1.1
      '@changesets/parse': 0.4.1
      '@changesets/types': 6.1.0
      fs-extra: 7.0.1
      p-filter: 2.1.0
      picocolors: 1.1.1

  '@changesets/should-skip-package@0.1.2':
    dependencies:
      '@changesets/types': 6.1.0
      '@manypkg/get-packages': 1.1.3

  '@changesets/types@4.1.0': {}

  '@changesets/types@5.2.1': {}

  '@changesets/types@6.1.0': {}

  '@changesets/write@0.4.0':
    dependencies:
      '@changesets/types': 6.1.0
      fs-extra: 7.0.1
      human-id: 4.1.1
      prettier: 2.8.8

  '@conventional-changelog/git-client@1.0.1(conventional-commits-filter@5.0.0)(conventional-commits-parser@6.1.0)':
    dependencies:
      '@types/semver': 7.7.1
      semver: 7.7.2
    optionalDependencies:
      conventional-commits-filter: 5.0.0
      conventional-commits-parser: 6.1.0

  '@cspotcode/source-map-support@0.8.1':
    dependencies:
      '@jridgewell/trace-mapping': 0.3.9

  '@develar/schema-utils@2.6.5':
    dependencies:
      ajv: 6.12.6
      ajv-keywords: 3.5.2(ajv@6.12.6)

  '@electron/asar@3.4.1':
    dependencies:
      commander: 5.1.0
      glob: 7.2.3
      minimatch: 3.1.2

  '@electron/fuses@1.8.0':
    dependencies:
      chalk: 4.1.2
      fs-extra: 9.1.0
      minimist: 1.2.8

  '@electron/get@2.0.3':
    dependencies:
      debug: 4.4.0
      env-paths: 2.2.1
      fs-extra: 8.1.0
      got: 11.8.6
      progress: 2.0.3
      semver: 6.3.1
      sumchecker: 3.0.1
    optionalDependencies:
      global-agent: 3.0.0
    transitivePeerDependencies:
      - supports-color

<<<<<<< HEAD
  '@electron/get@3.1.0':
    dependencies:
      debug: 4.4.0
      env-paths: 2.2.1
      fs-extra: 8.1.0
      got: 11.8.6
      progress: 2.0.3
      semver: 6.3.1
      sumchecker: 3.0.1
    optionalDependencies:
      global-agent: 3.0.0
    transitivePeerDependencies:
      - supports-color

  '@electron/node-gyp@https://codeload.github.com/electron/node-gyp/tar.gz/06b29aafb7708acef8b3669835c8a7857ebc92d2':
    dependencies:
      env-paths: 2.2.1
      exponential-backoff: 3.1.2
      glob: 8.1.0
      graceful-fs: 4.2.11
      make-fetch-happen: 10.2.1
      nopt: 6.0.0
      proc-log: 2.0.1
      semver: 7.7.1
      tar: 6.2.1
      which: 2.0.2
    transitivePeerDependencies:
      - bluebird
      - supports-color

=======
>>>>>>> 193abcf7
  '@electron/notarize@2.5.0':
    dependencies:
      debug: 4.4.0
      fs-extra: 9.1.0
      promise-retry: 2.0.1
    transitivePeerDependencies:
      - supports-color

  '@electron/osx-sign@1.3.1':
    dependencies:
      compare-version: 0.1.2
      debug: 4.4.0
      fs-extra: 10.1.0
      isbinaryfile: 4.0.10
      minimist: 1.2.8
      plist: 3.1.0
    transitivePeerDependencies:
      - supports-color

  '@electron/osx-sign@1.3.3':
    dependencies:
      compare-version: 0.1.2
      debug: 4.4.0
      fs-extra: 10.1.0
      isbinaryfile: 4.0.10
      minimist: 1.2.8
      plist: 3.1.0
    transitivePeerDependencies:
      - supports-color

  '@electron/rebuild@4.0.1':
    dependencies:
      '@malept/cross-spawn-promise': 2.0.0
      chalk: 4.1.2
      debug: 4.4.1
      detect-libc: 2.0.3
      got: 11.8.6
      graceful-fs: 4.2.11
      node-abi: 4.14.0
      node-api-version: 0.2.1
      node-gyp: 11.4.2
      ora: 5.4.1
      read-binary-file-arch: 1.0.6
      semver: 7.7.2
      tar: 6.2.1
      yargs: 17.7.2
    transitivePeerDependencies:
      - supports-color

  '@electron/universal@2.0.3':
    dependencies:
      '@electron/asar': 3.4.1
      '@malept/cross-spawn-promise': 2.0.0
      debug: 4.4.0
      dir-compare: 4.2.0
      fs-extra: 11.3.0
      minimatch: 9.0.5
      plist: 3.1.0
    transitivePeerDependencies:
      - supports-color

  '@electron/windows-sign@1.2.1':
    dependencies:
      cross-dirname: 0.1.0
      debug: 4.4.0
      fs-extra: 11.3.0
      minimist: 1.2.8
      postject: 1.0.0-alpha.6
    transitivePeerDependencies:
      - supports-color
    optional: true

  '@esbuild/aix-ppc64@0.25.2':
    optional: true

  '@esbuild/android-arm64@0.25.2':
    optional: true

  '@esbuild/android-arm@0.25.2':
    optional: true

  '@esbuild/android-x64@0.25.2':
    optional: true

  '@esbuild/darwin-arm64@0.25.2':
    optional: true

  '@esbuild/darwin-x64@0.25.2':
    optional: true

  '@esbuild/freebsd-arm64@0.25.2':
    optional: true

  '@esbuild/freebsd-x64@0.25.2':
    optional: true

  '@esbuild/linux-arm64@0.25.2':
    optional: true

  '@esbuild/linux-arm@0.25.2':
    optional: true

  '@esbuild/linux-ia32@0.25.2':
    optional: true

  '@esbuild/linux-loong64@0.25.2':
    optional: true

  '@esbuild/linux-mips64el@0.25.2':
    optional: true

  '@esbuild/linux-ppc64@0.25.2':
    optional: true

  '@esbuild/linux-riscv64@0.25.2':
    optional: true

  '@esbuild/linux-s390x@0.25.2':
    optional: true

  '@esbuild/linux-x64@0.25.2':
    optional: true

  '@esbuild/netbsd-arm64@0.25.2':
    optional: true

  '@esbuild/netbsd-x64@0.25.2':
    optional: true

  '@esbuild/openbsd-arm64@0.25.2':
    optional: true

  '@esbuild/openbsd-x64@0.25.2':
    optional: true

  '@esbuild/sunos-x64@0.25.2':
    optional: true

  '@esbuild/win32-arm64@0.25.2':
    optional: true

  '@esbuild/win32-ia32@0.25.2':
    optional: true

  '@esbuild/win32-x64@0.25.2':
    optional: true

  '@eslint-community/eslint-utils@4.5.1(eslint@9.16.0(jiti@2.4.2))':
    dependencies:
      eslint: 9.16.0(jiti@2.4.2)
      eslint-visitor-keys: 3.4.3

  '@eslint-community/regexpp@4.12.1': {}

  '@eslint/config-array@0.19.2':
    dependencies:
      '@eslint/object-schema': 2.1.6
      debug: 4.4.0
      minimatch: 3.1.2
    transitivePeerDependencies:
      - supports-color

  '@eslint/core@0.13.0':
    dependencies:
      '@types/json-schema': 7.0.15

  '@eslint/core@0.9.1':
    dependencies:
      '@types/json-schema': 7.0.15

  '@eslint/eslintrc@3.3.1':
    dependencies:
      ajv: 6.12.6
      debug: 4.4.0
      espree: 10.3.0
      globals: 14.0.0
      ignore: 5.3.2
      import-fresh: 3.3.1
      js-yaml: 4.1.0
      minimatch: 3.1.2
      strip-json-comments: 3.1.1
    transitivePeerDependencies:
      - supports-color

  '@eslint/js@9.16.0': {}

  '@eslint/object-schema@2.1.6': {}

  '@eslint/plugin-kit@0.2.8':
    dependencies:
      '@eslint/core': 0.13.0
      levn: 0.4.1

  '@humanfs/core@0.19.1': {}

  '@humanfs/node@0.16.6':
    dependencies:
      '@humanfs/core': 0.19.1
      '@humanwhocodes/retry': 0.3.1

  '@humanwhocodes/module-importer@1.0.1': {}

  '@humanwhocodes/retry@0.3.1': {}

  '@humanwhocodes/retry@0.4.2': {}

  '@hutson/parse-repository-url@5.0.0': {}

  '@inquirer/external-editor@1.0.2(@types/node@22.13.17)':
    dependencies:
      chardet: 2.1.0
      iconv-lite: 0.7.0
    optionalDependencies:
      '@types/node': 22.13.17

  '@isaacs/balanced-match@4.0.1': {}

  '@isaacs/brace-expansion@5.0.0':
    dependencies:
      '@isaacs/balanced-match': 4.0.1

  '@isaacs/cliui@8.0.2':
    dependencies:
      string-width: 5.1.2
      string-width-cjs: string-width@4.2.3
      strip-ansi: 7.1.0
      strip-ansi-cjs: strip-ansi@6.0.1
      wrap-ansi: 8.1.0
      wrap-ansi-cjs: wrap-ansi@7.0.0

  '@isaacs/fs-minipass@4.0.1':
    dependencies:
      minipass: 7.1.2

  '@istanbuljs/load-nyc-config@1.1.0':
    dependencies:
      camelcase: 5.3.1
      find-up: 4.1.0
      get-package-type: 0.1.0
      js-yaml: 3.14.1
      resolve-from: 5.0.0

  '@istanbuljs/schema@0.1.3': {}

  '@jest/environment@29.7.0':
    dependencies:
      '@jest/fake-timers': 29.7.0
      '@jest/types': 29.6.3
      '@types/node': 22.13.17
      jest-mock: 29.7.0

  '@jest/expect-utils@29.7.0':
    dependencies:
      jest-get-type: 29.6.3

  '@jest/expect@29.7.0':
    dependencies:
      expect: 29.7.0
      jest-snapshot: 29.7.0
    transitivePeerDependencies:
      - supports-color

  '@jest/fake-timers@29.7.0':
    dependencies:
      '@jest/types': 29.6.3
      '@sinonjs/fake-timers': 10.3.0
      '@types/node': 22.13.17
      jest-message-util: 29.7.0
      jest-mock: 29.7.0
      jest-util: 29.7.0

  '@jest/globals@29.7.0':
    dependencies:
      '@jest/environment': 29.7.0
      '@jest/expect': 29.7.0
      '@jest/types': 29.6.3
      jest-mock: 29.7.0
    transitivePeerDependencies:
      - supports-color

  '@jest/schemas@29.6.3':
    dependencies:
      '@sinclair/typebox': 0.27.8

  '@jest/transform@29.7.0':
    dependencies:
      '@babel/core': 7.24.9
      '@jest/types': 29.6.3
      '@jridgewell/trace-mapping': 0.3.25
      babel-plugin-istanbul: 6.1.1
      chalk: 4.1.2
      convert-source-map: 2.0.0
      fast-json-stable-stringify: 2.1.0
      graceful-fs: 4.2.11
      jest-haste-map: 29.7.0
      jest-regex-util: 29.6.3
      jest-util: 29.7.0
      micromatch: 4.0.8
      pirates: 4.0.7
      slash: 3.0.0
      write-file-atomic: 4.0.2
    transitivePeerDependencies:
      - supports-color

  '@jest/types@29.6.3':
    dependencies:
      '@jest/schemas': 29.6.3
      '@types/istanbul-lib-coverage': 2.0.6
      '@types/istanbul-reports': 3.0.4
      '@types/node': 22.13.17
      '@types/yargs': 17.0.33
      chalk: 4.1.2

  '@jridgewell/gen-mapping@0.3.8':
    dependencies:
      '@jridgewell/set-array': 1.2.1
      '@jridgewell/sourcemap-codec': 1.5.0
      '@jridgewell/trace-mapping': 0.3.25

  '@jridgewell/resolve-uri@3.1.2': {}

  '@jridgewell/set-array@1.2.1': {}

  '@jridgewell/sourcemap-codec@1.5.0': {}

  '@jridgewell/trace-mapping@0.3.25':
    dependencies:
      '@jridgewell/resolve-uri': 3.1.2
      '@jridgewell/sourcemap-codec': 1.5.0

  '@jridgewell/trace-mapping@0.3.9':
    dependencies:
      '@jridgewell/resolve-uri': 3.1.2
      '@jridgewell/sourcemap-codec': 1.5.0

  '@malept/cross-spawn-promise@2.0.0':
    dependencies:
      cross-spawn: 7.0.6

  '@malept/flatpak-bundler@0.4.0':
    dependencies:
      debug: 4.4.0
      fs-extra: 9.1.0
      lodash: 4.17.21
      tmp-promise: 3.0.3
    transitivePeerDependencies:
      - supports-color

  '@manypkg/find-root@1.1.0':
    dependencies:
      '@babel/runtime': 7.27.0
      '@types/node': 12.20.55
      find-up: 4.1.0
      fs-extra: 8.1.0

  '@manypkg/get-packages@1.1.3':
    dependencies:
      '@babel/runtime': 7.27.0
      '@changesets/types': 4.1.0
      '@manypkg/find-root': 1.1.0
      fs-extra: 8.1.0
      globby: 11.1.0
      read-yaml-file: 1.1.0

  '@nodelib/fs.scandir@2.1.5':
    dependencies:
      '@nodelib/fs.stat': 2.0.5
      run-parallel: 1.2.0

  '@nodelib/fs.stat@2.0.5': {}

  '@nodelib/fs.walk@1.2.8':
    dependencies:
      '@nodelib/fs.scandir': 2.1.5
      fastq: 1.19.1

  '@npmcli/agent@3.0.0':
    dependencies:
      agent-base: 7.1.3
      http-proxy-agent: 7.0.2
      https-proxy-agent: 7.0.6
      lru-cache: 10.4.3
      socks-proxy-agent: 8.0.5
    transitivePeerDependencies:
      - supports-color

  '@npmcli/fs@4.0.0':
    dependencies:
      semver: 7.7.2

  '@parcel/watcher-android-arm64@2.5.1':
    optional: true

  '@parcel/watcher-darwin-arm64@2.5.1':
    optional: true

  '@parcel/watcher-darwin-x64@2.5.1':
    optional: true

  '@parcel/watcher-freebsd-x64@2.5.1':
    optional: true

  '@parcel/watcher-linux-arm-glibc@2.5.1':
    optional: true

  '@parcel/watcher-linux-arm-musl@2.5.1':
    optional: true

  '@parcel/watcher-linux-arm64-glibc@2.5.1':
    optional: true

  '@parcel/watcher-linux-arm64-musl@2.5.1':
    optional: true

  '@parcel/watcher-linux-x64-glibc@2.5.1':
    optional: true

  '@parcel/watcher-linux-x64-musl@2.5.1':
    optional: true

  '@parcel/watcher-win32-arm64@2.5.1':
    optional: true

  '@parcel/watcher-win32-ia32@2.5.1':
    optional: true

  '@parcel/watcher-win32-x64@2.5.1':
    optional: true

  '@parcel/watcher@2.5.1':
    dependencies:
      detect-libc: 1.0.3
      is-glob: 4.0.3
      micromatch: 4.0.8
      node-addon-api: 7.1.1
    optionalDependencies:
      '@parcel/watcher-android-arm64': 2.5.1
      '@parcel/watcher-darwin-arm64': 2.5.1
      '@parcel/watcher-darwin-x64': 2.5.1
      '@parcel/watcher-freebsd-x64': 2.5.1
      '@parcel/watcher-linux-arm-glibc': 2.5.1
      '@parcel/watcher-linux-arm-musl': 2.5.1
      '@parcel/watcher-linux-arm64-glibc': 2.5.1
      '@parcel/watcher-linux-arm64-musl': 2.5.1
      '@parcel/watcher-linux-x64-glibc': 2.5.1
      '@parcel/watcher-linux-x64-musl': 2.5.1
      '@parcel/watcher-win32-arm64': 2.5.1
      '@parcel/watcher-win32-ia32': 2.5.1
      '@parcel/watcher-win32-x64': 2.5.1
    optional: true

  '@pkgjs/parseargs@0.11.0':
    optional: true

  '@pkgr/core@0.2.0': {}

  '@polka/url@1.0.0-next.28': {}

  '@rollup/rollup-android-arm-eabi@4.39.0':
    optional: true

  '@rollup/rollup-android-arm64@4.39.0':
    optional: true

  '@rollup/rollup-darwin-arm64@4.39.0':
    optional: true

  '@rollup/rollup-darwin-x64@4.39.0':
    optional: true

  '@rollup/rollup-freebsd-arm64@4.39.0':
    optional: true

  '@rollup/rollup-freebsd-x64@4.39.0':
    optional: true

  '@rollup/rollup-linux-arm-gnueabihf@4.39.0':
    optional: true

  '@rollup/rollup-linux-arm-musleabihf@4.39.0':
    optional: true

  '@rollup/rollup-linux-arm64-gnu@4.39.0':
    optional: true

  '@rollup/rollup-linux-arm64-musl@4.39.0':
    optional: true

  '@rollup/rollup-linux-loongarch64-gnu@4.39.0':
    optional: true

  '@rollup/rollup-linux-powerpc64le-gnu@4.39.0':
    optional: true

  '@rollup/rollup-linux-riscv64-gnu@4.39.0':
    optional: true

  '@rollup/rollup-linux-riscv64-musl@4.39.0':
    optional: true

  '@rollup/rollup-linux-s390x-gnu@4.39.0':
    optional: true

  '@rollup/rollup-linux-x64-gnu@4.39.0':
    optional: true

  '@rollup/rollup-linux-x64-musl@4.39.0':
    optional: true

  '@rollup/rollup-win32-arm64-msvc@4.39.0':
    optional: true

  '@rollup/rollup-win32-ia32-msvc@4.39.0':
    optional: true

  '@rollup/rollup-win32-x64-msvc@4.39.0':
    optional: true

  '@shikijs/core@1.29.2':
    dependencies:
      '@shikijs/engine-javascript': 1.29.2
      '@shikijs/engine-oniguruma': 1.29.2
      '@shikijs/types': 1.29.2
      '@shikijs/vscode-textmate': 10.0.2
      '@types/hast': 3.0.4
      hast-util-to-html: 9.0.5

  '@shikijs/engine-javascript@1.29.2':
    dependencies:
      '@shikijs/types': 1.29.2
      '@shikijs/vscode-textmate': 10.0.2
      oniguruma-to-es: 2.3.0

  '@shikijs/engine-oniguruma@1.29.2':
    dependencies:
      '@shikijs/types': 1.29.2
      '@shikijs/vscode-textmate': 10.0.2

  '@shikijs/langs@1.29.2':
    dependencies:
      '@shikijs/types': 1.29.2

  '@shikijs/themes@1.29.2':
    dependencies:
      '@shikijs/types': 1.29.2

  '@shikijs/types@1.29.2':
    dependencies:
      '@shikijs/vscode-textmate': 10.0.2
      '@types/hast': 3.0.4

  '@shikijs/vscode-textmate@10.0.2': {}

  '@sinclair/typebox@0.27.8': {}

  '@sindresorhus/is@4.6.0': {}

  '@sinonjs/commons@3.0.1':
    dependencies:
      type-detect: 4.0.8

  '@sinonjs/fake-timers@10.3.0':
    dependencies:
      '@sinonjs/commons': 3.0.1

  '@stylistic/eslint-plugin@2.13.0(eslint@9.16.0(jiti@2.4.2))(typescript@5.8.2)':
    dependencies:
      '@typescript-eslint/utils': 8.29.0(eslint@9.16.0(jiti@2.4.2))(typescript@5.8.2)
      eslint: 9.16.0(jiti@2.4.2)
      eslint-visitor-keys: 4.2.0
      espree: 10.3.0
      estraverse: 5.3.0
      picomatch: 4.0.2
    transitivePeerDependencies:
      - supports-color
      - typescript

  '@szmarczak/http-timer@4.0.6':
    dependencies:
      defer-to-connect: 2.0.1

  '@tsconfig/node10@1.0.11': {}

  '@tsconfig/node12@1.0.11': {}

  '@tsconfig/node14@1.0.3': {}

  '@tsconfig/node16@1.0.4': {}

  '@types/adm-zip@0.5.6':
    dependencies:
      '@types/node': 22.13.17

  '@types/archiver@5.3.1':
    dependencies:
      '@types/glob': 8.1.0

  '@types/cacheable-request@6.0.3':
    dependencies:
      '@types/http-cache-semantics': 4.0.4
      '@types/keyv': 3.1.4
      '@types/node': 22.13.17
      '@types/responselike': 1.0.3

  '@types/caseless@0.12.5': {}

  '@types/chai@5.2.2':
    dependencies:
      '@types/deep-eql': 4.0.2

  '@types/cross-spawn@6.0.6':
    dependencies:
      '@types/node': 22.13.17

  '@types/debug@4.1.7':
    dependencies:
      '@types/ms': 2.1.0

  '@types/deep-eql@4.0.2': {}

  '@types/ejs@3.1.0': {}

  '@types/estree@1.0.7': {}

  '@types/fs-extra@11.0.4':
    dependencies:
      '@types/jsonfile': 6.1.4
      '@types/node': 22.13.17

  '@types/fs-extra@9.0.13':
    dependencies:
      '@types/node': 22.13.17

  '@types/glob@8.1.0':
    dependencies:
      '@types/minimatch': 5.1.2
      '@types/node': 22.13.17

  '@types/graceful-fs@4.1.9':
    dependencies:
      '@types/node': 22.13.17

  '@types/hast@3.0.4':
    dependencies:
      '@types/unist': 3.0.3

  '@types/hosted-git-info@3.0.2': {}

  '@types/http-cache-semantics@4.0.4': {}

  '@types/istanbul-lib-coverage@2.0.6': {}

  '@types/istanbul-lib-report@3.0.3':
    dependencies:
      '@types/istanbul-lib-coverage': 2.0.6

  '@types/istanbul-reports@3.0.4':
    dependencies:
      '@types/istanbul-lib-report': 3.0.3

  '@types/js-yaml@4.0.3': {}

  '@types/json-schema@7.0.15': {}

  '@types/jsonfile@6.1.4':
    dependencies:
      '@types/node': 22.13.17

  '@types/keyv@3.1.4':
    dependencies:
      '@types/node': 22.13.17

  '@types/lodash.escaperegexp@4.1.6':
    dependencies:
      '@types/lodash': 4.17.16

  '@types/lodash.isequal@4.5.5':
    dependencies:
      '@types/lodash': 4.17.16

  '@types/lodash@4.17.16': {}

  '@types/mdast@4.0.4':
    dependencies:
      '@types/unist': 3.0.3

  '@types/mime@2.0.3': {}

  '@types/minimatch@3.0.5': {}

  '@types/minimatch@5.1.2': {}

  '@types/ms@2.1.0': {}

  '@types/node@12.20.55': {}

  '@types/node@16.18.126': {}

  '@types/node@20.17.30':
    dependencies:
      undici-types: 6.19.8

  '@types/node@22.13.17':
    dependencies:
      undici-types: 6.20.0

  '@types/normalize-package-data@2.4.4': {}

  '@types/parse-json@4.0.2': {}

  '@types/plist@3.0.5':
    dependencies:
      '@types/node': 22.13.17
      xmlbuilder: 15.1.1

  '@types/request@2.48.12':
    dependencies:
      '@types/caseless': 0.12.5
      '@types/node': 22.13.17
      '@types/tough-cookie': 4.0.5
      form-data: 2.5.5

  '@types/responselike@1.0.3':
    dependencies:
      '@types/node': 22.13.17

  '@types/sax@1.2.3':
    dependencies:
      '@types/node': 22.13.17

  '@types/semver@7.7.1': {}

  '@types/source-map-support@0.5.4':
    dependencies:
      source-map: 0.6.1

  '@types/stack-utils@2.0.3': {}

  '@types/tar@6.1.13':
    dependencies:
      '@types/node': 22.13.17
      minipass: 4.2.8

  '@types/tiny-async-pool@1.0.5': {}

  '@types/tough-cookie@4.0.5': {}

  '@types/unist@3.0.3': {}

  '@types/unzipper@0.10.11':
    dependencies:
      '@types/node': 22.13.17

  '@types/verror@1.10.11': {}

  '@types/which@3.0.4': {}

  '@types/yargs-parser@21.0.3': {}

  '@types/yargs@17.0.33':
    dependencies:
      '@types/yargs-parser': 21.0.3

  '@types/yauzl@2.10.3':
    dependencies:
      '@types/node': 22.13.17
    optional: true

  '@typescript-eslint/eslint-plugin@8.17.0(@typescript-eslint/parser@8.17.0(eslint@9.16.0(jiti@2.4.2))(typescript@5.8.2))(eslint@9.16.0(jiti@2.4.2))(typescript@5.8.2)':
    dependencies:
      '@eslint-community/regexpp': 4.12.1
      '@typescript-eslint/parser': 8.17.0(eslint@9.16.0(jiti@2.4.2))(typescript@5.8.2)
      '@typescript-eslint/scope-manager': 8.17.0
      '@typescript-eslint/type-utils': 8.17.0(eslint@9.16.0(jiti@2.4.2))(typescript@5.8.2)
      '@typescript-eslint/utils': 8.17.0(eslint@9.16.0(jiti@2.4.2))(typescript@5.8.2)
      '@typescript-eslint/visitor-keys': 8.17.0
      eslint: 9.16.0(jiti@2.4.2)
      graphemer: 1.4.0
      ignore: 5.3.2
      natural-compare: 1.4.0
      ts-api-utils: 1.4.3(typescript@5.8.2)
    optionalDependencies:
      typescript: 5.8.2
    transitivePeerDependencies:
      - supports-color

  '@typescript-eslint/parser@8.17.0(eslint@9.16.0(jiti@2.4.2))(typescript@5.8.2)':
    dependencies:
      '@typescript-eslint/scope-manager': 8.17.0
      '@typescript-eslint/types': 8.17.0
      '@typescript-eslint/typescript-estree': 8.17.0(typescript@5.8.2)
      '@typescript-eslint/visitor-keys': 8.17.0
      debug: 4.4.0
      eslint: 9.16.0(jiti@2.4.2)
    optionalDependencies:
      typescript: 5.8.2
    transitivePeerDependencies:
      - supports-color

  '@typescript-eslint/scope-manager@8.17.0':
    dependencies:
      '@typescript-eslint/types': 8.17.0
      '@typescript-eslint/visitor-keys': 8.17.0

  '@typescript-eslint/scope-manager@8.29.0':
    dependencies:
      '@typescript-eslint/types': 8.29.0
      '@typescript-eslint/visitor-keys': 8.29.0

  '@typescript-eslint/type-utils@8.17.0(eslint@9.16.0(jiti@2.4.2))(typescript@5.8.2)':
    dependencies:
      '@typescript-eslint/typescript-estree': 8.17.0(typescript@5.8.2)
      '@typescript-eslint/utils': 8.17.0(eslint@9.16.0(jiti@2.4.2))(typescript@5.8.2)
      debug: 4.4.0
      eslint: 9.16.0(jiti@2.4.2)
      ts-api-utils: 1.4.3(typescript@5.8.2)
    optionalDependencies:
      typescript: 5.8.2
    transitivePeerDependencies:
      - supports-color

  '@typescript-eslint/types@8.17.0': {}

  '@typescript-eslint/types@8.29.0': {}

  '@typescript-eslint/typescript-estree@8.17.0(typescript@5.8.2)':
    dependencies:
      '@typescript-eslint/types': 8.17.0
      '@typescript-eslint/visitor-keys': 8.17.0
      debug: 4.4.0
      fast-glob: 3.3.3
      is-glob: 4.0.3
      minimatch: 9.0.5
      semver: 7.7.2
      ts-api-utils: 1.4.3(typescript@5.8.2)
    optionalDependencies:
      typescript: 5.8.2
    transitivePeerDependencies:
      - supports-color

  '@typescript-eslint/typescript-estree@8.29.0(typescript@5.8.2)':
    dependencies:
      '@typescript-eslint/types': 8.29.0
      '@typescript-eslint/visitor-keys': 8.29.0
      debug: 4.4.0
      fast-glob: 3.3.3
      is-glob: 4.0.3
      minimatch: 9.0.5
      semver: 7.7.2
      ts-api-utils: 2.1.0(typescript@5.8.2)
      typescript: 5.8.2
    transitivePeerDependencies:
      - supports-color

  '@typescript-eslint/utils@8.17.0(eslint@9.16.0(jiti@2.4.2))(typescript@5.8.2)':
    dependencies:
      '@eslint-community/eslint-utils': 4.5.1(eslint@9.16.0(jiti@2.4.2))
      '@typescript-eslint/scope-manager': 8.17.0
      '@typescript-eslint/types': 8.17.0
      '@typescript-eslint/typescript-estree': 8.17.0(typescript@5.8.2)
      eslint: 9.16.0(jiti@2.4.2)
    optionalDependencies:
      typescript: 5.8.2
    transitivePeerDependencies:
      - supports-color

  '@typescript-eslint/utils@8.29.0(eslint@9.16.0(jiti@2.4.2))(typescript@5.8.2)':
    dependencies:
      '@eslint-community/eslint-utils': 4.5.1(eslint@9.16.0(jiti@2.4.2))
      '@typescript-eslint/scope-manager': 8.29.0
      '@typescript-eslint/types': 8.29.0
      '@typescript-eslint/typescript-estree': 8.29.0(typescript@5.8.2)
      eslint: 9.16.0(jiti@2.4.2)
      typescript: 5.8.2
    transitivePeerDependencies:
      - supports-color

  '@typescript-eslint/visitor-keys@8.17.0':
    dependencies:
      '@typescript-eslint/types': 8.17.0
      eslint-visitor-keys: 4.2.0

  '@typescript-eslint/visitor-keys@8.29.0':
    dependencies:
      '@typescript-eslint/types': 8.29.0
      eslint-visitor-keys: 4.2.0

  '@ungap/structured-clone@1.3.0': {}

  '@vitest/expect@3.1.1':
    dependencies:
      '@vitest/spy': 3.1.1
      '@vitest/utils': 3.1.1
      chai: 5.2.0
      tinyrainbow: 2.0.0

  '@vitest/expect@3.2.3':
    dependencies:
      '@types/chai': 5.2.2
      '@vitest/spy': 3.2.3
      '@vitest/utils': 3.2.3
      chai: 5.2.0
      tinyrainbow: 2.0.0

  '@vitest/mocker@3.1.1(vite@6.2.4(@types/node@22.13.17)(jiti@2.4.2)(sass@1.86.1)(yaml@2.7.1))':
    dependencies:
      '@vitest/spy': 3.1.1
      estree-walker: 3.0.3
      magic-string: 0.30.17
    optionalDependencies:
      vite: 6.2.4(@types/node@22.13.17)(jiti@2.4.2)(sass@1.86.1)(yaml@2.7.1)

  '@vitest/mocker@3.2.3(vite@6.2.4(@types/node@22.13.17)(jiti@2.4.2)(sass@1.86.1)(yaml@2.7.1))':
    dependencies:
      '@vitest/spy': 3.2.3
      estree-walker: 3.0.3
      magic-string: 0.30.17
    optionalDependencies:
      vite: 6.2.4(@types/node@22.13.17)(jiti@2.4.2)(sass@1.86.1)(yaml@2.7.1)

  '@vitest/pretty-format@3.0.4':
    dependencies:
      tinyrainbow: 2.0.0

  '@vitest/pretty-format@3.1.1':
    dependencies:
      tinyrainbow: 2.0.0

  '@vitest/pretty-format@3.2.3':
    dependencies:
      tinyrainbow: 2.0.0

  '@vitest/runner@3.1.1':
    dependencies:
      '@vitest/utils': 3.1.1
      pathe: 2.0.3

  '@vitest/runner@3.2.3':
    dependencies:
      '@vitest/utils': 3.2.3
      pathe: 2.0.3
      strip-literal: 3.0.0

  '@vitest/snapshot@3.1.1':
    dependencies:
      '@vitest/pretty-format': 3.1.1
      magic-string: 0.30.17
      pathe: 2.0.3

  '@vitest/snapshot@3.2.3':
    dependencies:
      '@vitest/pretty-format': 3.2.3
      magic-string: 0.30.17
      pathe: 2.0.3

  '@vitest/spy@3.1.1':
    dependencies:
      tinyspy: 3.0.2

  '@vitest/spy@3.2.3':
    dependencies:
      tinyspy: 4.0.3

  '@vitest/ui@3.0.4(vitest@3.2.3)':
    dependencies:
      '@vitest/utils': 3.0.4
      fflate: 0.8.2
      flatted: 3.3.3
      pathe: 2.0.3
      sirv: 3.0.1
      tinyglobby: 0.2.12
      tinyrainbow: 2.0.0
      vitest: 3.2.3(@types/node@22.13.17)(@vitest/ui@3.0.4)(jiti@2.4.2)(sass@1.86.1)(yaml@2.7.1)

  '@vitest/utils@3.0.4':
    dependencies:
      '@vitest/pretty-format': 3.0.4
      loupe: 3.1.3
      tinyrainbow: 2.0.0

  '@vitest/utils@3.1.1':
    dependencies:
      '@vitest/pretty-format': 3.1.1
      loupe: 3.1.3
      tinyrainbow: 2.0.0

  '@vitest/utils@3.2.3':
    dependencies:
      '@vitest/pretty-format': 3.2.3
      loupe: 3.1.3
      tinyrainbow: 2.0.0

  '@vue/compiler-core@3.5.13':
    dependencies:
      '@babel/parser': 7.27.0
      '@vue/shared': 3.5.13
      entities: 4.5.0
      estree-walker: 2.0.2
      source-map-js: 1.2.1

  '@vue/compiler-dom@3.5.13':
    dependencies:
      '@vue/compiler-core': 3.5.13
      '@vue/shared': 3.5.13

  '@vue/compiler-sfc@3.5.13':
    dependencies:
      '@babel/parser': 7.27.0
      '@vue/compiler-core': 3.5.13
      '@vue/compiler-dom': 3.5.13
      '@vue/compiler-ssr': 3.5.13
      '@vue/shared': 3.5.13
      estree-walker: 2.0.2
      magic-string: 0.30.17
      postcss: 8.5.3
      source-map-js: 1.2.1

  '@vue/compiler-ssr@3.5.13':
    dependencies:
      '@vue/compiler-dom': 3.5.13
      '@vue/shared': 3.5.13

  '@vue/shared@3.5.13': {}

  '@xmldom/xmldom@0.8.10': {}

  abbrev@3.0.1: {}

  acorn-jsx@5.3.2(acorn@8.14.1):
    dependencies:
      acorn: 8.14.1

  acorn-walk@8.3.4:
    dependencies:
      acorn: 8.14.1

  acorn@8.14.1: {}

  add-stream@1.0.0: {}

  adm-zip@0.5.16: {}

  agent-base@7.1.3: {}

  ajv-keywords@3.5.2(ajv@6.12.6):
    dependencies:
      ajv: 6.12.6

  ajv@6.12.6:
    dependencies:
      fast-deep-equal: 3.1.3
      fast-json-stable-stringify: 2.1.0
      json-schema-traverse: 0.4.1
      uri-js: 4.4.1

  ansi-colors@4.1.3: {}

  ansi-escapes@7.0.0:
    dependencies:
      environment: 1.1.0

  ansi-regex@5.0.1: {}

  ansi-regex@6.1.0: {}

  ansi-styles@4.3.0:
    dependencies:
      color-convert: 2.0.1

  ansi-styles@5.2.0: {}

  ansi-styles@6.2.1: {}

  anymatch@3.1.3:
    dependencies:
      normalize-path: 3.0.0
      picomatch: 2.3.1

  app-builder-bin@5.0.0-alpha.12: {}

  arg@4.1.3: {}

  argparse@1.0.10:
    dependencies:
      sprintf-js: 1.0.3

  argparse@2.0.1: {}

  array-differ@3.0.0: {}

  array-ify@1.0.0: {}

  array-union@2.1.0: {}

  arrify@2.0.1: {}

  asn1@0.2.6:
    dependencies:
      safer-buffer: 2.1.2

  assert-plus@1.0.0: {}

  assertion-error@2.0.1: {}

  astral-regex@2.0.0: {}

  async-exit-hook@2.0.1: {}

  async@3.2.6: {}

  asynckit@0.4.0: {}

  at-least-node@1.0.0: {}

  aws-sign2@0.7.0: {}

  aws4@1.13.2: {}

  babel-plugin-istanbul@6.1.1:
    dependencies:
      '@babel/helper-plugin-utils': 7.26.5
      '@istanbuljs/load-nyc-config': 1.1.0
      '@istanbuljs/schema': 0.1.3
      istanbul-lib-instrument: 5.2.1
      test-exclude: 6.0.0
    transitivePeerDependencies:
      - supports-color

  babel-plugin-polyfill-corejs2@0.2.3(@babel/core@7.24.9):
    dependencies:
      '@babel/compat-data': 7.26.8
      '@babel/core': 7.24.9
      '@babel/helper-define-polyfill-provider': 0.2.4(@babel/core@7.24.9)
      semver: 6.3.1
    transitivePeerDependencies:
      - supports-color

  babel-plugin-polyfill-corejs2@0.4.13(@babel/core@7.24.9):
    dependencies:
      '@babel/compat-data': 7.26.8
      '@babel/core': 7.24.9
      '@babel/helper-define-polyfill-provider': 0.6.4(@babel/core@7.24.9)
      semver: 6.3.1
    transitivePeerDependencies:
      - supports-color

  babel-plugin-polyfill-corejs3@0.10.6(@babel/core@7.24.9):
    dependencies:
      '@babel/core': 7.24.9
      '@babel/helper-define-polyfill-provider': 0.6.4(@babel/core@7.24.9)
      core-js-compat: 3.41.0
    transitivePeerDependencies:
      - supports-color

  babel-plugin-polyfill-corejs3@0.2.5(@babel/core@7.24.9):
    dependencies:
      '@babel/core': 7.24.9
      '@babel/helper-define-polyfill-provider': 0.2.4(@babel/core@7.24.9)
      core-js-compat: 3.41.0
    transitivePeerDependencies:
      - supports-color

  babel-plugin-polyfill-regenerator@0.2.3(@babel/core@7.24.9):
    dependencies:
      '@babel/core': 7.24.9
      '@babel/helper-define-polyfill-provider': 0.2.4(@babel/core@7.24.9)
    transitivePeerDependencies:
      - supports-color

  babel-plugin-polyfill-regenerator@0.6.4(@babel/core@7.24.9):
    dependencies:
      '@babel/core': 7.24.9
      '@babel/helper-define-polyfill-provider': 0.6.4(@babel/core@7.24.9)
    transitivePeerDependencies:
      - supports-color

  babel-preset-current-node-syntax@1.1.0(@babel/core@7.24.9):
    dependencies:
      '@babel/core': 7.24.9
      '@babel/plugin-syntax-async-generators': 7.8.4(@babel/core@7.24.9)
      '@babel/plugin-syntax-bigint': 7.8.3(@babel/core@7.24.9)
      '@babel/plugin-syntax-class-properties': 7.12.13(@babel/core@7.24.9)
      '@babel/plugin-syntax-class-static-block': 7.14.5(@babel/core@7.24.9)
      '@babel/plugin-syntax-import-attributes': 7.26.0(@babel/core@7.24.9)
      '@babel/plugin-syntax-import-meta': 7.10.4(@babel/core@7.24.9)
      '@babel/plugin-syntax-json-strings': 7.8.3(@babel/core@7.24.9)
      '@babel/plugin-syntax-logical-assignment-operators': 7.10.4(@babel/core@7.24.9)
      '@babel/plugin-syntax-nullish-coalescing-operator': 7.8.3(@babel/core@7.24.9)
      '@babel/plugin-syntax-numeric-separator': 7.10.4(@babel/core@7.24.9)
      '@babel/plugin-syntax-object-rest-spread': 7.8.3(@babel/core@7.24.9)
      '@babel/plugin-syntax-optional-catch-binding': 7.8.3(@babel/core@7.24.9)
      '@babel/plugin-syntax-optional-chaining': 7.8.3(@babel/core@7.24.9)
      '@babel/plugin-syntax-private-property-in-object': 7.14.5(@babel/core@7.24.9)
      '@babel/plugin-syntax-top-level-await': 7.14.5(@babel/core@7.24.9)

  balanced-match@1.0.2: {}

  base64-js@1.5.1: {}

  bcrypt-pbkdf@1.0.2:
    dependencies:
      tweetnacl: 0.14.5

  better-path-resolve@1.0.0:
    dependencies:
      is-windows: 1.0.2

  bl@4.1.0:
    dependencies:
      buffer: 5.7.1
      inherits: 2.0.4
      readable-stream: 3.6.2

  bluebird@3.7.2: {}

  boolean@3.2.0:
    optional: true

  brace-expansion@1.1.11:
    dependencies:
      balanced-match: 1.0.2
      concat-map: 0.0.1

  brace-expansion@2.0.1:
    dependencies:
      balanced-match: 1.0.2

  braces@3.0.3:
    dependencies:
      fill-range: 7.1.1

  browserslist@4.24.4:
    dependencies:
      caniuse-lite: 1.0.30001707
      electron-to-chromium: 1.5.129
      node-releases: 2.0.19
      update-browserslist-db: 1.1.3(browserslist@4.24.4)

  bser@2.1.1:
    dependencies:
      node-int64: 0.4.0

  buffer-crc32@0.2.13: {}

  buffer-from@1.1.2: {}

  buffer@5.7.1:
    dependencies:
      base64-js: 1.5.1
      ieee754: 1.2.1

  cac@6.7.14: {}

  cacache@19.0.1:
    dependencies:
      '@npmcli/fs': 4.0.0
      fs-minipass: 3.0.3
      glob: 10.4.5
      lru-cache: 10.4.3
      minipass: 7.1.2
      minipass-collect: 2.0.1
      minipass-flush: 1.0.5
      minipass-pipeline: 1.2.4
      p-map: 7.0.3
      ssri: 12.0.0
      tar: 7.5.1
      unique-filename: 4.0.0

  cacheable-lookup@5.0.4: {}

  cacheable-request@7.0.4:
    dependencies:
      clone-response: 1.0.3
      get-stream: 5.2.0
      http-cache-semantics: 4.1.1
      keyv: 4.5.4
      lowercase-keys: 2.0.0
      normalize-url: 6.1.0
      responselike: 2.0.1

  call-bind-apply-helpers@1.0.2:
    dependencies:
      es-errors: 1.3.0
      function-bind: 1.1.2

  callsites@3.1.0: {}

  camelcase@5.3.1: {}

  camelcase@6.3.0: {}

  caniuse-lite@1.0.30001707: {}

  caseless@0.12.0: {}

  ccount@2.0.1: {}

  chai@5.2.0:
    dependencies:
      assertion-error: 2.0.1
      check-error: 2.1.1
      deep-eql: 5.0.2
      loupe: 3.1.3
      pathval: 2.0.0

  chalk@4.1.2:
    dependencies:
      ansi-styles: 4.3.0
      supports-color: 7.2.0

  chalk@5.3.0: {}

  character-entities-html4@2.1.0: {}

  character-entities-legacy@3.0.0: {}

  chardet@2.1.0: {}

  check-error@2.1.1: {}

  chokidar@4.0.3:
    dependencies:
      readdirp: 4.1.2

  chownr@2.0.0: {}

  chownr@3.0.0: {}

  chromium-pickle-js@0.2.0: {}

  ci-info@3.9.0: {}

  ci-info@4.2.0: {}

  cli-cursor@3.1.0:
    dependencies:
      restore-cursor: 3.1.0

  cli-cursor@5.0.0:
    dependencies:
      restore-cursor: 5.1.0

  cli-spinners@2.9.2: {}

  cli-truncate@2.1.0:
    dependencies:
      slice-ansi: 3.0.0
      string-width: 4.2.3

  cli-truncate@4.0.0:
    dependencies:
      slice-ansi: 5.0.0
      string-width: 7.2.0

  cliui@7.0.4:
    dependencies:
      string-width: 4.2.3
      strip-ansi: 6.0.1
      wrap-ansi: 7.0.0

  cliui@8.0.1:
    dependencies:
      string-width: 4.2.3
      strip-ansi: 6.0.1
      wrap-ansi: 7.0.0

  clone-response@1.0.3:
    dependencies:
      mimic-response: 1.0.1

  clone@1.0.4: {}

  color-convert@2.0.1:
    dependencies:
      color-name: 1.1.4

  color-name@1.1.4: {}

  colorette@2.0.20: {}

  combined-stream@1.0.8:
    dependencies:
      delayed-stream: 1.0.0

  comma-separated-tokens@2.0.3: {}

  commander@12.1.0: {}

  commander@5.1.0: {}

  commander@9.5.0:
    optional: true

  compare-func@2.0.0:
    dependencies:
      array-ify: 1.0.0
      dot-prop: 5.3.0

  compare-version@0.1.2: {}

  concat-map@0.0.1: {}

  conventional-changelog-angular@8.0.0:
    dependencies:
      compare-func: 2.0.0

  conventional-changelog-atom@5.0.0: {}

  conventional-changelog-cli@5.0.0(conventional-commits-filter@5.0.0):
    dependencies:
      add-stream: 1.0.0
      conventional-changelog: 6.0.0(conventional-commits-filter@5.0.0)
      meow: 13.2.0
      tempfile: 5.0.0
    transitivePeerDependencies:
      - conventional-commits-filter

  conventional-changelog-codemirror@5.0.0: {}

  conventional-changelog-conventionalcommits@8.0.0:
    dependencies:
      compare-func: 2.0.0

  conventional-changelog-core@8.0.0(conventional-commits-filter@5.0.0):
    dependencies:
      '@hutson/parse-repository-url': 5.0.0
      add-stream: 1.0.0
      conventional-changelog-writer: 8.0.1
      conventional-commits-parser: 6.1.0
      git-raw-commits: 5.0.0(conventional-commits-filter@5.0.0)(conventional-commits-parser@6.1.0)
      git-semver-tags: 8.0.0(conventional-commits-filter@5.0.0)(conventional-commits-parser@6.1.0)
      hosted-git-info: 7.0.2
      normalize-package-data: 6.0.2
      read-package-up: 11.0.0
      read-pkg: 9.0.1
    transitivePeerDependencies:
      - conventional-commits-filter

  conventional-changelog-ember@5.0.0: {}

  conventional-changelog-eslint@6.0.0: {}

  conventional-changelog-express@5.0.0: {}

  conventional-changelog-jquery@6.0.0: {}

  conventional-changelog-jshint@5.0.0:
    dependencies:
      compare-func: 2.0.0

  conventional-changelog-preset-loader@5.0.0: {}

  conventional-changelog-writer@8.0.1:
    dependencies:
      conventional-commits-filter: 5.0.0
      handlebars: 4.7.8
      meow: 13.2.0
      semver: 7.7.2

  conventional-changelog@6.0.0(conventional-commits-filter@5.0.0):
    dependencies:
      conventional-changelog-angular: 8.0.0
      conventional-changelog-atom: 5.0.0
      conventional-changelog-codemirror: 5.0.0
      conventional-changelog-conventionalcommits: 8.0.0
      conventional-changelog-core: 8.0.0(conventional-commits-filter@5.0.0)
      conventional-changelog-ember: 5.0.0
      conventional-changelog-eslint: 6.0.0
      conventional-changelog-express: 5.0.0
      conventional-changelog-jquery: 6.0.0
      conventional-changelog-jshint: 5.0.0
      conventional-changelog-preset-loader: 5.0.0
    transitivePeerDependencies:
      - conventional-commits-filter

  conventional-commits-filter@5.0.0: {}

  conventional-commits-parser@6.1.0:
    dependencies:
      meow: 13.2.0

  convert-source-map@2.0.0: {}

  core-js-compat@3.41.0:
    dependencies:
      browserslist: 4.24.4

  core-util-is@1.0.2: {}

  cosmiconfig@7.1.0:
    dependencies:
      '@types/parse-json': 4.0.2
      import-fresh: 3.3.1
      parse-json: 5.2.0
      path-type: 4.0.0
      yaml: 1.10.2

  crc@3.8.0:
    dependencies:
      buffer: 5.7.1

  create-require@1.1.1: {}

  cross-dirname@0.1.0:
    optional: true

  cross-spawn@7.0.6:
    dependencies:
      path-key: 3.1.1
      shebang-command: 2.0.0
      which: 2.0.2

  dashdash@1.14.1:
    dependencies:
      assert-plus: 1.0.0

  dataloader@1.4.0: {}

  debug@4.3.7:
    dependencies:
      ms: 2.1.3

  debug@4.4.0:
    dependencies:
      ms: 2.1.3

  debug@4.4.1:
    dependencies:
      ms: 2.1.3

  decompress-response@6.0.0:
    dependencies:
      mimic-response: 3.1.0

  deep-eql@5.0.2: {}

  deep-is@0.1.4: {}

  defaults@1.0.4:
    dependencies:
      clone: 1.0.4

  defer-to-connect@2.0.1: {}

  define-data-property@1.1.4:
    dependencies:
      es-define-property: 1.0.1
      es-errors: 1.3.0
      gopd: 1.2.0
    optional: true

  define-properties@1.2.1:
    dependencies:
      define-data-property: 1.1.4
      has-property-descriptors: 1.0.2
      object-keys: 1.1.1
    optional: true

  delayed-stream@1.0.0: {}

  depcheck@1.4.3:
    dependencies:
      '@babel/parser': 7.16.4
      '@babel/traverse': 7.27.0
      '@vue/compiler-sfc': 3.5.13
      camelcase: 6.3.0
      cosmiconfig: 7.1.0
      debug: 4.4.0
      deps-regex: 0.1.4
      ignore: 5.3.2
      is-core-module: 2.16.1
      js-yaml: 3.14.1
      json5: 2.2.3
      lodash: 4.17.21
      minimatch: 3.1.2
      multimatch: 5.0.0
      please-upgrade-node: 3.2.0
      query-ast: 1.0.5
      readdirp: 3.6.0
      require-package-name: 2.0.1
      resolve: 1.22.10
      sass: 1.86.1
      scss-parser: 1.0.6
      semver: 7.7.2
      yargs: 16.2.0
    transitivePeerDependencies:
      - supports-color

  deps-regex@0.1.4: {}

  dequal@2.0.3: {}

  detect-indent@6.1.0: {}

  detect-libc@1.0.3:
    optional: true

  detect-libc@2.0.3: {}

  detect-node@2.1.0:
    optional: true

  devlop@1.1.0:
    dependencies:
      dequal: 2.0.3

  diff-sequences@29.6.3: {}

  diff@4.0.2: {}

  dir-compare@4.2.0:
    dependencies:
      minimatch: 3.1.2
      p-limit: 3.1.0

  dir-glob@3.0.1:
    dependencies:
      path-type: 4.0.0

  dmg-license@1.0.11:
    dependencies:
      '@types/plist': 3.0.5
      '@types/verror': 1.10.11
      ajv: 6.12.6
      crc: 3.8.0
      iconv-corefoundation: 1.1.7
      plist: 3.1.0
      smart-buffer: 4.2.0
      verror: 1.10.1

  dot-prop@5.3.0:
    dependencies:
      is-obj: 2.0.0

  dotenv-expand@11.0.7:
    dependencies:
      dotenv: 16.4.7

  dotenv@16.4.7: {}

  dotenv@8.6.0: {}

  dunder-proto@1.0.1:
    dependencies:
      call-bind-apply-helpers: 1.0.2
      es-errors: 1.3.0
      gopd: 1.2.0

  duplexer2@0.1.4:
    dependencies:
      readable-stream: 2.3.8

  eastasianwidth@0.2.0: {}

  ecc-jsbn@0.1.2:
    dependencies:
      jsbn: 0.1.1
      safer-buffer: 2.1.2

  ejs@3.1.10:
    dependencies:
      jake: 10.9.2

  electron-to-chromium@1.5.129: {}

  electron-winstaller@5.4.0:
    dependencies:
      '@electron/asar': 3.4.1
      debug: 4.4.0
      fs-extra: 7.0.1
      lodash: 4.17.21
      temp: 0.9.4
    optionalDependencies:
      '@electron/windows-sign': 1.2.1
    transitivePeerDependencies:
      - supports-color

  electron@31.7.7:
    dependencies:
      '@electron/get': 2.0.3
      '@types/node': 20.17.30
      extract-zip: 2.0.1
    transitivePeerDependencies:
      - supports-color

  emoji-regex-xs@1.0.0: {}

  emoji-regex@10.4.0: {}

  emoji-regex@8.0.0: {}

  emoji-regex@9.2.2: {}

  encoding@0.1.13:
    dependencies:
      iconv-lite: 0.6.3
    optional: true

  end-of-stream@1.4.4:
    dependencies:
      once: 1.4.0

  enquirer@2.4.1:
    dependencies:
      ansi-colors: 4.1.3
      strip-ansi: 6.0.1

  entities@4.5.0: {}

  env-paths@2.2.1: {}

  environment@1.1.0: {}

  err-code@2.0.3: {}

  error-ex@1.3.2:
    dependencies:
      is-arrayish: 0.2.1

  es-define-property@1.0.1: {}

  es-errors@1.3.0: {}

  es-module-lexer@1.6.0: {}

  es-module-lexer@1.7.0: {}

  es-object-atoms@1.1.1:
    dependencies:
      es-errors: 1.3.0

  es-set-tostringtag@2.1.0:
    dependencies:
      es-errors: 1.3.0
      get-intrinsic: 1.3.0
      has-tostringtag: 1.0.2
      hasown: 2.0.2

  es6-error@4.1.1:
    optional: true

  esbuild@0.25.2:
    optionalDependencies:
      '@esbuild/aix-ppc64': 0.25.2
      '@esbuild/android-arm': 0.25.2
      '@esbuild/android-arm64': 0.25.2
      '@esbuild/android-x64': 0.25.2
      '@esbuild/darwin-arm64': 0.25.2
      '@esbuild/darwin-x64': 0.25.2
      '@esbuild/freebsd-arm64': 0.25.2
      '@esbuild/freebsd-x64': 0.25.2
      '@esbuild/linux-arm': 0.25.2
      '@esbuild/linux-arm64': 0.25.2
      '@esbuild/linux-ia32': 0.25.2
      '@esbuild/linux-loong64': 0.25.2
      '@esbuild/linux-mips64el': 0.25.2
      '@esbuild/linux-ppc64': 0.25.2
      '@esbuild/linux-riscv64': 0.25.2
      '@esbuild/linux-s390x': 0.25.2
      '@esbuild/linux-x64': 0.25.2
      '@esbuild/netbsd-arm64': 0.25.2
      '@esbuild/netbsd-x64': 0.25.2
      '@esbuild/openbsd-arm64': 0.25.2
      '@esbuild/openbsd-x64': 0.25.2
      '@esbuild/sunos-x64': 0.25.2
      '@esbuild/win32-arm64': 0.25.2
      '@esbuild/win32-ia32': 0.25.2
      '@esbuild/win32-x64': 0.25.2

  escalade@3.2.0: {}

  escape-string-regexp@2.0.0: {}

  escape-string-regexp@4.0.0: {}

  eslint-config-prettier@9.1.0(eslint@9.16.0(jiti@2.4.2)):
    dependencies:
      eslint: 9.16.0(jiti@2.4.2)

  eslint-plugin-prettier@5.2.5(eslint-config-prettier@9.1.0(eslint@9.16.0(jiti@2.4.2)))(eslint@9.16.0(jiti@2.4.2))(prettier@3.3.3):
    dependencies:
      eslint: 9.16.0(jiti@2.4.2)
      prettier: 3.3.3
      prettier-linter-helpers: 1.0.0
      synckit: 0.10.3
    optionalDependencies:
      eslint-config-prettier: 9.1.0(eslint@9.16.0(jiti@2.4.2))

  eslint-scope@8.3.0:
    dependencies:
      esrecurse: 4.3.0
      estraverse: 5.3.0

  eslint-visitor-keys@3.4.3: {}

  eslint-visitor-keys@4.2.0: {}

  eslint@9.16.0(jiti@2.4.2):
    dependencies:
      '@eslint-community/eslint-utils': 4.5.1(eslint@9.16.0(jiti@2.4.2))
      '@eslint-community/regexpp': 4.12.1
      '@eslint/config-array': 0.19.2
      '@eslint/core': 0.9.1
      '@eslint/eslintrc': 3.3.1
      '@eslint/js': 9.16.0
      '@eslint/plugin-kit': 0.2.8
      '@humanfs/node': 0.16.6
      '@humanwhocodes/module-importer': 1.0.1
      '@humanwhocodes/retry': 0.4.2
      '@types/estree': 1.0.7
      '@types/json-schema': 7.0.15
      ajv: 6.12.6
      chalk: 4.1.2
      cross-spawn: 7.0.6
      debug: 4.4.0
      escape-string-regexp: 4.0.0
      eslint-scope: 8.3.0
      eslint-visitor-keys: 4.2.0
      espree: 10.3.0
      esquery: 1.6.0
      esutils: 2.0.3
      fast-deep-equal: 3.1.3
      file-entry-cache: 8.0.0
      find-up: 5.0.0
      glob-parent: 6.0.2
      ignore: 5.3.2
      imurmurhash: 0.1.4
      is-glob: 4.0.3
      json-stable-stringify-without-jsonify: 1.0.1
      lodash.merge: 4.6.2
      minimatch: 3.1.2
      natural-compare: 1.4.0
      optionator: 0.9.4
    optionalDependencies:
      jiti: 2.4.2
    transitivePeerDependencies:
      - supports-color

  espree@10.3.0:
    dependencies:
      acorn: 8.14.1
      acorn-jsx: 5.3.2(acorn@8.14.1)
      eslint-visitor-keys: 4.2.0

  esprima@4.0.1: {}

  esquery@1.6.0:
    dependencies:
      estraverse: 5.3.0

  esrecurse@4.3.0:
    dependencies:
      estraverse: 5.3.0

  estraverse@5.3.0: {}

  estree-walker@2.0.2: {}

  estree-walker@3.0.3:
    dependencies:
      '@types/estree': 1.0.7

  esutils@2.0.3: {}

  eventemitter3@5.0.1: {}

  execa@8.0.1:
    dependencies:
      cross-spawn: 7.0.6
      get-stream: 8.0.1
      human-signals: 5.0.0
      is-stream: 3.0.0
      merge-stream: 2.0.0
      npm-run-path: 5.3.0
      onetime: 6.0.0
      signal-exit: 4.1.0
      strip-final-newline: 3.0.0

  expect-type@1.2.1: {}

  expect@29.7.0:
    dependencies:
      '@jest/expect-utils': 29.7.0
      jest-get-type: 29.6.3
      jest-matcher-utils: 29.7.0
      jest-message-util: 29.7.0
      jest-util: 29.7.0

  exponential-backoff@3.1.2: {}

  extend@3.0.2: {}

  extendable-error@0.1.7: {}

  extract-zip@2.0.1:
    dependencies:
      debug: 4.4.0
      get-stream: 5.2.0
      yauzl: 2.10.0
    optionalDependencies:
      '@types/yauzl': 2.10.3
    transitivePeerDependencies:
      - supports-color

  extsprintf@1.3.0: {}

  extsprintf@1.4.1: {}

  fast-deep-equal@3.1.3: {}

  fast-diff@1.3.0: {}

  fast-glob@3.3.3:
    dependencies:
      '@nodelib/fs.stat': 2.0.5
      '@nodelib/fs.walk': 1.2.8
      glob-parent: 5.1.2
      merge2: 1.4.1
      micromatch: 4.0.8

  fast-json-stable-stringify@2.1.0: {}

  fast-levenshtein@2.0.6: {}

  fast-xml-parser@4.4.1:
    dependencies:
      strnum: 1.1.2

  fastq@1.19.1:
    dependencies:
      reusify: 1.1.0

  fb-watchman@2.0.2:
    dependencies:
      bser: 2.1.1

  fd-slicer@1.1.0:
    dependencies:
      pend: 1.2.0

  fdir@6.4.3(picomatch@4.0.2):
    optionalDependencies:
      picomatch: 4.0.2

  fdir@6.4.5(picomatch@4.0.2):
    optionalDependencies:
      picomatch: 4.0.2

  fflate@0.8.2: {}

  file-entry-cache@8.0.0:
    dependencies:
      flat-cache: 4.0.1

  filelist@1.0.4:
    dependencies:
      minimatch: 5.1.6

  fill-range@7.1.1:
    dependencies:
      to-regex-range: 5.0.1

  find-up-simple@1.0.1: {}

  find-up@4.1.0:
    dependencies:
      locate-path: 5.0.0
      path-exists: 4.0.0

  find-up@5.0.0:
    dependencies:
      locate-path: 6.0.0
      path-exists: 4.0.0

  flat-cache@4.0.1:
    dependencies:
      flatted: 3.3.3
      keyv: 4.5.4

  flatted@3.3.3: {}

  foreground-child@3.3.1:
    dependencies:
      cross-spawn: 7.0.6
      signal-exit: 4.1.0

  forever-agent@0.6.1: {}

  form-data@2.3.3:
    dependencies:
      asynckit: 0.4.0
      combined-stream: 1.0.8
      mime-types: 2.1.35

  form-data@2.5.5:
    dependencies:
      asynckit: 0.4.0
      combined-stream: 1.0.8
      es-set-tostringtag: 2.1.0
      hasown: 2.0.2
      mime-types: 2.1.35
      safe-buffer: 5.2.1

  form-data@4.0.4:
    dependencies:
      asynckit: 0.4.0
      combined-stream: 1.0.8
      es-set-tostringtag: 2.1.0
      hasown: 2.0.2
      mime-types: 2.1.35

  fs-extra@10.1.0:
    dependencies:
      graceful-fs: 4.2.11
      jsonfile: 6.1.0
      universalify: 2.0.1

  fs-extra@11.3.0:
    dependencies:
      graceful-fs: 4.2.11
      jsonfile: 6.1.0
      universalify: 2.0.1

  fs-extra@7.0.1:
    dependencies:
      graceful-fs: 4.2.11
      jsonfile: 4.0.0
      universalify: 0.1.2

  fs-extra@8.1.0:
    dependencies:
      graceful-fs: 4.2.11
      jsonfile: 4.0.0
      universalify: 0.1.2

  fs-extra@9.1.0:
    dependencies:
      at-least-node: 1.0.0
      graceful-fs: 4.2.11
      jsonfile: 6.1.0
      universalify: 2.0.1

  fs-minipass@2.1.0:
    dependencies:
      minipass: 3.3.6

  fs-minipass@3.0.3:
    dependencies:
      minipass: 7.1.2

  fs.realpath@1.0.0: {}

  fsevents@2.3.3:
    optional: true

  function-bind@1.1.2: {}

  gensync@1.0.0-beta.2: {}

  get-caller-file@2.0.5: {}

  get-east-asian-width@1.3.0: {}

  get-intrinsic@1.3.0:
    dependencies:
      call-bind-apply-helpers: 1.0.2
      es-define-property: 1.0.1
      es-errors: 1.3.0
      es-object-atoms: 1.1.1
      function-bind: 1.1.2
      get-proto: 1.0.1
      gopd: 1.2.0
      has-symbols: 1.1.0
      hasown: 2.0.2
      math-intrinsics: 1.1.0

  get-package-type@0.1.0: {}

  get-proto@1.0.1:
    dependencies:
      dunder-proto: 1.0.1
      es-object-atoms: 1.1.1

  get-stream@5.2.0:
    dependencies:
      pump: 3.0.2

  get-stream@8.0.1: {}

  getpass@0.1.7:
    dependencies:
      assert-plus: 1.0.0

  git-raw-commits@5.0.0(conventional-commits-filter@5.0.0)(conventional-commits-parser@6.1.0):
    dependencies:
      '@conventional-changelog/git-client': 1.0.1(conventional-commits-filter@5.0.0)(conventional-commits-parser@6.1.0)
      meow: 13.2.0
    transitivePeerDependencies:
      - conventional-commits-filter
      - conventional-commits-parser

  git-semver-tags@8.0.0(conventional-commits-filter@5.0.0)(conventional-commits-parser@6.1.0):
    dependencies:
      '@conventional-changelog/git-client': 1.0.1(conventional-commits-filter@5.0.0)(conventional-commits-parser@6.1.0)
      meow: 13.2.0
    transitivePeerDependencies:
      - conventional-commits-filter
      - conventional-commits-parser

  glob-parent@5.1.2:
    dependencies:
      is-glob: 4.0.3

  glob-parent@6.0.2:
    dependencies:
      is-glob: 4.0.3

  glob@10.4.5:
    dependencies:
      foreground-child: 3.3.1
      jackspeak: 3.4.3
      minimatch: 9.0.5
      minipass: 7.1.2
      package-json-from-dist: 1.0.1
      path-scurry: 1.11.1

  glob@7.2.3:
    dependencies:
      fs.realpath: 1.0.0
      inflight: 1.0.6
      inherits: 2.0.4
      minimatch: 3.1.2
      once: 1.4.0
      path-is-absolute: 1.0.1

  global-agent@3.0.0:
    dependencies:
      boolean: 3.2.0
      es6-error: 4.1.1
      matcher: 3.0.0
      roarr: 2.15.4
      semver: 7.7.2
      serialize-error: 7.0.1
    optional: true

  globals@11.12.0: {}

  globals@14.0.0: {}

  globalthis@1.0.4:
    dependencies:
      define-properties: 1.2.1
      gopd: 1.2.0
    optional: true

  globby@11.1.0:
    dependencies:
      array-union: 2.1.0
      dir-glob: 3.0.1
      fast-glob: 3.3.3
      ignore: 5.3.2
      merge2: 1.4.1
      slash: 3.0.0

  gopd@1.2.0: {}

  got@11.8.6:
    dependencies:
      '@sindresorhus/is': 4.6.0
      '@szmarczak/http-timer': 4.0.6
      '@types/cacheable-request': 6.0.3
      '@types/responselike': 1.0.3
      cacheable-lookup: 5.0.4
      cacheable-request: 7.0.4
      decompress-response: 6.0.0
      http2-wrapper: 1.0.3
      lowercase-keys: 2.0.0
      p-cancelable: 2.1.1
      responselike: 2.0.1

  graceful-fs@4.2.11: {}

  graphemer@1.4.0: {}

  handlebars@4.7.8:
    dependencies:
      minimist: 1.2.8
      neo-async: 2.6.2
      source-map: 0.6.1
      wordwrap: 1.0.0
    optionalDependencies:
      uglify-js: 3.19.3

  har-schema@2.0.0: {}

  har-validator@5.1.5:
    dependencies:
      ajv: 6.12.6
      har-schema: 2.0.0

  has-flag@4.0.0: {}

  has-property-descriptors@1.0.2:
    dependencies:
      es-define-property: 1.0.1
    optional: true

  has-symbols@1.1.0: {}

  has-tostringtag@1.0.2:
    dependencies:
      has-symbols: 1.1.0

  hasown@2.0.2:
    dependencies:
      function-bind: 1.1.2

  hast-util-to-html@9.0.5:
    dependencies:
      '@types/hast': 3.0.4
      '@types/unist': 3.0.3
      ccount: 2.0.1
      comma-separated-tokens: 2.0.3
      hast-util-whitespace: 3.0.0
      html-void-elements: 3.0.0
      mdast-util-to-hast: 13.2.0
      property-information: 7.0.0
      space-separated-tokens: 2.0.2
      stringify-entities: 4.0.4
      zwitch: 2.0.4

  hast-util-whitespace@3.0.0:
    dependencies:
      '@types/hast': 3.0.4

  hosted-git-info@4.1.0:
    dependencies:
      lru-cache: 6.0.0

  hosted-git-info@7.0.2:
    dependencies:
      lru-cache: 10.4.3

  html-void-elements@3.0.0: {}

  http-cache-semantics@4.1.1: {}

  http-cache-semantics@4.2.0: {}

  http-proxy-agent@7.0.2:
    dependencies:
      agent-base: 7.1.3
      debug: 4.4.0
    transitivePeerDependencies:
      - supports-color

  http-signature@1.2.0:
    dependencies:
      assert-plus: 1.0.0
      jsprim: 1.4.2
      sshpk: 1.18.0

  http2-wrapper@1.0.3:
    dependencies:
      quick-lru: 5.1.1
      resolve-alpn: 1.2.1

  https-proxy-agent@7.0.6:
    dependencies:
      agent-base: 7.1.3
      debug: 4.4.0
    transitivePeerDependencies:
      - supports-color

  human-id@4.1.1: {}

  human-signals@5.0.0: {}

  husky@7.0.4: {}

  iconv-corefoundation@1.1.7:
    dependencies:
      cli-truncate: 2.1.0
      node-addon-api: 1.7.2

  iconv-lite@0.6.3:
    dependencies:
      safer-buffer: 2.1.2

  iconv-lite@0.7.0:
    dependencies:
      safer-buffer: 2.1.2

  ieee754@1.2.1: {}

  ignore@5.3.2: {}

  immutable@5.1.1: {}

  import-fresh@3.3.1:
    dependencies:
      parent-module: 1.0.1
      resolve-from: 4.0.0

  imurmurhash@0.1.4: {}

  index-to-position@1.0.0: {}

  inflight@1.0.6:
    dependencies:
      once: 1.4.0
      wrappy: 1.0.2

  inherits@2.0.4: {}

  invariant@2.2.4:
    dependencies:
      loose-envify: 1.4.0

  ip-address@9.0.5:
    dependencies:
      jsbn: 1.1.0
      sprintf-js: 1.1.3

  is-arrayish@0.2.1: {}

  is-core-module@2.16.1:
    dependencies:
      hasown: 2.0.2

  is-extglob@2.1.1: {}

  is-fullwidth-code-point@3.0.0: {}

  is-fullwidth-code-point@4.0.0: {}

  is-fullwidth-code-point@5.0.0:
    dependencies:
      get-east-asian-width: 1.3.0

  is-glob@4.0.3:
    dependencies:
      is-extglob: 2.1.1

  is-interactive@1.0.0: {}

  is-number@7.0.0: {}

  is-obj@2.0.0: {}

  is-stream@3.0.0: {}

  is-subdir@1.2.0:
    dependencies:
      better-path-resolve: 1.0.0

  is-typedarray@1.0.0: {}

  is-unicode-supported@0.1.0: {}

  is-windows@1.0.2: {}

  isarray@1.0.0: {}

  isbinaryfile@4.0.10: {}

  isbinaryfile@5.0.4: {}

  isexe@2.0.0: {}

  isexe@3.1.1: {}

  isstream@0.1.2: {}

  istanbul-lib-coverage@3.2.2: {}

  istanbul-lib-instrument@5.2.1:
    dependencies:
      '@babel/core': 7.24.9
      '@babel/parser': 7.27.0
      '@istanbuljs/schema': 0.1.3
      istanbul-lib-coverage: 3.2.2
      semver: 6.3.1
    transitivePeerDependencies:
      - supports-color

  jackspeak@3.4.3:
    dependencies:
      '@isaacs/cliui': 8.0.2
    optionalDependencies:
      '@pkgjs/parseargs': 0.11.0

  jake@10.9.2:
    dependencies:
      async: 3.2.6
      chalk: 4.1.2
      filelist: 1.0.4
      minimatch: 3.1.2

  jest-diff@29.7.0:
    dependencies:
      chalk: 4.1.2
      diff-sequences: 29.6.3
      jest-get-type: 29.6.3
      pretty-format: 29.7.0

  jest-get-type@29.6.3: {}

  jest-haste-map@29.7.0:
    dependencies:
      '@jest/types': 29.6.3
      '@types/graceful-fs': 4.1.9
      '@types/node': 22.13.17
      anymatch: 3.1.3
      fb-watchman: 2.0.2
      graceful-fs: 4.2.11
      jest-regex-util: 29.6.3
      jest-util: 29.7.0
      jest-worker: 29.7.0
      micromatch: 4.0.8
      walker: 1.0.8
    optionalDependencies:
      fsevents: 2.3.3

  jest-matcher-utils@29.7.0:
    dependencies:
      chalk: 4.1.2
      jest-diff: 29.7.0
      jest-get-type: 29.6.3
      pretty-format: 29.7.0

  jest-message-util@29.7.0:
    dependencies:
      '@babel/code-frame': 7.26.2
      '@jest/types': 29.6.3
      '@types/stack-utils': 2.0.3
      chalk: 4.1.2
      graceful-fs: 4.2.11
      micromatch: 4.0.8
      pretty-format: 29.7.0
      slash: 3.0.0
      stack-utils: 2.0.6

  jest-mock@29.7.0:
    dependencies:
      '@jest/types': 29.6.3
      '@types/node': 22.13.17
      jest-util: 29.7.0

  jest-regex-util@29.6.3: {}

  jest-snapshot@29.7.0:
    dependencies:
      '@babel/core': 7.24.9
      '@babel/generator': 7.27.0
      '@babel/plugin-syntax-jsx': 7.25.9(@babel/core@7.24.9)
      '@babel/plugin-syntax-typescript': 7.25.9(@babel/core@7.24.9)
      '@babel/types': 7.27.0
      '@jest/expect-utils': 29.7.0
      '@jest/transform': 29.7.0
      '@jest/types': 29.6.3
      babel-preset-current-node-syntax: 1.1.0(@babel/core@7.24.9)
      chalk: 4.1.2
      expect: 29.7.0
      graceful-fs: 4.2.11
      jest-diff: 29.7.0
      jest-get-type: 29.6.3
      jest-matcher-utils: 29.7.0
      jest-message-util: 29.7.0
      jest-util: 29.7.0
      natural-compare: 1.4.0
      pretty-format: 29.7.0
      semver: 7.7.2
    transitivePeerDependencies:
      - supports-color

  jest-util@29.7.0:
    dependencies:
      '@jest/types': 29.6.3
      '@types/node': 22.13.17
      chalk: 4.1.2
      ci-info: 3.9.0
      graceful-fs: 4.2.11
      picomatch: 2.3.1

  jest-worker@29.7.0:
    dependencies:
      '@types/node': 22.13.17
      jest-util: 29.7.0
      merge-stream: 2.0.0
      supports-color: 8.1.1

  jiti@2.4.2: {}

  js-tokens@4.0.0: {}

  js-tokens@9.0.1: {}

  js-yaml@3.14.1:
    dependencies:
      argparse: 1.0.10
      esprima: 4.0.1

  js-yaml@4.1.0:
    dependencies:
      argparse: 2.0.1

  jsbn@0.1.1: {}

  jsbn@1.1.0: {}

  jsesc@3.0.2: {}

  jsesc@3.1.0: {}

  json-buffer@3.0.1: {}

  json-parse-even-better-errors@2.3.1: {}

  json-schema-traverse@0.4.1: {}

  json-schema@0.4.0: {}

  json-stable-stringify-without-jsonify@1.0.1: {}

  json-stringify-safe@5.0.1: {}

  json5@2.2.3: {}

  jsonfile@4.0.0:
    optionalDependencies:
      graceful-fs: 4.2.11

  jsonfile@6.1.0:
    dependencies:
      universalify: 2.0.1
    optionalDependencies:
      graceful-fs: 4.2.11

  jsprim@1.4.2:
    dependencies:
      assert-plus: 1.0.0
      extsprintf: 1.3.0
      json-schema: 0.4.0
      verror: 1.10.0

  keyv@4.5.4:
    dependencies:
      json-buffer: 3.0.1

  lazy-val@1.0.5: {}

  levn@0.4.1:
    dependencies:
      prelude-ls: 1.2.1
      type-check: 0.4.0

  lilconfig@3.1.3: {}

  lines-and-columns@1.2.4: {}

  linkify-it@5.0.0:
    dependencies:
      uc.micro: 2.1.0

  lint-staged@15.2.10:
    dependencies:
      chalk: 5.3.0
      commander: 12.1.0
      debug: 4.3.7
      execa: 8.0.1
      lilconfig: 3.1.3
      listr2: 8.2.5
      micromatch: 4.0.8
      pidtree: 0.6.0
      string-argv: 0.3.2
      yaml: 2.5.1
    transitivePeerDependencies:
      - supports-color

  listr2@8.2.5:
    dependencies:
      cli-truncate: 4.0.0
      colorette: 2.0.20
      eventemitter3: 5.0.1
      log-update: 6.1.0
      rfdc: 1.4.1
      wrap-ansi: 9.0.0

  locate-path@5.0.0:
    dependencies:
      p-locate: 4.1.0

  locate-path@6.0.0:
    dependencies:
      p-locate: 5.0.0

  lodash.debounce@4.0.8: {}

  lodash.escaperegexp@4.1.2: {}

  lodash.isequal@4.5.0: {}

  lodash.merge@4.6.2: {}

  lodash.startcase@4.4.0: {}

  lodash@4.17.21: {}

  log-symbols@4.1.0:
    dependencies:
      chalk: 4.1.2
      is-unicode-supported: 0.1.0

  log-update@6.1.0:
    dependencies:
      ansi-escapes: 7.0.0
      cli-cursor: 5.0.0
      slice-ansi: 7.1.0
      strip-ansi: 7.1.0
      wrap-ansi: 9.0.0

  loose-envify@1.4.0:
    dependencies:
      js-tokens: 4.0.0

  loupe@3.1.3: {}

  lowercase-keys@2.0.0: {}

  lru-cache@10.4.3: {}

  lru-cache@5.1.1:
    dependencies:
      yallist: 3.1.1

  lru-cache@6.0.0:
    dependencies:
      yallist: 4.0.0

  lunr@2.3.9: {}

  magic-string@0.30.17:
    dependencies:
      '@jridgewell/sourcemap-codec': 1.5.0

  make-error@1.3.6: {}

  make-fetch-happen@14.0.3:
    dependencies:
      '@npmcli/agent': 3.0.0
      cacache: 19.0.1
      http-cache-semantics: 4.2.0
      minipass: 7.1.2
      minipass-fetch: 4.0.1
      minipass-flush: 1.0.5
      minipass-pipeline: 1.2.4
      negotiator: 1.0.0
      proc-log: 5.0.0
      promise-retry: 2.0.1
      ssri: 12.0.0
    transitivePeerDependencies:
      - supports-color

  makeerror@1.0.12:
    dependencies:
      tmpl: 1.0.5

  markdown-it@14.1.0:
    dependencies:
      argparse: 2.0.1
      entities: 4.5.0
      linkify-it: 5.0.0
      mdurl: 2.0.0
      punycode.js: 2.3.1
      uc.micro: 2.1.0

  matcher@3.0.0:
    dependencies:
      escape-string-regexp: 4.0.0
    optional: true

  math-intrinsics@1.1.0: {}

  mdast-util-to-hast@13.2.0:
    dependencies:
      '@types/hast': 3.0.4
      '@types/mdast': 4.0.4
      '@ungap/structured-clone': 1.3.0
      devlop: 1.1.0
      micromark-util-sanitize-uri: 2.0.1
      trim-lines: 3.0.1
      unist-util-position: 5.0.0
      unist-util-visit: 5.0.0
      vfile: 6.0.3

  mdurl@2.0.0: {}

  meow@13.2.0: {}

  merge-stream@2.0.0: {}

  merge2@1.4.1: {}

  micromark-util-character@2.1.1:
    dependencies:
      micromark-util-symbol: 2.0.1
      micromark-util-types: 2.0.2

  micromark-util-encode@2.0.1: {}

  micromark-util-sanitize-uri@2.0.1:
    dependencies:
      micromark-util-character: 2.1.1
      micromark-util-encode: 2.0.1
      micromark-util-symbol: 2.0.1

  micromark-util-symbol@2.0.1: {}

  micromark-util-types@2.0.2: {}

  micromatch@4.0.8:
    dependencies:
      braces: 3.0.3
      picomatch: 2.3.1

  mime-db@1.52.0: {}

  mime-types@2.1.35:
    dependencies:
      mime-db: 1.52.0

  mime@2.6.0: {}

  mimic-fn@2.1.0: {}

  mimic-fn@4.0.0: {}

  mimic-function@5.0.1: {}

  mimic-response@1.0.1: {}

  mimic-response@3.1.0: {}

  minimatch@10.0.3:
    dependencies:
      '@isaacs/brace-expansion': 5.0.0

  minimatch@3.1.2:
    dependencies:
      brace-expansion: 1.1.11

  minimatch@5.1.6:
    dependencies:
      brace-expansion: 2.0.1

  minimatch@9.0.5:
    dependencies:
      brace-expansion: 2.0.1

  minimist@1.2.8: {}

  minipass-collect@2.0.1:
    dependencies:
      minipass: 7.1.2

  minipass-fetch@4.0.1:
    dependencies:
      minipass: 7.1.2
      minipass-sized: 1.0.3
      minizlib: 3.1.0
    optionalDependencies:
      encoding: 0.1.13

  minipass-flush@1.0.5:
    dependencies:
      minipass: 3.3.6

  minipass-pipeline@1.2.4:
    dependencies:
      minipass: 3.3.6

  minipass-sized@1.0.3:
    dependencies:
      minipass: 3.3.6

  minipass@3.3.6:
    dependencies:
      yallist: 4.0.0

  minipass@4.2.8: {}

  minipass@5.0.0: {}

  minipass@7.1.2: {}

  minizlib@2.1.2:
    dependencies:
      minipass: 3.3.6
      yallist: 4.0.0

  minizlib@3.1.0:
    dependencies:
      minipass: 7.1.2

  mkdirp@0.5.6:
    dependencies:
      minimist: 1.2.8

  mkdirp@1.0.4: {}

  mri@1.2.0: {}

  mrmime@2.0.1: {}

  ms@2.1.3: {}

  multimatch@5.0.0:
    dependencies:
      '@types/minimatch': 3.0.5
      array-differ: 3.0.0
      array-union: 2.1.0
      arrify: 2.0.1
      minimatch: 3.1.2

  nanoid@3.3.11: {}

  natural-compare@1.4.0: {}

  negotiator@1.0.0: {}

  neo-async@2.6.2: {}

  node-abi@4.14.0:
    dependencies:
      semver: 7.7.2

  node-addon-api@1.7.2: {}

  node-addon-api@7.1.1:
    optional: true

  node-api-version@0.2.1:
    dependencies:
      semver: 7.7.2

  node-fetch@2.7.0(encoding@0.1.13):
    dependencies:
      whatwg-url: 5.0.0
    optionalDependencies:
      encoding: 0.1.13

  node-gyp@11.4.2:
    dependencies:
      env-paths: 2.2.1
      exponential-backoff: 3.1.2
      graceful-fs: 4.2.11
      make-fetch-happen: 14.0.3
      nopt: 8.1.0
      proc-log: 5.0.0
      semver: 7.7.2
      tar: 7.5.1
      tinyglobby: 0.2.14
      which: 5.0.0
    transitivePeerDependencies:
      - supports-color

  node-int64@0.4.0: {}

  node-releases@2.0.19: {}

  nopt@8.1.0:
    dependencies:
      abbrev: 3.0.1

  normalize-package-data@6.0.2:
    dependencies:
      hosted-git-info: 7.0.2
      semver: 7.7.2
      validate-npm-package-license: 3.0.4

  normalize-path@3.0.0: {}

  normalize-url@6.1.0: {}

  npm-run-path@5.3.0:
    dependencies:
      path-key: 4.0.0

  oauth-sign@0.9.0: {}

  object-keys@1.1.1:
    optional: true

  once@1.4.0:
    dependencies:
      wrappy: 1.0.2

  onetime@5.1.2:
    dependencies:
      mimic-fn: 2.1.0

  onetime@6.0.0:
    dependencies:
      mimic-fn: 4.0.0

  onetime@7.0.0:
    dependencies:
      mimic-function: 5.0.1

  oniguruma-to-es@2.3.0:
    dependencies:
      emoji-regex-xs: 1.0.0
      regex: 5.1.1
      regex-recursion: 5.1.1

  optionator@0.9.4:
    dependencies:
      deep-is: 0.1.4
      fast-levenshtein: 2.0.6
      levn: 0.4.1
      prelude-ls: 1.2.1
      type-check: 0.4.0
      word-wrap: 1.2.5

  ora@5.4.1:
    dependencies:
      bl: 4.1.0
      chalk: 4.1.2
      cli-cursor: 3.1.0
      cli-spinners: 2.9.2
      is-interactive: 1.0.0
      is-unicode-supported: 0.1.0
      log-symbols: 4.1.0
      strip-ansi: 6.0.1
      wcwidth: 1.0.1

  outdent@0.5.0: {}

  p-cancelable@2.1.1: {}

  p-filter@2.1.0:
    dependencies:
      p-map: 2.1.0

  p-limit@2.3.0:
    dependencies:
      p-try: 2.2.0

  p-limit@3.1.0:
    dependencies:
      yocto-queue: 0.1.0

  p-locate@4.1.0:
    dependencies:
      p-limit: 2.3.0

  p-locate@5.0.0:
    dependencies:
      p-limit: 3.1.0

  p-map@2.1.0: {}

  p-map@7.0.3: {}

  p-try@2.2.0: {}

  package-json-from-dist@1.0.1: {}

  package-manager-detector@0.2.11:
    dependencies:
      quansync: 0.2.11

  parent-module@1.0.1:
    dependencies:
      callsites: 3.1.0

  parse-json@5.2.0:
    dependencies:
      '@babel/code-frame': 7.26.2
      error-ex: 1.3.2
      json-parse-even-better-errors: 2.3.1
      lines-and-columns: 1.2.4

  parse-json@8.2.0:
    dependencies:
      '@babel/code-frame': 7.26.2
      index-to-position: 1.0.0
      type-fest: 4.39.0

  path-equal@1.2.5: {}

  path-exists@4.0.0: {}

  path-is-absolute@1.0.1: {}

  path-key@3.1.1: {}

  path-key@4.0.0: {}

  path-parse@1.0.7: {}

  path-scurry@1.11.1:
    dependencies:
      lru-cache: 10.4.3
      minipass: 7.1.2

  path-sort@0.1.0: {}

  path-type@4.0.0: {}

  pathe@2.0.3: {}

  pathval@2.0.0: {}

  pe-library@0.4.1: {}

  pend@1.2.0: {}

  performance-now@2.1.0: {}

  picocolors@1.1.1: {}

  picomatch@2.3.1: {}

  picomatch@4.0.2: {}

  pidtree@0.6.0: {}

  pify@4.0.1: {}

  pirates@4.0.7: {}

  please-upgrade-node@3.2.0:
    dependencies:
      semver-compare: 1.0.0

  plist@3.1.0:
    dependencies:
      '@xmldom/xmldom': 0.8.10
      base64-js: 1.5.1
      xmlbuilder: 15.1.1

  postcss@8.5.3:
    dependencies:
      nanoid: 3.3.11
      picocolors: 1.1.1
      source-map-js: 1.2.1

  postject@1.0.0-alpha.6:
    dependencies:
      commander: 9.5.0
    optional: true

  prelude-ls@1.2.1: {}

  prettier-linter-helpers@1.0.0:
    dependencies:
      fast-diff: 1.3.0

  prettier@2.8.8: {}

  prettier@3.3.3: {}

  pretty-format@29.7.0:
    dependencies:
      '@jest/schemas': 29.6.3
      ansi-styles: 5.2.0
      react-is: 18.3.1

  proc-log@5.0.0: {}

  process-nextick-args@2.0.1: {}

  progress@2.0.3: {}

  promise-retry@2.0.1:
    dependencies:
      err-code: 2.0.3
      retry: 0.12.0

  property-information@7.0.0: {}

  psl@1.15.0:
    dependencies:
      punycode: 2.3.1

  pump@3.0.2:
    dependencies:
      end-of-stream: 1.4.4
      once: 1.4.0

  punycode.js@2.3.1: {}

  punycode@2.3.1: {}

  qs@6.5.3: {}

  quansync@0.2.11: {}

  query-ast@1.0.5:
    dependencies:
      invariant: 2.2.4
      lodash: 4.17.21

  queue-microtask@1.2.3: {}

  quick-lru@5.1.1: {}

  react-is@18.3.1: {}

  read-binary-file-arch@1.0.6:
    dependencies:
      debug: 4.4.1
    transitivePeerDependencies:
      - supports-color

  read-package-up@11.0.0:
    dependencies:
      find-up-simple: 1.0.1
      read-pkg: 9.0.1
      type-fest: 4.39.0

  read-pkg@9.0.1:
    dependencies:
      '@types/normalize-package-data': 2.4.4
      normalize-package-data: 6.0.2
      parse-json: 8.2.0
      type-fest: 4.39.0
      unicorn-magic: 0.1.0

  read-yaml-file@1.1.0:
    dependencies:
      graceful-fs: 4.2.11
      js-yaml: 3.14.1
      pify: 4.0.1
      strip-bom: 3.0.0

  readable-stream@2.3.8:
    dependencies:
      core-util-is: 1.0.2
      inherits: 2.0.4
      isarray: 1.0.0
      process-nextick-args: 2.0.1
      safe-buffer: 5.1.2
      string_decoder: 1.1.1
      util-deprecate: 1.0.2

  readable-stream@3.6.2:
    dependencies:
      inherits: 2.0.4
      string_decoder: 1.3.0
      util-deprecate: 1.0.2

  readdirp@3.6.0:
    dependencies:
      picomatch: 2.3.1

  readdirp@4.1.2: {}

  regenerate-unicode-properties@10.2.0:
    dependencies:
      regenerate: 1.4.2

  regenerate@1.4.2: {}

  regenerator-runtime@0.14.1: {}

  regenerator-transform@0.15.2:
    dependencies:
      '@babel/runtime': 7.27.0

  regex-recursion@5.1.1:
    dependencies:
      regex: 5.1.1
      regex-utilities: 2.3.0

  regex-utilities@2.3.0: {}

  regex@5.1.1:
    dependencies:
      regex-utilities: 2.3.0

  regexpu-core@6.2.0:
    dependencies:
      regenerate: 1.4.2
      regenerate-unicode-properties: 10.2.0
      regjsgen: 0.8.0
      regjsparser: 0.12.0
      unicode-match-property-ecmascript: 2.0.0
      unicode-match-property-value-ecmascript: 2.2.0

  regjsgen@0.8.0: {}

  regjsparser@0.12.0:
    dependencies:
      jsesc: 3.0.2

  request@2.88.2:
    dependencies:
      aws-sign2: 0.7.0
      aws4: 1.13.2
      caseless: 0.12.0
      combined-stream: 1.0.8
      extend: 3.0.2
      forever-agent: 0.6.1
      form-data: 2.3.3
      har-validator: 5.1.5
      http-signature: 1.2.0
      is-typedarray: 1.0.0
      isstream: 0.1.2
      json-stringify-safe: 5.0.1
      mime-types: 2.1.35
      oauth-sign: 0.9.0
      performance-now: 2.1.0
      qs: 6.5.3
      safe-buffer: 5.2.1
      tough-cookie: 2.5.0
      tunnel-agent: 0.6.0
      uuid: 3.4.0

  require-directory@2.1.1: {}

  require-package-name@2.0.1: {}

  resedit@1.7.0:
    dependencies:
      pe-library: 0.4.1

  resolve-alpn@1.2.1: {}

  resolve-from@4.0.0: {}

  resolve-from@5.0.0: {}

  resolve@1.22.10:
    dependencies:
      is-core-module: 2.16.1
      path-parse: 1.0.7
      supports-preserve-symlinks-flag: 1.0.0

  responselike@2.0.1:
    dependencies:
      lowercase-keys: 2.0.0

  restore-cursor@3.1.0:
    dependencies:
      onetime: 5.1.2
      signal-exit: 3.0.7

  restore-cursor@5.1.0:
    dependencies:
      onetime: 7.0.0
      signal-exit: 4.1.0

  retry@0.12.0: {}

  reusify@1.1.0: {}

  rfdc@1.4.1: {}

  rimraf@2.6.3:
    dependencies:
      glob: 7.2.3

  roarr@2.15.4:
    dependencies:
      boolean: 3.2.0
      detect-node: 2.1.0
      globalthis: 1.0.4
      json-stringify-safe: 5.0.1
      semver-compare: 1.0.0
      sprintf-js: 1.1.3
    optional: true

  rollup@4.39.0:
    dependencies:
      '@types/estree': 1.0.7
    optionalDependencies:
      '@rollup/rollup-android-arm-eabi': 4.39.0
      '@rollup/rollup-android-arm64': 4.39.0
      '@rollup/rollup-darwin-arm64': 4.39.0
      '@rollup/rollup-darwin-x64': 4.39.0
      '@rollup/rollup-freebsd-arm64': 4.39.0
      '@rollup/rollup-freebsd-x64': 4.39.0
      '@rollup/rollup-linux-arm-gnueabihf': 4.39.0
      '@rollup/rollup-linux-arm-musleabihf': 4.39.0
      '@rollup/rollup-linux-arm64-gnu': 4.39.0
      '@rollup/rollup-linux-arm64-musl': 4.39.0
      '@rollup/rollup-linux-loongarch64-gnu': 4.39.0
      '@rollup/rollup-linux-powerpc64le-gnu': 4.39.0
      '@rollup/rollup-linux-riscv64-gnu': 4.39.0
      '@rollup/rollup-linux-riscv64-musl': 4.39.0
      '@rollup/rollup-linux-s390x-gnu': 4.39.0
      '@rollup/rollup-linux-x64-gnu': 4.39.0
      '@rollup/rollup-linux-x64-musl': 4.39.0
      '@rollup/rollup-win32-arm64-msvc': 4.39.0
      '@rollup/rollup-win32-ia32-msvc': 4.39.0
      '@rollup/rollup-win32-x64-msvc': 4.39.0
      fsevents: 2.3.3

  run-parallel@1.2.0:
    dependencies:
      queue-microtask: 1.2.3

  safe-buffer@5.1.2: {}

  safe-buffer@5.2.1: {}

  safe-stable-stringify@2.5.0: {}

  safer-buffer@2.1.2: {}

  sanitize-filename@1.6.3:
    dependencies:
      truncate-utf8-bytes: 1.0.2

  sass@1.86.1:
    dependencies:
      chokidar: 4.0.3
      immutable: 5.1.1
      source-map-js: 1.2.1
    optionalDependencies:
      '@parcel/watcher': 2.5.1

  sax@1.4.1: {}

  scss-parser@1.0.6:
    dependencies:
      invariant: 2.2.4
      lodash: 4.17.21

  semver-compare@1.0.0: {}

  semver@5.7.2: {}

  semver@6.3.1: {}

  semver@7.7.2: {}

  serialize-error@7.0.1:
    dependencies:
      type-fest: 0.13.1
    optional: true

  shebang-command@2.0.0:
    dependencies:
      shebang-regex: 3.0.0

  shebang-regex@3.0.0: {}

  shiki@1.29.2:
    dependencies:
      '@shikijs/core': 1.29.2
      '@shikijs/engine-javascript': 1.29.2
      '@shikijs/engine-oniguruma': 1.29.2
      '@shikijs/langs': 1.29.2
      '@shikijs/themes': 1.29.2
      '@shikijs/types': 1.29.2
      '@shikijs/vscode-textmate': 10.0.2
      '@types/hast': 3.0.4

  siginfo@2.0.0: {}

  signal-exit@3.0.7: {}

  signal-exit@4.1.0: {}

  simple-update-notifier@2.0.0:
    dependencies:
      semver: 7.7.2

  sirv@3.0.1:
    dependencies:
      '@polka/url': 1.0.0-next.28
      mrmime: 2.0.1
      totalist: 3.0.1

  slash@3.0.0: {}

  slice-ansi@3.0.0:
    dependencies:
      ansi-styles: 4.3.0
      astral-regex: 2.0.0
      is-fullwidth-code-point: 3.0.0

  slice-ansi@5.0.0:
    dependencies:
      ansi-styles: 6.2.1
      is-fullwidth-code-point: 4.0.0

  slice-ansi@7.1.0:
    dependencies:
      ansi-styles: 6.2.1
      is-fullwidth-code-point: 5.0.0

  smart-buffer@4.2.0: {}

  socks-proxy-agent@8.0.5:
    dependencies:
      agent-base: 7.1.3
      debug: 4.4.1
      socks: 2.8.6
    transitivePeerDependencies:
      - supports-color

  socks@2.8.6:
    dependencies:
      ip-address: 9.0.5
      smart-buffer: 4.2.0

  source-map-js@1.2.1: {}

  source-map-support@0.5.21:
    dependencies:
      buffer-from: 1.1.2
      source-map: 0.6.1

  source-map@0.6.1: {}

  space-separated-tokens@2.0.2: {}

  spawndamnit@3.0.1:
    dependencies:
      cross-spawn: 7.0.6
      signal-exit: 4.1.0

  spdx-correct@3.2.0:
    dependencies:
      spdx-expression-parse: 3.0.1
      spdx-license-ids: 3.0.21

  spdx-exceptions@2.5.0: {}

  spdx-expression-parse@3.0.1:
    dependencies:
      spdx-exceptions: 2.5.0
      spdx-license-ids: 3.0.21

  spdx-license-ids@3.0.21: {}

  sprintf-js@1.0.3: {}

  sprintf-js@1.1.3: {}

  sshpk@1.18.0:
    dependencies:
      asn1: 0.2.6
      assert-plus: 1.0.0
      bcrypt-pbkdf: 1.0.2
      dashdash: 1.14.1
      ecc-jsbn: 0.1.2
      getpass: 0.1.7
      jsbn: 0.1.1
      safer-buffer: 2.1.2
      tweetnacl: 0.14.5

  ssri@12.0.0:
    dependencies:
      minipass: 7.1.2

  stack-utils@2.0.6:
    dependencies:
      escape-string-regexp: 2.0.0

  stackback@0.0.2: {}

  stat-mode@1.0.0: {}

  std-env@3.8.1: {}

  std-env@3.9.0: {}

  string-argv@0.3.2: {}

  string-width@4.2.3:
    dependencies:
      emoji-regex: 8.0.0
      is-fullwidth-code-point: 3.0.0
      strip-ansi: 6.0.1

  string-width@5.1.2:
    dependencies:
      eastasianwidth: 0.2.0
      emoji-regex: 9.2.2
      strip-ansi: 7.1.0

  string-width@7.2.0:
    dependencies:
      emoji-regex: 10.4.0
      get-east-asian-width: 1.3.0
      strip-ansi: 7.1.0

  string_decoder@1.1.1:
    dependencies:
      safe-buffer: 5.1.2

  string_decoder@1.3.0:
    dependencies:
      safe-buffer: 5.2.1

  stringify-entities@4.0.4:
    dependencies:
      character-entities-html4: 2.1.0
      character-entities-legacy: 3.0.0

  strip-ansi@6.0.1:
    dependencies:
      ansi-regex: 5.0.1

  strip-ansi@7.1.0:
    dependencies:
      ansi-regex: 6.1.0

  strip-bom@3.0.0: {}

  strip-final-newline@3.0.0: {}

  strip-json-comments@3.1.1: {}

  strip-literal@3.0.0:
    dependencies:
      js-tokens: 9.0.1

  strnum@1.1.2: {}

  sumchecker@3.0.1:
    dependencies:
      debug: 4.4.0
    transitivePeerDependencies:
      - supports-color

  supports-color@7.2.0:
    dependencies:
      has-flag: 4.0.0

  supports-color@8.1.1:
    dependencies:
      has-flag: 4.0.0

  supports-preserve-symlinks-flag@1.0.0: {}

  synckit@0.10.3:
    dependencies:
      '@pkgr/core': 0.2.0
      tslib: 2.8.1

  tar@6.2.1:
    dependencies:
      chownr: 2.0.0
      fs-minipass: 2.1.0
      minipass: 5.0.0
      minizlib: 2.1.2
      mkdirp: 1.0.4
      yallist: 4.0.0

  tar@7.5.1:
    dependencies:
      '@isaacs/fs-minipass': 4.0.1
      chownr: 3.0.0
      minipass: 7.1.2
      minizlib: 3.1.0
      yallist: 5.0.0

  temp-dir@3.0.0: {}

  temp-file@3.4.0:
    dependencies:
      async-exit-hook: 2.0.1
      fs-extra: 10.1.0

  temp@0.9.4:
    dependencies:
      mkdirp: 0.5.6
      rimraf: 2.6.3

  tempfile@5.0.0:
    dependencies:
      temp-dir: 3.0.0

  term-size@2.2.1: {}

  test-exclude@6.0.0:
    dependencies:
      '@istanbuljs/schema': 0.1.3
      glob: 7.2.3
      minimatch: 3.1.2

  tiny-async-pool@1.3.0:
    dependencies:
      semver: 5.7.2

  tiny-typed-emitter@2.1.0: {}

  tinybench@2.9.0: {}

  tinyexec@0.3.2: {}

  tinyglobby@0.2.12:
    dependencies:
      fdir: 6.4.3(picomatch@4.0.2)
      picomatch: 4.0.2

  tinyglobby@0.2.14:
    dependencies:
      fdir: 6.4.5(picomatch@4.0.2)
      picomatch: 4.0.2

  tinypool@1.0.2: {}

  tinypool@1.1.0: {}

  tinyrainbow@2.0.0: {}

  tinyspy@3.0.2: {}

  tinyspy@4.0.3: {}

  tmp-promise@3.0.3:
    dependencies:
      tmp: 0.2.3

  tmp@0.2.3: {}

  tmpl@1.0.5: {}

  to-regex-range@5.0.1:
    dependencies:
      is-number: 7.0.0

  toml@3.0.0: {}

  totalist@3.0.1: {}

  tough-cookie@2.5.0:
    dependencies:
      psl: 1.15.0
      punycode: 2.3.1

  tr46@0.0.3: {}

  trim-lines@3.0.1: {}

  truncate-utf8-bytes@1.0.2:
    dependencies:
      utf8-byte-length: 1.0.5

  ts-api-utils@1.4.3(typescript@5.8.2):
    dependencies:
      typescript: 5.8.2

  ts-api-utils@2.1.0(typescript@5.8.2):
    dependencies:
      typescript: 5.8.2

  ts-node@10.9.2(@types/node@16.18.126)(typescript@5.1.6):
    dependencies:
      '@cspotcode/source-map-support': 0.8.1
      '@tsconfig/node10': 1.0.11
      '@tsconfig/node12': 1.0.11
      '@tsconfig/node14': 1.0.3
      '@tsconfig/node16': 1.0.4
      '@types/node': 16.18.126
      acorn: 8.14.1
      acorn-walk: 8.3.4
      arg: 4.1.3
      create-require: 1.1.1
      diff: 4.0.2
      make-error: 1.3.6
      typescript: 5.1.6
      v8-compile-cache-lib: 3.0.1
      yn: 3.1.1

  ts-node@10.9.2(@types/node@22.13.17)(typescript@5.8.2):
    dependencies:
      '@cspotcode/source-map-support': 0.8.1
      '@tsconfig/node10': 1.0.11
      '@tsconfig/node12': 1.0.11
      '@tsconfig/node14': 1.0.3
      '@tsconfig/node16': 1.0.4
      '@types/node': 22.13.17
      acorn: 8.14.1
      acorn-walk: 8.3.4
      arg: 4.1.3
      create-require: 1.1.1
      diff: 4.0.2
      make-error: 1.3.6
      typescript: 5.8.2
      v8-compile-cache-lib: 3.0.1
      yn: 3.1.1

  tslib@2.8.1: {}

  tunnel-agent@0.6.0:
    dependencies:
      safe-buffer: 5.2.1

  tweetnacl@0.14.5: {}

  type-check@0.4.0:
    dependencies:
      prelude-ls: 1.2.1

  type-detect@4.0.8: {}

  type-fest@0.13.1:
    optional: true

  type-fest@4.39.0: {}

  typedoc-plugin-markdown@4.2.8(typedoc@0.26.11(typescript@5.8.2)):
    dependencies:
      typedoc: 0.26.11(typescript@5.8.2)

  typedoc@0.26.11(typescript@5.8.2):
    dependencies:
      lunr: 2.3.9
      markdown-it: 14.1.0
      minimatch: 9.0.5
      shiki: 1.29.2
      typescript: 5.8.2
      yaml: 2.7.1

  typescript-json-schema@0.64.0:
    dependencies:
      '@types/json-schema': 7.0.15
      '@types/node': 16.18.126
      glob: 7.2.3
      path-equal: 1.2.5
      safe-stable-stringify: 2.5.0
      ts-node: 10.9.2(@types/node@16.18.126)(typescript@5.1.6)
      typescript: 5.1.6
      yargs: 17.7.2
    transitivePeerDependencies:
      - '@swc/core'
      - '@swc/wasm'

  typescript@5.1.6: {}

  typescript@5.8.2: {}

  uc.micro@2.1.0: {}

  uglify-js@3.19.3:
    optional: true

  undici-types@6.19.8: {}

  undici-types@6.20.0: {}

  unicode-canonical-property-names-ecmascript@2.0.1: {}

  unicode-match-property-ecmascript@2.0.0:
    dependencies:
      unicode-canonical-property-names-ecmascript: 2.0.1
      unicode-property-aliases-ecmascript: 2.1.0

  unicode-match-property-value-ecmascript@2.2.0: {}

  unicode-property-aliases-ecmascript@2.1.0: {}

  unicorn-magic@0.1.0: {}

  unique-filename@4.0.0:
    dependencies:
      unique-slug: 5.0.0

  unique-slug@5.0.0:
    dependencies:
      imurmurhash: 0.1.4

  unist-util-is@6.0.0:
    dependencies:
      '@types/unist': 3.0.3

  unist-util-position@5.0.0:
    dependencies:
      '@types/unist': 3.0.3

  unist-util-stringify-position@4.0.0:
    dependencies:
      '@types/unist': 3.0.3

  unist-util-visit-parents@6.0.1:
    dependencies:
      '@types/unist': 3.0.3
      unist-util-is: 6.0.0

  unist-util-visit@5.0.0:
    dependencies:
      '@types/unist': 3.0.3
      unist-util-is: 6.0.0
      unist-util-visit-parents: 6.0.1

  universalify@0.1.2: {}

  universalify@2.0.1: {}

  unzipper@0.12.3:
    dependencies:
      bluebird: 3.7.2
      duplexer2: 0.1.4
      fs-extra: 11.3.0
      graceful-fs: 4.2.11
      node-int64: 0.4.0

  update-browserslist-db@1.1.3(browserslist@4.24.4):
    dependencies:
      browserslist: 4.24.4
      escalade: 3.2.0
      picocolors: 1.1.1

  uri-js@4.4.1:
    dependencies:
      punycode: 2.3.1

  utf8-byte-length@1.0.5: {}

  util-deprecate@1.0.2: {}

  uuid@3.4.0: {}

  v8-compile-cache-lib@3.0.1: {}

  validate-npm-package-license@3.0.4:
    dependencies:
      spdx-correct: 3.2.0
      spdx-expression-parse: 3.0.1

  verror@1.10.0:
    dependencies:
      assert-plus: 1.0.0
      core-util-is: 1.0.2
      extsprintf: 1.4.1

  verror@1.10.1:
    dependencies:
      assert-plus: 1.0.0
      core-util-is: 1.0.2
      extsprintf: 1.4.1

  vfile-message@4.0.2:
    dependencies:
      '@types/unist': 3.0.3
      unist-util-stringify-position: 4.0.0

  vfile@6.0.3:
    dependencies:
      '@types/unist': 3.0.3
      vfile-message: 4.0.2

  vite-node@3.1.1(@types/node@22.13.17)(jiti@2.4.2)(sass@1.86.1)(yaml@2.7.1):
    dependencies:
      cac: 6.7.14
      debug: 4.4.0
      es-module-lexer: 1.6.0
      pathe: 2.0.3
      vite: 6.2.4(@types/node@22.13.17)(jiti@2.4.2)(sass@1.86.1)(yaml@2.7.1)
    transitivePeerDependencies:
      - '@types/node'
      - jiti
      - less
      - lightningcss
      - sass
      - sass-embedded
      - stylus
      - sugarss
      - supports-color
      - terser
      - tsx
      - yaml

  vite-node@3.2.3(@types/node@22.13.17)(jiti@2.4.2)(sass@1.86.1)(yaml@2.7.1):
    dependencies:
      cac: 6.7.14
      debug: 4.4.1
      es-module-lexer: 1.7.0
      pathe: 2.0.3
      vite: 6.2.4(@types/node@22.13.17)(jiti@2.4.2)(sass@1.86.1)(yaml@2.7.1)
    transitivePeerDependencies:
      - '@types/node'
      - jiti
      - less
      - lightningcss
      - sass
      - sass-embedded
      - stylus
      - sugarss
      - supports-color
      - terser
      - tsx
      - yaml

  vite@6.2.4(@types/node@22.13.17)(jiti@2.4.2)(sass@1.86.1)(yaml@2.7.1):
    dependencies:
      esbuild: 0.25.2
      postcss: 8.5.3
      rollup: 4.39.0
    optionalDependencies:
      '@types/node': 22.13.17
      fsevents: 2.3.3
      jiti: 2.4.2
      sass: 1.86.1
      yaml: 2.7.1

  vitest-mock-commonjs@1.0.2: {}

  vitest@3.1.1(@types/node@22.13.17)(@vitest/ui@3.0.4(vitest@3.2.3))(jiti@2.4.2)(sass@1.86.1)(yaml@2.7.1):
    dependencies:
      '@vitest/expect': 3.1.1
      '@vitest/mocker': 3.1.1(vite@6.2.4(@types/node@22.13.17)(jiti@2.4.2)(sass@1.86.1)(yaml@2.7.1))
      '@vitest/pretty-format': 3.1.1
      '@vitest/runner': 3.1.1
      '@vitest/snapshot': 3.1.1
      '@vitest/spy': 3.1.1
      '@vitest/utils': 3.1.1
      chai: 5.2.0
      debug: 4.4.0
      expect-type: 1.2.1
      magic-string: 0.30.17
      pathe: 2.0.3
      std-env: 3.8.1
      tinybench: 2.9.0
      tinyexec: 0.3.2
      tinypool: 1.0.2
      tinyrainbow: 2.0.0
      vite: 6.2.4(@types/node@22.13.17)(jiti@2.4.2)(sass@1.86.1)(yaml@2.7.1)
      vite-node: 3.1.1(@types/node@22.13.17)(jiti@2.4.2)(sass@1.86.1)(yaml@2.7.1)
      why-is-node-running: 2.3.0
    optionalDependencies:
      '@types/node': 22.13.17
      '@vitest/ui': 3.0.4(vitest@3.2.3)
    transitivePeerDependencies:
      - jiti
      - less
      - lightningcss
      - msw
      - sass
      - sass-embedded
      - stylus
      - sugarss
      - supports-color
      - terser
      - tsx
      - yaml

  vitest@3.2.3(@types/node@22.13.17)(@vitest/ui@3.0.4)(jiti@2.4.2)(sass@1.86.1)(yaml@2.7.1):
    dependencies:
      '@types/chai': 5.2.2
      '@vitest/expect': 3.2.3
      '@vitest/mocker': 3.2.3(vite@6.2.4(@types/node@22.13.17)(jiti@2.4.2)(sass@1.86.1)(yaml@2.7.1))
      '@vitest/pretty-format': 3.2.3
      '@vitest/runner': 3.2.3
      '@vitest/snapshot': 3.2.3
      '@vitest/spy': 3.2.3
      '@vitest/utils': 3.2.3
      chai: 5.2.0
      debug: 4.4.1
      expect-type: 1.2.1
      magic-string: 0.30.17
      pathe: 2.0.3
      picomatch: 4.0.2
      std-env: 3.9.0
      tinybench: 2.9.0
      tinyexec: 0.3.2
      tinyglobby: 0.2.14
      tinypool: 1.1.0
      tinyrainbow: 2.0.0
      vite: 6.2.4(@types/node@22.13.17)(jiti@2.4.2)(sass@1.86.1)(yaml@2.7.1)
      vite-node: 3.2.3(@types/node@22.13.17)(jiti@2.4.2)(sass@1.86.1)(yaml@2.7.1)
      why-is-node-running: 2.3.0
    optionalDependencies:
      '@types/node': 22.13.17
      '@vitest/ui': 3.0.4(vitest@3.2.3)
    transitivePeerDependencies:
      - jiti
      - less
      - lightningcss
      - msw
      - sass
      - sass-embedded
      - stylus
      - sugarss
      - supports-color
      - terser
      - tsx
      - yaml

  walker@1.0.8:
    dependencies:
      makeerror: 1.0.12

  wcwidth@1.0.1:
    dependencies:
      defaults: 1.0.4

  webidl-conversions@3.0.1: {}

  whatwg-url@5.0.0:
    dependencies:
      tr46: 0.0.3
      webidl-conversions: 3.0.1

  which@2.0.2:
    dependencies:
      isexe: 2.0.0

  which@5.0.0:
    dependencies:
      isexe: 3.1.1

  why-is-node-running@2.3.0:
    dependencies:
      siginfo: 2.0.0
      stackback: 0.0.2

  word-wrap@1.2.5: {}

  wordwrap@1.0.0: {}

  wrap-ansi@7.0.0:
    dependencies:
      ansi-styles: 4.3.0
      string-width: 4.2.3
      strip-ansi: 6.0.1

  wrap-ansi@8.1.0:
    dependencies:
      ansi-styles: 6.2.1
      string-width: 5.1.2
      strip-ansi: 7.1.0

  wrap-ansi@9.0.0:
    dependencies:
      ansi-styles: 6.2.1
      string-width: 7.2.0
      strip-ansi: 7.1.0

  wrappy@1.0.2: {}

  write-file-atomic@4.0.2:
    dependencies:
      imurmurhash: 0.1.4
      signal-exit: 3.0.7

  xmlbuilder@15.1.1: {}

  y18n@5.0.8: {}

  yallist@3.1.1: {}

  yallist@4.0.0: {}

  yallist@5.0.0: {}

  yaml@1.10.2: {}

  yaml@2.5.1: {}

  yaml@2.7.1: {}

  yargs-parser@20.2.9: {}

  yargs-parser@21.1.1: {}

  yargs@16.2.0:
    dependencies:
      cliui: 7.0.4
      escalade: 3.2.0
      get-caller-file: 2.0.5
      require-directory: 2.1.1
      string-width: 4.2.3
      y18n: 5.0.8
      yargs-parser: 20.2.9

  yargs@17.7.2:
    dependencies:
      cliui: 8.0.1
      escalade: 3.2.0
      get-caller-file: 2.0.5
      require-directory: 2.1.1
      string-width: 4.2.3
      y18n: 5.0.8
      yargs-parser: 21.1.1

  yauzl@2.10.0:
    dependencies:
      buffer-crc32: 0.2.13
      fd-slicer: 1.1.0

  yn@3.1.1: {}

  yocto-queue@0.1.0: {}

  zwitch@2.0.4: {}<|MERGE_RESOLUTION|>--- conflicted
+++ resolved
@@ -695,7 +695,7 @@
         version: 1.6.3
       vitest:
         specifier: ^3.0.4
-        version: 3.1.1(@types/node@22.13.17)(@vitest/ui@3.0.4(vitest@3.2.3))(jiti@2.4.2)(sass@1.86.1)(yaml@2.7.1)
+        version: 3.1.1(@types/node@22.13.17)(@vitest/ui@3.0.4)(jiti@2.4.2)(sass@1.86.1)(yaml@2.7.1)
       vitest-mock-commonjs:
         specifier: ^1.0.2
         version: 1.0.2
@@ -1634,19 +1634,10 @@
     resolution: {integrity: sha512-Qkzpg2s9GnVV2I2BjRksUi43U5e6+zaQMcjoJy0C+C5oxaKl+fmckGDQFtRpZpZV0NQekuZZ+tGz7EA9TVnQtQ==}
     engines: {node: '>=12'}
 
-<<<<<<< HEAD
   '@electron/get@3.1.0':
     resolution: {integrity: sha512-F+nKc0xW+kVbBRhFzaMgPy3KwmuNTYX1fx6+FxxoSnNgwYX6LD7AKBTWkU0MQ6IBoe7dz069CNkR673sPAgkCQ==}
     engines: {node: '>=14'}
 
-  '@electron/node-gyp@https://codeload.github.com/electron/node-gyp/tar.gz/06b29aafb7708acef8b3669835c8a7857ebc92d2':
-    resolution: {tarball: https://codeload.github.com/electron/node-gyp/tar.gz/06b29aafb7708acef8b3669835c8a7857ebc92d2}
-    version: 10.2.0-electron.1
-    engines: {node: '>=12.13.0'}
-    hasBin: true
-
-=======
->>>>>>> 193abcf7
   '@electron/notarize@2.5.0':
     resolution: {integrity: sha512-jNT8nwH1f9X5GEITXaQ8IF/KdskvIkOFfB2CvwumsveVidzpSc+mvhhTMdAGSYF3O+Nq49lJ7y+ssODRXu06+A==}
     engines: {node: '>= 10.0.0'}
@@ -6793,7 +6784,6 @@
     transitivePeerDependencies:
       - supports-color
 
-<<<<<<< HEAD
   '@electron/get@3.1.0':
     dependencies:
       debug: 4.4.0
@@ -6808,24 +6798,6 @@
     transitivePeerDependencies:
       - supports-color
 
-  '@electron/node-gyp@https://codeload.github.com/electron/node-gyp/tar.gz/06b29aafb7708acef8b3669835c8a7857ebc92d2':
-    dependencies:
-      env-paths: 2.2.1
-      exponential-backoff: 3.1.2
-      glob: 8.1.0
-      graceful-fs: 4.2.11
-      make-fetch-happen: 10.2.1
-      nopt: 6.0.0
-      proc-log: 2.0.1
-      semver: 7.7.1
-      tar: 6.2.1
-      which: 2.0.2
-    transitivePeerDependencies:
-      - bluebird
-      - supports-color
-
-=======
->>>>>>> 193abcf7
   '@electron/notarize@2.5.0':
     dependencies:
       debug: 4.4.0
@@ -10733,7 +10705,7 @@
 
   vitest-mock-commonjs@1.0.2: {}
 
-  vitest@3.1.1(@types/node@22.13.17)(@vitest/ui@3.0.4(vitest@3.2.3))(jiti@2.4.2)(sass@1.86.1)(yaml@2.7.1):
+  vitest@3.1.1(@types/node@22.13.17)(@vitest/ui@3.0.4)(jiti@2.4.2)(sass@1.86.1)(yaml@2.7.1):
     dependencies:
       '@vitest/expect': 3.1.1
       '@vitest/mocker': 3.1.1(vite@6.2.4(@types/node@22.13.17)(jiti@2.4.2)(sass@1.86.1)(yaml@2.7.1))
