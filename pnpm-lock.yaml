lockfileVersion: '9.0'

settings:
  autoInstallPeers: true
  excludeLinksFromLockfile: false

patchedDependencies:
  '@changesets/assemble-release-plan@6.0.9':
    hash: scxbrhht2ttmun6dmullcw2ipu
    path: patches/@changesets__assemble-release-plan@6.0.9.patch
  '@changesets/cli@2.29.7':
    hash: hn5w3ar5kzfvrwqaymff5f37xu
    path: patches/@changesets__cli@2.29.7.patch

importers:

  .:
    dependencies:
      '@types/fs-extra':
        specifier: ^11.0.4
        version: 11.0.4
      dmg-license:
        specifier: 1.0.11
        version: 1.0.11
    devDependencies:
      '@babel/plugin-transform-modules-commonjs':
        specifier: 7.24.8
        version: 7.24.8(@babel/core@7.24.9)
      '@changesets/changelog-github':
        specifier: 0.4.7
        version: 0.4.7(encoding@0.1.13)
      '@changesets/cli':
        specifier: 2.29.7
        version: 2.29.7(patch_hash=hn5w3ar5kzfvrwqaymff5f37xu)(@types/node@22.13.17)
      '@stylistic/eslint-plugin':
        specifier: ^2.8.0
        version: 2.13.0(eslint@9.16.0(jiti@2.4.2))(typescript@5.8.2)
      '@types/node':
        specifier: ^22.7.4
        version: 22.13.17
      '@typescript-eslint/eslint-plugin':
        specifier: 8.17.0
        version: 8.17.0(@typescript-eslint/parser@8.17.0(eslint@9.16.0(jiti@2.4.2))(typescript@5.8.2))(eslint@9.16.0(jiti@2.4.2))(typescript@5.8.2)
      '@typescript-eslint/parser':
        specifier: 8.17.0
        version: 8.17.0(eslint@9.16.0(jiti@2.4.2))(typescript@5.8.2)
      '@vitest/ui':
        specifier: 3.0.4
        version: 3.0.4(vitest@3.2.3)
      chalk:
        specifier: ^4.1.2
        version: 4.1.2
      conventional-changelog-cli:
        specifier: 5.0.0
        version: 5.0.0(conventional-commits-filter@5.0.0)
      depcheck:
        specifier: 1.4.3
        version: 1.4.3
      eslint:
        specifier: 9.16.0
        version: 9.16.0(jiti@2.4.2)
      eslint-config-prettier:
        specifier: ^9.1.0
        version: 9.1.0(eslint@9.16.0(jiti@2.4.2))
      eslint-plugin-prettier:
        specifier: ^5.2.1
        version: 5.2.5(eslint-config-prettier@9.1.0(eslint@9.16.0(jiti@2.4.2)))(eslint@9.16.0(jiti@2.4.2))(prettier@3.3.3)
      fs-extra:
        specifier: 10.1.0
        version: 10.1.0
      husky:
        specifier: 7.0.4
        version: 7.0.4
      lint-staged:
        specifier: 15.2.10
        version: 15.2.10
      prettier:
        specifier: 3.3.3
        version: 3.3.3
      ts-node:
        specifier: ^10.9.2
        version: 10.9.2(@types/node@22.13.17)(typescript@5.8.2)
      typedoc:
        specifier: ^0.26.7
        version: 0.26.11(typescript@5.8.2)
      typedoc-plugin-markdown:
        specifier: 4.2.8
        version: 4.2.8(typedoc@0.26.11(typescript@5.8.2))
      typescript:
        specifier: ^5.6.2
        version: 5.8.2
      typescript-json-schema:
        specifier: 0.64.0
        version: 0.64.0
      vitest:
        specifier: ^3.2.2
        version: 3.2.3(@types/node@22.13.17)(@vitest/ui@3.0.4)(jiti@2.4.2)(sass@1.86.1)(yaml@2.7.1)

  packages/app-builder-lib:
    dependencies:
      '@develar/schema-utils':
        specifier: ~2.6.5
        version: 2.6.5
      '@electron/asar':
        specifier: 3.4.1
        version: 3.4.1
      '@electron/fuses':
        specifier: ^1.8.0
        version: 1.8.0
      '@electron/notarize':
        specifier: 2.5.0
        version: 2.5.0
      '@electron/osx-sign':
        specifier: 1.3.3
        version: 1.3.3
      '@electron/rebuild':
        specifier: 4.0.1
        version: 4.0.1
      '@electron/universal':
        specifier: 2.0.3
        version: 2.0.3
      '@malept/flatpak-bundler':
        specifier: ^0.4.0
        version: 0.4.0
      '@types/fs-extra':
        specifier: 9.0.13
        version: 9.0.13
      async-exit-hook:
        specifier: ^2.0.1
        version: 2.0.1
      builder-util:
        specifier: workspace:*
        version: link:../builder-util
      builder-util-runtime:
        specifier: workspace:*
        version: link:../builder-util-runtime
      chromium-pickle-js:
        specifier: ^0.2.0
        version: 0.2.0
      ci-info:
        specifier: ^4.2.0
        version: 4.2.0
      debug:
        specifier: ^4.3.4
        version: 4.4.0
      dotenv:
        specifier: ^16.4.5
        version: 16.4.7
      dotenv-expand:
        specifier: ^11.0.6
        version: 11.0.7
      ejs:
        specifier: ^3.1.8
        version: 3.1.10
      electron-publish:
        specifier: workspace:*
        version: link:../electron-publish
      fs-extra:
        specifier: ^10.1.0
        version: 10.1.0
      hosted-git-info:
        specifier: ^4.1.0
        version: 4.1.0
      isbinaryfile:
        specifier: ^5.0.0
        version: 5.0.4
      jiti:
        specifier: ^2.4.2
        version: 2.4.2
      js-yaml:
        specifier: ^4.1.0
        version: 4.1.0
      json5:
        specifier: ^2.2.3
        version: 2.2.3
      lazy-val:
        specifier: ^1.0.5
        version: 1.0.5
      minimatch:
        specifier: ^10.0.3
        version: 10.0.3
      plist:
        specifier: 3.1.0
        version: 3.1.0
      resedit:
        specifier: ^1.7.0
        version: 1.7.0
      semver:
        specifier: ^7.3.8
        version: 7.7.1
      tar:
        specifier: ^6.1.12
        version: 6.2.1
      temp-file:
        specifier: ^3.4.0
        version: 3.4.0
      tiny-async-pool:
        specifier: 1.3.0
        version: 1.3.0
      which:
        specifier: ^5.0.0
        version: 5.0.0
    devDependencies:
      '@babel/core':
        specifier: 7.24.9
        version: 7.24.9
      '@babel/plugin-proposal-class-properties':
        specifier: 7.18.6
        version: 7.18.6(@babel/core@7.24.9)
      '@babel/plugin-proposal-decorators':
        specifier: 7.24.7
        version: 7.24.7(@babel/core@7.24.9)
      '@babel/plugin-proposal-do-expressions':
        specifier: 7.24.7
        version: 7.24.7(@babel/core@7.24.9)
      '@babel/plugin-proposal-export-default-from':
        specifier: 7.24.7
        version: 7.24.7(@babel/core@7.24.9)
      '@babel/plugin-proposal-export-namespace-from':
        specifier: 7.18.9
        version: 7.18.9(@babel/core@7.24.9)
      '@babel/plugin-proposal-function-bind':
        specifier: 7.24.7
        version: 7.24.7(@babel/core@7.24.9)
      '@babel/plugin-proposal-function-sent':
        specifier: 7.24.7
        version: 7.24.7(@babel/core@7.24.9)
      '@babel/plugin-proposal-json-strings':
        specifier: 7.18.6
        version: 7.18.6(@babel/core@7.24.9)
      '@babel/plugin-proposal-logical-assignment-operators':
        specifier: 7.20.7
        version: 7.20.7(@babel/core@7.24.9)
      '@babel/plugin-proposal-nullish-coalescing-operator':
        specifier: 7.18.6
        version: 7.18.6(@babel/core@7.24.9)
      '@babel/plugin-proposal-numeric-separator':
        specifier: 7.18.6
        version: 7.18.6(@babel/core@7.24.9)
      '@babel/plugin-proposal-optional-chaining':
        specifier: 7.21.0
        version: 7.21.0(@babel/core@7.24.9)
      '@babel/plugin-proposal-pipeline-operator':
        specifier: 7.24.7
        version: 7.24.7(@babel/core@7.24.9)
      '@babel/plugin-proposal-throw-expressions':
        specifier: 7.24.7
        version: 7.24.7(@babel/core@7.24.9)
      '@babel/plugin-syntax-dynamic-import':
        specifier: 7.8.3
        version: 7.8.3(@babel/core@7.24.9)
      '@babel/plugin-syntax-import-meta':
        specifier: 7.10.4
        version: 7.10.4(@babel/core@7.24.9)
      '@babel/preset-env':
        specifier: 7.24.8
        version: 7.24.8(@babel/core@7.24.9)
      '@babel/preset-react':
        specifier: 7.24.7
        version: 7.24.7(@babel/core@7.24.9)
      '@types/debug':
        specifier: 4.1.7
        version: 4.1.7
      '@types/ejs':
        specifier: 3.1.0
        version: 3.1.0
      '@types/hosted-git-info':
        specifier: 3.0.2
        version: 3.0.2
      '@types/js-yaml':
        specifier: 4.0.3
        version: 4.0.3
      '@types/plist':
        specifier: 3.0.5
        version: 3.0.5
      '@types/semver':
        specifier: 7.3.8
        version: 7.3.8
      '@types/tar':
        specifier: ^6.1.3
        version: 6.1.13
      '@types/tiny-async-pool':
        specifier: ^1
        version: 1.0.5
      '@types/which':
        specifier: ^3.0.4
        version: 3.0.4
      dmg-builder:
        specifier: workspace:*
        version: link:../dmg-builder
      electron-builder-squirrel-windows:
        specifier: workspace:*
        version: link:../electron-builder-squirrel-windows
      toml:
        specifier: ^3.0.0
        version: 3.0.0

  packages/builder-util:
    dependencies:
      7zip-bin:
        specifier: ~5.2.0
        version: 5.2.0
      '@types/debug':
        specifier: ^4.1.6
        version: 4.1.7
      app-builder-bin:
        specifier: 5.0.0-alpha.12
        version: 5.0.0-alpha.12
      builder-util-runtime:
        specifier: workspace:*
        version: link:../builder-util-runtime
      chalk:
        specifier: ^4.1.2
        version: 4.1.2
      ci-info:
        specifier: ^4.2.0
        version: 4.2.0
      cross-spawn:
        specifier: ^7.0.6
        version: 7.0.6
      debug:
        specifier: ^4.3.4
        version: 4.4.0
      fs-extra:
        specifier: ^10.1.0
        version: 10.1.0
      http-proxy-agent:
        specifier: ^7.0.0
        version: 7.0.2
      https-proxy-agent:
        specifier: ^7.0.0
        version: 7.0.6
      js-yaml:
        specifier: ^4.1.0
        version: 4.1.0
      sanitize-filename:
        specifier: ^1.6.3
        version: 1.6.3
      source-map-support:
        specifier: ^0.5.19
        version: 0.5.21
      stat-mode:
        specifier: ^1.0.0
        version: 1.0.0
      temp-file:
        specifier: ^3.4.0
        version: 3.4.0
      tiny-async-pool:
        specifier: 1.3.0
        version: 1.3.0
    devDependencies:
      '@types/cross-spawn':
        specifier: 6.0.6
        version: 6.0.6
      '@types/fs-extra':
        specifier: ^9.0.11
        version: 9.0.13
      '@types/js-yaml':
        specifier: 4.0.3
        version: 4.0.3
      '@types/source-map-support':
        specifier: 0.5.4
        version: 0.5.4
      '@types/tiny-async-pool':
        specifier: ^1.0.5
        version: 1.0.5

  packages/builder-util-runtime:
    dependencies:
      debug:
        specifier: ^4.3.4
        version: 4.4.0
      sax:
        specifier: ^1.2.4
        version: 1.4.1
    devDependencies:
      '@types/debug':
        specifier: 4.1.7
        version: 4.1.7
      '@types/sax':
        specifier: 1.2.3
        version: 1.2.3

  packages/dmg-builder:
    dependencies:
      app-builder-lib:
        specifier: workspace:*
        version: link:../app-builder-lib
      builder-util:
        specifier: workspace:*
        version: link:../builder-util
      fs-extra:
        specifier: ^10.1.0
        version: 10.1.0
      iconv-lite:
        specifier: ^0.6.2
        version: 0.6.3
      js-yaml:
        specifier: ^4.1.0
        version: 4.1.0
    optionalDependencies:
      dmg-license:
        specifier: ^1.0.11
        version: 1.0.11
    devDependencies:
      '@types/fs-extra':
        specifier: 9.0.13
        version: 9.0.13
      '@types/js-yaml':
        specifier: 4.0.3
        version: 4.0.3
      temp-file:
        specifier: 3.4.0
        version: 3.4.0

  packages/electron-builder:
    dependencies:
      app-builder-lib:
        specifier: workspace:*
        version: link:../app-builder-lib
      builder-util:
        specifier: workspace:*
        version: link:../builder-util
      builder-util-runtime:
        specifier: workspace:*
        version: link:../builder-util-runtime
      chalk:
        specifier: ^4.1.2
        version: 4.1.2
      ci-info:
        specifier: ^4.2.0
        version: 4.2.0
      dmg-builder:
        specifier: workspace:*
        version: link:../dmg-builder
      fs-extra:
        specifier: ^10.1.0
        version: 10.1.0
      lazy-val:
        specifier: ^1.0.5
        version: 1.0.5
      simple-update-notifier:
        specifier: 2.0.0
        version: 2.0.0
      yargs:
        specifier: ^17.6.2
        version: 17.7.2
    devDependencies:
      '@types/fs-extra':
        specifier: 9.0.13
        version: 9.0.13
      '@types/yargs':
        specifier: ^17.0.16
        version: 17.0.33

  packages/electron-builder-squirrel-windows:
    dependencies:
      app-builder-lib:
        specifier: workspace:*
        version: link:../app-builder-lib
      builder-util:
        specifier: workspace:*
        version: link:../builder-util
      electron-winstaller:
        specifier: 5.4.0
        version: 5.4.0
    devDependencies:
      '@types/archiver':
        specifier: 5.3.1
        version: 5.3.1
      '@types/fs-extra':
        specifier: 9.0.13
        version: 9.0.13

  packages/electron-forge-maker-appimage:
    dependencies:
      app-builder-lib:
        specifier: workspace:*
        version: link:../app-builder-lib

  packages/electron-forge-maker-nsis:
    dependencies:
      app-builder-lib:
        specifier: workspace:*
        version: link:../app-builder-lib

  packages/electron-forge-maker-nsis-web:
    dependencies:
      app-builder-lib:
        specifier: workspace:*
        version: link:../app-builder-lib

  packages/electron-forge-maker-snap:
    dependencies:
      app-builder-lib:
        specifier: workspace:*
        version: link:../app-builder-lib

  packages/electron-publish:
    dependencies:
      '@types/fs-extra':
        specifier: ^9.0.11
        version: 9.0.13
      builder-util:
        specifier: workspace:*
        version: link:../builder-util
      builder-util-runtime:
        specifier: workspace:*
        version: link:../builder-util-runtime
      chalk:
        specifier: ^4.1.2
        version: 4.1.2
      form-data:
        specifier: ^4.0.0
        version: 4.0.4
      fs-extra:
        specifier: ^10.1.0
        version: 10.1.0
      lazy-val:
        specifier: ^1.0.5
        version: 1.0.5
      mime:
        specifier: ^2.5.2
        version: 2.6.0
    devDependencies:
      '@types/mime':
        specifier: 2.0.3
        version: 2.0.3

  packages/electron-updater:
    dependencies:
      builder-util-runtime:
        specifier: workspace:*
        version: link:../builder-util-runtime
      fs-extra:
        specifier: ^10.1.0
        version: 10.1.0
      js-yaml:
        specifier: ^4.1.0
        version: 4.1.0
      lazy-val:
        specifier: ^1.0.5
        version: 1.0.5
      lodash.escaperegexp:
        specifier: ^4.1.2
        version: 4.1.2
      lodash.isequal:
        specifier: ^4.5.0
        version: 4.5.0
      semver:
        specifier: ^7.6.3
        version: 7.7.1
      tiny-typed-emitter:
        specifier: ^2.1.0
        version: 2.1.0
    devDependencies:
      '@types/fs-extra':
        specifier: 9.0.13
        version: 9.0.13
      '@types/js-yaml':
        specifier: 4.0.3
        version: 4.0.3
      '@types/lodash.escaperegexp':
        specifier: 4.1.6
        version: 4.1.6
      '@types/lodash.isequal':
        specifier: 4.5.5
        version: 4.5.5
      '@types/semver':
        specifier: ^7.3.13
        version: 7.7.0
      electron:
        specifier: ^31.2.1
        version: 31.7.7

  test:
    dependencies:
      '@electron/osx-sign':
        specifier: ^1.0.4
        version: 1.3.1
      adm-zip:
        specifier: 0.5.16
        version: 0.5.16
      app-builder-lib:
        specifier: workspace:*
        version: link:../packages/app-builder-lib
      builder-util:
        specifier: workspace:*
        version: link:../packages/builder-util
      builder-util-runtime:
        specifier: workspace:*
        version: link:../packages/builder-util-runtime
      chalk:
        specifier: ^4.1.2
        version: 4.1.2
      ci-info:
        specifier: ^3.7.0
        version: 3.9.0
      depcheck:
        specifier: 1.4.3
        version: 1.4.3
      dmg-builder:
        specifier: workspace:*
        version: link:../packages/dmg-builder
      electron-builder:
        specifier: workspace:*
        version: link:../packages/electron-builder
      electron-builder-squirrel-windows:
        specifier: workspace:*
        version: link:../packages/electron-builder-squirrel-windows
      electron-publish:
        specifier: workspace:*
        version: link:../packages/electron-publish
      electron-updater:
        specifier: workspace:*
        version: link:../packages/electron-updater
      electron-winstaller:
        specifier: 5.4.0
        version: 5.4.0
      fs-extra:
        specifier: ^10.1.0
        version: 10.1.0
      js-yaml:
        specifier: ^4.1.0
        version: 4.1.0
      lazy-val:
        specifier: ^1.0.5
        version: 1.0.5
      path-sort:
        specifier: ^0.1.0
        version: 0.1.0
      request:
        specifier: ^2.88.2
        version: 2.88.2
      resedit:
        specifier: 1.7.0
        version: 1.7.0
      semver:
        specifier: ^7.3.8
        version: 7.7.1
      stat-mode:
        specifier: ^1.0.0
        version: 1.0.0
      temp-file:
        specifier: ^3.4.0
        version: 3.4.0
      unzipper:
        specifier: ^0.12.3
        version: 0.12.3
      yargs:
        specifier: ^17.6.2
        version: 17.7.2
    devDependencies:
      '@babel/core':
        specifier: 7.24.9
        version: 7.24.9
      '@babel/preset-env':
        specifier: 7.15.6
        version: 7.15.6(@babel/core@7.24.9)
      '@babel/preset-typescript':
        specifier: ^7.23.3
        version: 7.27.0(@babel/core@7.24.9)
      '@jest/globals':
        specifier: ^29.7.0
        version: 29.7.0
      '@types/adm-zip':
        specifier: 0.5.6
        version: 0.5.6
      '@types/fs-extra':
        specifier: ^9.0.11
        version: 9.0.13
      '@types/js-yaml':
        specifier: ^4.0.1
        version: 4.0.3
      '@types/request':
        specifier: ^2.48.12
        version: 2.48.12
      '@types/semver':
        specifier: ^7.3.13
        version: 7.7.0
      '@types/unzipper':
        specifier: ^0.10.11
        version: 0.10.11
      fast-xml-parser:
        specifier: 4.4.1
        version: 4.4.1
      sanitize-filename:
        specifier: ^1.6.3
        version: 1.6.3
      vitest:
        specifier: ^3.0.4
        version: 3.1.1(@types/node@22.13.17)(@vitest/ui@3.0.4)(jiti@2.4.2)(sass@1.86.1)(yaml@2.7.1)
      vitest-mock-commonjs:
        specifier: ^1.0.2
        version: 1.0.2

packages:

  7zip-bin@5.2.0:
    resolution: {integrity: sha512-ukTPVhqG4jNzMro2qA9HSCSSVJN3aN7tlb+hfqYCt3ER0yWroeA2VR38MNrOHLQ/cVj+DaIMad0kFCtWWowh/A==}

  '@ampproject/remapping@2.3.0':
    resolution: {integrity: sha512-30iZtAPgz+LTIYoeivqYo853f02jBYSd5uGnGpkFV0M3xOt9aN73erkgYAmZU43x4VfqcnLxW9Kpg3R5LC4YYw==}
    engines: {node: '>=6.0.0'}

  '@babel/code-frame@7.26.2':
    resolution: {integrity: sha512-RJlIHRueQgwWitWgF8OdFYGZX328Ax5BCemNGlqHfplnRT9ESi8JkFlvaVYbS+UubVY6dpv87Fs2u5M29iNFVQ==}
    engines: {node: '>=6.9.0'}

  '@babel/compat-data@7.26.8':
    resolution: {integrity: sha512-oH5UPLMWR3L2wEFLnFJ1TZXqHufiTKAiLfqw5zkhS4dKXLJ10yVztfil/twG8EDTA4F/tvVNw9nOl4ZMslB8rQ==}
    engines: {node: '>=6.9.0'}

  '@babel/core@7.24.9':
    resolution: {integrity: sha512-5e3FI4Q3M3Pbr21+5xJwCv6ZT6KmGkI0vw3Tozy5ODAQFTIWe37iT8Cr7Ice2Ntb+M3iSKCEWMB1MBgKrW3whg==}
    engines: {node: '>=6.9.0'}

  '@babel/generator@7.27.0':
    resolution: {integrity: sha512-VybsKvpiN1gU1sdMZIp7FcqphVVKEwcuj02x73uvcHE0PTihx1nlBcowYWhDwjpoAXRv43+gDzyggGnn1XZhVw==}
    engines: {node: '>=6.9.0'}

  '@babel/helper-annotate-as-pure@7.25.9':
    resolution: {integrity: sha512-gv7320KBUFJz1RnylIg5WWYPRXKZ884AGkYpgpWW02TH66Dl+HaC1t1CKd0z3R4b6hdYEcmrNZHUmfCP+1u3/g==}
    engines: {node: '>=6.9.0'}

  '@babel/helper-compilation-targets@7.27.0':
    resolution: {integrity: sha512-LVk7fbXml0H2xH34dFzKQ7TDZ2G4/rVTOrq9V+icbbadjbVxxeFeDsNHv2SrZeWoA+6ZiTyWYWtScEIW07EAcA==}
    engines: {node: '>=6.9.0'}

  '@babel/helper-create-class-features-plugin@7.27.0':
    resolution: {integrity: sha512-vSGCvMecvFCd/BdpGlhpXYNhhC4ccxyvQWpbGL4CWbvfEoLFWUZuSuf7s9Aw70flgQF+6vptvgK2IfOnKlRmBg==}
    engines: {node: '>=6.9.0'}
    peerDependencies:
      '@babel/core': ^7.0.0

  '@babel/helper-create-regexp-features-plugin@7.27.0':
    resolution: {integrity: sha512-fO8l08T76v48BhpNRW/nQ0MxfnSdoSKUJBMjubOAYffsVuGG5qOfMq7N6Es7UJvi7Y8goXXo07EfcHZXDPuELQ==}
    engines: {node: '>=6.9.0'}
    peerDependencies:
      '@babel/core': ^7.0.0

  '@babel/helper-define-polyfill-provider@0.2.4':
    resolution: {integrity: sha512-OrpPZ97s+aPi6h2n1OXzdhVis1SGSsMU2aMHgLcOKfsp4/v1NWpx3CWT3lBj5eeBq9cDkPkh+YCfdF7O12uNDQ==}
    peerDependencies:
      '@babel/core': ^7.4.0-0

  '@babel/helper-define-polyfill-provider@0.6.4':
    resolution: {integrity: sha512-jljfR1rGnXXNWnmQg2K3+bvhkxB51Rl32QRaOTuwwjviGrHzIbSc8+x9CpraDtbT7mfyjXObULP4w/adunNwAw==}
    peerDependencies:
      '@babel/core': ^7.4.0 || ^8.0.0-0 <8.0.0

  '@babel/helper-environment-visitor@7.24.7':
    resolution: {integrity: sha512-DoiN84+4Gnd0ncbBOM9AZENV4a5ZiL39HYMyZJGZ/AZEykHYdJw0wW3kdcsh9/Kn+BRXHLkkklZ51ecPKmI1CQ==}
    engines: {node: '>=6.9.0'}

  '@babel/helper-member-expression-to-functions@7.25.9':
    resolution: {integrity: sha512-wbfdZ9w5vk0C0oyHqAJbc62+vet5prjj01jjJ8sKn3j9h3MQQlflEdXYvuqRWjHnM12coDEqiC1IRCi0U/EKwQ==}
    engines: {node: '>=6.9.0'}

  '@babel/helper-module-imports@7.25.9':
    resolution: {integrity: sha512-tnUA4RsrmflIM6W6RFTLFSXITtl0wKjgpnLgXyowocVPrbYrLUXSBXDgTs8BlbmIzIdlBySRQjINYs2BAkiLtw==}
    engines: {node: '>=6.9.0'}

  '@babel/helper-module-transforms@7.26.0':
    resolution: {integrity: sha512-xO+xu6B5K2czEnQye6BHA7DolFFmS3LB7stHZFaOLb1pAwO1HWLS8fXA+eh0A2yIvltPVmx3eNNDBJA2SLHXFw==}
    engines: {node: '>=6.9.0'}
    peerDependencies:
      '@babel/core': ^7.0.0

  '@babel/helper-optimise-call-expression@7.25.9':
    resolution: {integrity: sha512-FIpuNaz5ow8VyrYcnXQTDRGvV6tTjkNtCK/RYNDXGSLlUD6cBuQTSw43CShGxjvfBTfcUA/r6UhUCbtYqkhcuQ==}
    engines: {node: '>=6.9.0'}

  '@babel/helper-plugin-utils@7.26.5':
    resolution: {integrity: sha512-RS+jZcRdZdRFzMyr+wcsaqOmld1/EqTghfaBGQQd/WnRdzdlvSZ//kF7U8VQTxf1ynZ4cjUcYgjVGx13ewNPMg==}
    engines: {node: '>=6.9.0'}

  '@babel/helper-remap-async-to-generator@7.25.9':
    resolution: {integrity: sha512-IZtukuUeBbhgOcaW2s06OXTzVNJR0ybm4W5xC1opWFFJMZbwRj5LCk+ByYH7WdZPZTt8KnFwA8pvjN2yqcPlgw==}
    engines: {node: '>=6.9.0'}
    peerDependencies:
      '@babel/core': ^7.0.0

  '@babel/helper-replace-supers@7.26.5':
    resolution: {integrity: sha512-bJ6iIVdYX1YooY2X7w1q6VITt+LnUILtNk7zT78ykuwStx8BauCzxvFqFaHjOpW1bVnSUM1PN1f0p5P21wHxvg==}
    engines: {node: '>=6.9.0'}
    peerDependencies:
      '@babel/core': ^7.0.0

  '@babel/helper-simple-access@7.25.9':
    resolution: {integrity: sha512-c6WHXuiaRsJTyHYLJV75t9IqsmTbItYfdj99PnzYGQZkYKvan5/2jKJ7gu31J3/BJ/A18grImSPModuyG/Eo0Q==}
    engines: {node: '>=6.9.0'}

  '@babel/helper-skip-transparent-expression-wrappers@7.25.9':
    resolution: {integrity: sha512-K4Du3BFa3gvyhzgPcntrkDgZzQaq6uozzcpGbOO1OEJaI+EJdqWIMTLgFgQf6lrfiDFo5FU+BxKepI9RmZqahA==}
    engines: {node: '>=6.9.0'}

  '@babel/helper-string-parser@7.25.9':
    resolution: {integrity: sha512-4A/SCr/2KLd5jrtOMFzaKjVtAei3+2r/NChoBNoZ3EyP/+GlhoaEGoWOZUmFmoITP7zOJyHIMm+DYRd8o3PvHA==}
    engines: {node: '>=6.9.0'}

  '@babel/helper-validator-identifier@7.25.9':
    resolution: {integrity: sha512-Ed61U6XJc3CVRfkERJWDz4dJwKe7iLmmJsbOGu9wSloNSFttHV0I8g6UAgb7qnK5ly5bGLPd4oXZlxCdANBOWQ==}
    engines: {node: '>=6.9.0'}

  '@babel/helper-validator-option@7.25.9':
    resolution: {integrity: sha512-e/zv1co8pp55dNdEcCynfj9X7nyUKUXoUEwfXqaZt0omVOmDe9oOTdKStH4GmAw6zxMFs50ZayuMfHDKlO7Tfw==}
    engines: {node: '>=6.9.0'}

  '@babel/helper-wrap-function@7.25.9':
    resolution: {integrity: sha512-ETzz9UTjQSTmw39GboatdymDq4XIQbR8ySgVrylRhPOFpsd+JrKHIuF0de7GCWmem+T4uC5z7EZguod7Wj4A4g==}
    engines: {node: '>=6.9.0'}

  '@babel/helpers@7.27.0':
    resolution: {integrity: sha512-U5eyP/CTFPuNE3qk+WZMxFkp/4zUzdceQlfzf7DdGdhp+Fezd7HD+i8Y24ZuTMKX3wQBld449jijbGq6OdGNQg==}
    engines: {node: '>=6.9.0'}

  '@babel/parser@7.16.4':
    resolution: {integrity: sha512-6V0qdPUaiVHH3RtZeLIsc+6pDhbYzHR8ogA8w+f+Wc77DuXto19g2QUwveINoS34Uw+W8/hQDGJCx+i4n7xcng==}
    engines: {node: '>=6.0.0'}
    hasBin: true

  '@babel/parser@7.27.0':
    resolution: {integrity: sha512-iaepho73/2Pz7w2eMS0Q5f83+0RKI7i4xmiYeBmDzfRVbQtTOG7Ts0S4HzJVsTMGI9keU8rNfuZr8DKfSt7Yyg==}
    engines: {node: '>=6.0.0'}
    hasBin: true

  '@babel/plugin-bugfix-firefox-class-in-computed-class-key@7.25.9':
    resolution: {integrity: sha512-ZkRyVkThtxQ/J6nv3JFYv1RYY+JT5BvU0y3k5bWrmuG4woXypRa4PXmm9RhOwodRkYFWqC0C0cqcJ4OqR7kW+g==}
    engines: {node: '>=6.9.0'}
    peerDependencies:
      '@babel/core': ^7.0.0

  '@babel/plugin-bugfix-safari-id-destructuring-collision-in-function-expression@7.25.9':
    resolution: {integrity: sha512-2qUwwfAFpJLZqxd02YW9btUCZHl+RFvdDkNfZwaIJrvB8Tesjsk8pEQkTvGwZXLqXUx/2oyY3ySRhm6HOXuCug==}
    engines: {node: '>=6.9.0'}
    peerDependencies:
      '@babel/core': ^7.0.0

  '@babel/plugin-bugfix-v8-spread-parameters-in-optional-chaining@7.25.9':
    resolution: {integrity: sha512-6xWgLZTJXwilVjlnV7ospI3xi+sl8lN8rXXbBD6vYn3UYDlGsag8wrZkKcSI8G6KgqKP7vNFaDgeDnfAABq61g==}
    engines: {node: '>=6.9.0'}
    peerDependencies:
      '@babel/core': ^7.13.0

  '@babel/plugin-bugfix-v8-static-class-fields-redefine-readonly@7.25.9':
    resolution: {integrity: sha512-aLnMXYPnzwwqhYSCyXfKkIkYgJ8zv9RK+roo9DkTXz38ynIhd9XCbN08s3MGvqL2MYGVUGdRQLL/JqBIeJhJBg==}
    engines: {node: '>=6.9.0'}
    peerDependencies:
      '@babel/core': ^7.0.0

  '@babel/plugin-proposal-async-generator-functions@7.20.7':
    resolution: {integrity: sha512-xMbiLsn/8RK7Wq7VeVytytS2L6qE69bXPB10YCmMdDZbKF4okCqY74pI/jJQ/8U0b/F6NrT2+14b8/P9/3AMGA==}
    engines: {node: '>=6.9.0'}
    deprecated: This proposal has been merged to the ECMAScript standard and thus this plugin is no longer maintained. Please use @babel/plugin-transform-async-generator-functions instead.
    peerDependencies:
      '@babel/core': ^7.0.0-0

  '@babel/plugin-proposal-class-properties@7.18.6':
    resolution: {integrity: sha512-cumfXOF0+nzZrrN8Rf0t7M+tF6sZc7vhQwYQck9q1/5w2OExlD+b4v4RpMJFaV1Z7WcDRgO6FqvxqxGlwo+RHQ==}
    engines: {node: '>=6.9.0'}
    deprecated: This proposal has been merged to the ECMAScript standard and thus this plugin is no longer maintained. Please use @babel/plugin-transform-class-properties instead.
    peerDependencies:
      '@babel/core': ^7.0.0-0

  '@babel/plugin-proposal-class-static-block@7.21.0':
    resolution: {integrity: sha512-XP5G9MWNUskFuP30IfFSEFB0Z6HzLIUcjYM4bYOPHXl7eiJ9HFv8tWj6TXTN5QODiEhDZAeI4hLok2iHFFV4hw==}
    engines: {node: '>=6.9.0'}
    deprecated: This proposal has been merged to the ECMAScript standard and thus this plugin is no longer maintained. Please use @babel/plugin-transform-class-static-block instead.
    peerDependencies:
      '@babel/core': ^7.12.0

  '@babel/plugin-proposal-decorators@7.24.7':
    resolution: {integrity: sha512-RL9GR0pUG5Kc8BUWLNDm2T5OpYwSX15r98I0IkgmRQTXuELq/OynH8xtMTMvTJFjXbMWFVTKtYkTaYQsuAwQlQ==}
    engines: {node: '>=6.9.0'}
    peerDependencies:
      '@babel/core': ^7.0.0-0

  '@babel/plugin-proposal-do-expressions@7.24.7':
    resolution: {integrity: sha512-M9pJwhoROof4rc4WzDdMoftv8JrtYfBVurvReacQ8lit+qUd0d71+1zUltb6/zCI7HBW4+KZbtBGmcudXw0GDQ==}
    engines: {node: '>=6.9.0'}
    peerDependencies:
      '@babel/core': ^7.0.0-0

  '@babel/plugin-proposal-dynamic-import@7.18.6':
    resolution: {integrity: sha512-1auuwmK+Rz13SJj36R+jqFPMJWyKEDd7lLSdOj4oJK0UTgGueSAtkrCvz9ewmgyU/P941Rv2fQwZJN8s6QruXw==}
    engines: {node: '>=6.9.0'}
    deprecated: This proposal has been merged to the ECMAScript standard and thus this plugin is no longer maintained. Please use @babel/plugin-transform-dynamic-import instead.
    peerDependencies:
      '@babel/core': ^7.0.0-0

  '@babel/plugin-proposal-export-default-from@7.24.7':
    resolution: {integrity: sha512-CcmFwUJ3tKhLjPdt4NP+SHMshebytF8ZTYOv5ZDpkzq2sin80Wb5vJrGt8fhPrORQCfoSa0LAxC/DW+GAC5+Hw==}
    engines: {node: '>=6.9.0'}
    peerDependencies:
      '@babel/core': ^7.0.0-0

  '@babel/plugin-proposal-export-namespace-from@7.18.9':
    resolution: {integrity: sha512-k1NtHyOMvlDDFeb9G5PhUXuGj8m/wiwojgQVEhJ/fsVsMCpLyOP4h0uGEjYJKrRI+EVPlb5Jk+Gt9P97lOGwtA==}
    engines: {node: '>=6.9.0'}
    deprecated: This proposal has been merged to the ECMAScript standard and thus this plugin is no longer maintained. Please use @babel/plugin-transform-export-namespace-from instead.
    peerDependencies:
      '@babel/core': ^7.0.0-0

  '@babel/plugin-proposal-function-bind@7.24.7':
    resolution: {integrity: sha512-cq2mwxcvNAWWL+IiqiSiVhCeqTQs532Ktl3N2FMuW0bQVF/N0W6QNyywO+KkM3Yr/jwYmjeSS+yKQQUh79VOxQ==}
    engines: {node: '>=6.9.0'}
    peerDependencies:
      '@babel/core': ^7.0.0-0

  '@babel/plugin-proposal-function-sent@7.24.7':
    resolution: {integrity: sha512-42Pq9d8fV5CrjygcVAA7aAEFpkAJluWWvlO7bvOMDEutxIS44COcFU61V92VBzUZvOkjIoQrPJNUtmY/d9XMgA==}
    engines: {node: '>=6.9.0'}
    peerDependencies:
      '@babel/core': ^7.0.0-0

  '@babel/plugin-proposal-json-strings@7.18.6':
    resolution: {integrity: sha512-lr1peyn9kOdbYc0xr0OdHTZ5FMqS6Di+H0Fz2I/JwMzGmzJETNeOFq2pBySw6X/KFL5EWDjlJuMsUGRFb8fQgQ==}
    engines: {node: '>=6.9.0'}
    deprecated: This proposal has been merged to the ECMAScript standard and thus this plugin is no longer maintained. Please use @babel/plugin-transform-json-strings instead.
    peerDependencies:
      '@babel/core': ^7.0.0-0

  '@babel/plugin-proposal-logical-assignment-operators@7.20.7':
    resolution: {integrity: sha512-y7C7cZgpMIjWlKE5T7eJwp+tnRYM89HmRvWM5EQuB5BoHEONjmQ8lSNmBUwOyy/GFRsohJED51YBF79hE1djug==}
    engines: {node: '>=6.9.0'}
    deprecated: This proposal has been merged to the ECMAScript standard and thus this plugin is no longer maintained. Please use @babel/plugin-transform-logical-assignment-operators instead.
    peerDependencies:
      '@babel/core': ^7.0.0-0

  '@babel/plugin-proposal-nullish-coalescing-operator@7.18.6':
    resolution: {integrity: sha512-wQxQzxYeJqHcfppzBDnm1yAY0jSRkUXR2z8RePZYrKwMKgMlE8+Z6LUno+bd6LvbGh8Gltvy74+9pIYkr+XkKA==}
    engines: {node: '>=6.9.0'}
    deprecated: This proposal has been merged to the ECMAScript standard and thus this plugin is no longer maintained. Please use @babel/plugin-transform-nullish-coalescing-operator instead.
    peerDependencies:
      '@babel/core': ^7.0.0-0

  '@babel/plugin-proposal-numeric-separator@7.18.6':
    resolution: {integrity: sha512-ozlZFogPqoLm8WBr5Z8UckIoE4YQ5KESVcNudyXOR8uqIkliTEgJ3RoketfG6pmzLdeZF0H/wjE9/cCEitBl7Q==}
    engines: {node: '>=6.9.0'}
    deprecated: This proposal has been merged to the ECMAScript standard and thus this plugin is no longer maintained. Please use @babel/plugin-transform-numeric-separator instead.
    peerDependencies:
      '@babel/core': ^7.0.0-0

  '@babel/plugin-proposal-object-rest-spread@7.20.7':
    resolution: {integrity: sha512-d2S98yCiLxDVmBmE8UjGcfPvNEUbA1U5q5WxaWFUGRzJSVAZqm5W6MbPct0jxnegUZ0niLeNX+IOzEs7wYg9Dg==}
    engines: {node: '>=6.9.0'}
    deprecated: This proposal has been merged to the ECMAScript standard and thus this plugin is no longer maintained. Please use @babel/plugin-transform-object-rest-spread instead.
    peerDependencies:
      '@babel/core': ^7.0.0-0

  '@babel/plugin-proposal-optional-catch-binding@7.18.6':
    resolution: {integrity: sha512-Q40HEhs9DJQyaZfUjjn6vE8Cv4GmMHCYuMGIWUnlxH6400VGxOuwWsPt4FxXxJkC/5eOzgn0z21M9gMT4MOhbw==}
    engines: {node: '>=6.9.0'}
    deprecated: This proposal has been merged to the ECMAScript standard and thus this plugin is no longer maintained. Please use @babel/plugin-transform-optional-catch-binding instead.
    peerDependencies:
      '@babel/core': ^7.0.0-0

  '@babel/plugin-proposal-optional-chaining@7.21.0':
    resolution: {integrity: sha512-p4zeefM72gpmEe2fkUr/OnOXpWEf8nAgk7ZYVqqfFiyIG7oFfVZcCrU64hWn5xp4tQ9LkV4bTIa5rD0KANpKNA==}
    engines: {node: '>=6.9.0'}
    deprecated: This proposal has been merged to the ECMAScript standard and thus this plugin is no longer maintained. Please use @babel/plugin-transform-optional-chaining instead.
    peerDependencies:
      '@babel/core': ^7.0.0-0

  '@babel/plugin-proposal-pipeline-operator@7.24.7':
    resolution: {integrity: sha512-cJOSXlieT6/Yul8yEkbBRzhyf/J4jeeqUREw8HCf8nxT4DTP5FCdC0EXf+b8+vBt34IMYYvTDiC8uC91KSSLpA==}
    engines: {node: '>=6.9.0'}
    peerDependencies:
      '@babel/core': ^7.0.0-0

  '@babel/plugin-proposal-private-methods@7.18.6':
    resolution: {integrity: sha512-nutsvktDItsNn4rpGItSNV2sz1XwS+nfU0Rg8aCx3W3NOKVzdMjJRu0O5OkgDp3ZGICSTbgRpxZoWsxoKRvbeA==}
    engines: {node: '>=6.9.0'}
    deprecated: This proposal has been merged to the ECMAScript standard and thus this plugin is no longer maintained. Please use @babel/plugin-transform-private-methods instead.
    peerDependencies:
      '@babel/core': ^7.0.0-0

  '@babel/plugin-proposal-private-property-in-object@7.21.0-placeholder-for-preset-env.2':
    resolution: {integrity: sha512-SOSkfJDddaM7mak6cPEpswyTRnuRltl429hMraQEglW+OkovnCzsiszTmsrlY//qLFjCpQDFRvjdm2wA5pPm9w==}
    engines: {node: '>=6.9.0'}
    peerDependencies:
      '@babel/core': ^7.0.0-0

  '@babel/plugin-proposal-private-property-in-object@7.21.11':
    resolution: {integrity: sha512-0QZ8qP/3RLDVBwBFoWAwCtgcDZJVwA5LUJRZU8x2YFfKNuFq161wK3cuGrALu5yiPu+vzwTAg/sMWVNeWeNyaw==}
    engines: {node: '>=6.9.0'}
    deprecated: This proposal has been merged to the ECMAScript standard and thus this plugin is no longer maintained. Please use @babel/plugin-transform-private-property-in-object instead.
    peerDependencies:
      '@babel/core': ^7.0.0-0

  '@babel/plugin-proposal-throw-expressions@7.24.7':
    resolution: {integrity: sha512-Rh4WoHyWKgsxvdkEMqDEZtKuGnZw+JwicMCvcZaIjYaQ3fK+a8JZYLhgcac9dKcL47Xqf+SG3MopTx+8BACdrQ==}
    engines: {node: '>=6.9.0'}
    peerDependencies:
      '@babel/core': ^7.0.0-0

  '@babel/plugin-proposal-unicode-property-regex@7.18.6':
    resolution: {integrity: sha512-2BShG/d5yoZyXZfVePH91urL5wTG6ASZU9M4o03lKK8u8UW1y08OMttBSOADTcJrnPMpvDXRG3G8fyLh4ovs8w==}
    engines: {node: '>=4'}
    deprecated: This proposal has been merged to the ECMAScript standard and thus this plugin is no longer maintained. Please use @babel/plugin-transform-unicode-property-regex instead.
    peerDependencies:
      '@babel/core': ^7.0.0-0

  '@babel/plugin-syntax-async-generators@7.8.4':
    resolution: {integrity: sha512-tycmZxkGfZaxhMRbXlPXuVFpdWlXpir2W4AMhSJgRKzk/eDlIXOhb2LHWoLpDF7TEHylV5zNhykX6KAgHJmTNw==}
    peerDependencies:
      '@babel/core': ^7.0.0-0

  '@babel/plugin-syntax-bigint@7.8.3':
    resolution: {integrity: sha512-wnTnFlG+YxQm3vDxpGE57Pj0srRU4sHE/mDkt1qv2YJJSeUAec2ma4WLUnUPeKjyrfntVwe/N6dCXpU+zL3Npg==}
    peerDependencies:
      '@babel/core': ^7.0.0-0

  '@babel/plugin-syntax-class-properties@7.12.13':
    resolution: {integrity: sha512-fm4idjKla0YahUNgFNLCB0qySdsoPiZP3iQE3rky0mBUtMZ23yDJ9SJdg6dXTSDnulOVqiF3Hgr9nbXvXTQZYA==}
    peerDependencies:
      '@babel/core': ^7.0.0-0

  '@babel/plugin-syntax-class-static-block@7.14.5':
    resolution: {integrity: sha512-b+YyPmr6ldyNnM6sqYeMWE+bgJcJpO6yS4QD7ymxgH34GBPNDM/THBh8iunyvKIZztiwLH4CJZ0RxTk9emgpjw==}
    engines: {node: '>=6.9.0'}
    peerDependencies:
      '@babel/core': ^7.0.0-0

  '@babel/plugin-syntax-decorators@7.25.9':
    resolution: {integrity: sha512-ryzI0McXUPJnRCvMo4lumIKZUzhYUO/ScI+Mz4YVaTLt04DHNSjEUjKVvbzQjZFLuod/cYEc07mJWhzl6v4DPg==}
    engines: {node: '>=6.9.0'}
    peerDependencies:
      '@babel/core': ^7.0.0-0

  '@babel/plugin-syntax-do-expressions@7.25.9':
    resolution: {integrity: sha512-y5t+t6kolAxz4rp923ql6jYpcXA1zvRf0x5+gqVv+I5rtRQGg3ffduPqvGkvbKM2sANfa+FTaBOgW3hZB7s3aw==}
    engines: {node: '>=6.9.0'}
    peerDependencies:
      '@babel/core': ^7.0.0-0

  '@babel/plugin-syntax-dynamic-import@7.8.3':
    resolution: {integrity: sha512-5gdGbFon+PszYzqs83S3E5mpi7/y/8M9eC90MRTZfduQOYW76ig6SOSPNe41IG5LoP3FGBn2N0RjVDSQiS94kQ==}
    peerDependencies:
      '@babel/core': ^7.0.0-0

  '@babel/plugin-syntax-export-default-from@7.25.9':
    resolution: {integrity: sha512-9MhJ/SMTsVqsd69GyQg89lYR4o9T+oDGv5F6IsigxxqFVOyR/IflDLYP8WDI1l8fkhNGGktqkvL5qwNCtGEpgQ==}
    engines: {node: '>=6.9.0'}
    peerDependencies:
      '@babel/core': ^7.0.0-0

  '@babel/plugin-syntax-export-namespace-from@7.8.3':
    resolution: {integrity: sha512-MXf5laXo6c1IbEbegDmzGPwGNTsHZmEy6QGznu5Sh2UCWvueywb2ee+CCE4zQiZstxU9BMoQO9i6zUFSY0Kj0Q==}
    peerDependencies:
      '@babel/core': ^7.0.0-0

  '@babel/plugin-syntax-function-bind@7.25.9':
    resolution: {integrity: sha512-BZL1pyoJHWZXCR7PyckN71jhRqXTOV115823tMfsokvvkrYdq1i5MFOYoNPGUyPixK1eNDsuYofHWdA5yEMZdw==}
    engines: {node: '>=6.9.0'}
    peerDependencies:
      '@babel/core': ^7.0.0-0

  '@babel/plugin-syntax-function-sent@7.25.9':
    resolution: {integrity: sha512-U03YXfOvnh89U4/47Yet4T6GVK1TuKEUvH54WsLcvb9lzkRmL0h8i5ybeddzu44eAS91FgiC1X2NJaxIkpqJqw==}
    engines: {node: '>=6.9.0'}
    peerDependencies:
      '@babel/core': ^7.0.0-0

  '@babel/plugin-syntax-import-assertions@7.26.0':
    resolution: {integrity: sha512-QCWT5Hh830hK5EQa7XzuqIkQU9tT/whqbDz7kuaZMHFl1inRRg7JnuAEOQ0Ur0QUl0NufCk1msK2BeY79Aj/eg==}
    engines: {node: '>=6.9.0'}
    peerDependencies:
      '@babel/core': ^7.0.0-0

  '@babel/plugin-syntax-import-attributes@7.26.0':
    resolution: {integrity: sha512-e2dttdsJ1ZTpi3B9UYGLw41hifAubg19AtCu/2I/F1QNVclOBr1dYpTdmdyZ84Xiz43BS/tCUkMAZNLv12Pi+A==}
    engines: {node: '>=6.9.0'}
    peerDependencies:
      '@babel/core': ^7.0.0-0

  '@babel/plugin-syntax-import-meta@7.10.4':
    resolution: {integrity: sha512-Yqfm+XDx0+Prh3VSeEQCPU81yC+JWZ2pDPFSS4ZdpfZhp4MkFMaDC1UqseovEKwSUpnIL7+vK+Clp7bfh0iD7g==}
    peerDependencies:
      '@babel/core': ^7.0.0-0

  '@babel/plugin-syntax-json-strings@7.8.3':
    resolution: {integrity: sha512-lY6kdGpWHvjoe2vk4WrAapEuBR69EMxZl+RoGRhrFGNYVK8mOPAW8VfbT/ZgrFbXlDNiiaxQnAtgVCZ6jv30EA==}
    peerDependencies:
      '@babel/core': ^7.0.0-0

  '@babel/plugin-syntax-jsx@7.25.9':
    resolution: {integrity: sha512-ld6oezHQMZsZfp6pWtbjaNDF2tiiCYYDqQszHt5VV437lewP9aSi2Of99CK0D0XB21k7FLgnLcmQKyKzynfeAA==}
    engines: {node: '>=6.9.0'}
    peerDependencies:
      '@babel/core': ^7.0.0-0

  '@babel/plugin-syntax-logical-assignment-operators@7.10.4':
    resolution: {integrity: sha512-d8waShlpFDinQ5MtvGU9xDAOzKH47+FFoney2baFIoMr952hKOLp1HR7VszoZvOsV/4+RRszNY7D17ba0te0ig==}
    peerDependencies:
      '@babel/core': ^7.0.0-0

  '@babel/plugin-syntax-nullish-coalescing-operator@7.8.3':
    resolution: {integrity: sha512-aSff4zPII1u2QD7y+F8oDsz19ew4IGEJg9SVW+bqwpwtfFleiQDMdzA/R+UlWDzfnHFCxxleFT0PMIrR36XLNQ==}
    peerDependencies:
      '@babel/core': ^7.0.0-0

  '@babel/plugin-syntax-numeric-separator@7.10.4':
    resolution: {integrity: sha512-9H6YdfkcK/uOnY/K7/aA2xpzaAgkQn37yzWUMRK7OaPOqOpGS1+n0H5hxT9AUw9EsSjPW8SVyMJwYRtWs3X3ug==}
    peerDependencies:
      '@babel/core': ^7.0.0-0

  '@babel/plugin-syntax-object-rest-spread@7.8.3':
    resolution: {integrity: sha512-XoqMijGZb9y3y2XskN+P1wUGiVwWZ5JmoDRwx5+3GmEplNyVM2s2Dg8ILFQm8rWM48orGy5YpI5Bl8U1y7ydlA==}
    peerDependencies:
      '@babel/core': ^7.0.0-0

  '@babel/plugin-syntax-optional-catch-binding@7.8.3':
    resolution: {integrity: sha512-6VPD0Pc1lpTqw0aKoeRTMiB+kWhAoT24PA+ksWSBrFtl5SIRVpZlwN3NNPQjehA2E/91FV3RjLWoVTglWcSV3Q==}
    peerDependencies:
      '@babel/core': ^7.0.0-0

  '@babel/plugin-syntax-optional-chaining@7.8.3':
    resolution: {integrity: sha512-KoK9ErH1MBlCPxV0VANkXW2/dw4vlbGDrFgz8bmUsBGYkFRcbRwMh6cIJubdPrkxRwuGdtCk0v/wPTKbQgBjkg==}
    peerDependencies:
      '@babel/core': ^7.0.0-0

  '@babel/plugin-syntax-pipeline-operator@7.26.7':
    resolution: {integrity: sha512-6TChXGY5xmWVqMXPkUO0VbfXX4hEQJe/Mub4zQLqZWPGA3MJkhMKTg4/mJxSOP+R36EXRJcb8hluodMsu2g7hg==}
    engines: {node: '>=6.9.0'}
    peerDependencies:
      '@babel/core': ^7.0.0-0

  '@babel/plugin-syntax-private-property-in-object@7.14.5':
    resolution: {integrity: sha512-0wVnp9dxJ72ZUJDV27ZfbSj6iHLoytYZmh3rFcxNnvsJF3ktkzLDZPy/mA17HGsaQT3/DQsWYX1f1QGWkCoVUg==}
    engines: {node: '>=6.9.0'}
    peerDependencies:
      '@babel/core': ^7.0.0-0

  '@babel/plugin-syntax-throw-expressions@7.25.9':
    resolution: {integrity: sha512-lVO49hFBP/HNgPwAeiigPOUmtMWgs9yECOY7vWhCK7jbY++z3LZGpTPPdRbcTxRh1U94lGaQO35ZrkLGDaN/Nw==}
    engines: {node: '>=6.9.0'}
    peerDependencies:
      '@babel/core': ^7.0.0-0

  '@babel/plugin-syntax-top-level-await@7.14.5':
    resolution: {integrity: sha512-hx++upLv5U1rgYfwe1xBQUhRmU41NEvpUvrp8jkrSCdvGSnM5/qdRMtylJ6PG5OFkBaHkbTAKTnd3/YyESRHFw==}
    engines: {node: '>=6.9.0'}
    peerDependencies:
      '@babel/core': ^7.0.0-0

  '@babel/plugin-syntax-typescript@7.25.9':
    resolution: {integrity: sha512-hjMgRy5hb8uJJjUcdWunWVcoi9bGpJp8p5Ol1229PoN6aytsLwNMgmdftO23wnCLMfVmTwZDWMPNq/D1SY60JQ==}
    engines: {node: '>=6.9.0'}
    peerDependencies:
      '@babel/core': ^7.0.0-0

  '@babel/plugin-syntax-unicode-sets-regex@7.18.6':
    resolution: {integrity: sha512-727YkEAPwSIQTv5im8QHz3upqp92JTWhidIC81Tdx4VJYIte/VndKf1qKrfnnhPLiPghStWfvC/iFaMCQu7Nqg==}
    engines: {node: '>=6.9.0'}
    peerDependencies:
      '@babel/core': ^7.0.0

  '@babel/plugin-transform-arrow-functions@7.25.9':
    resolution: {integrity: sha512-6jmooXYIwn9ca5/RylZADJ+EnSxVUS5sjeJ9UPk6RWRzXCmOJCy6dqItPJFpw2cuCangPK4OYr5uhGKcmrm5Qg==}
    engines: {node: '>=6.9.0'}
    peerDependencies:
      '@babel/core': ^7.0.0-0

  '@babel/plugin-transform-async-generator-functions@7.26.8':
    resolution: {integrity: sha512-He9Ej2X7tNf2zdKMAGOsmg2MrFc+hfoAhd3po4cWfo/NWjzEAKa0oQruj1ROVUdl0e6fb6/kE/G3SSxE0lRJOg==}
    engines: {node: '>=6.9.0'}
    peerDependencies:
      '@babel/core': ^7.0.0-0

  '@babel/plugin-transform-async-to-generator@7.25.9':
    resolution: {integrity: sha512-NT7Ejn7Z/LjUH0Gv5KsBCxh7BH3fbLTV0ptHvpeMvrt3cPThHfJfst9Wrb7S8EvJ7vRTFI7z+VAvFVEQn/m5zQ==}
    engines: {node: '>=6.9.0'}
    peerDependencies:
      '@babel/core': ^7.0.0-0

  '@babel/plugin-transform-block-scoped-functions@7.26.5':
    resolution: {integrity: sha512-chuTSY+hq09+/f5lMj8ZSYgCFpppV2CbYrhNFJ1BFoXpiWPnnAb7R0MqrafCpN8E1+YRrtM1MXZHJdIx8B6rMQ==}
    engines: {node: '>=6.9.0'}
    peerDependencies:
      '@babel/core': ^7.0.0-0

  '@babel/plugin-transform-block-scoping@7.27.0':
    resolution: {integrity: sha512-u1jGphZ8uDI2Pj/HJj6YQ6XQLZCNjOlprjxB5SVz6rq2T6SwAR+CdrWK0CP7F+9rDVMXdB0+r6Am5G5aobOjAQ==}
    engines: {node: '>=6.9.0'}
    peerDependencies:
      '@babel/core': ^7.0.0-0

  '@babel/plugin-transform-class-properties@7.25.9':
    resolution: {integrity: sha512-bbMAII8GRSkcd0h0b4X+36GksxuheLFjP65ul9w6C3KgAamI3JqErNgSrosX6ZPj+Mpim5VvEbawXxJCyEUV3Q==}
    engines: {node: '>=6.9.0'}
    peerDependencies:
      '@babel/core': ^7.0.0-0

  '@babel/plugin-transform-class-static-block@7.26.0':
    resolution: {integrity: sha512-6J2APTs7BDDm+UMqP1useWqhcRAXo0WIoVj26N7kPFB6S73Lgvyka4KTZYIxtgYXiN5HTyRObA72N2iu628iTQ==}
    engines: {node: '>=6.9.0'}
    peerDependencies:
      '@babel/core': ^7.12.0

  '@babel/plugin-transform-classes@7.25.9':
    resolution: {integrity: sha512-mD8APIXmseE7oZvZgGABDyM34GUmK45Um2TXiBUt7PnuAxrgoSVf123qUzPxEr/+/BHrRn5NMZCdE2m/1F8DGg==}
    engines: {node: '>=6.9.0'}
    peerDependencies:
      '@babel/core': ^7.0.0-0

  '@babel/plugin-transform-computed-properties@7.25.9':
    resolution: {integrity: sha512-HnBegGqXZR12xbcTHlJ9HGxw1OniltT26J5YpfruGqtUHlz/xKf/G2ak9e+t0rVqrjXa9WOhvYPz1ERfMj23AA==}
    engines: {node: '>=6.9.0'}
    peerDependencies:
      '@babel/core': ^7.0.0-0

  '@babel/plugin-transform-destructuring@7.25.9':
    resolution: {integrity: sha512-WkCGb/3ZxXepmMiX101nnGiU+1CAdut8oHyEOHxkKuS1qKpU2SMXE2uSvfz8PBuLd49V6LEsbtyPhWC7fnkgvQ==}
    engines: {node: '>=6.9.0'}
    peerDependencies:
      '@babel/core': ^7.0.0-0

  '@babel/plugin-transform-dotall-regex@7.25.9':
    resolution: {integrity: sha512-t7ZQ7g5trIgSRYhI9pIJtRl64KHotutUJsh4Eze5l7olJv+mRSg4/MmbZ0tv1eeqRbdvo/+trvJD/Oc5DmW2cA==}
    engines: {node: '>=6.9.0'}
    peerDependencies:
      '@babel/core': ^7.0.0-0

  '@babel/plugin-transform-duplicate-keys@7.25.9':
    resolution: {integrity: sha512-LZxhJ6dvBb/f3x8xwWIuyiAHy56nrRG3PeYTpBkkzkYRRQ6tJLu68lEF5VIqMUZiAV7a8+Tb78nEoMCMcqjXBw==}
    engines: {node: '>=6.9.0'}
    peerDependencies:
      '@babel/core': ^7.0.0-0

  '@babel/plugin-transform-dynamic-import@7.25.9':
    resolution: {integrity: sha512-GCggjexbmSLaFhqsojeugBpeaRIgWNTcgKVq/0qIteFEqY2A+b9QidYadrWlnbWQUrW5fn+mCvf3tr7OeBFTyg==}
    engines: {node: '>=6.9.0'}
    peerDependencies:
      '@babel/core': ^7.0.0-0

  '@babel/plugin-transform-exponentiation-operator@7.26.3':
    resolution: {integrity: sha512-7CAHcQ58z2chuXPWblnn1K6rLDnDWieghSOEmqQsrBenH0P9InCUtOJYD89pvngljmZlJcz3fcmgYsXFNGa1ZQ==}
    engines: {node: '>=6.9.0'}
    peerDependencies:
      '@babel/core': ^7.0.0-0

  '@babel/plugin-transform-export-namespace-from@7.25.9':
    resolution: {integrity: sha512-2NsEz+CxzJIVOPx2o9UsW1rXLqtChtLoVnwYHHiB04wS5sgn7mrV45fWMBX0Kk+ub9uXytVYfNP2HjbVbCB3Ww==}
    engines: {node: '>=6.9.0'}
    peerDependencies:
      '@babel/core': ^7.0.0-0

  '@babel/plugin-transform-for-of@7.26.9':
    resolution: {integrity: sha512-Hry8AusVm8LW5BVFgiyUReuoGzPUpdHQQqJY5bZnbbf+ngOHWuCuYFKw/BqaaWlvEUrF91HMhDtEaI1hZzNbLg==}
    engines: {node: '>=6.9.0'}
    peerDependencies:
      '@babel/core': ^7.0.0-0

  '@babel/plugin-transform-function-name@7.25.9':
    resolution: {integrity: sha512-8lP+Yxjv14Vc5MuWBpJsoUCd3hD6V9DgBon2FVYL4jJgbnVQ9fTgYmonchzZJOVNgzEgbxp4OwAf6xz6M/14XA==}
    engines: {node: '>=6.9.0'}
    peerDependencies:
      '@babel/core': ^7.0.0-0

  '@babel/plugin-transform-json-strings@7.25.9':
    resolution: {integrity: sha512-xoTMk0WXceiiIvsaquQQUaLLXSW1KJ159KP87VilruQm0LNNGxWzahxSS6T6i4Zg3ezp4vA4zuwiNUR53qmQAw==}
    engines: {node: '>=6.9.0'}
    peerDependencies:
      '@babel/core': ^7.0.0-0

  '@babel/plugin-transform-literals@7.25.9':
    resolution: {integrity: sha512-9N7+2lFziW8W9pBl2TzaNht3+pgMIRP74zizeCSrtnSKVdUl8mAjjOP2OOVQAfZ881P2cNjDj1uAMEdeD50nuQ==}
    engines: {node: '>=6.9.0'}
    peerDependencies:
      '@babel/core': ^7.0.0-0

  '@babel/plugin-transform-logical-assignment-operators@7.25.9':
    resolution: {integrity: sha512-wI4wRAzGko551Y8eVf6iOY9EouIDTtPb0ByZx+ktDGHwv6bHFimrgJM/2T021txPZ2s4c7bqvHbd+vXG6K948Q==}
    engines: {node: '>=6.9.0'}
    peerDependencies:
      '@babel/core': ^7.0.0-0

  '@babel/plugin-transform-member-expression-literals@7.25.9':
    resolution: {integrity: sha512-PYazBVfofCQkkMzh2P6IdIUaCEWni3iYEerAsRWuVd8+jlM1S9S9cz1dF9hIzyoZ8IA3+OwVYIp9v9e+GbgZhA==}
    engines: {node: '>=6.9.0'}
    peerDependencies:
      '@babel/core': ^7.0.0-0

  '@babel/plugin-transform-modules-amd@7.25.9':
    resolution: {integrity: sha512-g5T11tnI36jVClQlMlt4qKDLlWnG5pP9CSM4GhdRciTNMRgkfpo5cR6b4rGIOYPgRRuFAvwjPQ/Yk+ql4dyhbw==}
    engines: {node: '>=6.9.0'}
    peerDependencies:
      '@babel/core': ^7.0.0-0

  '@babel/plugin-transform-modules-commonjs@7.24.8':
    resolution: {integrity: sha512-WHsk9H8XxRs3JXKWFiqtQebdh9b/pTk4EgueygFzYlTKAg0Ud985mSevdNjdXdFBATSKVJGQXP1tv6aGbssLKA==}
    engines: {node: '>=6.9.0'}
    peerDependencies:
      '@babel/core': ^7.0.0-0

  '@babel/plugin-transform-modules-commonjs@7.26.3':
    resolution: {integrity: sha512-MgR55l4q9KddUDITEzEFYn5ZsGDXMSsU9E+kh7fjRXTIC3RHqfCo8RPRbyReYJh44HQ/yomFkqbOFohXvDCiIQ==}
    engines: {node: '>=6.9.0'}
    peerDependencies:
      '@babel/core': ^7.0.0-0

  '@babel/plugin-transform-modules-systemjs@7.25.9':
    resolution: {integrity: sha512-hyss7iIlH/zLHaehT+xwiymtPOpsiwIIRlCAOwBB04ta5Tt+lNItADdlXw3jAWZ96VJ2jlhl/c+PNIQPKNfvcA==}
    engines: {node: '>=6.9.0'}
    peerDependencies:
      '@babel/core': ^7.0.0-0

  '@babel/plugin-transform-modules-umd@7.25.9':
    resolution: {integrity: sha512-bS9MVObUgE7ww36HEfwe6g9WakQ0KF07mQF74uuXdkoziUPfKyu/nIm663kz//e5O1nPInPFx36z7WJmJ4yNEw==}
    engines: {node: '>=6.9.0'}
    peerDependencies:
      '@babel/core': ^7.0.0-0

  '@babel/plugin-transform-named-capturing-groups-regex@7.25.9':
    resolution: {integrity: sha512-oqB6WHdKTGl3q/ItQhpLSnWWOpjUJLsOCLVyeFgeTktkBSCiurvPOsyt93gibI9CmuKvTUEtWmG5VhZD+5T/KA==}
    engines: {node: '>=6.9.0'}
    peerDependencies:
      '@babel/core': ^7.0.0

  '@babel/plugin-transform-new-target@7.25.9':
    resolution: {integrity: sha512-U/3p8X1yCSoKyUj2eOBIx3FOn6pElFOKvAAGf8HTtItuPyB+ZeOqfn+mvTtg9ZlOAjsPdK3ayQEjqHjU/yLeVQ==}
    engines: {node: '>=6.9.0'}
    peerDependencies:
      '@babel/core': ^7.0.0-0

  '@babel/plugin-transform-nullish-coalescing-operator@7.26.6':
    resolution: {integrity: sha512-CKW8Vu+uUZneQCPtXmSBUC6NCAUdya26hWCElAWh5mVSlSRsmiCPUUDKb3Z0szng1hiAJa098Hkhg9o4SE35Qw==}
    engines: {node: '>=6.9.0'}
    peerDependencies:
      '@babel/core': ^7.0.0-0

  '@babel/plugin-transform-numeric-separator@7.25.9':
    resolution: {integrity: sha512-TlprrJ1GBZ3r6s96Yq8gEQv82s8/5HnCVHtEJScUj90thHQbwe+E5MLhi2bbNHBEJuzrvltXSru+BUxHDoog7Q==}
    engines: {node: '>=6.9.0'}
    peerDependencies:
      '@babel/core': ^7.0.0-0

  '@babel/plugin-transform-object-rest-spread@7.25.9':
    resolution: {integrity: sha512-fSaXafEE9CVHPweLYw4J0emp1t8zYTXyzN3UuG+lylqkvYd7RMrsOQ8TYx5RF231be0vqtFC6jnx3UmpJmKBYg==}
    engines: {node: '>=6.9.0'}
    peerDependencies:
      '@babel/core': ^7.0.0-0

  '@babel/plugin-transform-object-super@7.25.9':
    resolution: {integrity: sha512-Kj/Gh+Rw2RNLbCK1VAWj2U48yxxqL2x0k10nPtSdRa0O2xnHXalD0s+o1A6a0W43gJ00ANo38jxkQreckOzv5A==}
    engines: {node: '>=6.9.0'}
    peerDependencies:
      '@babel/core': ^7.0.0-0

  '@babel/plugin-transform-optional-catch-binding@7.25.9':
    resolution: {integrity: sha512-qM/6m6hQZzDcZF3onzIhZeDHDO43bkNNlOX0i8n3lR6zLbu0GN2d8qfM/IERJZYauhAHSLHy39NF0Ctdvcid7g==}
    engines: {node: '>=6.9.0'}
    peerDependencies:
      '@babel/core': ^7.0.0-0

  '@babel/plugin-transform-optional-chaining@7.25.9':
    resolution: {integrity: sha512-6AvV0FsLULbpnXeBjrY4dmWF8F7gf8QnvTEoO/wX/5xm/xE1Xo8oPuD3MPS+KS9f9XBEAWN7X1aWr4z9HdOr7A==}
    engines: {node: '>=6.9.0'}
    peerDependencies:
      '@babel/core': ^7.0.0-0

  '@babel/plugin-transform-parameters@7.25.9':
    resolution: {integrity: sha512-wzz6MKwpnshBAiRmn4jR8LYz/g8Ksg0o80XmwZDlordjwEk9SxBzTWC7F5ef1jhbrbOW2DJ5J6ayRukrJmnr0g==}
    engines: {node: '>=6.9.0'}
    peerDependencies:
      '@babel/core': ^7.0.0-0

  '@babel/plugin-transform-private-methods@7.25.9':
    resolution: {integrity: sha512-D/JUozNpQLAPUVusvqMxyvjzllRaF8/nSrP1s2YGQT/W4LHK4xxsMcHjhOGTS01mp9Hda8nswb+FblLdJornQw==}
    engines: {node: '>=6.9.0'}
    peerDependencies:
      '@babel/core': ^7.0.0-0

  '@babel/plugin-transform-private-property-in-object@7.25.9':
    resolution: {integrity: sha512-Evf3kcMqzXA3xfYJmZ9Pg1OvKdtqsDMSWBDzZOPLvHiTt36E75jLDQo5w1gtRU95Q4E5PDttrTf25Fw8d/uWLw==}
    engines: {node: '>=6.9.0'}
    peerDependencies:
      '@babel/core': ^7.0.0-0

  '@babel/plugin-transform-property-literals@7.25.9':
    resolution: {integrity: sha512-IvIUeV5KrS/VPavfSM/Iu+RE6llrHrYIKY1yfCzyO/lMXHQ+p7uGhonmGVisv6tSBSVgWzMBohTcvkC9vQcQFA==}
    engines: {node: '>=6.9.0'}
    peerDependencies:
      '@babel/core': ^7.0.0-0

  '@babel/plugin-transform-react-display-name@7.25.9':
    resolution: {integrity: sha512-KJfMlYIUxQB1CJfO3e0+h0ZHWOTLCPP115Awhaz8U0Zpq36Gl/cXlpoyMRnUWlhNUBAzldnCiAZNvCDj7CrKxQ==}
    engines: {node: '>=6.9.0'}
    peerDependencies:
      '@babel/core': ^7.0.0-0

  '@babel/plugin-transform-react-jsx-development@7.25.9':
    resolution: {integrity: sha512-9mj6rm7XVYs4mdLIpbZnHOYdpW42uoiBCTVowg7sP1thUOiANgMb4UtpRivR0pp5iL+ocvUv7X4mZgFRpJEzGw==}
    engines: {node: '>=6.9.0'}
    peerDependencies:
      '@babel/core': ^7.0.0-0

  '@babel/plugin-transform-react-jsx@7.25.9':
    resolution: {integrity: sha512-s5XwpQYCqGerXl+Pu6VDL3x0j2d82eiV77UJ8a2mDHAW7j9SWRqQ2y1fNo1Z74CdcYipl5Z41zvjj4Nfzq36rw==}
    engines: {node: '>=6.9.0'}
    peerDependencies:
      '@babel/core': ^7.0.0-0

  '@babel/plugin-transform-react-pure-annotations@7.25.9':
    resolution: {integrity: sha512-KQ/Takk3T8Qzj5TppkS1be588lkbTp5uj7w6a0LeQaTMSckU/wK0oJ/pih+T690tkgI5jfmg2TqDJvd41Sj1Cg==}
    engines: {node: '>=6.9.0'}
    peerDependencies:
      '@babel/core': ^7.0.0-0

  '@babel/plugin-transform-regenerator@7.27.0':
    resolution: {integrity: sha512-LX/vCajUJQDqE7Aum/ELUMZAY19+cDpghxrnyt5I1tV6X5PyC86AOoWXWFYFeIvauyeSA6/ktn4tQVn/3ZifsA==}
    engines: {node: '>=6.9.0'}
    peerDependencies:
      '@babel/core': ^7.0.0-0

  '@babel/plugin-transform-reserved-words@7.25.9':
    resolution: {integrity: sha512-7DL7DKYjn5Su++4RXu8puKZm2XBPHyjWLUidaPEkCUBbE7IPcsrkRHggAOOKydH1dASWdcUBxrkOGNxUv5P3Jg==}
    engines: {node: '>=6.9.0'}
    peerDependencies:
      '@babel/core': ^7.0.0-0

  '@babel/plugin-transform-shorthand-properties@7.25.9':
    resolution: {integrity: sha512-MUv6t0FhO5qHnS/W8XCbHmiRWOphNufpE1IVxhK5kuN3Td9FT1x4rx4K42s3RYdMXCXpfWkGSbCSd0Z64xA7Ng==}
    engines: {node: '>=6.9.0'}
    peerDependencies:
      '@babel/core': ^7.0.0-0

  '@babel/plugin-transform-spread@7.25.9':
    resolution: {integrity: sha512-oNknIB0TbURU5pqJFVbOOFspVlrpVwo2H1+HUIsVDvp5VauGGDP1ZEvO8Nn5xyMEs3dakajOxlmkNW7kNgSm6A==}
    engines: {node: '>=6.9.0'}
    peerDependencies:
      '@babel/core': ^7.0.0-0

  '@babel/plugin-transform-sticky-regex@7.25.9':
    resolution: {integrity: sha512-WqBUSgeVwucYDP9U/xNRQam7xV8W5Zf+6Eo7T2SRVUFlhRiMNFdFz58u0KZmCVVqs2i7SHgpRnAhzRNmKfi2uA==}
    engines: {node: '>=6.9.0'}
    peerDependencies:
      '@babel/core': ^7.0.0-0

  '@babel/plugin-transform-template-literals@7.26.8':
    resolution: {integrity: sha512-OmGDL5/J0CJPJZTHZbi2XpO0tyT2Ia7fzpW5GURwdtp2X3fMmN8au/ej6peC/T33/+CRiIpA8Krse8hFGVmT5Q==}
    engines: {node: '>=6.9.0'}
    peerDependencies:
      '@babel/core': ^7.0.0-0

  '@babel/plugin-transform-typeof-symbol@7.27.0':
    resolution: {integrity: sha512-+LLkxA9rKJpNoGsbLnAgOCdESl73vwYn+V6b+5wHbrE7OGKVDPHIQvbFSzqE6rwqaCw2RE+zdJrlLkcf8YOA0w==}
    engines: {node: '>=6.9.0'}
    peerDependencies:
      '@babel/core': ^7.0.0-0

  '@babel/plugin-transform-typescript@7.27.0':
    resolution: {integrity: sha512-fRGGjO2UEGPjvEcyAZXRXAS8AfdaQoq7HnxAbJoAoW10B9xOKesmmndJv+Sym2a+9FHWZ9KbyyLCe9s0Sn5jtg==}
    engines: {node: '>=6.9.0'}
    peerDependencies:
      '@babel/core': ^7.0.0-0

  '@babel/plugin-transform-unicode-escapes@7.25.9':
    resolution: {integrity: sha512-s5EDrE6bW97LtxOcGj1Khcx5AaXwiMmi4toFWRDP9/y0Woo6pXC+iyPu/KuhKtfSrNFd7jJB+/fkOtZy6aIC6Q==}
    engines: {node: '>=6.9.0'}
    peerDependencies:
      '@babel/core': ^7.0.0-0

  '@babel/plugin-transform-unicode-property-regex@7.25.9':
    resolution: {integrity: sha512-Jt2d8Ga+QwRluxRQ307Vlxa6dMrYEMZCgGxoPR8V52rxPyldHu3hdlHspxaqYmE7oID5+kB+UKUB/eWS+DkkWg==}
    engines: {node: '>=6.9.0'}
    peerDependencies:
      '@babel/core': ^7.0.0-0

  '@babel/plugin-transform-unicode-regex@7.25.9':
    resolution: {integrity: sha512-yoxstj7Rg9dlNn9UQxzk4fcNivwv4nUYz7fYXBaKxvw/lnmPuOm/ikoELygbYq68Bls3D/D+NBPHiLwZdZZ4HA==}
    engines: {node: '>=6.9.0'}
    peerDependencies:
      '@babel/core': ^7.0.0-0

  '@babel/plugin-transform-unicode-sets-regex@7.25.9':
    resolution: {integrity: sha512-8BYqO3GeVNHtx69fdPshN3fnzUNLrWdHhk/icSwigksJGczKSizZ+Z6SBCxTs723Fr5VSNorTIK7a+R2tISvwQ==}
    engines: {node: '>=6.9.0'}
    peerDependencies:
      '@babel/core': ^7.0.0

  '@babel/preset-env@7.15.6':
    resolution: {integrity: sha512-L+6jcGn7EWu7zqaO2uoTDjjMBW+88FXzV8KvrBl2z6MtRNxlsmUNRlZPaNNPUTgqhyC5DHNFk/2Jmra+ublZWw==}
    engines: {node: '>=6.9.0'}
    peerDependencies:
      '@babel/core': ^7.0.0-0

  '@babel/preset-env@7.24.8':
    resolution: {integrity: sha512-vObvMZB6hNWuDxhSaEPTKCwcqkAIuDtE+bQGn4XMXne1DSLzFVY8Vmj1bm+mUQXYNN8NmaQEO+r8MMbzPr1jBQ==}
    engines: {node: '>=6.9.0'}
    peerDependencies:
      '@babel/core': ^7.0.0-0

  '@babel/preset-modules@0.1.6':
    resolution: {integrity: sha512-ID2yj6K/4lKfhuU3+EX4UvNbIt7eACFbHmNUjzA+ep+B5971CknnA/9DEWKbRokfbbtblxxxXFJJrH47UEAMVg==}
    peerDependencies:
      '@babel/core': ^7.0.0-0 || ^8.0.0-0 <8.0.0

  '@babel/preset-modules@0.1.6-no-external-plugins':
    resolution: {integrity: sha512-HrcgcIESLm9aIR842yhJ5RWan/gebQUJ6E/E5+rf0y9o6oj7w0Br+sWuL6kEQ/o/AdfvR1Je9jG18/gnpwjEyA==}
    peerDependencies:
      '@babel/core': ^7.0.0-0 || ^8.0.0-0 <8.0.0

  '@babel/preset-react@7.24.7':
    resolution: {integrity: sha512-AAH4lEkpmzFWrGVlHaxJB7RLH21uPQ9+He+eFLWHmF9IuFQVugz8eAsamaW0DXRrTfco5zj1wWtpdcXJUOfsag==}
    engines: {node: '>=6.9.0'}
    peerDependencies:
      '@babel/core': ^7.0.0-0

  '@babel/preset-typescript@7.27.0':
    resolution: {integrity: sha512-vxaPFfJtHhgeOVXRKuHpHPAOgymmy8V8I65T1q53R7GCZlefKeCaTyDs3zOPHTTbmquvNlQYC5klEvWsBAtrBQ==}
    engines: {node: '>=6.9.0'}
    peerDependencies:
      '@babel/core': ^7.0.0-0

  '@babel/runtime@7.27.0':
    resolution: {integrity: sha512-VtPOkrdPHZsKc/clNqyi9WUA8TINkZ4cGk63UUE3u4pmB2k+ZMQRDuIOagv8UVd6j7k0T3+RRIb7beKTebNbcw==}
    engines: {node: '>=6.9.0'}

  '@babel/template@7.27.0':
    resolution: {integrity: sha512-2ncevenBqXI6qRMukPlXwHKHchC7RyMuu4xv5JBXRfOGVcTy1mXCD12qrp7Jsoxll1EV3+9sE4GugBVRjT2jFA==}
    engines: {node: '>=6.9.0'}

  '@babel/traverse@7.27.0':
    resolution: {integrity: sha512-19lYZFzYVQkkHkl4Cy4WrAVcqBkgvV2YM2TU3xG6DIwO7O3ecbDPfW3yM3bjAGcqcQHi+CCtjMR3dIEHxsd6bA==}
    engines: {node: '>=6.9.0'}

  '@babel/types@7.27.0':
    resolution: {integrity: sha512-H45s8fVLYjbhFH62dIJ3WtmJ6RSPt/3DRO0ZcT2SUiYiQyz3BLVb9ADEnLl91m74aQPS3AzzeajZHYOalWe3bg==}
    engines: {node: '>=6.9.0'}

  '@changesets/apply-release-plan@7.0.13':
    resolution: {integrity: sha512-BIW7bofD2yAWoE8H4V40FikC+1nNFEKBisMECccS16W1rt6qqhNTBDmIw5HaqmMgtLNz9e7oiALiEUuKrQ4oHg==}

  '@changesets/assemble-release-plan@6.0.9':
    resolution: {integrity: sha512-tPgeeqCHIwNo8sypKlS3gOPmsS3wP0zHt67JDuL20P4QcXiw/O4Hl7oXiuLnP9yg+rXLQ2sScdV1Kkzde61iSQ==}

  '@changesets/changelog-git@0.2.1':
    resolution: {integrity: sha512-x/xEleCFLH28c3bQeQIyeZf8lFXyDFVn1SgcBiR2Tw/r4IAWlk1fzxCEZ6NxQAjF2Nwtczoen3OA2qR+UawQ8Q==}

  '@changesets/changelog-github@0.4.7':
    resolution: {integrity: sha512-UUG5sKwShs5ha1GFnayUpZNcDGWoY7F5XxhOEHS62sDPOtoHQZsG3j1nC5RxZ3M1URHA321cwVZHeXgu99Y3ew==}

  '@changesets/cli@2.29.7':
    resolution: {integrity: sha512-R7RqWoaksyyKXbKXBTbT4REdy22yH81mcFK6sWtqSanxUCbUi9Uf+6aqxZtDQouIqPdem2W56CdxXgsxdq7FLQ==}
    hasBin: true

  '@changesets/config@3.1.1':
    resolution: {integrity: sha512-bd+3Ap2TKXxljCggI0mKPfzCQKeV/TU4yO2h2C6vAihIo8tzseAn2e7klSuiyYYXvgu53zMN1OeYMIQkaQoWnA==}

  '@changesets/errors@0.2.0':
    resolution: {integrity: sha512-6BLOQUscTpZeGljvyQXlWOItQyU71kCdGz7Pi8H8zdw6BI0g3m43iL4xKUVPWtG+qrrL9DTjpdn8eYuCQSRpow==}

  '@changesets/get-dependents-graph@2.1.3':
    resolution: {integrity: sha512-gphr+v0mv2I3Oxt19VdWRRUxq3sseyUpX9DaHpTUmLj92Y10AGy+XOtV+kbM6L/fDcpx7/ISDFK6T8A/P3lOdQ==}

  '@changesets/get-github-info@0.5.2':
    resolution: {integrity: sha512-JppheLu7S114aEs157fOZDjFqUDpm7eHdq5E8SSR0gUBTEK0cNSHsrSR5a66xs0z3RWuo46QvA3vawp8BxDHvg==}

  '@changesets/get-release-plan@4.0.13':
    resolution: {integrity: sha512-DWG1pus72FcNeXkM12tx+xtExyH/c9I1z+2aXlObH3i9YA7+WZEVaiHzHl03thpvAgWTRaH64MpfHxozfF7Dvg==}

  '@changesets/get-version-range-type@0.4.0':
    resolution: {integrity: sha512-hwawtob9DryoGTpixy1D3ZXbGgJu1Rhr+ySH2PvTLHvkZuQ7sRT4oQwMh0hbqZH1weAooedEjRsbrWcGLCeyVQ==}

  '@changesets/git@3.0.4':
    resolution: {integrity: sha512-BXANzRFkX+XcC1q/d27NKvlJ1yf7PSAgi8JG6dt8EfbHFHi4neau7mufcSca5zRhwOL8j9s6EqsxmT+s+/E6Sw==}

  '@changesets/logger@0.1.1':
    resolution: {integrity: sha512-OQtR36ZlnuTxKqoW4Sv6x5YIhOmClRd5pWsjZsddYxpWs517R0HkyiefQPIytCVh4ZcC5x9XaG8KTdd5iRQUfg==}

  '@changesets/parse@0.4.1':
    resolution: {integrity: sha512-iwksMs5Bf/wUItfcg+OXrEpravm5rEd9Bf4oyIPL4kVTmJQ7PNDSd6MDYkpSJR1pn7tz/k8Zf2DhTCqX08Ou+Q==}

  '@changesets/pre@2.0.2':
    resolution: {integrity: sha512-HaL/gEyFVvkf9KFg6484wR9s0qjAXlZ8qWPDkTyKF6+zqjBe/I2mygg3MbpZ++hdi0ToqNUF8cjj7fBy0dg8Ug==}

  '@changesets/read@0.6.5':
    resolution: {integrity: sha512-UPzNGhsSjHD3Veb0xO/MwvasGe8eMyNrR/sT9gR8Q3DhOQZirgKhhXv/8hVsI0QpPjR004Z9iFxoJU6in3uGMg==}

  '@changesets/should-skip-package@0.1.2':
    resolution: {integrity: sha512-qAK/WrqWLNCP22UDdBTMPH5f41elVDlsNyat180A33dWxuUDyNpg6fPi/FyTZwRriVjg0L8gnjJn2F9XAoF0qw==}

  '@changesets/types@4.1.0':
    resolution: {integrity: sha512-LDQvVDv5Kb50ny2s25Fhm3d9QSZimsoUGBsUioj6MC3qbMUCuC8GPIvk/M6IvXx3lYhAs0lwWUQLb+VIEUCECw==}

  '@changesets/types@5.2.1':
    resolution: {integrity: sha512-myLfHbVOqaq9UtUKqR/nZA/OY7xFjQMdfgfqeZIBK4d0hA6pgxArvdv8M+6NUzzBsjWLOtvApv8YHr4qM+Kpfg==}

  '@changesets/types@6.1.0':
    resolution: {integrity: sha512-rKQcJ+o1nKNgeoYRHKOS07tAMNd3YSN0uHaJOZYjBAgxfV7TUE7JE+z4BzZdQwb5hKaYbayKN5KrYV7ODb2rAA==}

  '@changesets/write@0.4.0':
    resolution: {integrity: sha512-CdTLvIOPiCNuH71pyDu3rA+Q0n65cmAbXnwWH84rKGiFumFzkmHNT8KHTMEchcxN+Kl8I54xGUhJ7l3E7X396Q==}

  '@conventional-changelog/git-client@1.0.1':
    resolution: {integrity: sha512-PJEqBwAleffCMETaVm/fUgHldzBE35JFk3/9LL6NUA5EXa3qednu+UT6M7E5iBu3zIQZCULYIiZ90fBYHt6xUw==}
    engines: {node: '>=18'}
    peerDependencies:
      conventional-commits-filter: ^5.0.0
      conventional-commits-parser: ^6.0.0
    peerDependenciesMeta:
      conventional-commits-filter:
        optional: true
      conventional-commits-parser:
        optional: true

  '@cspotcode/source-map-support@0.8.1':
    resolution: {integrity: sha512-IchNf6dN4tHoMFIn/7OE8LWZ19Y6q/67Bmf6vnGREv8RSbBVb9LPJxEcnwrcwX6ixSvaiGoomAUvu4YSxXrVgw==}
    engines: {node: '>=12'}

  '@develar/schema-utils@2.6.5':
    resolution: {integrity: sha512-0cp4PsWQ/9avqTVMCtZ+GirikIA36ikvjtHweU4/j8yLtgObI0+JUPhYFScgwlteveGB1rt3Cm8UhN04XayDig==}
    engines: {node: '>= 8.9.0'}

  '@electron/asar@3.4.1':
    resolution: {integrity: sha512-i4/rNPRS84t0vSRa2HorerGRXWyF4vThfHesw0dmcWHp+cspK743UanA0suA5Q5y8kzY2y6YKrvbIUn69BCAiA==}
    engines: {node: '>=10.12.0'}
    hasBin: true

  '@electron/fuses@1.8.0':
    resolution: {integrity: sha512-zx0EIq78WlY/lBb1uXlziZmDZI4ubcCXIMJ4uGjXzZW0nS19TjSPeXPAjzzTmKQlJUZm0SbmZhPKP7tuQ1SsEw==}
    hasBin: true

  '@electron/get@2.0.3':
    resolution: {integrity: sha512-Qkzpg2s9GnVV2I2BjRksUi43U5e6+zaQMcjoJy0C+C5oxaKl+fmckGDQFtRpZpZV0NQekuZZ+tGz7EA9TVnQtQ==}
    engines: {node: '>=12'}

  '@electron/notarize@2.5.0':
    resolution: {integrity: sha512-jNT8nwH1f9X5GEITXaQ8IF/KdskvIkOFfB2CvwumsveVidzpSc+mvhhTMdAGSYF3O+Nq49lJ7y+ssODRXu06+A==}
    engines: {node: '>= 10.0.0'}

  '@electron/osx-sign@1.3.1':
    resolution: {integrity: sha512-BAfviURMHpmb1Yb50YbCxnOY0wfwaLXH5KJ4+80zS0gUkzDX3ec23naTlEqKsN+PwYn+a1cCzM7BJ4Wcd3sGzw==}
    engines: {node: '>=12.0.0'}
    hasBin: true

  '@electron/osx-sign@1.3.3':
    resolution: {integrity: sha512-KZ8mhXvWv2rIEgMbWZ4y33bDHyUKMXnx4M0sTyPNK/vcB81ImdeY9Ggdqy0SWbMDgmbqyQ+phgejh6V3R2QuSg==}
    engines: {node: '>=12.0.0'}
    hasBin: true

  '@electron/rebuild@4.0.1':
    resolution: {integrity: sha512-iMGXb6Ib7H/Q3v+BKZJoETgF9g6KMNZVbsO4b7Dmpgb5qTFqyFTzqW9F3TOSHdybv2vKYKzSS9OiZL+dcJb+1Q==}
    engines: {node: '>=22.12.0'}
    hasBin: true

  '@electron/universal@2.0.3':
    resolution: {integrity: sha512-Wn9sPYIVFRFl5HmwMJkARCCf7rqK/EurkfQ/rJZ14mHP3iYTjZSIOSVonEAnhWeAXwtw7zOekGRlc6yTtZ0t+g==}
    engines: {node: '>=16.4'}

  '@electron/windows-sign@1.2.1':
    resolution: {integrity: sha512-YfASnrhJ+ve6Q43ZiDwmpBgYgi2u0bYjeAVi2tDfN7YWAKO8X9EEOuPGtqbJpPLM6TfAHimghICjWe2eaJ8BAg==}
    engines: {node: '>=14.14'}
    hasBin: true

  '@esbuild/aix-ppc64@0.25.2':
    resolution: {integrity: sha512-wCIboOL2yXZym2cgm6mlA742s9QeJ8DjGVaL39dLN4rRwrOgOyYSnOaFPhKZGLb2ngj4EyfAFjsNJwPXZvseag==}
    engines: {node: '>=18'}
    cpu: [ppc64]
    os: [aix]

  '@esbuild/android-arm64@0.25.2':
    resolution: {integrity: sha512-5ZAX5xOmTligeBaeNEPnPaeEuah53Id2tX4c2CVP3JaROTH+j4fnfHCkr1PjXMd78hMst+TlkfKcW/DlTq0i4w==}
    engines: {node: '>=18'}
    cpu: [arm64]
    os: [android]

  '@esbuild/android-arm@0.25.2':
    resolution: {integrity: sha512-NQhH7jFstVY5x8CKbcfa166GoV0EFkaPkCKBQkdPJFvo5u+nGXLEH/ooniLb3QI8Fk58YAx7nsPLozUWfCBOJA==}
    engines: {node: '>=18'}
    cpu: [arm]
    os: [android]

  '@esbuild/android-x64@0.25.2':
    resolution: {integrity: sha512-Ffcx+nnma8Sge4jzddPHCZVRvIfQ0kMsUsCMcJRHkGJ1cDmhe4SsrYIjLUKn1xpHZybmOqCWwB0zQvsjdEHtkg==}
    engines: {node: '>=18'}
    cpu: [x64]
    os: [android]

  '@esbuild/darwin-arm64@0.25.2':
    resolution: {integrity: sha512-MpM6LUVTXAzOvN4KbjzU/q5smzryuoNjlriAIx+06RpecwCkL9JpenNzpKd2YMzLJFOdPqBpuub6eVRP5IgiSA==}
    engines: {node: '>=18'}
    cpu: [arm64]
    os: [darwin]

  '@esbuild/darwin-x64@0.25.2':
    resolution: {integrity: sha512-5eRPrTX7wFyuWe8FqEFPG2cU0+butQQVNcT4sVipqjLYQjjh8a8+vUTfgBKM88ObB85ahsnTwF7PSIt6PG+QkA==}
    engines: {node: '>=18'}
    cpu: [x64]
    os: [darwin]

  '@esbuild/freebsd-arm64@0.25.2':
    resolution: {integrity: sha512-mLwm4vXKiQ2UTSX4+ImyiPdiHjiZhIaE9QvC7sw0tZ6HoNMjYAqQpGyui5VRIi5sGd+uWq940gdCbY3VLvsO1w==}
    engines: {node: '>=18'}
    cpu: [arm64]
    os: [freebsd]

  '@esbuild/freebsd-x64@0.25.2':
    resolution: {integrity: sha512-6qyyn6TjayJSwGpm8J9QYYGQcRgc90nmfdUb0O7pp1s4lTY+9D0H9O02v5JqGApUyiHOtkz6+1hZNvNtEhbwRQ==}
    engines: {node: '>=18'}
    cpu: [x64]
    os: [freebsd]

  '@esbuild/linux-arm64@0.25.2':
    resolution: {integrity: sha512-gq/sjLsOyMT19I8obBISvhoYiZIAaGF8JpeXu1u8yPv8BE5HlWYobmlsfijFIZ9hIVGYkbdFhEqC0NvM4kNO0g==}
    engines: {node: '>=18'}
    cpu: [arm64]
    os: [linux]

  '@esbuild/linux-arm@0.25.2':
    resolution: {integrity: sha512-UHBRgJcmjJv5oeQF8EpTRZs/1knq6loLxTsjc3nxO9eXAPDLcWW55flrMVc97qFPbmZP31ta1AZVUKQzKTzb0g==}
    engines: {node: '>=18'}
    cpu: [arm]
    os: [linux]

  '@esbuild/linux-ia32@0.25.2':
    resolution: {integrity: sha512-bBYCv9obgW2cBP+2ZWfjYTU+f5cxRoGGQ5SeDbYdFCAZpYWrfjjfYwvUpP8MlKbP0nwZ5gyOU/0aUzZ5HWPuvQ==}
    engines: {node: '>=18'}
    cpu: [ia32]
    os: [linux]

  '@esbuild/linux-loong64@0.25.2':
    resolution: {integrity: sha512-SHNGiKtvnU2dBlM5D8CXRFdd+6etgZ9dXfaPCeJtz+37PIUlixvlIhI23L5khKXs3DIzAn9V8v+qb1TRKrgT5w==}
    engines: {node: '>=18'}
    cpu: [loong64]
    os: [linux]

  '@esbuild/linux-mips64el@0.25.2':
    resolution: {integrity: sha512-hDDRlzE6rPeoj+5fsADqdUZl1OzqDYow4TB4Y/3PlKBD0ph1e6uPHzIQcv2Z65u2K0kpeByIyAjCmjn1hJgG0Q==}
    engines: {node: '>=18'}
    cpu: [mips64el]
    os: [linux]

  '@esbuild/linux-ppc64@0.25.2':
    resolution: {integrity: sha512-tsHu2RRSWzipmUi9UBDEzc0nLc4HtpZEI5Ba+Omms5456x5WaNuiG3u7xh5AO6sipnJ9r4cRWQB2tUjPyIkc6g==}
    engines: {node: '>=18'}
    cpu: [ppc64]
    os: [linux]

  '@esbuild/linux-riscv64@0.25.2':
    resolution: {integrity: sha512-k4LtpgV7NJQOml/10uPU0s4SAXGnowi5qBSjaLWMojNCUICNu7TshqHLAEbkBdAszL5TabfvQ48kK84hyFzjnw==}
    engines: {node: '>=18'}
    cpu: [riscv64]
    os: [linux]

  '@esbuild/linux-s390x@0.25.2':
    resolution: {integrity: sha512-GRa4IshOdvKY7M/rDpRR3gkiTNp34M0eLTaC1a08gNrh4u488aPhuZOCpkF6+2wl3zAN7L7XIpOFBhnaE3/Q8Q==}
    engines: {node: '>=18'}
    cpu: [s390x]
    os: [linux]

  '@esbuild/linux-x64@0.25.2':
    resolution: {integrity: sha512-QInHERlqpTTZ4FRB0fROQWXcYRD64lAoiegezDunLpalZMjcUcld3YzZmVJ2H/Cp0wJRZ8Xtjtj0cEHhYc/uUg==}
    engines: {node: '>=18'}
    cpu: [x64]
    os: [linux]

  '@esbuild/netbsd-arm64@0.25.2':
    resolution: {integrity: sha512-talAIBoY5M8vHc6EeI2WW9d/CkiO9MQJ0IOWX8hrLhxGbro/vBXJvaQXefW2cP0z0nQVTdQ/eNyGFV1GSKrxfw==}
    engines: {node: '>=18'}
    cpu: [arm64]
    os: [netbsd]

  '@esbuild/netbsd-x64@0.25.2':
    resolution: {integrity: sha512-voZT9Z+tpOxrvfKFyfDYPc4DO4rk06qamv1a/fkuzHpiVBMOhpjK+vBmWM8J1eiB3OLSMFYNaOaBNLXGChf5tg==}
    engines: {node: '>=18'}
    cpu: [x64]
    os: [netbsd]

  '@esbuild/openbsd-arm64@0.25.2':
    resolution: {integrity: sha512-dcXYOC6NXOqcykeDlwId9kB6OkPUxOEqU+rkrYVqJbK2hagWOMrsTGsMr8+rW02M+d5Op5NNlgMmjzecaRf7Tg==}
    engines: {node: '>=18'}
    cpu: [arm64]
    os: [openbsd]

  '@esbuild/openbsd-x64@0.25.2':
    resolution: {integrity: sha512-t/TkWwahkH0Tsgoq1Ju7QfgGhArkGLkF1uYz8nQS/PPFlXbP5YgRpqQR3ARRiC2iXoLTWFxc6DJMSK10dVXluw==}
    engines: {node: '>=18'}
    cpu: [x64]
    os: [openbsd]

  '@esbuild/sunos-x64@0.25.2':
    resolution: {integrity: sha512-cfZH1co2+imVdWCjd+D1gf9NjkchVhhdpgb1q5y6Hcv9TP6Zi9ZG/beI3ig8TvwT9lH9dlxLq5MQBBgwuj4xvA==}
    engines: {node: '>=18'}
    cpu: [x64]
    os: [sunos]

  '@esbuild/win32-arm64@0.25.2':
    resolution: {integrity: sha512-7Loyjh+D/Nx/sOTzV8vfbB3GJuHdOQyrOryFdZvPHLf42Tk9ivBU5Aedi7iyX+x6rbn2Mh68T4qq1SDqJBQO5Q==}
    engines: {node: '>=18'}
    cpu: [arm64]
    os: [win32]

  '@esbuild/win32-ia32@0.25.2':
    resolution: {integrity: sha512-WRJgsz9un0nqZJ4MfhabxaD9Ft8KioqU3JMinOTvobbX6MOSUigSBlogP8QB3uxpJDsFS6yN+3FDBdqE5lg9kg==}
    engines: {node: '>=18'}
    cpu: [ia32]
    os: [win32]

  '@esbuild/win32-x64@0.25.2':
    resolution: {integrity: sha512-kM3HKb16VIXZyIeVrM1ygYmZBKybX8N4p754bw390wGO3Tf2j4L2/WYL+4suWujpgf6GBYs3jv7TyUivdd05JA==}
    engines: {node: '>=18'}
    cpu: [x64]
    os: [win32]

  '@eslint-community/eslint-utils@4.5.1':
    resolution: {integrity: sha512-soEIOALTfTK6EjmKMMoLugwaP0rzkad90iIWd1hMO9ARkSAyjfMfkRRhLvD5qH7vvM0Cg72pieUfR6yh6XxC4w==}
    engines: {node: ^12.22.0 || ^14.17.0 || >=16.0.0}
    peerDependencies:
      eslint: ^6.0.0 || ^7.0.0 || >=8.0.0

  '@eslint-community/regexpp@4.12.1':
    resolution: {integrity: sha512-CCZCDJuduB9OUkFkY2IgppNZMi2lBQgD2qzwXkEia16cge2pijY/aXi96CJMquDMn3nJdlPV1A5KrJEXwfLNzQ==}
    engines: {node: ^12.0.0 || ^14.0.0 || >=16.0.0}

  '@eslint/config-array@0.19.2':
    resolution: {integrity: sha512-GNKqxfHG2ySmJOBSHg7LxeUx4xpuCoFjacmlCoYWEbaPXLwvfIjixRI12xCQZeULksQb23uiA8F40w5TojpV7w==}
    engines: {node: ^18.18.0 || ^20.9.0 || >=21.1.0}

  '@eslint/core@0.13.0':
    resolution: {integrity: sha512-yfkgDw1KR66rkT5A8ci4irzDysN7FRpq3ttJolR88OqQikAWqwA8j5VZyas+vjyBNFIJ7MfybJ9plMILI2UrCw==}
    engines: {node: ^18.18.0 || ^20.9.0 || >=21.1.0}

  '@eslint/core@0.9.1':
    resolution: {integrity: sha512-GuUdqkyyzQI5RMIWkHhvTWLCyLo1jNK3vzkSyaExH5kHPDHcuL2VOpHjmMY+y3+NC69qAKToBqldTBgYeLSr9Q==}
    engines: {node: ^18.18.0 || ^20.9.0 || >=21.1.0}

  '@eslint/eslintrc@3.3.1':
    resolution: {integrity: sha512-gtF186CXhIl1p4pJNGZw8Yc6RlshoePRvE0X91oPGb3vZ8pM3qOS9W9NGPat9LziaBV7XrJWGylNQXkGcnM3IQ==}
    engines: {node: ^18.18.0 || ^20.9.0 || >=21.1.0}

  '@eslint/js@9.16.0':
    resolution: {integrity: sha512-tw2HxzQkrbeuvyj1tG2Yqq+0H9wGoI2IMk4EOsQeX+vmd75FtJAzf+gTA69WF+baUKRYQ3x2kbLE08js5OsTVg==}
    engines: {node: ^18.18.0 || ^20.9.0 || >=21.1.0}

  '@eslint/object-schema@2.1.6':
    resolution: {integrity: sha512-RBMg5FRL0I0gs51M/guSAj5/e14VQ4tpZnQNWwuDT66P14I43ItmPfIZRhO9fUVIPOAQXU47atlywZ/czoqFPA==}
    engines: {node: ^18.18.0 || ^20.9.0 || >=21.1.0}

  '@eslint/plugin-kit@0.2.8':
    resolution: {integrity: sha512-ZAoA40rNMPwSm+AeHpCq8STiNAwzWLJuP8Xv4CHIc9wv/PSuExjMrmjfYNj682vW0OOiZ1HKxzvjQr9XZIisQA==}
    engines: {node: ^18.18.0 || ^20.9.0 || >=21.1.0}

  '@humanfs/core@0.19.1':
    resolution: {integrity: sha512-5DyQ4+1JEUzejeK1JGICcideyfUbGixgS9jNgex5nqkW+cY7WZhxBigmieN5Qnw9ZosSNVC9KQKyb+GUaGyKUA==}
    engines: {node: '>=18.18.0'}

  '@humanfs/node@0.16.6':
    resolution: {integrity: sha512-YuI2ZHQL78Q5HbhDiBA1X4LmYdXCKCMQIfw0pw7piHJwyREFebJUvrQN4cMssyES6x+vfUbx1CIpaQUKYdQZOw==}
    engines: {node: '>=18.18.0'}

  '@humanwhocodes/module-importer@1.0.1':
    resolution: {integrity: sha512-bxveV4V8v5Yb4ncFTT3rPSgZBOpCkjfK0y4oVVVJwIuDVBRMDXrPyXRL988i5ap9m9bnyEEjWfm5WkBmtffLfA==}
    engines: {node: '>=12.22'}

  '@humanwhocodes/retry@0.3.1':
    resolution: {integrity: sha512-JBxkERygn7Bv/GbN5Rv8Ul6LVknS+5Bp6RgDC/O8gEBU/yeH5Ui5C/OlWrTb6qct7LjjfT6Re2NxB0ln0yYybA==}
    engines: {node: '>=18.18'}

  '@humanwhocodes/retry@0.4.2':
    resolution: {integrity: sha512-xeO57FpIu4p1Ri3Jq/EXq4ClRm86dVF2z/+kvFnyqVYRavTZmaFaUBbWCOuuTh0o/g7DSsk6kc2vrS4Vl5oPOQ==}
    engines: {node: '>=18.18'}

  '@hutson/parse-repository-url@5.0.0':
    resolution: {integrity: sha512-e5+YUKENATs1JgYHMzTr2MW/NDcXGfYFAuOQU8gJgF/kEh4EqKgfGrfLI67bMD4tbhZVlkigz/9YYwWcbOFthg==}
    engines: {node: '>=10.13.0'}

  '@inquirer/external-editor@1.0.2':
    resolution: {integrity: sha512-yy9cOoBnx58TlsPrIxauKIFQTiyH+0MK4e97y4sV9ERbI+zDxw7i2hxHLCIEGIE/8PPvDxGhgzIOTSOWcs6/MQ==}
    engines: {node: '>=18'}
    peerDependencies:
      '@types/node': '>=18'
    peerDependenciesMeta:
      '@types/node':
        optional: true

  '@isaacs/balanced-match@4.0.1':
    resolution: {integrity: sha512-yzMTt9lEb8Gv7zRioUilSglI0c0smZ9k5D65677DLWLtWJaXIS3CqcGyUFByYKlnUj6TkjLVs54fBl6+TiGQDQ==}
    engines: {node: 20 || >=22}

  '@isaacs/brace-expansion@5.0.0':
    resolution: {integrity: sha512-ZT55BDLV0yv0RBm2czMiZ+SqCGO7AvmOM3G/w2xhVPH+te0aKgFjmBvGlL1dH+ql2tgGO3MVrbb3jCKyvpgnxA==}
    engines: {node: 20 || >=22}

  '@isaacs/cliui@8.0.2':
    resolution: {integrity: sha512-O8jcjabXaleOG9DQ0+ARXWZBTfnP4WNAqzuiJK7ll44AmxGKv/J2M4TPjxjY3znBCfvBXFzucm1twdyFybFqEA==}
    engines: {node: '>=12'}

  '@isaacs/fs-minipass@4.0.1':
    resolution: {integrity: sha512-wgm9Ehl2jpeqP3zw/7mo3kRHFp5MEDhqAdwy1fTGkHAwnkGOVsgpvQhL8B5n1qlb01jV3n/bI0ZfZp5lWA1k4w==}
    engines: {node: '>=18.0.0'}

  '@istanbuljs/load-nyc-config@1.1.0':
    resolution: {integrity: sha512-VjeHSlIzpv/NyD3N0YuHfXOPDIixcA1q2ZV98wsMqcYlPmv2n3Yb2lYP9XMElnaFVXg5A7YLTeLu6V84uQDjmQ==}
    engines: {node: '>=8'}

  '@istanbuljs/schema@0.1.3':
    resolution: {integrity: sha512-ZXRY4jNvVgSVQ8DL3LTcakaAtXwTVUxE81hslsyD2AtoXW/wVob10HkOJ1X/pAlcI7D+2YoZKg5do8G/w6RYgA==}
    engines: {node: '>=8'}

  '@jest/environment@29.7.0':
    resolution: {integrity: sha512-aQIfHDq33ExsN4jP1NWGXhxgQ/wixs60gDiKO+XVMd8Mn0NWPWgc34ZQDTb2jKaUWQ7MuwoitXAsN2XVXNMpAw==}
    engines: {node: ^14.15.0 || ^16.10.0 || >=18.0.0}

  '@jest/expect-utils@29.7.0':
    resolution: {integrity: sha512-GlsNBWiFQFCVi9QVSx7f5AgMeLxe9YCCs5PuP2O2LdjDAA8Jh9eX7lA1Jq/xdXw3Wb3hyvlFNfZIfcRetSzYcA==}
    engines: {node: ^14.15.0 || ^16.10.0 || >=18.0.0}

  '@jest/expect@29.7.0':
    resolution: {integrity: sha512-8uMeAMycttpva3P1lBHB8VciS9V0XAr3GymPpipdyQXbBcuhkLQOSe8E/p92RyAdToS6ZD1tFkX+CkhoECE0dQ==}
    engines: {node: ^14.15.0 || ^16.10.0 || >=18.0.0}

  '@jest/fake-timers@29.7.0':
    resolution: {integrity: sha512-q4DH1Ha4TTFPdxLsqDXK1d3+ioSL7yL5oCMJZgDYm6i+6CygW5E5xVr/D1HdsGxjt1ZWSfUAs9OxSB/BNelWrQ==}
    engines: {node: ^14.15.0 || ^16.10.0 || >=18.0.0}

  '@jest/globals@29.7.0':
    resolution: {integrity: sha512-mpiz3dutLbkW2MNFubUGUEVLkTGiqW6yLVTA+JbP6fI6J5iL9Y0Nlg8k95pcF8ctKwCS7WVxteBs29hhfAotzQ==}
    engines: {node: ^14.15.0 || ^16.10.0 || >=18.0.0}

  '@jest/schemas@29.6.3':
    resolution: {integrity: sha512-mo5j5X+jIZmJQveBKeS/clAueipV7KgiX1vMgCxam1RNYiqE1w62n0/tJJnHtjW8ZHcQco5gY85jA3mi0L+nSA==}
    engines: {node: ^14.15.0 || ^16.10.0 || >=18.0.0}

  '@jest/transform@29.7.0':
    resolution: {integrity: sha512-ok/BTPFzFKVMwO5eOHRrvnBVHdRy9IrsrW1GpMaQ9MCnilNLXQKmAX8s1YXDFaai9xJpac2ySzV0YeRRECr2Vw==}
    engines: {node: ^14.15.0 || ^16.10.0 || >=18.0.0}

  '@jest/types@29.6.3':
    resolution: {integrity: sha512-u3UPsIilWKOM3F9CXtrG8LEJmNxwoCQC/XVj4IKYXvvpx7QIi/Kg1LI5uDmDpKlac62NUtX7eLjRh+jVZcLOzw==}
    engines: {node: ^14.15.0 || ^16.10.0 || >=18.0.0}

  '@jridgewell/gen-mapping@0.3.8':
    resolution: {integrity: sha512-imAbBGkb+ebQyxKgzv5Hu2nmROxoDOXHh80evxdoXNOrvAnVx7zimzc1Oo5h9RlfV4vPXaE2iM5pOFbvOCClWA==}
    engines: {node: '>=6.0.0'}

  '@jridgewell/resolve-uri@3.1.2':
    resolution: {integrity: sha512-bRISgCIjP20/tbWSPWMEi54QVPRZExkuD9lJL+UIxUKtwVJA8wW1Trb1jMs1RFXo1CBTNZ/5hpC9QvmKWdopKw==}
    engines: {node: '>=6.0.0'}

  '@jridgewell/set-array@1.2.1':
    resolution: {integrity: sha512-R8gLRTZeyp03ymzP/6Lil/28tGeGEzhx1q2k703KGWRAI1VdvPIXdG70VJc2pAMw3NA6JKL5hhFu1sJX0Mnn/A==}
    engines: {node: '>=6.0.0'}

  '@jridgewell/sourcemap-codec@1.5.0':
    resolution: {integrity: sha512-gv3ZRaISU3fjPAgNsriBRqGWQL6quFx04YMPW/zD8XMLsU32mhCCbfbO6KZFLjvYpCZ8zyDEgqsgf+PwPaM7GQ==}

  '@jridgewell/trace-mapping@0.3.25':
    resolution: {integrity: sha512-vNk6aEwybGtawWmy/PzwnGDOjCkLWSD2wqvjGGAgOAwCGWySYXfYoxt00IJkTF+8Lb57DwOb3Aa0o9CApepiYQ==}

  '@jridgewell/trace-mapping@0.3.9':
    resolution: {integrity: sha512-3Belt6tdc8bPgAtbcmdtNJlirVoTmEb5e2gC94PnkwEW9jI6CAHUeoG85tjWP5WquqfavoMtMwiG4P926ZKKuQ==}

  '@malept/cross-spawn-promise@2.0.0':
    resolution: {integrity: sha512-1DpKU0Z5ThltBwjNySMC14g0CkbyhCaz9FkhxqNsZI6uAPJXFS8cMXlBKo26FJ8ZuW6S9GCMcR9IO5k2X5/9Fg==}
    engines: {node: '>= 12.13.0'}

  '@malept/flatpak-bundler@0.4.0':
    resolution: {integrity: sha512-9QOtNffcOF/c1seMCDnjckb3R9WHcG34tky+FHpNKKCW0wc/scYLwMtO+ptyGUfMW0/b/n4qRiALlaFHc9Oj7Q==}
    engines: {node: '>= 10.0.0'}

  '@manypkg/find-root@1.1.0':
    resolution: {integrity: sha512-mki5uBvhHzO8kYYix/WRy2WX8S3B5wdVSc9D6KcU5lQNglP2yt58/VfLuAK49glRXChosY8ap2oJ1qgma3GUVA==}

  '@manypkg/get-packages@1.1.3':
    resolution: {integrity: sha512-fo+QhuU3qE/2TQMQmbVMqaQ6EWbMhi4ABWP+O4AM1NqPBuy0OrApV5LO6BrrgnhtAHS2NH6RrVk9OL181tTi8A==}

  '@nodelib/fs.scandir@2.1.5':
    resolution: {integrity: sha512-vq24Bq3ym5HEQm2NKCr3yXDwjc7vTsEThRDnkp2DK9p1uqLR+DHurm/NOTo0KG7HYHU7eppKZj3MyqYuMBf62g==}
    engines: {node: '>= 8'}

  '@nodelib/fs.stat@2.0.5':
    resolution: {integrity: sha512-RkhPPp2zrqDAQA/2jNhnztcPAlv64XdhIp7a7454A5ovI7Bukxgt7MX7udwAu3zg1DcpPU0rz3VV1SeaqvY4+A==}
    engines: {node: '>= 8'}

  '@nodelib/fs.walk@1.2.8':
    resolution: {integrity: sha512-oGB+UxlgWcgQkgwo8GcEGwemoTFt3FIO9ababBmaGwXIoBKZ+GTy0pP185beGg7Llih/NSHSV2XAs1lnznocSg==}
    engines: {node: '>= 8'}

  '@npmcli/agent@3.0.0':
    resolution: {integrity: sha512-S79NdEgDQd/NGCay6TCoVzXSj74skRZIKJcpJjC5lOq34SZzyI6MqtiiWoiVWoVrTcGjNeC4ipbh1VIHlpfF5Q==}
    engines: {node: ^18.17.0 || >=20.5.0}

  '@npmcli/fs@4.0.0':
    resolution: {integrity: sha512-/xGlezI6xfGO9NwuJlnwz/K14qD1kCSAGtacBHnGzeAIuJGazcp45KP5NuyARXoKb7cwulAGWVsbeSxdG/cb0Q==}
    engines: {node: ^18.17.0 || >=20.5.0}

  '@parcel/watcher-android-arm64@2.5.1':
    resolution: {integrity: sha512-KF8+j9nNbUN8vzOFDpRMsaKBHZ/mcjEjMToVMJOhTozkDonQFFrRcfdLWn6yWKCmJKmdVxSgHiYvTCef4/qcBA==}
    engines: {node: '>= 10.0.0'}
    cpu: [arm64]
    os: [android]

  '@parcel/watcher-darwin-arm64@2.5.1':
    resolution: {integrity: sha512-eAzPv5osDmZyBhou8PoF4i6RQXAfeKL9tjb3QzYuccXFMQU0ruIc/POh30ePnaOyD1UXdlKguHBmsTs53tVoPw==}
    engines: {node: '>= 10.0.0'}
    cpu: [arm64]
    os: [darwin]

  '@parcel/watcher-darwin-x64@2.5.1':
    resolution: {integrity: sha512-1ZXDthrnNmwv10A0/3AJNZ9JGlzrF82i3gNQcWOzd7nJ8aj+ILyW1MTxVk35Db0u91oD5Nlk9MBiujMlwmeXZg==}
    engines: {node: '>= 10.0.0'}
    cpu: [x64]
    os: [darwin]

  '@parcel/watcher-freebsd-x64@2.5.1':
    resolution: {integrity: sha512-SI4eljM7Flp9yPuKi8W0ird8TI/JK6CSxju3NojVI6BjHsTyK7zxA9urjVjEKJ5MBYC+bLmMcbAWlZ+rFkLpJQ==}
    engines: {node: '>= 10.0.0'}
    cpu: [x64]
    os: [freebsd]

  '@parcel/watcher-linux-arm-glibc@2.5.1':
    resolution: {integrity: sha512-RCdZlEyTs8geyBkkcnPWvtXLY44BCeZKmGYRtSgtwwnHR4dxfHRG3gR99XdMEdQ7KeiDdasJwwvNSF5jKtDwdA==}
    engines: {node: '>= 10.0.0'}
    cpu: [arm]
    os: [linux]

  '@parcel/watcher-linux-arm-musl@2.5.1':
    resolution: {integrity: sha512-6E+m/Mm1t1yhB8X412stiKFG3XykmgdIOqhjWj+VL8oHkKABfu/gjFj8DvLrYVHSBNC+/u5PeNrujiSQ1zwd1Q==}
    engines: {node: '>= 10.0.0'}
    cpu: [arm]
    os: [linux]

  '@parcel/watcher-linux-arm64-glibc@2.5.1':
    resolution: {integrity: sha512-LrGp+f02yU3BN9A+DGuY3v3bmnFUggAITBGriZHUREfNEzZh/GO06FF5u2kx8x+GBEUYfyTGamol4j3m9ANe8w==}
    engines: {node: '>= 10.0.0'}
    cpu: [arm64]
    os: [linux]

  '@parcel/watcher-linux-arm64-musl@2.5.1':
    resolution: {integrity: sha512-cFOjABi92pMYRXS7AcQv9/M1YuKRw8SZniCDw0ssQb/noPkRzA+HBDkwmyOJYp5wXcsTrhxO0zq1U11cK9jsFg==}
    engines: {node: '>= 10.0.0'}
    cpu: [arm64]
    os: [linux]

  '@parcel/watcher-linux-x64-glibc@2.5.1':
    resolution: {integrity: sha512-GcESn8NZySmfwlTsIur+49yDqSny2IhPeZfXunQi48DMugKeZ7uy1FX83pO0X22sHntJ4Ub+9k34XQCX+oHt2A==}
    engines: {node: '>= 10.0.0'}
    cpu: [x64]
    os: [linux]

  '@parcel/watcher-linux-x64-musl@2.5.1':
    resolution: {integrity: sha512-n0E2EQbatQ3bXhcH2D1XIAANAcTZkQICBPVaxMeaCVBtOpBZpWJuf7LwyWPSBDITb7In8mqQgJ7gH8CILCURXg==}
    engines: {node: '>= 10.0.0'}
    cpu: [x64]
    os: [linux]

  '@parcel/watcher-win32-arm64@2.5.1':
    resolution: {integrity: sha512-RFzklRvmc3PkjKjry3hLF9wD7ppR4AKcWNzH7kXR7GUe0Igb3Nz8fyPwtZCSquGrhU5HhUNDr/mKBqj7tqA2Vw==}
    engines: {node: '>= 10.0.0'}
    cpu: [arm64]
    os: [win32]

  '@parcel/watcher-win32-ia32@2.5.1':
    resolution: {integrity: sha512-c2KkcVN+NJmuA7CGlaGD1qJh1cLfDnQsHjE89E60vUEMlqduHGCdCLJCID5geFVM0dOtA3ZiIO8BoEQmzQVfpQ==}
    engines: {node: '>= 10.0.0'}
    cpu: [ia32]
    os: [win32]

  '@parcel/watcher-win32-x64@2.5.1':
    resolution: {integrity: sha512-9lHBdJITeNR++EvSQVUcaZoWupyHfXe1jZvGZ06O/5MflPcuPLtEphScIBL+AiCWBO46tDSHzWyD0uDmmZqsgA==}
    engines: {node: '>= 10.0.0'}
    cpu: [x64]
    os: [win32]

  '@parcel/watcher@2.5.1':
    resolution: {integrity: sha512-dfUnCxiN9H4ap84DvD2ubjw+3vUNpstxa0TneY/Paat8a3R4uQZDLSvWjmznAY/DoahqTHl9V46HF/Zs3F29pg==}
    engines: {node: '>= 10.0.0'}

  '@pkgjs/parseargs@0.11.0':
    resolution: {integrity: sha512-+1VkjdD0QBLPodGrJUeqarH8VAIvQODIbwh9XpP5Syisf7YoQgsJKPNFoqqLQlu+VQ/tVSshMR6loPMn8U+dPg==}
    engines: {node: '>=14'}

  '@pkgr/core@0.2.0':
    resolution: {integrity: sha512-vsJDAkYR6qCPu+ioGScGiMYR7LvZYIXh/dlQeviqoTWNCVfKTLYD/LkNWH4Mxsv2a5vpIRc77FN5DnmK1eBggQ==}
    engines: {node: ^12.20.0 || ^14.18.0 || >=16.0.0}

  '@polka/url@1.0.0-next.28':
    resolution: {integrity: sha512-8LduaNlMZGwdZ6qWrKlfa+2M4gahzFkprZiAt2TF8uS0qQgBizKXpXURqvTJ4WtmupWxaLqjRb2UCTe72mu+Aw==}

  '@rollup/rollup-android-arm-eabi@4.39.0':
    resolution: {integrity: sha512-lGVys55Qb00Wvh8DMAocp5kIcaNzEFTmGhfFd88LfaogYTRKrdxgtlO5H6S49v2Nd8R2C6wLOal0qv6/kCkOwA==}
    cpu: [arm]
    os: [android]

  '@rollup/rollup-android-arm64@4.39.0':
    resolution: {integrity: sha512-It9+M1zE31KWfqh/0cJLrrsCPiF72PoJjIChLX+rEcujVRCb4NLQ5QzFkzIZW8Kn8FTbvGQBY5TkKBau3S8cCQ==}
    cpu: [arm64]
    os: [android]

  '@rollup/rollup-darwin-arm64@4.39.0':
    resolution: {integrity: sha512-lXQnhpFDOKDXiGxsU9/l8UEGGM65comrQuZ+lDcGUx+9YQ9dKpF3rSEGepyeR5AHZ0b5RgiligsBhWZfSSQh8Q==}
    cpu: [arm64]
    os: [darwin]

  '@rollup/rollup-darwin-x64@4.39.0':
    resolution: {integrity: sha512-mKXpNZLvtEbgu6WCkNij7CGycdw9cJi2k9v0noMb++Vab12GZjFgUXD69ilAbBh034Zwn95c2PNSz9xM7KYEAQ==}
    cpu: [x64]
    os: [darwin]

  '@rollup/rollup-freebsd-arm64@4.39.0':
    resolution: {integrity: sha512-jivRRlh2Lod/KvDZx2zUR+I4iBfHcu2V/BA2vasUtdtTN2Uk3jfcZczLa81ESHZHPHy4ih3T/W5rPFZ/hX7RtQ==}
    cpu: [arm64]
    os: [freebsd]

  '@rollup/rollup-freebsd-x64@4.39.0':
    resolution: {integrity: sha512-8RXIWvYIRK9nO+bhVz8DwLBepcptw633gv/QT4015CpJ0Ht8punmoHU/DuEd3iw9Hr8UwUV+t+VNNuZIWYeY7Q==}
    cpu: [x64]
    os: [freebsd]

  '@rollup/rollup-linux-arm-gnueabihf@4.39.0':
    resolution: {integrity: sha512-mz5POx5Zu58f2xAG5RaRRhp3IZDK7zXGk5sdEDj4o96HeaXhlUwmLFzNlc4hCQi5sGdR12VDgEUqVSHer0lI9g==}
    cpu: [arm]
    os: [linux]

  '@rollup/rollup-linux-arm-musleabihf@4.39.0':
    resolution: {integrity: sha512-+YDwhM6gUAyakl0CD+bMFpdmwIoRDzZYaTWV3SDRBGkMU/VpIBYXXEvkEcTagw/7VVkL2vA29zU4UVy1mP0/Yw==}
    cpu: [arm]
    os: [linux]

  '@rollup/rollup-linux-arm64-gnu@4.39.0':
    resolution: {integrity: sha512-EKf7iF7aK36eEChvlgxGnk7pdJfzfQbNvGV/+l98iiMwU23MwvmV0Ty3pJ0p5WQfm3JRHOytSIqD9LB7Bq7xdQ==}
    cpu: [arm64]
    os: [linux]

  '@rollup/rollup-linux-arm64-musl@4.39.0':
    resolution: {integrity: sha512-vYanR6MtqC7Z2SNr8gzVnzUul09Wi1kZqJaek3KcIlI/wq5Xtq4ZPIZ0Mr/st/sv/NnaPwy/D4yXg5x0B3aUUA==}
    cpu: [arm64]
    os: [linux]

  '@rollup/rollup-linux-loongarch64-gnu@4.39.0':
    resolution: {integrity: sha512-NMRUT40+h0FBa5fb+cpxtZoGAggRem16ocVKIv5gDB5uLDgBIwrIsXlGqYbLwW8YyO3WVTk1FkFDjMETYlDqiw==}
    cpu: [loong64]
    os: [linux]

  '@rollup/rollup-linux-powerpc64le-gnu@4.39.0':
    resolution: {integrity: sha512-0pCNnmxgduJ3YRt+D+kJ6Ai/r+TaePu9ZLENl+ZDV/CdVczXl95CbIiwwswu4L+K7uOIGf6tMo2vm8uadRaICQ==}
    cpu: [ppc64]
    os: [linux]

  '@rollup/rollup-linux-riscv64-gnu@4.39.0':
    resolution: {integrity: sha512-t7j5Zhr7S4bBtksT73bO6c3Qa2AV/HqiGlj9+KB3gNF5upcVkx+HLgxTm8DK4OkzsOYqbdqbLKwvGMhylJCPhQ==}
    cpu: [riscv64]
    os: [linux]

  '@rollup/rollup-linux-riscv64-musl@4.39.0':
    resolution: {integrity: sha512-m6cwI86IvQ7M93MQ2RF5SP8tUjD39Y7rjb1qjHgYh28uAPVU8+k/xYWvxRO3/tBN2pZkSMa5RjnPuUIbrwVxeA==}
    cpu: [riscv64]
    os: [linux]

  '@rollup/rollup-linux-s390x-gnu@4.39.0':
    resolution: {integrity: sha512-iRDJd2ebMunnk2rsSBYlsptCyuINvxUfGwOUldjv5M4tpa93K8tFMeYGpNk2+Nxl+OBJnBzy2/JCscGeO507kA==}
    cpu: [s390x]
    os: [linux]

  '@rollup/rollup-linux-x64-gnu@4.39.0':
    resolution: {integrity: sha512-t9jqYw27R6Lx0XKfEFe5vUeEJ5pF3SGIM6gTfONSMb7DuG6z6wfj2yjcoZxHg129veTqU7+wOhY6GX8wmf90dA==}
    cpu: [x64]
    os: [linux]

  '@rollup/rollup-linux-x64-musl@4.39.0':
    resolution: {integrity: sha512-ThFdkrFDP55AIsIZDKSBWEt/JcWlCzydbZHinZ0F/r1h83qbGeenCt/G/wG2O0reuENDD2tawfAj2s8VK7Bugg==}
    cpu: [x64]
    os: [linux]

  '@rollup/rollup-win32-arm64-msvc@4.39.0':
    resolution: {integrity: sha512-jDrLm6yUtbOg2TYB3sBF3acUnAwsIksEYjLeHL+TJv9jg+TmTwdyjnDex27jqEMakNKf3RwwPahDIt7QXCSqRQ==}
    cpu: [arm64]
    os: [win32]

  '@rollup/rollup-win32-ia32-msvc@4.39.0':
    resolution: {integrity: sha512-6w9uMuza+LbLCVoNKL5FSLE7yvYkq9laSd09bwS0tMjkwXrmib/4KmoJcrKhLWHvw19mwU+33ndC69T7weNNjQ==}
    cpu: [ia32]
    os: [win32]

  '@rollup/rollup-win32-x64-msvc@4.39.0':
    resolution: {integrity: sha512-yAkUOkIKZlK5dl7u6dg897doBgLXmUHhIINM2c+sND3DZwnrdQkkSiDh7N75Ll4mM4dxSkYfXqU9fW3lLkMFug==}
    cpu: [x64]
    os: [win32]

  '@shikijs/core@1.29.2':
    resolution: {integrity: sha512-vju0lY9r27jJfOY4Z7+Rt/nIOjzJpZ3y+nYpqtUZInVoXQ/TJZcfGnNOGnKjFdVZb8qexiCuSlZRKcGfhhTTZQ==}

  '@shikijs/engine-javascript@1.29.2':
    resolution: {integrity: sha512-iNEZv4IrLYPv64Q6k7EPpOCE/nuvGiKl7zxdq0WFuRPF5PAE9PRo2JGq/d8crLusM59BRemJ4eOqrFrC4wiQ+A==}

  '@shikijs/engine-oniguruma@1.29.2':
    resolution: {integrity: sha512-7iiOx3SG8+g1MnlzZVDYiaeHe7Ez2Kf2HrJzdmGwkRisT7r4rak0e655AcM/tF9JG/kg5fMNYlLLKglbN7gBqA==}

  '@shikijs/langs@1.29.2':
    resolution: {integrity: sha512-FIBA7N3LZ+223U7cJDUYd5shmciFQlYkFXlkKVaHsCPgfVLiO+e12FmQE6Tf9vuyEsFe3dIl8qGWKXgEHL9wmQ==}

  '@shikijs/themes@1.29.2':
    resolution: {integrity: sha512-i9TNZlsq4uoyqSbluIcZkmPL9Bfi3djVxRnofUHwvx/h6SRW3cwgBC5SML7vsDcWyukY0eCzVN980rqP6qNl9g==}

  '@shikijs/types@1.29.2':
    resolution: {integrity: sha512-VJjK0eIijTZf0QSTODEXCqinjBn0joAHQ+aPSBzrv4O2d/QSbsMw+ZeSRx03kV34Hy7NzUvV/7NqfYGRLrASmw==}

  '@shikijs/vscode-textmate@10.0.2':
    resolution: {integrity: sha512-83yeghZ2xxin3Nj8z1NMd/NCuca+gsYXswywDy5bHvwlWL8tpTQmzGeUuHd9FC3E/SBEMvzJRwWEOz5gGes9Qg==}

  '@sinclair/typebox@0.27.8':
    resolution: {integrity: sha512-+Fj43pSMwJs4KRrH/938Uf+uAELIgVBmQzg/q1YG10djyfA3TnrU8N8XzqCh/okZdszqBQTZf96idMfE5lnwTA==}

  '@sindresorhus/is@4.6.0':
    resolution: {integrity: sha512-t09vSN3MdfsyCHoFcTRCH/iUtG7OJ0CsjzB8cjAmKc/va/kIgeDI/TxsigdncE/4be734m0cvIYwNaV4i2XqAw==}
    engines: {node: '>=10'}

  '@sinonjs/commons@3.0.1':
    resolution: {integrity: sha512-K3mCHKQ9sVh8o1C9cxkwxaOmXoAMlDxC1mYyHrjqOWEcBjYr76t96zL2zlj5dUGZ3HSw240X1qgH3Mjf1yJWpQ==}

  '@sinonjs/fake-timers@10.3.0':
    resolution: {integrity: sha512-V4BG07kuYSUkTCSBHG8G8TNhM+F19jXFWnQtzj+we8DrkpSBCee9Z3Ms8yiGer/dlmhe35/Xdgyo3/0rQKg7YA==}

  '@stylistic/eslint-plugin@2.13.0':
    resolution: {integrity: sha512-RnO1SaiCFHn666wNz2QfZEFxvmiNRqhzaMXHXxXXKt+MEP7aajlPxUSMIQpKAaJfverpovEYqjBOXDq6dDcaOQ==}
    engines: {node: ^18.18.0 || ^20.9.0 || >=21.1.0}
    peerDependencies:
      eslint: '>=8.40.0'

  '@szmarczak/http-timer@4.0.6':
    resolution: {integrity: sha512-4BAffykYOgO+5nzBWYwE3W90sBgLJoUPRWWcL8wlyiM8IB8ipJz3UMJ9KXQd1RKQXpKp8Tutn80HZtWsu2u76w==}
    engines: {node: '>=10'}

  '@tsconfig/node10@1.0.11':
    resolution: {integrity: sha512-DcRjDCujK/kCk/cUe8Xz8ZSpm8mS3mNNpta+jGCA6USEDfktlNvm1+IuZ9eTcDbNk41BHwpHHeW+N1lKCz4zOw==}

  '@tsconfig/node12@1.0.11':
    resolution: {integrity: sha512-cqefuRsh12pWyGsIoBKJA9luFu3mRxCA+ORZvA4ktLSzIuCUtWVxGIuXigEwO5/ywWFMZ2QEGKWvkZG1zDMTag==}

  '@tsconfig/node14@1.0.3':
    resolution: {integrity: sha512-ysT8mhdixWK6Hw3i1V2AeRqZ5WfXg1G43mqoYlM2nc6388Fq5jcXyr5mRsqViLx/GJYdoL0bfXD8nmF+Zn/Iow==}

  '@tsconfig/node16@1.0.4':
    resolution: {integrity: sha512-vxhUy4J8lyeyinH7Azl1pdd43GJhZH/tP2weN8TntQblOY+A0XbT8DJk1/oCPuOOyg/Ja757rG0CgHcWC8OfMA==}

  '@types/adm-zip@0.5.6':
    resolution: {integrity: sha512-lRlcSLg5Yoo7C2H2AUiAoYlvifWoCx/se7iUNiCBTfEVVYFVn+Tr9ZGed4K73tYgLe9O4PjdJvbxlkdAOx/qiw==}

  '@types/archiver@5.3.1':
    resolution: {integrity: sha512-wKYZaSXaDvTZuInAWjCeGG7BEAgTWG2zZW0/f7IYFcoHB2X2d9lkVFnrOlXl3W6NrvO6Ml3FLLu8Uksyymcpnw==}

  '@types/cacheable-request@6.0.3':
    resolution: {integrity: sha512-IQ3EbTzGxIigb1I3qPZc1rWJnH0BmSKv5QYTalEwweFvyBDLSAe24zP0le/hyi7ecGfZVlIVAg4BZqb8WBwKqw==}

  '@types/caseless@0.12.5':
    resolution: {integrity: sha512-hWtVTC2q7hc7xZ/RLbxapMvDMgUnDvKvMOpKal4DrMyfGBUfB1oKaZlIRr6mJL+If3bAP6sV/QneGzF6tJjZDg==}

  '@types/chai@5.2.2':
    resolution: {integrity: sha512-8kB30R7Hwqf40JPiKhVzodJs2Qc1ZJ5zuT3uzw5Hq/dhNCl3G3l83jfpdI1e20BP348+fV7VIL/+FxaXkqBmWg==}

  '@types/cross-spawn@6.0.6':
    resolution: {integrity: sha512-fXRhhUkG4H3TQk5dBhQ7m/JDdSNHKwR2BBia62lhwEIq9xGiQKLxd6LymNhn47SjXhsUEPmxi+PKw2OkW4LLjA==}

  '@types/debug@4.1.7':
    resolution: {integrity: sha512-9AonUzyTjXXhEOa0DnqpzZi6VHlqKMswga9EXjpXnnqxwLtdvPPtlO8evrI5D9S6asFRCQ6v+wpiUKbw+vKqyg==}

  '@types/deep-eql@4.0.2':
    resolution: {integrity: sha512-c9h9dVVMigMPc4bwTvC5dxqtqJZwQPePsWjPlpSOnojbor6pGqdk541lfA7AqFQr5pB1BRdq0juY9db81BwyFw==}

  '@types/ejs@3.1.0':
    resolution: {integrity: sha512-DCg+Ka+uDQ31lJ/UtEXVlaeV3d6t81gifaVWKJy4MYVVgvJttyX/viREy+If7fz+tK/gVxTGMtyrFPnm4gjrVA==}

  '@types/estree@1.0.7':
    resolution: {integrity: sha512-w28IoSUCJpidD/TGviZwwMJckNESJZXFu7NBZ5YJ4mEUnNraUn9Pm8HSZm/jDF1pDWYKspWE7oVphigUPRakIQ==}

  '@types/fs-extra@11.0.4':
    resolution: {integrity: sha512-yTbItCNreRooED33qjunPthRcSjERP1r4MqCZc7wv0u2sUkzTFp45tgUfS5+r7FrZPdmCCNflLhVSP/o+SemsQ==}

  '@types/fs-extra@9.0.13':
    resolution: {integrity: sha512-nEnwB++1u5lVDM2UI4c1+5R+FYaKfaAzS4OococimjVm3nQw3TuzH5UNsocrcTBbhnerblyHj4A49qXbIiZdpA==}

  '@types/glob@8.1.0':
    resolution: {integrity: sha512-IO+MJPVhoqz+28h1qLAcBEH2+xHMK6MTyHJc7MTnnYb6wsoLR29POVGJ7LycmVXIqyy/4/2ShP5sUwTXuOwb/w==}

  '@types/graceful-fs@4.1.9':
    resolution: {integrity: sha512-olP3sd1qOEe5dXTSaFvQG+02VdRXcdytWLAZsAq1PecU8uqQAhkrnbli7DagjtXKW/Bl7YJbUsa8MPcuc8LHEQ==}

  '@types/hast@3.0.4':
    resolution: {integrity: sha512-WPs+bbQw5aCj+x6laNGWLH3wviHtoCv/P3+otBhbOhJgG8qtpdAMlTCxLtsTWA7LH1Oh/bFCHsBn0TPS5m30EQ==}

  '@types/hosted-git-info@3.0.2':
    resolution: {integrity: sha512-RURNTeEFUwF+ifnp7kK3WLLlTmBSlRynLNS9jeAsI6RHtSrupV0l0nO6kmpaz75EUJVexy348bR452SvmH98vQ==}

  '@types/http-cache-semantics@4.0.4':
    resolution: {integrity: sha512-1m0bIFVc7eJWyve9S0RnuRgcQqF/Xd5QsUZAZeQFr1Q3/p9JWoQQEqmVy+DPTNpGXwhgIetAoYF8JSc33q29QA==}

  '@types/istanbul-lib-coverage@2.0.6':
    resolution: {integrity: sha512-2QF/t/auWm0lsy8XtKVPG19v3sSOQlJe/YHZgfjb/KBBHOGSV+J2q/S671rcq9uTBrLAXmZpqJiaQbMT+zNU1w==}

  '@types/istanbul-lib-report@3.0.3':
    resolution: {integrity: sha512-NQn7AHQnk/RSLOxrBbGyJM/aVQ+pjj5HCgasFxc0K/KhoATfQ/47AyUl15I2yBUpihjmas+a+VJBOqecrFH+uA==}

  '@types/istanbul-reports@3.0.4':
    resolution: {integrity: sha512-pk2B1NWalF9toCRu6gjBzR69syFjP4Od8WRAX+0mmf9lAjCRicLOWc+ZrxZHx/0XRjotgkF9t6iaMJ+aXcOdZQ==}

  '@types/js-yaml@4.0.3':
    resolution: {integrity: sha512-5t9BhoORasuF5uCPr+d5/hdB++zRFUTMIZOzbNkr+jZh3yQht4HYbRDyj9fY8n2TZT30iW9huzav73x4NikqWg==}

  '@types/json-schema@7.0.15':
    resolution: {integrity: sha512-5+fP8P8MFNC+AyZCDxrB2pkZFPGzqQWUzpSeuuVLvm8VMcorNYavBqoFcxK8bQz4Qsbn4oUEEem4wDLfcysGHA==}

  '@types/jsonfile@6.1.4':
    resolution: {integrity: sha512-D5qGUYwjvnNNextdU59/+fI+spnwtTFmyQP0h+PfIOSkNfpU6AOICUOkm4i0OnSk+NyjdPJrxCDro0sJsWlRpQ==}

  '@types/keyv@3.1.4':
    resolution: {integrity: sha512-BQ5aZNSCpj7D6K2ksrRCTmKRLEpnPvWDiLPfoGyhZ++8YtiK9d/3DBKPJgry359X/P1PfruyYwvnvwFjuEiEIg==}

  '@types/lodash.escaperegexp@4.1.6':
    resolution: {integrity: sha512-uENiqxLlqh6RzeE1cC6Z2gHqakToN9vKlTVCFkSVjAfeMeh2fY0916tHwJHeeKs28qB/hGYvKuampGYH5QDVCw==}

  '@types/lodash.isequal@4.5.5':
    resolution: {integrity: sha512-4IKbinG7MGP131wRfceK6W4E/Qt3qssEFLF30LnJbjYiSfHGGRU/Io8YxXrZX109ir+iDETC8hw8QsDijukUVg==}

  '@types/lodash@4.17.16':
    resolution: {integrity: sha512-HX7Em5NYQAXKW+1T+FiuG27NGwzJfCX3s1GjOa7ujxZa52kjJLOr4FUxT+giF6Tgxv1e+/czV/iTtBw27WTU9g==}

  '@types/mdast@4.0.4':
    resolution: {integrity: sha512-kGaNbPh1k7AFzgpud/gMdvIm5xuECykRR+JnWKQno9TAXVa6WIVCGTPvYGekIDL4uwCZQSYbUxNBSb1aUo79oA==}

  '@types/mime@2.0.3':
    resolution: {integrity: sha512-Jus9s4CDbqwocc5pOAnh8ShfrnMcPHuJYzVcSUU7lrh8Ni5HuIqX3oilL86p3dlTrk0LzHRCgA/GQ7uNCw6l2Q==}

  '@types/minimatch@3.0.5':
    resolution: {integrity: sha512-Klz949h02Gz2uZCMGwDUSDS1YBlTdDDgbWHi+81l29tQALUtvz4rAYi5uoVhE5Lagoq6DeqAUlbrHvW/mXDgdQ==}

  '@types/minimatch@5.1.2':
    resolution: {integrity: sha512-K0VQKziLUWkVKiRVrx4a40iPaxTUefQmjtkQofBkYRcoaaL/8rhwDWww9qWbrgicNOgnpIsMxyNIUM4+n6dUIA==}

  '@types/ms@2.1.0':
    resolution: {integrity: sha512-GsCCIZDE/p3i96vtEqx+7dBUGXrc7zeSK3wwPHIaRThS+9OhWIXRqzs4d6k1SVU8g91DrNRWxWUGhp5KXQb2VA==}

  '@types/node@12.20.55':
    resolution: {integrity: sha512-J8xLz7q2OFulZ2cyGTLE1TbbZcjpno7FaN6zdJNrgAdrJ+DZzh/uFR6YrTb4C+nXakvud8Q4+rbhoIWlYQbUFQ==}

  '@types/node@16.18.126':
    resolution: {integrity: sha512-OTcgaiwfGFBKacvfwuHzzn1KLxH/er8mluiy8/uM3sGXHaRe73RrSIj01jow9t4kJEW633Ov+cOexXeiApTyAw==}

  '@types/node@20.17.30':
    resolution: {integrity: sha512-7zf4YyHA+jvBNfVrk2Gtvs6x7E8V+YDW05bNfG2XkWDJfYRXrTiP/DsB2zSYTaHX0bGIujTBQdMVAhb+j7mwpg==}

  '@types/node@22.13.17':
    resolution: {integrity: sha512-nAJuQXoyPj04uLgu+obZcSmsfOenUg6DxPKogeUy6yNCFwWaj5sBF8/G/pNo8EtBJjAfSVgfIlugR/BCOleO+g==}

  '@types/normalize-package-data@2.4.4':
    resolution: {integrity: sha512-37i+OaWTh9qeK4LSHPsyRC7NahnGotNuZvjLSgcPzblpHB3rrCJxAOgI5gCdKm7coonsaX1Of0ILiTcnZjbfxA==}

  '@types/parse-json@4.0.2':
    resolution: {integrity: sha512-dISoDXWWQwUquiKsyZ4Ng+HX2KsPL7LyHKHQwgGFEA3IaKac4Obd+h2a/a6waisAoepJlBcx9paWqjA8/HVjCw==}

  '@types/plist@3.0.5':
    resolution: {integrity: sha512-E6OCaRmAe4WDmWNsL/9RMqdkkzDCY1etutkflWk4c+AcjDU07Pcz1fQwTX0TQz+Pxqn9i4L1TU3UFpjnrcDgxA==}

  '@types/request@2.48.12':
    resolution: {integrity: sha512-G3sY+NpsA9jnwm0ixhAFQSJ3Q9JkpLZpJbI3GMv0mIAT0y3mRabYeINzal5WOChIiaTEGQYlHOKgkaM9EisWHw==}

  '@types/responselike@1.0.3':
    resolution: {integrity: sha512-H/+L+UkTV33uf49PH5pCAUBVPNj2nDBXTN+qS1dOwyyg24l3CcicicCA7ca+HMvJBZcFgl5r8e+RR6elsb4Lyw==}

  '@types/sax@1.2.3':
    resolution: {integrity: sha512-+QSw6Tqvs/KQpZX8DvIl3hZSjNFLW/OqE5nlyHXtTwODaJvioN2rOWpBNEWZp2HZUFhOh+VohmJku/WxEXU2XA==}

  '@types/semver@7.3.8':
    resolution: {integrity: sha512-D/2EJvAlCEtYFEYmmlGwbGXuK886HzyCc3nZX/tkFTQdEU8jZDAgiv08P162yB17y4ZXZoq7yFAnW4GDBb9Now==}

  '@types/semver@7.7.0':
    resolution: {integrity: sha512-k107IF4+Xr7UHjwDc7Cfd6PRQfbdkiRabXGRjo07b4WyPahFBZCZ1sE+BNxYIJPPg73UkfOsVOLwqVc/6ETrIA==}

  '@types/source-map-support@0.5.4':
    resolution: {integrity: sha512-9zGujX1sOPg32XLyfgEB/0G9ZnrjthL/Iv1ZfuAjj8LEilHZEpQSQs1scpRXPhHzGYgWiLz9ldF1cI8JhL+yMw==}

  '@types/stack-utils@2.0.3':
    resolution: {integrity: sha512-9aEbYZ3TbYMznPdcdr3SmIrLXwC/AKZXQeCf9Pgao5CKb8CyHuEX5jzWPTkvregvhRJHcpRO6BFoGW9ycaOkYw==}

  '@types/tar@6.1.13':
    resolution: {integrity: sha512-IznnlmU5f4WcGTh2ltRu/Ijpmk8wiWXfF0VA4s+HPjHZgvFggk1YaIkbo5krX/zUCzWF8N/l4+W/LNxnvAJ8nw==}

  '@types/tiny-async-pool@1.0.5':
    resolution: {integrity: sha512-8hqr+s4rBthBtb+k02NXejl7BGVbj7CD/ZB2rMSvoSjXO52aXbtm9q/JEey5uDjzADs/zXEo7bU9iX+M6glAUA==}

  '@types/tough-cookie@4.0.5':
    resolution: {integrity: sha512-/Ad8+nIOV7Rl++6f1BdKxFSMgmoqEoYbHRpPcx3JEfv8VRsQe9Z4mCXeJBzxs7mbHY/XOZZuXlRNfhpVPbs6ZA==}

  '@types/unist@3.0.3':
    resolution: {integrity: sha512-ko/gIFJRv177XgZsZcBwnqJN5x/Gien8qNOn0D5bQU/zAzVf9Zt3BlcUiLqhV9y4ARk0GbT3tnUiPNgnTXzc/Q==}

  '@types/unzipper@0.10.11':
    resolution: {integrity: sha512-D25im2zjyMCcgL9ag6N46+wbtJBnXIr7SI4zHf9eJD2Dw2tEB5e+p5MYkrxKIVRscs5QV0EhtU9rgXSPx90oJg==}

  '@types/verror@1.10.11':
    resolution: {integrity: sha512-RlDm9K7+o5stv0Co8i8ZRGxDbrTxhJtgjqjFyVh/tXQyl/rYtTKlnTvZ88oSTeYREWurwx20Js4kTuKCsFkUtg==}

  '@types/which@3.0.4':
    resolution: {integrity: sha512-liyfuo/106JdlgSchJzXEQCVArk0CvevqPote8F8HgWgJ3dRCcTHgJIsLDuee0kxk/mhbInzIZk3QWSZJ8R+2w==}

  '@types/yargs-parser@21.0.3':
    resolution: {integrity: sha512-I4q9QU9MQv4oEOz4tAHJtNz1cwuLxn2F3xcc2iV5WdqLPpUnj30aUuxt1mAxYTG+oe8CZMV/+6rU4S4gRDzqtQ==}

  '@types/yargs@17.0.33':
    resolution: {integrity: sha512-WpxBCKWPLr4xSsHgz511rFJAM+wS28w2zEO1QDNY5zM/S8ok70NNfztH0xwhqKyaK0OHCbN98LDAZuy1ctxDkA==}

  '@types/yauzl@2.10.3':
    resolution: {integrity: sha512-oJoftv0LSuaDZE3Le4DbKX+KS9G36NzOeSap90UIK0yMA/NhKJhqlSGtNDORNRaIbQfzjXDrQa0ytJ6mNRGz/Q==}

  '@typescript-eslint/eslint-plugin@8.17.0':
    resolution: {integrity: sha512-HU1KAdW3Tt8zQkdvNoIijfWDMvdSweFYm4hWh+KwhPstv+sCmWb89hCIP8msFm9N1R/ooh9honpSuvqKWlYy3w==}
    engines: {node: ^18.18.0 || ^20.9.0 || >=21.1.0}
    peerDependencies:
      '@typescript-eslint/parser': ^8.0.0 || ^8.0.0-alpha.0
      eslint: ^8.57.0 || ^9.0.0
      typescript: '*'
    peerDependenciesMeta:
      typescript:
        optional: true

  '@typescript-eslint/parser@8.17.0':
    resolution: {integrity: sha512-Drp39TXuUlD49F7ilHHCG7TTg8IkA+hxCuULdmzWYICxGXvDXmDmWEjJYZQYgf6l/TFfYNE167m7isnc3xlIEg==}
    engines: {node: ^18.18.0 || ^20.9.0 || >=21.1.0}
    peerDependencies:
      eslint: ^8.57.0 || ^9.0.0
      typescript: '*'
    peerDependenciesMeta:
      typescript:
        optional: true

  '@typescript-eslint/scope-manager@8.17.0':
    resolution: {integrity: sha512-/ewp4XjvnxaREtqsZjF4Mfn078RD/9GmiEAtTeLQ7yFdKnqwTOgRMSvFz4et9U5RiJQ15WTGXPLj89zGusvxBg==}
    engines: {node: ^18.18.0 || ^20.9.0 || >=21.1.0}

  '@typescript-eslint/scope-manager@8.29.0':
    resolution: {integrity: sha512-aO1PVsq7Gm+tcghabUpzEnVSFMCU4/nYIgC2GOatJcllvWfnhrgW0ZEbnTxm36QsikmCN1K/6ZgM7fok2I7xNw==}
    engines: {node: ^18.18.0 || ^20.9.0 || >=21.1.0}

  '@typescript-eslint/type-utils@8.17.0':
    resolution: {integrity: sha512-q38llWJYPd63rRnJ6wY/ZQqIzPrBCkPdpIsaCfkR3Q4t3p6sb422zougfad4TFW9+ElIFLVDzWGiGAfbb/v2qw==}
    engines: {node: ^18.18.0 || ^20.9.0 || >=21.1.0}
    peerDependencies:
      eslint: ^8.57.0 || ^9.0.0
      typescript: '*'
    peerDependenciesMeta:
      typescript:
        optional: true

  '@typescript-eslint/types@8.17.0':
    resolution: {integrity: sha512-gY2TVzeve3z6crqh2Ic7Cr+CAv6pfb0Egee7J5UAVWCpVvDI/F71wNfolIim4FE6hT15EbpZFVUj9j5i38jYXA==}
    engines: {node: ^18.18.0 || ^20.9.0 || >=21.1.0}

  '@typescript-eslint/types@8.29.0':
    resolution: {integrity: sha512-wcJL/+cOXV+RE3gjCyl/V2G877+2faqvlgtso/ZRbTCnZazh0gXhe+7gbAnfubzN2bNsBtZjDvlh7ero8uIbzg==}
    engines: {node: ^18.18.0 || ^20.9.0 || >=21.1.0}

  '@typescript-eslint/typescript-estree@8.17.0':
    resolution: {integrity: sha512-JqkOopc1nRKZpX+opvKqnM3XUlM7LpFMD0lYxTqOTKQfCWAmxw45e3qlOCsEqEB2yuacujivudOFpCnqkBDNMw==}
    engines: {node: ^18.18.0 || ^20.9.0 || >=21.1.0}
    peerDependencies:
      typescript: '*'
    peerDependenciesMeta:
      typescript:
        optional: true

  '@typescript-eslint/typescript-estree@8.29.0':
    resolution: {integrity: sha512-yOfen3jE9ISZR/hHpU/bmNvTtBW1NjRbkSFdZOksL1N+ybPEE7UVGMwqvS6CP022Rp00Sb0tdiIkhSCe6NI8ow==}
    engines: {node: ^18.18.0 || ^20.9.0 || >=21.1.0}
    peerDependencies:
      typescript: '>=4.8.4 <5.9.0'

  '@typescript-eslint/utils@8.17.0':
    resolution: {integrity: sha512-bQC8BnEkxqG8HBGKwG9wXlZqg37RKSMY7v/X8VEWD8JG2JuTHuNK0VFvMPMUKQcbk6B+tf05k+4AShAEtCtJ/w==}
    engines: {node: ^18.18.0 || ^20.9.0 || >=21.1.0}
    peerDependencies:
      eslint: ^8.57.0 || ^9.0.0
      typescript: '*'
    peerDependenciesMeta:
      typescript:
        optional: true

  '@typescript-eslint/utils@8.29.0':
    resolution: {integrity: sha512-gX/A0Mz9Bskm8avSWFcK0gP7cZpbY4AIo6B0hWYFCaIsz750oaiWR4Jr2CI+PQhfW1CpcQr9OlfPS+kMFegjXA==}
    engines: {node: ^18.18.0 || ^20.9.0 || >=21.1.0}
    peerDependencies:
      eslint: ^8.57.0 || ^9.0.0
      typescript: '>=4.8.4 <5.9.0'

  '@typescript-eslint/visitor-keys@8.17.0':
    resolution: {integrity: sha512-1Hm7THLpO6ww5QU6H/Qp+AusUUl+z/CAm3cNZZ0jQvon9yicgO7Rwd+/WWRpMKLYV6p2UvdbR27c86rzCPpreg==}
    engines: {node: ^18.18.0 || ^20.9.0 || >=21.1.0}

  '@typescript-eslint/visitor-keys@8.29.0':
    resolution: {integrity: sha512-Sne/pVz8ryR03NFK21VpN88dZ2FdQXOlq3VIklbrTYEt8yXtRFr9tvUhqvCeKjqYk5FSim37sHbooT6vzBTZcg==}
    engines: {node: ^18.18.0 || ^20.9.0 || >=21.1.0}

  '@ungap/structured-clone@1.3.0':
    resolution: {integrity: sha512-WmoN8qaIAo7WTYWbAZuG8PYEhn5fkz7dZrqTBZ7dtt//lL2Gwms1IcnQ5yHqjDfX8Ft5j4YzDM23f87zBfDe9g==}

  '@vitest/expect@3.1.1':
    resolution: {integrity: sha512-q/zjrW9lgynctNbwvFtQkGK9+vvHA5UzVi2V8APrp1C6fG6/MuYYkmlx4FubuqLycCeSdHD5aadWfua/Vr0EUA==}

  '@vitest/expect@3.2.3':
    resolution: {integrity: sha512-W2RH2TPWVHA1o7UmaFKISPvdicFJH+mjykctJFoAkUw+SPTJTGjUNdKscFBrqM7IPnCVu6zihtKYa7TkZS1dkQ==}

  '@vitest/mocker@3.1.1':
    resolution: {integrity: sha512-bmpJJm7Y7i9BBELlLuuM1J1Q6EQ6K5Ye4wcyOpOMXMcePYKSIYlpcrCm4l/O6ja4VJA5G2aMJiuZkZdnxlC3SA==}
    peerDependencies:
      msw: ^2.4.9
      vite: ^5.0.0 || ^6.0.0
    peerDependenciesMeta:
      msw:
        optional: true
      vite:
        optional: true

  '@vitest/mocker@3.2.3':
    resolution: {integrity: sha512-cP6fIun+Zx8he4rbWvi+Oya6goKQDZK+Yq4hhlggwQBbrlOQ4qtZ+G4nxB6ZnzI9lyIb+JnvyiJnPC2AGbKSPA==}
    peerDependencies:
      msw: ^2.4.9
      vite: ^5.0.0 || ^6.0.0 || ^7.0.0-0
    peerDependenciesMeta:
      msw:
        optional: true
      vite:
        optional: true

  '@vitest/pretty-format@3.0.4':
    resolution: {integrity: sha512-ts0fba+dEhK2aC9PFuZ9LTpULHpY/nd6jhAQ5IMU7Gaj7crPCTdCFfgvXxruRBLFS+MLraicCuFXxISEq8C93g==}

  '@vitest/pretty-format@3.1.1':
    resolution: {integrity: sha512-dg0CIzNx+hMMYfNmSqJlLSXEmnNhMswcn3sXO7Tpldr0LiGmg3eXdLLhwkv2ZqgHb/d5xg5F7ezNFRA1fA13yA==}

  '@vitest/pretty-format@3.2.3':
    resolution: {integrity: sha512-yFglXGkr9hW/yEXngO+IKMhP0jxyFw2/qys/CK4fFUZnSltD+MU7dVYGrH8rvPcK/O6feXQA+EU33gjaBBbAng==}

  '@vitest/runner@3.1.1':
    resolution: {integrity: sha512-X/d46qzJuEDO8ueyjtKfxffiXraPRfmYasoC4i5+mlLEJ10UvPb0XH5M9C3gWuxd7BAQhpK42cJgJtq53YnWVA==}

  '@vitest/runner@3.2.3':
    resolution: {integrity: sha512-83HWYisT3IpMaU9LN+VN+/nLHVBCSIUKJzGxC5RWUOsK1h3USg7ojL+UXQR3b4o4UBIWCYdD2fxuzM7PQQ1u8w==}

  '@vitest/snapshot@3.1.1':
    resolution: {integrity: sha512-bByMwaVWe/+1WDf9exFxWWgAixelSdiwo2p33tpqIlM14vW7PRV5ppayVXtfycqze4Qhtwag5sVhX400MLBOOw==}

  '@vitest/snapshot@3.2.3':
    resolution: {integrity: sha512-9gIVWx2+tysDqUmmM1L0hwadyumqssOL1r8KJipwLx5JVYyxvVRfxvMq7DaWbZZsCqZnu/dZedaZQh4iYTtneA==}

  '@vitest/spy@3.1.1':
    resolution: {integrity: sha512-+EmrUOOXbKzLkTDwlsc/xrwOlPDXyVk3Z6P6K4oiCndxz7YLpp/0R0UsWVOKT0IXWjjBJuSMk6D27qipaupcvQ==}

  '@vitest/spy@3.2.3':
    resolution: {integrity: sha512-JHu9Wl+7bf6FEejTCREy+DmgWe+rQKbK+y32C/k5f4TBIAlijhJbRBIRIOCEpVevgRsCQR2iHRUH2/qKVM/plw==}

  '@vitest/ui@3.0.4':
    resolution: {integrity: sha512-e+s2F9e9FUURkZ5aFIe1Fi3Y8M7UF6gEuShcaV/ur7y/Ldri+1tzWQ1TJq9Vas42NXnXvCAIrU39Z4U2RyET6g==}
    peerDependencies:
      vitest: 3.0.4

  '@vitest/utils@3.0.4':
    resolution: {integrity: sha512-8BqC1ksYsHtbWH+DfpOAKrFw3jl3Uf9J7yeFh85Pz52IWuh1hBBtyfEbRNNZNjl8H8A5yMLH9/t+k7HIKzQcZQ==}

  '@vitest/utils@3.1.1':
    resolution: {integrity: sha512-1XIjflyaU2k3HMArJ50bwSh3wKWPD6Q47wz/NUSmRV0zNywPc4w79ARjg/i/aNINHwA+mIALhUVqD9/aUvZNgg==}

  '@vitest/utils@3.2.3':
    resolution: {integrity: sha512-4zFBCU5Pf+4Z6v+rwnZ1HU1yzOKKvDkMXZrymE2PBlbjKJRlrOxbvpfPSvJTGRIwGoahaOGvp+kbCoxifhzJ1Q==}

  '@vue/compiler-core@3.5.13':
    resolution: {integrity: sha512-oOdAkwqUfW1WqpwSYJce06wvt6HljgY3fGeM9NcVA1HaYOij3mZG9Rkysn0OHuyUAGMbEbARIpsG+LPVlBJ5/Q==}

  '@vue/compiler-dom@3.5.13':
    resolution: {integrity: sha512-ZOJ46sMOKUjO3e94wPdCzQ6P1Lx/vhp2RSvfaab88Ajexs0AHeV0uasYhi99WPaogmBlRHNRuly8xV75cNTMDA==}

  '@vue/compiler-sfc@3.5.13':
    resolution: {integrity: sha512-6VdaljMpD82w6c2749Zhf5T9u5uLBWKnVue6XWxprDobftnletJ8+oel7sexFfM3qIxNmVE7LSFGTpv6obNyaQ==}

  '@vue/compiler-ssr@3.5.13':
    resolution: {integrity: sha512-wMH6vrYHxQl/IybKJagqbquvxpWCuVYpoUJfCqFZwa/JY1GdATAQ+TgVtgrwwMZ0D07QhA99rs/EAAWfvG6KpA==}

  '@vue/shared@3.5.13':
    resolution: {integrity: sha512-/hnE/qP5ZoGpol0a5mDi45bOd7t3tjYJBjsgCsivow7D48cJeV5l05RD82lPqi7gRiphZM37rnhW1l6ZoCNNnQ==}

  '@xmldom/xmldom@0.8.10':
    resolution: {integrity: sha512-2WALfTl4xo2SkGCYRt6rDTFfk9R1czmBvUQy12gK2KuRKIpWEhcbbzy8EZXtz/jkRqHX8bFEc6FC1HjX4TUWYw==}
    engines: {node: '>=10.0.0'}

  abbrev@3.0.1:
    resolution: {integrity: sha512-AO2ac6pjRB3SJmGJo+v5/aK6Omggp6fsLrs6wN9bd35ulu4cCwaAU9+7ZhXjeqHVkaHThLuzH0nZr0YpCDhygg==}
    engines: {node: ^18.17.0 || >=20.5.0}

  acorn-jsx@5.3.2:
    resolution: {integrity: sha512-rq9s+JNhf0IChjtDXxllJ7g41oZk5SlXtp0LHwyA5cejwn7vKmKp4pPri6YEePv2PU65sAsegbXtIinmDFDXgQ==}
    peerDependencies:
      acorn: ^6.0.0 || ^7.0.0 || ^8.0.0

  acorn-walk@8.3.4:
    resolution: {integrity: sha512-ueEepnujpqee2o5aIYnvHU6C0A42MNdsIDeqy5BydrkuC5R1ZuUFnm27EeFJGoEHJQgn3uleRvmTXaJgfXbt4g==}
    engines: {node: '>=0.4.0'}

  acorn@8.14.1:
    resolution: {integrity: sha512-OvQ/2pUDKmgfCg++xsTX1wGxfTaszcHVcTctW4UJB4hibJx2HXxxO5UmVgyjMa+ZDsiaf5wWLXYpRWMmBI0QHg==}
    engines: {node: '>=0.4.0'}
    hasBin: true

  add-stream@1.0.0:
    resolution: {integrity: sha512-qQLMr+8o0WC4FZGQTcJiKBVC59JylcPSrTtk6usvmIDFUOCKegapy1VHQwRbFMOFyb/inzUVqHs+eMYKDM1YeQ==}

  adm-zip@0.5.16:
    resolution: {integrity: sha512-TGw5yVi4saajsSEgz25grObGHEUaDrniwvA2qwSC060KfqGPdglhvPMA2lPIoxs3PQIItj2iag35fONcQqgUaQ==}
    engines: {node: '>=12.0'}

  agent-base@7.1.3:
    resolution: {integrity: sha512-jRR5wdylq8CkOe6hei19GGZnxM6rBGwFl3Bg0YItGDimvjGtAvdZk4Pu6Cl4u4Igsws4a1fd1Vq3ezrhn4KmFw==}
    engines: {node: '>= 14'}

  ajv-keywords@3.5.2:
    resolution: {integrity: sha512-5p6WTN0DdTGVQk6VjcEju19IgaHudalcfabD7yhDGeA6bcQnmL+CpveLJq/3hvfwd1aof6L386Ougkx6RfyMIQ==}
    peerDependencies:
      ajv: ^6.9.1

  ajv@6.12.6:
    resolution: {integrity: sha512-j3fVLgvTo527anyYyJOGTYJbG+vnnQYvE0m5mmkc1TK+nxAppkCLMIL0aZ4dblVCNoGShhm+kzE4ZUykBoMg4g==}

  ansi-colors@4.1.3:
    resolution: {integrity: sha512-/6w/C21Pm1A7aZitlI5Ni/2J6FFQN8i1Cvz3kHABAAbw93v/NlvKdVOqz7CCWz/3iv/JplRSEEZ83XION15ovw==}
    engines: {node: '>=6'}

  ansi-escapes@7.0.0:
    resolution: {integrity: sha512-GdYO7a61mR0fOlAsvC9/rIHf7L96sBc6dEWzeOu+KAea5bZyQRPIpojrVoI4AXGJS/ycu/fBTdLrUkA4ODrvjw==}
    engines: {node: '>=18'}

  ansi-regex@5.0.1:
    resolution: {integrity: sha512-quJQXlTSUGL2LH9SUXo8VwsY4soanhgo6LNSm84E1LBcE8s3O0wpdiRzyR9z/ZZJMlMWv37qOOb9pdJlMUEKFQ==}
    engines: {node: '>=8'}

  ansi-regex@6.1.0:
    resolution: {integrity: sha512-7HSX4QQb4CspciLpVFwyRe79O3xsIZDDLER21kERQ71oaPodF8jL725AgJMFAYbooIqolJoRLuM81SpeUkpkvA==}
    engines: {node: '>=12'}

  ansi-styles@4.3.0:
    resolution: {integrity: sha512-zbB9rCJAT1rbjiVDb2hqKFHNYLxgtk8NURxZ3IZwD3F6NtxbXZQCnnSi1Lkx+IDohdPlFp222wVALIheZJQSEg==}
    engines: {node: '>=8'}

  ansi-styles@5.2.0:
    resolution: {integrity: sha512-Cxwpt2SfTzTtXcfOlzGEee8O+c+MmUgGrNiBcXnuWxuFJHe6a5Hz7qwhwe5OgaSYI0IJvkLqWX1ASG+cJOkEiA==}
    engines: {node: '>=10'}

  ansi-styles@6.2.1:
    resolution: {integrity: sha512-bN798gFfQX+viw3R7yrGWRqnrN2oRkEkUjjl4JNn4E8GxxbjtG3FbrEIIY3l8/hrwUwIeCZvi4QuOTP4MErVug==}
    engines: {node: '>=12'}

  anymatch@3.1.3:
    resolution: {integrity: sha512-KMReFUr0B4t+D+OBkjR3KYqvocp2XaSzO55UcB6mgQMd3KbcE+mWTyvVV7D/zsdEbNnV6acZUutkiHQXvTr1Rw==}
    engines: {node: '>= 8'}

  app-builder-bin@5.0.0-alpha.12:
    resolution: {integrity: sha512-j87o0j6LqPL3QRr8yid6c+Tt5gC7xNfYo6uQIQkorAC6MpeayVMZrEDzKmJJ/Hlv7EnOQpaRm53k6ktDYZyB6w==}

  arg@4.1.3:
    resolution: {integrity: sha512-58S9QDqG0Xx27YwPSt9fJxivjYl432YCwfDMfZ+71RAqUrZef7LrKQZ3LHLOwCS4FLNBplP533Zx895SeOCHvA==}

  argparse@1.0.10:
    resolution: {integrity: sha512-o5Roy6tNG4SL/FOkCAN6RzjiakZS25RLYFrcMttJqbdd8BWrnA+fGz57iN5Pb06pvBGvl5gQ0B48dJlslXvoTg==}

  argparse@2.0.1:
    resolution: {integrity: sha512-8+9WqebbFzpX9OR+Wa6O29asIogeRMzcGtAINdpMHHyAg10f05aSFVBbcEqGf/PXw1EjAZ+q2/bEBg3DvurK3Q==}

  array-differ@3.0.0:
    resolution: {integrity: sha512-THtfYS6KtME/yIAhKjZ2ul7XI96lQGHRputJQHO80LAWQnuGP4iCIN8vdMRboGbIEYBwU33q8Tch1os2+X0kMg==}
    engines: {node: '>=8'}

  array-ify@1.0.0:
    resolution: {integrity: sha512-c5AMf34bKdvPhQ7tBGhqkgKNUzMr4WUs+WDtC2ZUGOUncbxKMTvqxYctiseW3+L4bA8ec+GcZ6/A/FW4m8ukng==}

  array-union@2.1.0:
    resolution: {integrity: sha512-HGyxoOTYUyCM6stUe6EJgnd4EoewAI7zMdfqO+kGjnlZmBDz/cR5pf8r/cR4Wq60sL/p0IkcjUEEPwS3GFrIyw==}
    engines: {node: '>=8'}

  arrify@2.0.1:
    resolution: {integrity: sha512-3duEwti880xqi4eAMN8AyR4a0ByT90zoYdLlevfrvU43vb0YZwZVfxOgxWrLXXXpyugL0hNZc9G6BiB5B3nUug==}
    engines: {node: '>=8'}

  asn1@0.2.6:
    resolution: {integrity: sha512-ix/FxPn0MDjeyJ7i/yoHGFt/EX6LyNbxSEhPPXODPL+KB0VPk86UYfL0lMdy+KCnv+fmvIzySwaK5COwqVbWTQ==}

  assert-plus@1.0.0:
    resolution: {integrity: sha512-NfJ4UzBCcQGLDlQq7nHxH+tv3kyZ0hHQqF5BO6J7tNJeP5do1llPr8dZ8zHonfhAu0PHAdMkSo+8o0wxg9lZWw==}
    engines: {node: '>=0.8'}

  assertion-error@2.0.1:
    resolution: {integrity: sha512-Izi8RQcffqCeNVgFigKli1ssklIbpHnCYc6AknXGYoB6grJqyeby7jv12JUQgmTAnIDnbck1uxksT4dzN3PWBA==}
    engines: {node: '>=12'}

  astral-regex@2.0.0:
    resolution: {integrity: sha512-Z7tMw1ytTXt5jqMcOP+OQteU1VuNK9Y02uuJtKQ1Sv69jXQKKg5cibLwGJow8yzZP+eAc18EmLGPal0bp36rvQ==}
    engines: {node: '>=8'}

  async-exit-hook@2.0.1:
    resolution: {integrity: sha512-NW2cX8m1Q7KPA7a5M2ULQeZ2wR5qI5PAbw5L0UOMxdioVk9PMZ0h1TmyZEkPYrCvYjDlFICusOu1dlEKAAeXBw==}
    engines: {node: '>=0.12.0'}

  async@3.2.6:
    resolution: {integrity: sha512-htCUDlxyyCLMgaM3xXg0C0LW2xqfuQ6p05pCEIsXuyQ+a1koYKTuBMzRNwmybfLgvJDMd0r1LTn4+E0Ti6C2AA==}

  asynckit@0.4.0:
    resolution: {integrity: sha512-Oei9OH4tRh0YqU3GxhX79dM/mwVgvbZJaSNaRk+bshkj0S5cfHcgYakreBjrHwatXKbz+IoIdYLxrKim2MjW0Q==}

  at-least-node@1.0.0:
    resolution: {integrity: sha512-+q/t7Ekv1EDY2l6Gda6LLiX14rU9TV20Wa3ofeQmwPFZbOMo9DXrLbOjFaaclkXKWidIaopwAObQDqwWtGUjqg==}
    engines: {node: '>= 4.0.0'}

  aws-sign2@0.7.0:
    resolution: {integrity: sha512-08kcGqnYf/YmjoRhfxyu+CLxBjUtHLXLXX/vUfx9l2LYzG3c1m61nrpyFUZI6zeS+Li/wWMMidD9KgrqtGq3mA==}

  aws4@1.13.2:
    resolution: {integrity: sha512-lHe62zvbTB5eEABUVi/AwVh0ZKY9rMMDhmm+eeyuuUQbQ3+J+fONVQOZyj+DdrvD4BY33uYniyRJ4UJIaSKAfw==}

  babel-plugin-istanbul@6.1.1:
    resolution: {integrity: sha512-Y1IQok9821cC9onCx5otgFfRm7Lm+I+wwxOx738M/WLPZ9Q42m4IG5W0FNX8WLL2gYMZo3JkuXIH2DOpWM+qwA==}
    engines: {node: '>=8'}

  babel-plugin-polyfill-corejs2@0.2.3:
    resolution: {integrity: sha512-NDZ0auNRzmAfE1oDDPW2JhzIMXUk+FFe2ICejmt5T4ocKgiQx3e0VCRx9NCAidcMtL2RUZaWtXnmjTCkx0tcbA==}
    peerDependencies:
      '@babel/core': ^7.0.0-0

  babel-plugin-polyfill-corejs2@0.4.13:
    resolution: {integrity: sha512-3sX/eOms8kd3q2KZ6DAhKPc0dgm525Gqq5NtWKZ7QYYZEv57OQ54KtblzJzH1lQF/eQxO8KjWGIK9IPUJNus5g==}
    peerDependencies:
      '@babel/core': ^7.4.0 || ^8.0.0-0 <8.0.0

  babel-plugin-polyfill-corejs3@0.10.6:
    resolution: {integrity: sha512-b37+KR2i/khY5sKmWNVQAnitvquQbNdWy6lJdsr0kmquCKEEUgMKK4SboVM3HtfnZilfjr4MMQ7vY58FVWDtIA==}
    peerDependencies:
      '@babel/core': ^7.4.0 || ^8.0.0-0 <8.0.0

  babel-plugin-polyfill-corejs3@0.2.5:
    resolution: {integrity: sha512-ninF5MQNwAX9Z7c9ED+H2pGt1mXdP4TqzlHKyPIYmJIYz0N+++uwdM7RnJukklhzJ54Q84vA4ZJkgs7lu5vqcw==}
    peerDependencies:
      '@babel/core': ^7.0.0-0

  babel-plugin-polyfill-regenerator@0.2.3:
    resolution: {integrity: sha512-JVE78oRZPKFIeUqFGrSORNzQnrDwZR16oiWeGM8ZyjBn2XAT5OjP+wXx5ESuo33nUsFUEJYjtklnsKbxW5L+7g==}
    peerDependencies:
      '@babel/core': ^7.0.0-0

  babel-plugin-polyfill-regenerator@0.6.4:
    resolution: {integrity: sha512-7gD3pRadPrbjhjLyxebmx/WrFYcuSjZ0XbdUujQMZ/fcE9oeewk2U/7PCvez84UeuK3oSjmPZ0Ch0dlupQvGzw==}
    peerDependencies:
      '@babel/core': ^7.4.0 || ^8.0.0-0 <8.0.0

  babel-preset-current-node-syntax@1.1.0:
    resolution: {integrity: sha512-ldYss8SbBlWva1bs28q78Ju5Zq1F+8BrqBZZ0VFhLBvhh6lCpC2o3gDJi/5DRLs9FgYZCnmPYIVFU4lRXCkyUw==}
    peerDependencies:
      '@babel/core': ^7.0.0

  balanced-match@1.0.2:
    resolution: {integrity: sha512-3oSeUO0TMV67hN1AmbXsK4yaqU7tjiHlbxRDZOpH0KW9+CeX4bRAaX0Anxt0tx2MrpRpWwQaPwIlISEJhYU5Pw==}

  base64-js@1.5.1:
    resolution: {integrity: sha512-AKpaYlHn8t4SVbOHCy+b5+KKgvR4vrsD8vbvrbiQJps7fKDTkjkDry6ji0rUJjC0kzbNePLwzxq8iypo41qeWA==}

  bcrypt-pbkdf@1.0.2:
    resolution: {integrity: sha512-qeFIXtP4MSoi6NLqO12WfqARWWuCKi2Rn/9hJLEmtB5yTNr9DqFWkJRCf2qShWzPeAMRnOgCrq0sg/KLv5ES9w==}

  better-path-resolve@1.0.0:
    resolution: {integrity: sha512-pbnl5XzGBdrFU/wT4jqmJVPn2B6UHPBOhzMQkY/SPUPB6QtUXtmBHBIwCbXJol93mOpGMnQyP/+BB19q04xj7g==}
    engines: {node: '>=4'}

  bl@4.1.0:
    resolution: {integrity: sha512-1W07cM9gS6DcLperZfFSj+bWLtaPGSOHWhPiGzXmvVJbRLdG82sH/Kn8EtW1VqWVA54AKf2h5k5BbnIbwF3h6w==}

  bluebird@3.7.2:
    resolution: {integrity: sha512-XpNj6GDQzdfW+r2Wnn7xiSAd7TM3jzkxGXBGTtWKuSXv1xUV+azxAm8jdWZN06QTQk+2N2XB9jRDkvbmQmcRtg==}

  boolean@3.2.0:
    resolution: {integrity: sha512-d0II/GO9uf9lfUHH2BQsjxzRJZBdsjgsBiW4BvhWk/3qoKwQFjIDVN19PfX8F2D/r9PCMTtLWjYVCFrpeYUzsw==}
    deprecated: Package no longer supported. Contact Support at https://www.npmjs.com/support for more info.

  brace-expansion@1.1.11:
    resolution: {integrity: sha512-iCuPHDFgrHX7H2vEI/5xpz07zSHB00TpugqhmYtVmMO6518mCuRMoOYFldEBl0g187ufozdaHgWKcYFb61qGiA==}

  brace-expansion@2.0.1:
    resolution: {integrity: sha512-XnAIvQ8eM+kC6aULx6wuQiwVsnzsi9d3WxzV3FpWTGA19F621kwdbsAcFKXgKUHZWsy+mY6iL1sHTxWEFCytDA==}

  braces@3.0.3:
    resolution: {integrity: sha512-yQbXgO/OSZVD2IsiLlro+7Hf6Q18EJrKSEsdoMzKePKXct3gvD8oLcOQdIzGupr5Fj+EDe8gO/lxc1BzfMpxvA==}
    engines: {node: '>=8'}

  browserslist@4.24.4:
    resolution: {integrity: sha512-KDi1Ny1gSePi1vm0q4oxSF8b4DR44GF4BbmS2YdhPLOEqd8pDviZOGH/GsmRwoWJ2+5Lr085X7naowMwKHDG1A==}
    engines: {node: ^6 || ^7 || ^8 || ^9 || ^10 || ^11 || ^12 || >=13.7}
    hasBin: true

  bser@2.1.1:
    resolution: {integrity: sha512-gQxTNE/GAfIIrmHLUE3oJyp5FO6HRBfhjnw4/wMmA63ZGDJnWBmgY/lyQBpnDUkGmAhbSe39tx2d/iTOAfglwQ==}

  buffer-crc32@0.2.13:
    resolution: {integrity: sha512-VO9Ht/+p3SN7SKWqcrgEzjGbRSJYTx+Q1pTQC0wrWqHx0vpJraQ6GtHx8tvcg1rlK1byhU5gccxgOgj7B0TDkQ==}

  buffer-from@1.1.2:
    resolution: {integrity: sha512-E+XQCRwSbaaiChtv6k6Dwgc+bx+Bs6vuKJHHl5kox/BaKbhiXzqQOwK4cO22yElGp2OCmjwVhT3HmxgyPGnJfQ==}

  buffer@5.7.1:
    resolution: {integrity: sha512-EHcyIPBQ4BSGlvjB16k5KgAJ27CIsHY/2JBmCRReo48y9rQ3MaUzWX3KVlBa4U7MyX02HdVj0K7C3WaB3ju7FQ==}

  cac@6.7.14:
    resolution: {integrity: sha512-b6Ilus+c3RrdDk+JhLKUAQfzzgLEPy6wcXqS7f/xe1EETvsDP6GORG7SFuOs6cID5YkqchW/LXZbX5bc8j7ZcQ==}
    engines: {node: '>=8'}

  cacache@19.0.1:
    resolution: {integrity: sha512-hdsUxulXCi5STId78vRVYEtDAjq99ICAUktLTeTYsLoTE6Z8dS0c8pWNCxwdrk9YfJeobDZc2Y186hD/5ZQgFQ==}
    engines: {node: ^18.17.0 || >=20.5.0}

  cacheable-lookup@5.0.4:
    resolution: {integrity: sha512-2/kNscPhpcxrOigMZzbiWF7dz8ilhb/nIHU3EyZiXWXpeq/au8qJ8VhdftMkty3n7Gj6HIGalQG8oiBNB3AJgA==}
    engines: {node: '>=10.6.0'}

  cacheable-request@7.0.4:
    resolution: {integrity: sha512-v+p6ongsrp0yTGbJXjgxPow2+DL93DASP4kXCDKb8/bwRtt9OEF3whggkkDkGNzgcWy2XaF4a8nZglC7uElscg==}
    engines: {node: '>=8'}

  call-bind-apply-helpers@1.0.2:
    resolution: {integrity: sha512-Sp1ablJ0ivDkSzjcaJdxEunN5/XvksFJ2sMBFfq6x0ryhQV/2b/KwFe21cMpmHtPOSij8K99/wSfoEuTObmuMQ==}
    engines: {node: '>= 0.4'}

  callsites@3.1.0:
    resolution: {integrity: sha512-P8BjAsXvZS+VIDUI11hHCQEv74YT67YUi5JJFNWIqL235sBmjX4+qx9Muvls5ivyNENctx46xQLQ3aTuE7ssaQ==}
    engines: {node: '>=6'}

  camelcase@5.3.1:
    resolution: {integrity: sha512-L28STB170nwWS63UjtlEOE3dldQApaJXZkOI1uMFfzf3rRuPegHaHesyee+YxQ+W6SvRDQV6UrdOdRiR153wJg==}
    engines: {node: '>=6'}

  camelcase@6.3.0:
    resolution: {integrity: sha512-Gmy6FhYlCY7uOElZUSbxo2UCDH8owEk996gkbrpsgGtrJLM3J7jGxl9Ic7Qwwj4ivOE5AWZWRMecDdF7hqGjFA==}
    engines: {node: '>=10'}

  caniuse-lite@1.0.30001707:
    resolution: {integrity: sha512-3qtRjw/HQSMlDWf+X79N206fepf4SOOU6SQLMaq/0KkZLmSjPxAkBOQQ+FxbHKfHmYLZFfdWsO3KA90ceHPSnw==}

  caseless@0.12.0:
    resolution: {integrity: sha512-4tYFyifaFfGacoiObjJegolkwSU4xQNGbVgUiNYVUxbQ2x2lUsFvY4hVgVzGiIe6WLOPqycWXA40l+PWsxthUw==}

  ccount@2.0.1:
    resolution: {integrity: sha512-eyrF0jiFpY+3drT6383f1qhkbGsLSifNAjA61IUjZjmLCWjItY6LB9ft9YhoDgwfmclB2zhu51Lc7+95b8NRAg==}

  chai@5.2.0:
    resolution: {integrity: sha512-mCuXncKXk5iCLhfhwTc0izo0gtEmpz5CtG2y8GiOINBlMVS6v8TMRc5TaLWKS6692m9+dVVfzgeVxR5UxWHTYw==}
    engines: {node: '>=12'}

  chalk@4.1.2:
    resolution: {integrity: sha512-oKnbhFyRIXpUuez8iBMmyEa4nbj4IOQyuhc/wy9kY7/WVPcwIO9VA668Pu8RkO7+0G76SLROeyw9CpQ061i4mA==}
    engines: {node: '>=10'}

  chalk@5.3.0:
    resolution: {integrity: sha512-dLitG79d+GV1Nb/VYcCDFivJeK1hiukt9QjRNVOsUtTy1rR1YJsmpGGTZ3qJos+uw7WmWF4wUwBd9jxjocFC2w==}
    engines: {node: ^12.17.0 || ^14.13 || >=16.0.0}

  character-entities-html4@2.1.0:
    resolution: {integrity: sha512-1v7fgQRj6hnSwFpq1Eu0ynr/CDEw0rXo2B61qXrLNdHZmPKgb7fqS1a2JwF0rISo9q77jDI8VMEHoApn8qDoZA==}

  character-entities-legacy@3.0.0:
    resolution: {integrity: sha512-RpPp0asT/6ufRm//AJVwpViZbGM/MkjQFxJccQRHmISF/22NBtsHqAWmL+/pmkPWoIUJdWyeVleTl1wydHATVQ==}

  chardet@2.1.0:
    resolution: {integrity: sha512-bNFETTG/pM5ryzQ9Ad0lJOTa6HWD/YsScAR3EnCPZRPlQh77JocYktSHOUHelyhm8IARL+o4c4F1bP5KVOjiRA==}

  check-error@2.1.1:
    resolution: {integrity: sha512-OAlb+T7V4Op9OwdkjmguYRqncdlx5JiofwOAUkmTF+jNdHwzTaTs4sRAGpzLF3oOz5xAyDGrPgeIDFQmDOTiJw==}
    engines: {node: '>= 16'}

  chokidar@4.0.3:
    resolution: {integrity: sha512-Qgzu8kfBvo+cA4962jnP1KkS6Dop5NS6g7R5LFYJr4b8Ub94PPQXUksCw9PvXoeXPRRddRNC5C1JQUR2SMGtnA==}
    engines: {node: '>= 14.16.0'}

  chownr@2.0.0:
    resolution: {integrity: sha512-bIomtDF5KGpdogkLd9VspvFzk9KfpyyGlS8YFVZl7TGPBHL5snIOnxeshwVgPteQ9b4Eydl+pVbIyE1DcvCWgQ==}
    engines: {node: '>=10'}

  chownr@3.0.0:
    resolution: {integrity: sha512-+IxzY9BZOQd/XuYPRmrvEVjF/nqj5kgT4kEq7VofrDoM1MxoRjEWkrCC3EtLi59TVawxTAn+orJwFQcrqEN1+g==}
    engines: {node: '>=18'}

  chromium-pickle-js@0.2.0:
    resolution: {integrity: sha512-1R5Fho+jBq0DDydt+/vHWj5KJNJCKdARKOCwZUen84I5BreWoLqRLANH1U87eJy1tiASPtMnGqJJq0ZsLoRPOw==}

  ci-info@3.9.0:
    resolution: {integrity: sha512-NIxF55hv4nSqQswkAeiOi1r83xy8JldOFDTWiug55KBu9Jnblncd2U6ViHmYgHf01TPZS77NJBhBMKdWj9HQMQ==}
    engines: {node: '>=8'}

  ci-info@4.2.0:
    resolution: {integrity: sha512-cYY9mypksY8NRqgDB1XD1RiJL338v/551niynFTGkZOO2LHuB2OmOYxDIe/ttN9AHwrqdum1360G3ald0W9kCg==}
    engines: {node: '>=8'}

  cli-cursor@3.1.0:
    resolution: {integrity: sha512-I/zHAwsKf9FqGoXM4WWRACob9+SNukZTd94DWF57E4toouRulbCxcUh6RKUEOQlYTHJnzkPMySvPNaaSLNfLZw==}
    engines: {node: '>=8'}

  cli-cursor@5.0.0:
    resolution: {integrity: sha512-aCj4O5wKyszjMmDT4tZj93kxyydN/K5zPWSCe6/0AV/AA1pqe5ZBIw0a2ZfPQV7lL5/yb5HsUreJ6UFAF1tEQw==}
    engines: {node: '>=18'}

  cli-spinners@2.9.2:
    resolution: {integrity: sha512-ywqV+5MmyL4E7ybXgKys4DugZbX0FC6LnwrhjuykIjnK9k8OQacQ7axGKnjDXWNhns0xot3bZI5h55H8yo9cJg==}
    engines: {node: '>=6'}

  cli-truncate@2.1.0:
    resolution: {integrity: sha512-n8fOixwDD6b/ObinzTrp1ZKFzbgvKZvuz/TvejnLn1aQfC6r52XEx85FmuC+3HI+JM7coBRXUvNqEU2PHVrHpg==}
    engines: {node: '>=8'}

  cli-truncate@4.0.0:
    resolution: {integrity: sha512-nPdaFdQ0h/GEigbPClz11D0v/ZJEwxmeVZGeMo3Z5StPtUTkA9o1lD6QwoirYiSDzbcwn2XcjwmCp68W1IS4TA==}
    engines: {node: '>=18'}

  cliui@7.0.4:
    resolution: {integrity: sha512-OcRE68cOsVMXp1Yvonl/fzkQOyjLSu/8bhPDfQt0e0/Eb283TKP20Fs2MqoPsr9SwA595rRCA+QMzYc9nBP+JQ==}

  cliui@8.0.1:
    resolution: {integrity: sha512-BSeNnyus75C4//NQ9gQt1/csTXyo/8Sb+afLAkzAptFuMsod9HFokGNudZpi/oQV73hnVK+sR+5PVRMd+Dr7YQ==}
    engines: {node: '>=12'}

  clone-response@1.0.3:
    resolution: {integrity: sha512-ROoL94jJH2dUVML2Y/5PEDNaSHgeOdSDicUyS7izcF63G6sTc/FTjLub4b8Il9S8S0beOfYt0TaA5qvFK+w0wA==}

  clone@1.0.4:
    resolution: {integrity: sha512-JQHZ2QMW6l3aH/j6xCqQThY/9OH4D/9ls34cgkUBiEeocRTU04tHfKPBsUK1PqZCUQM7GiA0IIXJSuXHI64Kbg==}
    engines: {node: '>=0.8'}

  color-convert@2.0.1:
    resolution: {integrity: sha512-RRECPsj7iu/xb5oKYcsFHSppFNnsj/52OVTRKb4zP5onXwVF3zVmmToNcOfGC+CRDpfK/U584fMg38ZHCaElKQ==}
    engines: {node: '>=7.0.0'}

  color-name@1.1.4:
    resolution: {integrity: sha512-dOy+3AuW3a2wNbZHIuMZpTcgjGuLU/uBL/ubcZF9OXbDo8ff4O8yVp5Bf0efS8uEoYo5q4Fx7dY9OgQGXgAsQA==}

  colorette@2.0.20:
    resolution: {integrity: sha512-IfEDxwoWIjkeXL1eXcDiow4UbKjhLdq6/EuSVR9GMN7KVH3r9gQ83e73hsz1Nd1T3ijd5xv1wcWRYO+D6kCI2w==}

  combined-stream@1.0.8:
    resolution: {integrity: sha512-FQN4MRfuJeHf7cBbBMJFXhKSDq+2kAArBlmRBvcvFE5BB1HZKXtSFASDhdlz9zOYwxh8lDdnvmMOe/+5cdoEdg==}
    engines: {node: '>= 0.8'}

  comma-separated-tokens@2.0.3:
    resolution: {integrity: sha512-Fu4hJdvzeylCfQPp9SGWidpzrMs7tTrlu6Vb8XGaRGck8QSNZJJp538Wrb60Lax4fPwR64ViY468OIUTbRlGZg==}

  commander@12.1.0:
    resolution: {integrity: sha512-Vw8qHK3bZM9y/P10u3Vib8o/DdkvA2OtPtZvD871QKjy74Wj1WSKFILMPRPSdUSx5RFK1arlJzEtA4PkFgnbuA==}
    engines: {node: '>=18'}

  commander@5.1.0:
    resolution: {integrity: sha512-P0CysNDQ7rtVw4QIQtm+MRxV66vKFSvlsQvGYXZWR3qFU0jlMKHZZZgw8e+8DSah4UDKMqnknRDQz+xuQXQ/Zg==}
    engines: {node: '>= 6'}

  commander@9.5.0:
    resolution: {integrity: sha512-KRs7WVDKg86PWiuAqhDrAQnTXZKraVcCc6vFdL14qrZ/DcWwuRo7VoiYXalXO7S5GKpqYiVEwCbgFDfxNHKJBQ==}
    engines: {node: ^12.20.0 || >=14}

  compare-func@2.0.0:
    resolution: {integrity: sha512-zHig5N+tPWARooBnb0Zx1MFcdfpyJrfTJ3Y5L+IFvUm8rM74hHz66z0gw0x4tijh5CorKkKUCnW82R2vmpeCRA==}

  compare-version@0.1.2:
    resolution: {integrity: sha512-pJDh5/4wrEnXX/VWRZvruAGHkzKdr46z11OlTPN+VrATlWWhSKewNCJ1futCO5C7eJB3nPMFZA1LeYtcFboZ2A==}
    engines: {node: '>=0.10.0'}

  concat-map@0.0.1:
    resolution: {integrity: sha512-/Srv4dswyQNBfohGpz9o6Yb3Gz3SrUDqBH5rTuhGR7ahtlbYKnVxw2bCFMRljaA7EXHaXZ8wsHdodFvbkhKmqg==}

  conventional-changelog-angular@8.0.0:
    resolution: {integrity: sha512-CLf+zr6St0wIxos4bmaKHRXWAcsCXrJU6F4VdNDrGRK3B8LDLKoX3zuMV5GhtbGkVR/LohZ6MT6im43vZLSjmA==}
    engines: {node: '>=18'}

  conventional-changelog-atom@5.0.0:
    resolution: {integrity: sha512-WfzCaAvSCFPkznnLgLnfacRAzjgqjLUjvf3MftfsJzQdDICqkOOpcMtdJF3wTerxSpv2IAAjX8doM3Vozqle3g==}
    engines: {node: '>=18'}

  conventional-changelog-cli@5.0.0:
    resolution: {integrity: sha512-9Y8fucJe18/6ef6ZlyIlT2YQUbczvoQZZuYmDLaGvcSBP+M6h+LAvf7ON7waRxKJemcCII8Yqu5/8HEfskTxJQ==}
    engines: {node: '>=18'}
    hasBin: true

  conventional-changelog-codemirror@5.0.0:
    resolution: {integrity: sha512-8gsBDI5Y3vrKUCxN6Ue8xr6occZ5nsDEc4C7jO/EovFGozx8uttCAyfhRrvoUAWi2WMm3OmYs+0mPJU7kQdYWQ==}
    engines: {node: '>=18'}

  conventional-changelog-conventionalcommits@8.0.0:
    resolution: {integrity: sha512-eOvlTO6OcySPyyyk8pKz2dP4jjElYunj9hn9/s0OB+gapTO8zwS9UQWrZ1pmF2hFs3vw1xhonOLGcGjy/zgsuA==}
    engines: {node: '>=18'}

  conventional-changelog-core@8.0.0:
    resolution: {integrity: sha512-EATUx5y9xewpEe10UEGNpbSHRC6cVZgO+hXQjofMqpy+gFIrcGvH3Fl6yk2VFKh7m+ffenup2N7SZJYpyD9evw==}
    engines: {node: '>=18'}

  conventional-changelog-ember@5.0.0:
    resolution: {integrity: sha512-RPflVfm5s4cSO33GH/Ey26oxhiC67akcxSKL8CLRT3kQX2W3dbE19sSOM56iFqUJYEwv9mD9r6k79weWe1urfg==}
    engines: {node: '>=18'}

  conventional-changelog-eslint@6.0.0:
    resolution: {integrity: sha512-eiUyULWjzq+ybPjXwU6NNRflApDWlPEQEHvI8UAItYW/h22RKkMnOAtfCZxMmrcMO1OKUWtcf2MxKYMWe9zJuw==}
    engines: {node: '>=18'}

  conventional-changelog-express@5.0.0:
    resolution: {integrity: sha512-D8Q6WctPkQpvr2HNCCmwU5GkX22BVHM0r4EW8vN0230TSyS/d6VQJDAxGb84lbg0dFjpO22MwmsikKL++Oo/oQ==}
    engines: {node: '>=18'}

  conventional-changelog-jquery@6.0.0:
    resolution: {integrity: sha512-2kxmVakyehgyrho2ZHBi90v4AHswkGzHuTaoH40bmeNqUt20yEkDOSpw8HlPBfvEQBwGtbE+5HpRwzj6ac2UfA==}
    engines: {node: '>=18'}

  conventional-changelog-jshint@5.0.0:
    resolution: {integrity: sha512-gGNphSb/opc76n2eWaO6ma4/Wqu3tpa2w7i9WYqI6Cs2fncDSI2/ihOfMvXveeTTeld0oFvwMVNV+IYQIk3F3g==}
    engines: {node: '>=18'}

  conventional-changelog-preset-loader@5.0.0:
    resolution: {integrity: sha512-SetDSntXLk8Jh1NOAl1Gu5uLiCNSYenB5tm0YVeZKePRIgDW9lQImromTwLa3c/Gae298tsgOM+/CYT9XAl0NA==}
    engines: {node: '>=18'}

  conventional-changelog-writer@8.0.1:
    resolution: {integrity: sha512-hlqcy3xHred2gyYg/zXSMXraY2mjAYYo0msUCpK+BGyaVJMFCKWVXPIHiaacGO2GGp13kvHWXFhYmxT4QQqW3Q==}
    engines: {node: '>=18'}
    hasBin: true

  conventional-changelog@6.0.0:
    resolution: {integrity: sha512-tuUH8H/19VjtD9Ig7l6TQRh+Z0Yt0NZ6w/cCkkyzUbGQTnUEmKfGtkC9gGfVgCfOL1Rzno5NgNF4KY8vR+Jo3w==}
    engines: {node: '>=18'}

  conventional-commits-filter@5.0.0:
    resolution: {integrity: sha512-tQMagCOC59EVgNZcC5zl7XqO30Wki9i9J3acbUvkaosCT6JX3EeFwJD7Qqp4MCikRnzS18WXV3BLIQ66ytu6+Q==}
    engines: {node: '>=18'}

  conventional-commits-parser@6.1.0:
    resolution: {integrity: sha512-5nxDo7TwKB5InYBl4ZC//1g9GRwB/F3TXOGR9hgUjMGfvSP4Vu5NkpNro2+1+TIEy1vwxApl5ircECr2ri5JIw==}
    engines: {node: '>=18'}
    hasBin: true

  convert-source-map@2.0.0:
    resolution: {integrity: sha512-Kvp459HrV2FEJ1CAsi1Ku+MY3kasH19TFykTz2xWmMeq6bk2NU3XXvfJ+Q61m0xktWwt+1HSYf3JZsTms3aRJg==}

  core-js-compat@3.41.0:
    resolution: {integrity: sha512-RFsU9LySVue9RTwdDVX/T0e2Y6jRYWXERKElIjpuEOEnxaXffI0X7RUwVzfYLfzuLXSNJDYoRYUAmRUcyln20A==}

  core-util-is@1.0.2:
    resolution: {integrity: sha512-3lqz5YjWTYnW6dlDa5TLaTCcShfar1e40rmcJVwCBJC6mWlFuj0eCHIElmG1g5kyuJ/GD+8Wn4FFCcz4gJPfaQ==}

  cosmiconfig@7.1.0:
    resolution: {integrity: sha512-AdmX6xUzdNASswsFtmwSt7Vj8po9IuqXm0UXz7QKPuEUmPB4XyjGfaAr2PSuELMwkRMVH1EpIkX5bTZGRB3eCA==}
    engines: {node: '>=10'}

  crc@3.8.0:
    resolution: {integrity: sha512-iX3mfgcTMIq3ZKLIsVFAbv7+Mc10kxabAGQb8HvjA1o3T1PIYprbakQ65d3I+2HGHt6nSKkM9PYjgoJO2KcFBQ==}

  create-require@1.1.1:
    resolution: {integrity: sha512-dcKFX3jn0MpIaXjisoRvexIJVEKzaq7z2rZKxf+MSr9TkdmHmsU4m2lcLojrj/FHl8mk5VxMmYA+ftRkP/3oKQ==}

  cross-dirname@0.1.0:
    resolution: {integrity: sha512-+R08/oI0nl3vfPcqftZRpytksBXDzOUveBq/NBVx0sUp1axwzPQrKinNx5yd5sxPu8j1wIy8AfnVQ+5eFdha6Q==}

  cross-spawn@7.0.6:
    resolution: {integrity: sha512-uV2QOWP2nWzsy2aMp8aRibhi9dlzF5Hgh5SHaB9OiTGEyDTiJJyx0uy51QXdyWbtAHNua4XJzUKca3OzKUd3vA==}
    engines: {node: '>= 8'}

  dashdash@1.14.1:
    resolution: {integrity: sha512-jRFi8UDGo6j+odZiEpjazZaWqEal3w/basFjQHQEwVtZJGDpxbH1MeYluwCS8Xq5wmLJooDlMgvVarmWfGM44g==}
    engines: {node: '>=0.10'}

  dataloader@1.4.0:
    resolution: {integrity: sha512-68s5jYdlvasItOJnCuI2Q9s4q98g0pCyL3HrcKJu8KNugUl8ahgmZYg38ysLTgQjjXX3H8CJLkAvWrclWfcalw==}

  debug@4.3.7:
    resolution: {integrity: sha512-Er2nc/H7RrMXZBFCEim6TCmMk02Z8vLC2Rbi1KEBggpo0fS6l0S1nnapwmIi3yW/+GOJap1Krg4w0Hg80oCqgQ==}
    engines: {node: '>=6.0'}
    peerDependencies:
      supports-color: '*'
    peerDependenciesMeta:
      supports-color:
        optional: true

  debug@4.4.0:
    resolution: {integrity: sha512-6WTZ/IxCY/T6BALoZHaE4ctp9xm+Z5kY/pzYaCHRFeyVhojxlrm+46y68HA6hr0TcwEssoxNiDEUJQjfPZ/RYA==}
    engines: {node: '>=6.0'}
    peerDependencies:
      supports-color: '*'
    peerDependenciesMeta:
      supports-color:
        optional: true

  debug@4.4.1:
    resolution: {integrity: sha512-KcKCqiftBJcZr++7ykoDIEwSa3XWowTfNPo92BYxjXiyYEVrUQh2aLyhxBCwww+heortUFxEJYcRzosstTEBYQ==}
    engines: {node: '>=6.0'}
    peerDependencies:
      supports-color: '*'
    peerDependenciesMeta:
      supports-color:
        optional: true

  decompress-response@6.0.0:
    resolution: {integrity: sha512-aW35yZM6Bb/4oJlZncMH2LCoZtJXTRxES17vE3hoRiowU2kWHaJKFkSBDnDR+cm9J+9QhXmREyIfv0pji9ejCQ==}
    engines: {node: '>=10'}

  deep-eql@5.0.2:
    resolution: {integrity: sha512-h5k/5U50IJJFpzfL6nO9jaaumfjO/f2NjK/oYB2Djzm4p9L+3T9qWpZqZ2hAbLPuuYq9wrU08WQyBTL5GbPk5Q==}
    engines: {node: '>=6'}

  deep-is@0.1.4:
    resolution: {integrity: sha512-oIPzksmTg4/MriiaYGO+okXDT7ztn/w3Eptv/+gSIdMdKsJo0u4CfYNFJPy+4SKMuCqGw2wxnA+URMg3t8a/bQ==}

  defaults@1.0.4:
    resolution: {integrity: sha512-eFuaLoy/Rxalv2kr+lqMlUnrDWV+3j4pljOIJgLIhI058IQfWJ7vXhyEIHu+HtC738klGALYxOKDO0bQP3tg8A==}

  defer-to-connect@2.0.1:
    resolution: {integrity: sha512-4tvttepXG1VaYGrRibk5EwJd1t4udunSOVMdLSAL6mId1ix438oPwPZMALY41FCijukO1L0twNcGsdzS7dHgDg==}
    engines: {node: '>=10'}

  define-data-property@1.1.4:
    resolution: {integrity: sha512-rBMvIzlpA8v6E+SJZoo++HAYqsLrkg7MSfIinMPFhmkorw7X+dOXVJQs+QT69zGkzMyfDnIMN2Wid1+NbL3T+A==}
    engines: {node: '>= 0.4'}

  define-properties@1.2.1:
    resolution: {integrity: sha512-8QmQKqEASLd5nx0U1B1okLElbUuuttJ/AnYmRXbbbGDWh6uS208EjD4Xqq/I9wK7u0v6O08XhTWnt5XtEbR6Dg==}
    engines: {node: '>= 0.4'}

  delayed-stream@1.0.0:
    resolution: {integrity: sha512-ZySD7Nf91aLB0RxL4KGrKHBXl7Eds1DAmEdcoVawXnLD7SDhpNgtuII2aAkg7a7QS41jxPSZ17p4VdGnMHk3MQ==}
    engines: {node: '>=0.4.0'}

  depcheck@1.4.3:
    resolution: {integrity: sha512-vy8xe1tlLFu7t4jFyoirMmOR7x7N601ubU9Gkifyr9z8rjBFtEdWHDBMqXyk6OkK+94NXutzddVXJuo0JlUQKQ==}
    engines: {node: '>=10'}
    hasBin: true

  deps-regex@0.1.4:
    resolution: {integrity: sha512-3tzwGYogSJi8HoG93R5x9NrdefZQOXgHgGih/7eivloOq6yC6O+yoFxZnkgP661twvfILONfoKRdF9GQOGx2RA==}

  dequal@2.0.3:
    resolution: {integrity: sha512-0je+qPKHEMohvfRTCEo3CrPG6cAzAYgmzKyxRiYSSDkS6eGJdyVJm7WaYA5ECaAD9wLB2T4EEeymA5aFVcYXCA==}
    engines: {node: '>=6'}

  detect-indent@6.1.0:
    resolution: {integrity: sha512-reYkTUJAZb9gUuZ2RvVCNhVHdg62RHnJ7WJl8ftMi4diZ6NWlciOzQN88pUhSELEwflJht4oQDv0F0BMlwaYtA==}
    engines: {node: '>=8'}

  detect-libc@1.0.3:
    resolution: {integrity: sha512-pGjwhsmsp4kL2RTz08wcOlGN83otlqHeD/Z5T8GXZB+/YcpQ/dgo+lbU8ZsGxV0HIvqqxo9l7mqYwyYMD9bKDg==}
    engines: {node: '>=0.10'}
    hasBin: true

  detect-libc@2.0.3:
    resolution: {integrity: sha512-bwy0MGW55bG41VqxxypOsdSdGqLwXPI/focwgTYCFMbdUiBAxLg9CFzG08sz2aqzknwiX7Hkl0bQENjg8iLByw==}
    engines: {node: '>=8'}

  detect-node@2.1.0:
    resolution: {integrity: sha512-T0NIuQpnTvFDATNuHN5roPwSBG83rFsuO+MXXH9/3N1eFbn4wcPjttvjMLEPWJ0RGUYgQE7cGgS3tNxbqCGM7g==}

  devlop@1.1.0:
    resolution: {integrity: sha512-RWmIqhcFf1lRYBvNmr7qTNuyCt/7/ns2jbpp1+PalgE/rDQcBT0fioSMUpJ93irlUhC5hrg4cYqe6U+0ImW0rA==}

  diff-sequences@29.6.3:
    resolution: {integrity: sha512-EjePK1srD3P08o2j4f0ExnylqRs5B9tJjcp9t1krH2qRi8CCdsYfwe9JgSLurFBWwq4uOlipzfk5fHNvwFKr8Q==}
    engines: {node: ^14.15.0 || ^16.10.0 || >=18.0.0}

  diff@4.0.2:
    resolution: {integrity: sha512-58lmxKSA4BNyLz+HHMUzlOEpg09FV+ev6ZMe3vJihgdxzgcwZ8VoEEPmALCZG9LmqfVoNMMKpttIYTVG6uDY7A==}
    engines: {node: '>=0.3.1'}

  dir-compare@4.2.0:
    resolution: {integrity: sha512-2xMCmOoMrdQIPHdsTawECdNPwlVFB9zGcz3kuhmBO6U3oU+UQjsue0i8ayLKpgBcm+hcXPMVSGUN9d+pvJ6+VQ==}

  dir-glob@3.0.1:
    resolution: {integrity: sha512-WkrWp9GR4KXfKGYzOLmTuGVi1UWFfws377n9cc55/tb6DuqyF6pcQ5AbiHEshaDpY9v6oaSr2XCDidGmMwdzIA==}
    engines: {node: '>=8'}

  dmg-license@1.0.11:
    resolution: {integrity: sha512-ZdzmqwKmECOWJpqefloC5OJy1+WZBBse5+MR88z9g9Zn4VY+WYUkAyojmhzJckH5YbbZGcYIuGAkY5/Ys5OM2Q==}
    engines: {node: '>=8'}
    os: [darwin]
    hasBin: true

  dot-prop@5.3.0:
    resolution: {integrity: sha512-QM8q3zDe58hqUqjraQOmzZ1LIH9SWQJTlEKCH4kJ2oQvLZk7RbQXvtDM2XEq3fwkV9CCvvH4LA0AV+ogFsBM2Q==}
    engines: {node: '>=8'}

  dotenv-expand@11.0.7:
    resolution: {integrity: sha512-zIHwmZPRshsCdpMDyVsqGmgyP0yT8GAgXUnkdAoJisxvf33k7yO6OuoKmcTGuXPWSsm8Oh88nZicRLA9Y0rUeA==}
    engines: {node: '>=12'}

  dotenv@16.4.7:
    resolution: {integrity: sha512-47qPchRCykZC03FhkYAhrvwU4xDBFIj1QPqaarj6mdM/hgUzfPHcpkHJOn3mJAufFeeAxAzeGsr5X0M4k6fLZQ==}
    engines: {node: '>=12'}

  dotenv@8.6.0:
    resolution: {integrity: sha512-IrPdXQsk2BbzvCBGBOTmmSH5SodmqZNt4ERAZDmW4CT+tL8VtvinqywuANaFu4bOMWki16nqf0e4oC0QIaDr/g==}
    engines: {node: '>=10'}

  dunder-proto@1.0.1:
    resolution: {integrity: sha512-KIN/nDJBQRcXw0MLVhZE9iQHmG68qAVIBg9CqmUYjmQIhgij9U5MFvrqkUL5FbtyyzZuOeOt0zdeRe4UY7ct+A==}
    engines: {node: '>= 0.4'}

  duplexer2@0.1.4:
    resolution: {integrity: sha512-asLFVfWWtJ90ZyOUHMqk7/S2w2guQKxUI2itj3d92ADHhxUSbCMGi1f1cBcJ7xM1To+pE/Khbwo1yuNbMEPKeA==}

  eastasianwidth@0.2.0:
    resolution: {integrity: sha512-I88TYZWc9XiYHRQ4/3c5rjjfgkjhLyW2luGIheGERbNQ6OY7yTybanSpDXZa8y7VUP9YmDcYa+eyq4ca7iLqWA==}

  ecc-jsbn@0.1.2:
    resolution: {integrity: sha512-eh9O+hwRHNbG4BLTjEl3nw044CkGm5X6LoaCf7LPp7UU8Qrt47JYNi6nPX8xjW97TKGKm1ouctg0QSpZe9qrnw==}

  ejs@3.1.10:
    resolution: {integrity: sha512-UeJmFfOrAQS8OJWPZ4qtgHyWExa088/MtK5UEyoJGFH67cDEXkZSviOiKRCZ4Xij0zxI3JECgYs3oKx+AizQBA==}
    engines: {node: '>=0.10.0'}
    hasBin: true

  electron-to-chromium@1.5.129:
    resolution: {integrity: sha512-JlXUemX4s0+9f8mLqib/bHH8gOHf5elKS6KeWG3sk3xozb/JTq/RLXIv8OKUWiK4Ah00Wm88EFj5PYkFr4RUPA==}

  electron-winstaller@5.4.0:
    resolution: {integrity: sha512-bO3y10YikuUwUuDUQRM4KfwNkKhnpVO7IPdbsrejwN9/AABJzzTQ4GeHwyzNSrVO+tEH3/Np255a3sVZpZDjvg==}
    engines: {node: '>=8.0.0'}

  electron@31.7.7:
    resolution: {integrity: sha512-HZtZg8EHsDGnswFt0QeV8If8B+et63uD6RJ7I4/xhcXqmTIbI08GoubX/wm+HdY0DwcuPe1/xsgqpmYvjdjRoA==}
    engines: {node: '>= 12.20.55'}
    hasBin: true

  emoji-regex-xs@1.0.0:
    resolution: {integrity: sha512-LRlerrMYoIDrT6jgpeZ2YYl/L8EulRTt5hQcYjy5AInh7HWXKimpqx68aknBFpGL2+/IcogTcaydJEgaTmOpDg==}

  emoji-regex@10.4.0:
    resolution: {integrity: sha512-EC+0oUMY1Rqm4O6LLrgjtYDvcVYTy7chDnM4Q7030tP4Kwj3u/pR6gP9ygnp2CJMK5Gq+9Q2oqmrFJAz01DXjw==}

  emoji-regex@8.0.0:
    resolution: {integrity: sha512-MSjYzcWNOA0ewAHpz0MxpYFvwg6yjy1NG3xteoqz644VCo/RPgnr1/GGt+ic3iJTzQ8Eu3TdM14SawnVUmGE6A==}

  emoji-regex@9.2.2:
    resolution: {integrity: sha512-L18DaJsXSUk2+42pv8mLs5jJT2hqFkFE4j21wOmgbUqsZ2hL72NsUU785g9RXgo3s0ZNgVl42TiHp3ZtOv/Vyg==}

  encoding@0.1.13:
    resolution: {integrity: sha512-ETBauow1T35Y/WZMkio9jiM0Z5xjHHmJ4XmjZOq1l/dXz3lr2sRn87nJy20RupqSh1F2m3HHPSp8ShIPQJrJ3A==}

  end-of-stream@1.4.4:
    resolution: {integrity: sha512-+uw1inIHVPQoaVuHzRyXd21icM+cnt4CzD5rW+NC1wjOUSTOs+Te7FOv7AhN7vS9x/oIyhLP5PR1H+phQAHu5Q==}

  enquirer@2.4.1:
    resolution: {integrity: sha512-rRqJg/6gd538VHvR3PSrdRBb/1Vy2YfzHqzvbhGIQpDRKIa4FgV/54b5Q1xYSxOOwKvjXweS26E0Q+nAMwp2pQ==}
    engines: {node: '>=8.6'}

  entities@4.5.0:
    resolution: {integrity: sha512-V0hjH4dGPh9Ao5p0MoRY6BVqtwCjhz6vI5LT8AJ55H+4g9/4vbHx1I54fS0XuclLhDHArPQCiMjDxjaL8fPxhw==}
    engines: {node: '>=0.12'}

  env-paths@2.2.1:
    resolution: {integrity: sha512-+h1lkLKhZMTYjog1VEpJNG7NZJWcuc2DDk/qsqSTRRCOXiLjeQ1d1/udrUGhqMxUgAlwKNZ0cf2uqan5GLuS2A==}
    engines: {node: '>=6'}

  environment@1.1.0:
    resolution: {integrity: sha512-xUtoPkMggbz0MPyPiIWr1Kp4aeWJjDZ6SMvURhimjdZgsRuDplF5/s9hcgGhyXMhs+6vpnuoiZ2kFiu3FMnS8Q==}
    engines: {node: '>=18'}

  err-code@2.0.3:
    resolution: {integrity: sha512-2bmlRpNKBxT/CRmPOlyISQpNj+qSeYvcym/uT0Jx2bMOlKLtSy1ZmLuVxSEKKyor/N5yhvp/ZiG1oE3DEYMSFA==}

  error-ex@1.3.2:
    resolution: {integrity: sha512-7dFHNmqeFSEt2ZBsCriorKnn3Z2pj+fd9kmI6QoWw4//DL+icEBfc0U7qJCisqrTsKTjw4fNFy2pW9OqStD84g==}

  es-define-property@1.0.1:
    resolution: {integrity: sha512-e3nRfgfUZ4rNGL232gUgX06QNyyez04KdjFrF+LTRoOXmrOgFKDg4BCdsjW8EnT69eqdYGmRpJwiPVYNrCaW3g==}
    engines: {node: '>= 0.4'}

  es-errors@1.3.0:
    resolution: {integrity: sha512-Zf5H2Kxt2xjTvbJvP2ZWLEICxA6j+hAmMzIlypy4xcBg1vKVnx89Wy0GbS+kf5cwCVFFzdCFh2XSCFNULS6csw==}
    engines: {node: '>= 0.4'}

  es-module-lexer@1.6.0:
    resolution: {integrity: sha512-qqnD1yMU6tk/jnaMosogGySTZP8YtUgAffA9nMN+E/rjxcfRQ6IEk7IiozUjgxKoFHBGjTLnrHB/YC45r/59EQ==}

  es-module-lexer@1.7.0:
    resolution: {integrity: sha512-jEQoCwk8hyb2AZziIOLhDqpm5+2ww5uIE6lkO/6jcOCusfk6LhMHpXXfBLXTZ7Ydyt0j4VoUQv6uGNYbdW+kBA==}

  es-object-atoms@1.1.1:
    resolution: {integrity: sha512-FGgH2h8zKNim9ljj7dankFPcICIK9Cp5bm+c2gQSYePhpaG5+esrLODihIorn+Pe6FGJzWhXQotPv73jTaldXA==}
    engines: {node: '>= 0.4'}

  es-set-tostringtag@2.1.0:
    resolution: {integrity: sha512-j6vWzfrGVfyXxge+O0x5sh6cvxAog0a/4Rdd2K36zCMV5eJ+/+tOAngRO8cODMNWbVRdVlmGZQL2YS3yR8bIUA==}
    engines: {node: '>= 0.4'}

  es6-error@4.1.1:
    resolution: {integrity: sha512-Um/+FxMr9CISWh0bi5Zv0iOD+4cFh5qLeks1qhAopKVAJw3drgKbKySikp7wGhDL0HPeaja0P5ULZrxLkniUVg==}

  esbuild@0.25.2:
    resolution: {integrity: sha512-16854zccKPnC+toMywC+uKNeYSv+/eXkevRAfwRD/G9Cleq66m8XFIrigkbvauLLlCfDL45Q2cWegSg53gGBnQ==}
    engines: {node: '>=18'}
    hasBin: true

  escalade@3.2.0:
    resolution: {integrity: sha512-WUj2qlxaQtO4g6Pq5c29GTcWGDyd8itL8zTlipgECz3JesAiiOKotd8JU6otB3PACgG6xkJUyVhboMS+bje/jA==}
    engines: {node: '>=6'}

  escape-string-regexp@2.0.0:
    resolution: {integrity: sha512-UpzcLCXolUWcNu5HtVMHYdXJjArjsF9C0aNnquZYY4uW/Vu0miy5YoWvbV345HauVvcAUnpRuhMMcqTcGOY2+w==}
    engines: {node: '>=8'}

  escape-string-regexp@4.0.0:
    resolution: {integrity: sha512-TtpcNJ3XAzx3Gq8sWRzJaVajRs0uVxA2YAkdb1jm2YkPz4G6egUFAyA3n5vtEIZefPk5Wa4UXbKuS5fKkJWdgA==}
    engines: {node: '>=10'}

  eslint-config-prettier@9.1.0:
    resolution: {integrity: sha512-NSWl5BFQWEPi1j4TjVNItzYV7dZXZ+wP6I6ZhrBGpChQhZRUaElihE9uRRkcbRnNb76UMKDF3r+WTmNcGPKsqw==}
    hasBin: true
    peerDependencies:
      eslint: '>=7.0.0'

  eslint-plugin-prettier@5.2.5:
    resolution: {integrity: sha512-IKKP8R87pJyMl7WWamLgPkloB16dagPIdd2FjBDbyRYPKo93wS/NbCOPh6gH+ieNLC+XZrhJt/kWj0PS/DFdmg==}
    engines: {node: ^14.18.0 || >=16.0.0}
    peerDependencies:
      '@types/eslint': '>=8.0.0'
      eslint: '>=8.0.0'
      eslint-config-prettier: '>= 7.0.0 <10.0.0 || >=10.1.0'
      prettier: '>=3.0.0'
    peerDependenciesMeta:
      '@types/eslint':
        optional: true
      eslint-config-prettier:
        optional: true

  eslint-scope@8.3.0:
    resolution: {integrity: sha512-pUNxi75F8MJ/GdeKtVLSbYg4ZI34J6C0C7sbL4YOp2exGwen7ZsuBqKzUhXd0qMQ362yET3z+uPwKeg/0C2XCQ==}
    engines: {node: ^18.18.0 || ^20.9.0 || >=21.1.0}

  eslint-visitor-keys@3.4.3:
    resolution: {integrity: sha512-wpc+LXeiyiisxPlEkUzU6svyS1frIO3Mgxj1fdy7Pm8Ygzguax2N3Fa/D/ag1WqbOprdI+uY6wMUl8/a2G+iag==}
    engines: {node: ^12.22.0 || ^14.17.0 || >=16.0.0}

  eslint-visitor-keys@4.2.0:
    resolution: {integrity: sha512-UyLnSehNt62FFhSwjZlHmeokpRK59rcz29j+F1/aDgbkbRTk7wIc9XzdoasMUbRNKDM0qQt/+BJ4BrpFeABemw==}
    engines: {node: ^18.18.0 || ^20.9.0 || >=21.1.0}

  eslint@9.16.0:
    resolution: {integrity: sha512-whp8mSQI4C8VXd+fLgSM0lh3UlmcFtVwUQjyKCFfsp+2ItAIYhlq/hqGahGqHE6cv9unM41VlqKk2VtKYR2TaA==}
    engines: {node: ^18.18.0 || ^20.9.0 || >=21.1.0}
    hasBin: true
    peerDependencies:
      jiti: '*'
    peerDependenciesMeta:
      jiti:
        optional: true

  espree@10.3.0:
    resolution: {integrity: sha512-0QYC8b24HWY8zjRnDTL6RiHfDbAWn63qb4LMj1Z4b076A4une81+z03Kg7l7mn/48PUTqoLptSXez8oknU8Clg==}
    engines: {node: ^18.18.0 || ^20.9.0 || >=21.1.0}

  esprima@4.0.1:
    resolution: {integrity: sha512-eGuFFw7Upda+g4p+QHvnW0RyTX/SVeJBDM/gCtMARO0cLuT2HcEKnTPvhjV6aGeqrCB/sbNop0Kszm0jsaWU4A==}
    engines: {node: '>=4'}
    hasBin: true

  esquery@1.6.0:
    resolution: {integrity: sha512-ca9pw9fomFcKPvFLXhBKUK90ZvGibiGOvRJNbjljY7s7uq/5YO4BOzcYtJqExdx99rF6aAcnRxHmcUHcz6sQsg==}
    engines: {node: '>=0.10'}

  esrecurse@4.3.0:
    resolution: {integrity: sha512-KmfKL3b6G+RXvP8N1vr3Tq1kL/oCFgn2NYXEtqP8/L3pKapUA4G8cFVaoF3SU323CD4XypR/ffioHmkti6/Tag==}
    engines: {node: '>=4.0'}

  estraverse@5.3.0:
    resolution: {integrity: sha512-MMdARuVEQziNTeJD8DgMqmhwR11BRQ/cBP+pLtYdSTnf3MIO8fFeiINEbX36ZdNlfU/7A9f3gUw49B3oQsvwBA==}
    engines: {node: '>=4.0'}

  estree-walker@2.0.2:
    resolution: {integrity: sha512-Rfkk/Mp/DL7JVje3u18FxFujQlTNR2q6QfMSMB7AvCBx91NGj/ba3kCfza0f6dVDbw7YlRf/nDrn7pQrCCyQ/w==}

  estree-walker@3.0.3:
    resolution: {integrity: sha512-7RUKfXgSMMkzt6ZuXmqapOurLGPPfgj6l9uRZ7lRGolvk0y2yocc35LdcxKC5PQZdn2DMqioAQ2NoWcrTKmm6g==}

  esutils@2.0.3:
    resolution: {integrity: sha512-kVscqXk4OCp68SZ0dkgEKVi6/8ij300KBWTJq32P/dYeWTSwK41WyTxalN1eRmA5Z9UU/LX9D7FWSmV9SAYx6g==}
    engines: {node: '>=0.10.0'}

  eventemitter3@5.0.1:
    resolution: {integrity: sha512-GWkBvjiSZK87ELrYOSESUYeVIc9mvLLf/nXalMOS5dYrgZq9o5OVkbZAVM06CVxYsCwH9BDZFPlQTlPA1j4ahA==}

  execa@8.0.1:
    resolution: {integrity: sha512-VyhnebXciFV2DESc+p6B+y0LjSm0krU4OgJN44qFAhBY0TJ+1V61tYD2+wHusZ6F9n5K+vl8k0sTy7PEfV4qpg==}
    engines: {node: '>=16.17'}

  expect-type@1.2.1:
    resolution: {integrity: sha512-/kP8CAwxzLVEeFrMm4kMmy4CCDlpipyA7MYLVrdJIkV0fYF0UaigQHRsxHiuY/GEea+bh4KSv3TIlgr+2UL6bw==}
    engines: {node: '>=12.0.0'}

  expect@29.7.0:
    resolution: {integrity: sha512-2Zks0hf1VLFYI1kbh0I5jP3KHHyCHpkfyHBzsSXRFgl/Bg9mWYfMW8oD+PdMPlEwy5HNsR9JutYy6pMeOh61nw==}
    engines: {node: ^14.15.0 || ^16.10.0 || >=18.0.0}

  exponential-backoff@3.1.2:
    resolution: {integrity: sha512-8QxYTVXUkuy7fIIoitQkPwGonB8F3Zj8eEO8Sqg9Zv/bkI7RJAzowee4gr81Hak/dUTpA2Z7VfQgoijjPNlUZA==}

  extend@3.0.2:
    resolution: {integrity: sha512-fjquC59cD7CyW6urNXK0FBufkZcoiGG80wTuPujX590cB5Ttln20E2UB4S/WARVqhXffZl2LNgS+gQdPIIim/g==}

  extendable-error@0.1.7:
    resolution: {integrity: sha512-UOiS2in6/Q0FK0R0q6UY9vYpQ21mr/Qn1KOnte7vsACuNJf514WvCCUHSRCPcgjPT2bAhNIJdlE6bVap1GKmeg==}

  extract-zip@2.0.1:
    resolution: {integrity: sha512-GDhU9ntwuKyGXdZBUgTIe+vXnWj0fppUEtMDL0+idd5Sta8TGpHssn/eusA9mrPr9qNDym6SxAYZjNvCn/9RBg==}
    engines: {node: '>= 10.17.0'}
    hasBin: true

  extsprintf@1.3.0:
    resolution: {integrity: sha512-11Ndz7Nv+mvAC1j0ktTa7fAb0vLyGGX+rMHNBYQviQDGU0Hw7lhctJANqbPhu9nV9/izT/IntTgZ7Im/9LJs9g==}
    engines: {'0': node >=0.6.0}

  extsprintf@1.4.1:
    resolution: {integrity: sha512-Wrk35e8ydCKDj/ArClo1VrPVmN8zph5V4AtHwIuHhvMXsKf73UT3BOD+azBIW+3wOJ4FhEH7zyaJCFvChjYvMA==}
    engines: {'0': node >=0.6.0}

  fast-deep-equal@3.1.3:
    resolution: {integrity: sha512-f3qQ9oQy9j2AhBe/H9VC91wLmKBCCU/gDOnKNAYG5hswO7BLKj09Hc5HYNz9cGI++xlpDCIgDaitVs03ATR84Q==}

  fast-diff@1.3.0:
    resolution: {integrity: sha512-VxPP4NqbUjj6MaAOafWeUn2cXWLcCtljklUtZf0Ind4XQ+QPtmA0b18zZy0jIQx+ExRVCR/ZQpBmik5lXshNsw==}

  fast-glob@3.3.3:
    resolution: {integrity: sha512-7MptL8U0cqcFdzIzwOTHoilX9x5BrNqye7Z/LuC7kCMRio1EMSyqRK3BEAUD7sXRq4iT4AzTVuZdhgQ2TCvYLg==}
    engines: {node: '>=8.6.0'}

  fast-json-stable-stringify@2.1.0:
    resolution: {integrity: sha512-lhd/wF+Lk98HZoTCtlVraHtfh5XYijIjalXck7saUtuanSDyLMxnHhSXEDJqHxD7msR8D0uCmqlkwjCV8xvwHw==}

  fast-levenshtein@2.0.6:
    resolution: {integrity: sha512-DCXu6Ifhqcks7TZKY3Hxp3y6qphY5SJZmrWMDrKcERSOXWQdMhU9Ig/PYrzyw/ul9jOIyh0N4M0tbC5hodg8dw==}

  fast-xml-parser@4.4.1:
    resolution: {integrity: sha512-xkjOecfnKGkSsOwtZ5Pz7Us/T6mrbPQrq0nh+aCO5V9nk5NLWmasAHumTKjiPJPWANe+kAZ84Jc8ooJkzZ88Sw==}
    hasBin: true

  fastq@1.19.1:
    resolution: {integrity: sha512-GwLTyxkCXjXbxqIhTsMI2Nui8huMPtnxg7krajPJAjnEG/iiOS7i+zCtWGZR9G0NBKbXKh6X9m9UIsYX/N6vvQ==}

  fb-watchman@2.0.2:
    resolution: {integrity: sha512-p5161BqbuCaSnB8jIbzQHOlpgsPmK5rJVDfDKO91Axs5NC1uu3HRQm6wt9cd9/+GtQQIO53JdGXXoyDpTAsgYA==}

  fd-slicer@1.1.0:
    resolution: {integrity: sha512-cE1qsB/VwyQozZ+q1dGxR8LBYNZeofhEdUNGSMbQD3Gw2lAzX9Zb3uIU6Ebc/Fmyjo9AWWfnn0AUCHqtevs/8g==}

  fdir@6.4.3:
    resolution: {integrity: sha512-PMXmW2y1hDDfTSRc9gaXIuCCRpuoz3Kaz8cUelp3smouvfT632ozg2vrT6lJsHKKOF59YLbOGfAWGUcKEfRMQw==}
    peerDependencies:
      picomatch: ^3 || ^4
    peerDependenciesMeta:
      picomatch:
        optional: true

  fdir@6.4.5:
    resolution: {integrity: sha512-4BG7puHpVsIYxZUbiUE3RqGloLaSSwzYie5jvasC4LWuBWzZawynvYouhjbQKw2JuIGYdm0DzIxl8iVidKlUEw==}
    peerDependencies:
      picomatch: ^3 || ^4
    peerDependenciesMeta:
      picomatch:
        optional: true

  fflate@0.8.2:
    resolution: {integrity: sha512-cPJU47OaAoCbg0pBvzsgpTPhmhqI5eJjh/JIu8tPj5q+T7iLvW/JAYUqmE7KOB4R1ZyEhzBaIQpQpardBF5z8A==}

  file-entry-cache@8.0.0:
    resolution: {integrity: sha512-XXTUwCvisa5oacNGRP9SfNtYBNAMi+RPwBFmblZEF7N7swHYQS6/Zfk7SRwx4D5j3CH211YNRco1DEMNVfZCnQ==}
    engines: {node: '>=16.0.0'}

  filelist@1.0.4:
    resolution: {integrity: sha512-w1cEuf3S+DrLCQL7ET6kz+gmlJdbq9J7yXCSjK/OZCPA+qEN1WyF4ZAf0YYJa4/shHJra2t/d/r8SV4Ji+x+8Q==}

  fill-range@7.1.1:
    resolution: {integrity: sha512-YsGpe3WHLK8ZYi4tWDg2Jy3ebRz2rXowDxnld4bkQB00cc/1Zw9AWnC0i9ztDJitivtQvaI9KaLyKrc+hBW0yg==}
    engines: {node: '>=8'}

  find-up-simple@1.0.1:
    resolution: {integrity: sha512-afd4O7zpqHeRyg4PfDQsXmlDe2PfdHtJt6Akt8jOWaApLOZk5JXs6VMR29lz03pRe9mpykrRCYIYxaJYcfpncQ==}
    engines: {node: '>=18'}

  find-up@4.1.0:
    resolution: {integrity: sha512-PpOwAdQ/YlXQ2vj8a3h8IipDuYRi3wceVQQGYWxNINccq40Anw7BlsEXCMbt1Zt+OLA6Fq9suIpIWD0OsnISlw==}
    engines: {node: '>=8'}

  find-up@5.0.0:
    resolution: {integrity: sha512-78/PXT1wlLLDgTzDs7sjq9hzz0vXD+zn+7wypEe4fXQxCmdmqfGsEPQxmiCSQI3ajFV91bVSsvNtrJRiW6nGng==}
    engines: {node: '>=10'}

  flat-cache@4.0.1:
    resolution: {integrity: sha512-f7ccFPK3SXFHpx15UIGyRJ/FJQctuKZ0zVuN3frBo4HnK3cay9VEW0R6yPYFHC0AgqhukPzKjq22t5DmAyqGyw==}
    engines: {node: '>=16'}

  flatted@3.3.3:
    resolution: {integrity: sha512-GX+ysw4PBCz0PzosHDepZGANEuFCMLrnRTiEy9McGjmkCQYwRq4A/X786G/fjM/+OjsWSU1ZrY5qyARZmO/uwg==}

<<<<<<< HEAD
  for-each@0.3.5:
    resolution: {integrity: sha512-dKx12eRCVIzqCxFGplyFKJMPvLEWgmNtUrpTiJIR5u97zEhRG8ySrtboPHZXx7daLxQVrl643cTzbab2tkQjxg==}
    engines: {node: '>= 0.4'}

  foreground-child@3.3.1:
    resolution: {integrity: sha512-gIXjKqtFuWEgzFRJA9WCQeSJLZDjgJUOMCMzxtvFq/37KojM1BFGufqsCy0r4qSQmYLsZYMeyRqzIWOMup03sw==}
    engines: {node: '>=14'}

=======
>>>>>>> 1f8c5700
  forever-agent@0.6.1:
    resolution: {integrity: sha512-j0KLYPhm6zeac4lz3oJ3o65qvgQCcPubiyotZrXqEaG4hNagNYO8qdlUrX5vwqv9ohqeT/Z3j6+yW067yWWdUw==}

  form-data@2.3.3:
    resolution: {integrity: sha512-1lLKB2Mu3aGP1Q/2eCOx0fNbRMe7XdwktwOruhfqqd0rIJWwN4Dh+E3hrPSlDCXnSR7UtZ1N38rVXm+6+MEhJQ==}
    engines: {node: '>= 0.12'}

  form-data@2.5.5:
    resolution: {integrity: sha512-jqdObeR2rxZZbPSGL+3VckHMYtu+f9//KXBsVny6JSX/pa38Fy+bGjuG8eW/H6USNQWhLi8Num++cU2yOCNz4A==}
    engines: {node: '>= 0.12'}

  form-data@4.0.4:
    resolution: {integrity: sha512-KrGhL9Q4zjj0kiUt5OO4Mr/A/jlI2jDYs5eHBpYHPcBEVSiipAvn2Ko2HnPe20rmcuuvMHNdZFp+4IlGTMF0Ow==}
    engines: {node: '>= 6'}

  fs-extra@10.1.0:
    resolution: {integrity: sha512-oRXApq54ETRj4eMiFzGnHWGy+zo5raudjuxN0b8H7s/RU2oW0Wvsx9O0ACRN/kRq9E8Vu/ReskGB5o3ji+FzHQ==}
    engines: {node: '>=12'}

  fs-extra@11.3.0:
    resolution: {integrity: sha512-Z4XaCL6dUDHfP/jT25jJKMmtxvuwbkrD1vNSMFlo9lNLY2c5FHYSQgHPRZUjAB26TpDEoW9HCOgplrdbaPV/ew==}
    engines: {node: '>=14.14'}

  fs-extra@7.0.1:
    resolution: {integrity: sha512-YJDaCJZEnBmcbw13fvdAM9AwNOJwOzrE4pqMqBq5nFiEqXUqHwlK4B+3pUw6JNvfSPtX05xFHtYy/1ni01eGCw==}
    engines: {node: '>=6 <7 || >=8'}

  fs-extra@8.1.0:
    resolution: {integrity: sha512-yhlQgA6mnOJUKOsRUFsgJdQCvkKhcz8tlZG5HBQfReYZy46OwLcY+Zia0mtdHsOo9y/hP+CxMN0TU9QxoOtG4g==}
    engines: {node: '>=6 <7 || >=8'}

  fs-extra@9.1.0:
    resolution: {integrity: sha512-hcg3ZmepS30/7BSFqRvoo3DOMQu7IjqxO5nCDt+zM9XWjb33Wg7ziNT+Qvqbuc3+gWpzO02JubVyk2G4Zvo1OQ==}
    engines: {node: '>=10'}

  fs-minipass@2.1.0:
    resolution: {integrity: sha512-V/JgOLFCS+R6Vcq0slCuaeWEdNC3ouDlJMNIsacH2VtALiu9mV4LPrHc5cDl8k5aw6J8jwgWWpiTo5RYhmIzvg==}
    engines: {node: '>= 8'}

  fs-minipass@3.0.3:
    resolution: {integrity: sha512-XUBA9XClHbnJWSfBzjkm6RvPsyg3sryZt06BEQoXcF7EK/xpGaQYJgQKDJSUH5SGZ76Y7pFx1QBnXz09rU5Fbw==}
    engines: {node: ^14.17.0 || ^16.13.0 || >=18.0.0}

  fs.realpath@1.0.0:
    resolution: {integrity: sha512-OO0pH2lK6a0hZnAdau5ItzHPI6pUlvI7jMVnxUQRtw4owF2wk8lOSabtGDCTP4Ggrg2MbGnWO9X8K1t4+fGMDw==}

  fsevents@2.3.3:
    resolution: {integrity: sha512-5xoDfX+fL7faATnagmWPpbFtwh/R77WmMMqqHGS65C3vvB0YHrgF+B1YmZ3441tMj5n63k0212XNoJwzlhffQw==}
    engines: {node: ^8.16.0 || ^10.6.0 || >=11.0.0}
    os: [darwin]

  function-bind@1.1.2:
    resolution: {integrity: sha512-7XHNxH7qX9xG5mIwxkhumTox/MIRNcOgDrxWsMt2pAr23WHp6MrRlN7FBSFpCpr+oVO0F744iUgR82nJMfG2SA==}

  gensync@1.0.0-beta.2:
    resolution: {integrity: sha512-3hN7NaskYvMDLQY55gnW3NQ+mesEAepTqlg+VEbj7zzqEMBVNhzcGYYeqFo/TlYz6eQiFcp1HcsCZO+nGgS8zg==}
    engines: {node: '>=6.9.0'}

  get-caller-file@2.0.5:
    resolution: {integrity: sha512-DyFP3BM/3YHTQOCUL/w0OZHR0lpKeGrxotcHWcqNEdnltqFwXVfhEBQ94eIo34AfQpo0rGki4cyIiftY06h2Fg==}
    engines: {node: 6.* || 8.* || >= 10.*}

  get-east-asian-width@1.3.0:
    resolution: {integrity: sha512-vpeMIQKxczTD/0s2CdEWHcb0eeJe6TFjxb+J5xgX7hScxqrGuyjmv4c1D4A/gelKfyox0gJJwIHF+fLjeaM8kQ==}
    engines: {node: '>=18'}

  get-intrinsic@1.3.0:
    resolution: {integrity: sha512-9fSjSaos/fRIVIp+xSJlE6lfwhES7LNtKaCBIamHsjr2na1BiABJPo0mOjjz8GJDURarmCPGqaiVg5mfjb98CQ==}
    engines: {node: '>= 0.4'}

  get-package-type@0.1.0:
    resolution: {integrity: sha512-pjzuKtY64GYfWizNAJ0fr9VqttZkNiK2iS430LtIHzjBEr6bX8Am2zm4sW4Ro5wjWW5cAlRL1qAMTcXbjNAO2Q==}
    engines: {node: '>=8.0.0'}

  get-proto@1.0.1:
    resolution: {integrity: sha512-sTSfBjoXBp89JvIKIefqw7U2CCebsc74kiY6awiGogKtoSGbgjYE/G/+l9sF3MWFPNc9IcoOC4ODfKHfxFmp0g==}
    engines: {node: '>= 0.4'}

  get-stream@5.2.0:
    resolution: {integrity: sha512-nBF+F1rAZVCu/p7rjzgA+Yb4lfYXrpl7a6VmJrU8wF9I1CKvP/QwPNZHnOlwbTkY6dvtFIzFMSyQXbLoTQPRpA==}
    engines: {node: '>=8'}

  get-stream@8.0.1:
    resolution: {integrity: sha512-VaUJspBffn/LMCJVoMvSAdmscJyS1auj5Zulnn5UoYcY531UWmdwhRWkcGKnGU93m5HSXP9LP2usOryrBtQowA==}
    engines: {node: '>=16'}

  getpass@0.1.7:
    resolution: {integrity: sha512-0fzj9JxOLfJ+XGLhR8ze3unN0KZCgZwiSSDz168VERjK8Wl8kVSdcu2kspd4s4wtAa1y/qrVRiAA0WclVsu0ng==}

  git-raw-commits@5.0.0:
    resolution: {integrity: sha512-I2ZXrXeOc0KrCvC7swqtIFXFN+rbjnC7b2T943tvemIOVNl+XP8YnA9UVwqFhzzLClnSA60KR/qEjLpXzs73Qg==}
    engines: {node: '>=18'}
    hasBin: true

  git-semver-tags@8.0.0:
    resolution: {integrity: sha512-N7YRIklvPH3wYWAR2vysaqGLPRcpwQ0GKdlqTiVN5w1UmCdaeY3K8s6DMKRCh54DDdzyt/OAB6C8jgVtb7Y2Fg==}
    engines: {node: '>=18'}
    hasBin: true

  glob-parent@5.1.2:
    resolution: {integrity: sha512-AOIgSQCepiJYwP3ARnGx+5VnTu2HBYdzbGP45eLw1vr3zB3vZLeyed1sC9hnbcOc9/SrMyM5RPQrkGz4aS9Zow==}
    engines: {node: '>= 6'}

  glob-parent@6.0.2:
    resolution: {integrity: sha512-XxwI8EOhVQgWp6iDL+3b0r86f4d6AX6zSU55HfB4ydCEuXLXc5FcYeOu+nnGftS4TEju/11rt4KJPTMgbfmv4A==}
    engines: {node: '>=10.13.0'}

  glob@10.4.5:
    resolution: {integrity: sha512-7Bv8RF0k6xjo7d4A/PxYLbUCfb6c+Vpd2/mB2yRDlew7Jb5hEXiCD9ibfO7wpk8i4sevK6DFny9h7EYbM3/sHg==}
    hasBin: true

  glob@7.2.3:
    resolution: {integrity: sha512-nFR0zLpU2YCaRxwoCJvL6UvCH2JFyFVIvwTLsIf21AuHlMskA1hhTdk+LlYJtOlYt9v6dvszD2BGRqBL+iQK9Q==}
    deprecated: Glob versions prior to v9 are no longer supported

  global-agent@3.0.0:
    resolution: {integrity: sha512-PT6XReJ+D07JvGoxQMkT6qji/jVNfX/h364XHZOWeRzy64sSFr+xJ5OX7LI3b4MPQzdL4H8Y8M0xzPpsVMwA8Q==}
    engines: {node: '>=10.0'}

  globals@11.12.0:
    resolution: {integrity: sha512-WOBp/EEGUiIsJSp7wcv/y6MO+lV9UoncWqxuFfm8eBwzWNgyfBd6Gz+IeKQ9jCmyhoH99g15M3T+QaVHFjizVA==}
    engines: {node: '>=4'}

  globals@14.0.0:
    resolution: {integrity: sha512-oahGvuMGQlPw/ivIYBjVSrWAfWLBeku5tpPE2fOPLi+WHffIWbuh2tCjhyQhTBPMf5E9jDEH4FOmTYgYwbKwtQ==}
    engines: {node: '>=18'}

  globalthis@1.0.4:
    resolution: {integrity: sha512-DpLKbNU4WylpxJykQujfCcwYWiV/Jhm50Goo0wrVILAv5jOr9d+H+UR3PhSCD2rCCEIg0uc+G+muBTwD54JhDQ==}
    engines: {node: '>= 0.4'}

  globby@11.1.0:
    resolution: {integrity: sha512-jhIXaOzy1sb8IyocaruWSn1TjmnBVs8Ayhcy83rmxNJ8q2uWKCAj3CnJY+KpGSXCueAPc0i05kVvVKtP1t9S3g==}
    engines: {node: '>=10'}

  gopd@1.2.0:
    resolution: {integrity: sha512-ZUKRh6/kUFoAiTAtTYPZJ3hw9wNxx+BIBOijnlG9PnrJsCcSjs1wyyD6vJpaYtgnzDrKYRSqf3OO6Rfa93xsRg==}
    engines: {node: '>= 0.4'}

  got@11.8.6:
    resolution: {integrity: sha512-6tfZ91bOr7bOXnK7PRDCGBLa1H4U080YHNaAQ2KsMGlLEzRbk44nsZF2E1IeRc3vtJHPVbKCYgdFbaGO2ljd8g==}
    engines: {node: '>=10.19.0'}

  graceful-fs@4.2.11:
    resolution: {integrity: sha512-RbJ5/jmFcNNCcDV5o9eTnBLJ/HszWV0P73bc+Ff4nS/rJj+YaS6IGyiOL0VoBYX+l1Wrl3k63h/KrH+nhJ0XvQ==}

  graphemer@1.4.0:
    resolution: {integrity: sha512-EtKwoO6kxCL9WO5xipiHTZlSzBm7WLT627TqC/uVRd0HKmq8NXyebnNYxDoBi7wt8eTWrUrKXCOVaFq9x1kgag==}

  handlebars@4.7.8:
    resolution: {integrity: sha512-vafaFqs8MZkRrSX7sFVUdo3ap/eNiLnb4IakshzvP56X5Nr1iGKAIqdX6tMlm6HcNRIkr6AxO5jFEoJzzpT8aQ==}
    engines: {node: '>=0.4.7'}
    hasBin: true

  har-schema@2.0.0:
    resolution: {integrity: sha512-Oqluz6zhGX8cyRaTQlFMPw80bSJVG2x/cFb8ZPhUILGgHka9SsokCCOQgpveePerqidZOrT14ipqfJb7ILcW5Q==}
    engines: {node: '>=4'}

  har-validator@5.1.5:
    resolution: {integrity: sha512-nmT2T0lljbxdQZfspsno9hgrG3Uir6Ks5afism62poxqBM6sDnMEuPmzTq8XN0OEwqKLLdh1jQI3qyE66Nzb3w==}
    engines: {node: '>=6'}
    deprecated: this library is no longer supported

  has-flag@4.0.0:
    resolution: {integrity: sha512-EykJT/Q1KjTWctppgIAgfSO0tKVuZUjhgMr17kqTumMl6Afv3EISleU7qZUzoXDFTAHTDC4NOoG/ZxU3EvlMPQ==}
    engines: {node: '>=8'}

  has-property-descriptors@1.0.2:
    resolution: {integrity: sha512-55JNKuIW+vq4Ke1BjOTjM2YctQIvCT7GFzHwmfZPGo5wnrgkid0YQtnAleFSqumZm4az3n2BS+erby5ipJdgrg==}

  has-symbols@1.1.0:
    resolution: {integrity: sha512-1cDNdwJ2Jaohmb3sg4OmKaMBwuC48sYni5HUw2DvsC8LjGTLK9h+eb1X6RyuOHe4hT0ULCW68iomhjUoKUqlPQ==}
    engines: {node: '>= 0.4'}

  has-tostringtag@1.0.2:
    resolution: {integrity: sha512-NqADB8VjPFLM2V0VvHUewwwsw0ZWBaIdgo+ieHtK3hasLz4qeCRjYcqfB6AQrBggRKppKF8L52/VqdVsO47Dlw==}
    engines: {node: '>= 0.4'}

  hasown@2.0.2:
    resolution: {integrity: sha512-0hJU9SCPvmMzIBdZFqNPXWa6dqh7WdH0cII9y+CyS8rG3nL48Bclra9HmKhVVUHyPWNH5Y7xDwAB7bfgSjkUMQ==}
    engines: {node: '>= 0.4'}

  hast-util-to-html@9.0.5:
    resolution: {integrity: sha512-OguPdidb+fbHQSU4Q4ZiLKnzWo8Wwsf5bZfbvu7//a9oTYoqD/fWpe96NuHkoS9h0ccGOTe0C4NGXdtS0iObOw==}

  hast-util-whitespace@3.0.0:
    resolution: {integrity: sha512-88JUN06ipLwsnv+dVn+OIYOvAuvBMy/Qoi6O7mQHxdPXpjy+Cd6xRkWwux7DKO+4sYILtLBRIKgsdpS2gQc7qw==}

  hosted-git-info@4.1.0:
    resolution: {integrity: sha512-kyCuEOWjJqZuDbRHzL8V93NzQhwIB71oFWSyzVo+KPZI+pnQPPxucdkrOZvkLRnrf5URsQM+IJ09Dw29cRALIA==}
    engines: {node: '>=10'}

  hosted-git-info@7.0.2:
    resolution: {integrity: sha512-puUZAUKT5m8Zzvs72XWy3HtvVbTWljRE66cP60bxJzAqf2DgICo7lYTY2IHUmLnNpjYvw5bvmoHvPc0QO2a62w==}
    engines: {node: ^16.14.0 || >=18.0.0}

  html-void-elements@3.0.0:
    resolution: {integrity: sha512-bEqo66MRXsUGxWHV5IP0PUiAWwoEjba4VCzg0LjFJBpchPaTfyfCKTG6bc5F8ucKec3q5y6qOdGyYTSBEvhCrg==}

  http-cache-semantics@4.1.1:
    resolution: {integrity: sha512-er295DKPVsV82j5kw1Gjt+ADA/XYHsajl82cGNQG2eyoPkvgUhX+nDIyelzhIWbbsXP39EHcI6l5tYs2FYqYXQ==}

  http-cache-semantics@4.2.0:
    resolution: {integrity: sha512-dTxcvPXqPvXBQpq5dUr6mEMJX4oIEFv6bwom3FDwKRDsuIjjJGANqhBuoAn9c1RQJIdAKav33ED65E2ys+87QQ==}

  http-proxy-agent@7.0.2:
    resolution: {integrity: sha512-T1gkAiYYDWYx3V5Bmyu7HcfcvL7mUrTWiM6yOfa3PIphViJ/gFPbvidQ+veqSOHci/PxBcDabeUNCzpOODJZig==}
    engines: {node: '>= 14'}

  http-signature@1.2.0:
    resolution: {integrity: sha512-CAbnr6Rz4CYQkLYUtSNXxQPUH2gK8f3iWexVlsnMeD+GjlsQ0Xsy1cOX+mN3dtxYomRy21CiOzU8Uhw6OwncEQ==}
    engines: {node: '>=0.8', npm: '>=1.3.7'}

  http2-wrapper@1.0.3:
    resolution: {integrity: sha512-V+23sDMr12Wnz7iTcDeJr3O6AIxlnvT/bmaAAAP/Xda35C90p9599p0F1eHR/N1KILWSoWVAiOMFjBBXaXSMxg==}
    engines: {node: '>=10.19.0'}

  https-proxy-agent@7.0.6:
    resolution: {integrity: sha512-vK9P5/iUfdl95AI+JVyUuIcVtd4ofvtrOr3HNtM2yxC9bnMbEdp3x01OhQNnjb8IJYi38VlTE3mBXwcfvywuSw==}
    engines: {node: '>= 14'}

  human-id@4.1.1:
    resolution: {integrity: sha512-3gKm/gCSUipeLsRYZbbdA1BD83lBoWUkZ7G9VFrhWPAU76KwYo5KR8V28bpoPm/ygy0x5/GCbpRQdY7VLYCoIg==}
    hasBin: true

  human-signals@5.0.0:
    resolution: {integrity: sha512-AXcZb6vzzrFAUE61HnN4mpLqd/cSIwNQjtNWR0euPm6y0iqx3G4gOXaIDdtdDwZmhwe82LA6+zinmW4UBWVePQ==}
    engines: {node: '>=16.17.0'}

  husky@7.0.4:
    resolution: {integrity: sha512-vbaCKN2QLtP/vD4yvs6iz6hBEo6wkSzs8HpRah1Z6aGmF2KW5PdYuAd7uX5a+OyBZHBhd+TFLqgjUgytQr4RvQ==}
    engines: {node: '>=12'}
    hasBin: true

  iconv-corefoundation@1.1.7:
    resolution: {integrity: sha512-T10qvkw0zz4wnm560lOEg0PovVqUXuOFhhHAkixw8/sycy7TJt7v/RrkEKEQnAw2viPSJu6iAkErxnzR0g8PpQ==}
    engines: {node: ^8.11.2 || >=10}
    os: [darwin]

  iconv-lite@0.6.3:
    resolution: {integrity: sha512-4fCk79wshMdzMp2rH06qWrJE4iolqLhCUH+OiuIgU++RB0+94NlDL81atO7GX55uUKueo0txHNtvEyI6D7WdMw==}
    engines: {node: '>=0.10.0'}

  iconv-lite@0.7.0:
    resolution: {integrity: sha512-cf6L2Ds3h57VVmkZe+Pn+5APsT7FpqJtEhhieDCvrE2MK5Qk9MyffgQyuxQTm6BChfeZNtcOLHp9IcWRVcIcBQ==}
    engines: {node: '>=0.10.0'}

  ieee754@1.2.1:
    resolution: {integrity: sha512-dcyqhDvX1C46lXZcVqCpK+FtMRQVdIMN6/Df5js2zouUsqG7I6sFxitIC+7KYK29KdXOLHdu9zL4sFnoVQnqaA==}

  ignore@5.3.2:
    resolution: {integrity: sha512-hsBTNUqQTDwkWtcdYI2i06Y/nUBEsNEDJKjWdigLvegy8kDuJAS8uRlpkkcQpyEXL0Z/pjDy5HBmMjRCJ2gq+g==}
    engines: {node: '>= 4'}

  immutable@5.1.1:
    resolution: {integrity: sha512-3jatXi9ObIsPGr3N5hGw/vWWcTkq6hUYhpQz4k0wLC+owqWi/LiugIw9x0EdNZ2yGedKN/HzePiBvaJRXa0Ujg==}

  import-fresh@3.3.1:
    resolution: {integrity: sha512-TR3KfrTZTYLPB6jUjfx6MF9WcWrHL9su5TObK4ZkYgBdWKPOFoSoQIdEuTuR82pmtxH2spWG9h6etwfr1pLBqQ==}
    engines: {node: '>=6'}

  imurmurhash@0.1.4:
    resolution: {integrity: sha512-JmXMZ6wuvDmLiHEml9ykzqO6lwFbof0GG4IkcGaENdCRDDmMVnny7s5HsIgHCbaq0w2MyPhDqkhTUgS2LU2PHA==}
    engines: {node: '>=0.8.19'}

  indent-string@4.0.0:
    resolution: {integrity: sha512-EdDDZu4A2OyIK7Lr/2zG+w5jmbuk1DVBnEwREQvBzspBJkCEbRa8GxU1lghYcaGJCnRWibjDXlq779X1/y5xwg==}
    engines: {node: '>=8'}

  index-to-position@1.0.0:
    resolution: {integrity: sha512-sCO7uaLVhRJ25vz1o8s9IFM3nVS4DkuQnyjMwiQPKvQuBYBDmb8H7zx8ki7nVh4HJQOdVWebyvLE0qt+clruxA==}
    engines: {node: '>=18'}

  inflight@1.0.6:
    resolution: {integrity: sha512-k92I/b08q4wvFscXCLvqfsHCrjrF7yiXsQuIVvVE7N82W3+aqpzuUdBbfhWcy/FZR3/4IgflMgKLOsvPDrGCJA==}
    deprecated: This module is not supported, and leaks memory. Do not use it. Check out lru-cache if you want a good and tested way to coalesce async requests by a key value, which is much more comprehensive and powerful.

  inherits@2.0.4:
    resolution: {integrity: sha512-k/vGaX4/Yla3WzyMCvTQOXYeIHvqOKtnqBduzTHpzpQZzAskKMhZ2K+EnBiSM9zGSoIFeMpXKxa4dYeZIQqewQ==}

  invariant@2.2.4:
    resolution: {integrity: sha512-phJfQVBuaJM5raOpJjSfkiD6BpbCE4Ns//LaXl6wGYtUBY83nWS6Rf9tXm2e8VaK60JEjYldbPif/A2B1C2gNA==}

  ip-address@9.0.5:
    resolution: {integrity: sha512-zHtQzGojZXTwZTHQqra+ETKd4Sn3vgi7uBmlPoXVWZqYvuKmtI0l/VZTjqGmJY9x88GGOaZ9+G9ES8hC4T4X8g==}
    engines: {node: '>= 12'}

  is-arrayish@0.2.1:
    resolution: {integrity: sha512-zz06S8t0ozoDXMG+ube26zeCTNXcKIPJZJi8hBrF4idCLms4CG9QtK7qBl1boi5ODzFpjswb5JPmHCbMpjaYzg==}

  is-core-module@2.16.1:
    resolution: {integrity: sha512-UfoeMA6fIJ8wTYFEUjelnaGI67v6+N7qXJEvQuIGa99l4xsCruSYOVSQ0uPANn4dAzm8lkYPaKLrrijLq7x23w==}
    engines: {node: '>= 0.4'}

  is-extglob@2.1.1:
    resolution: {integrity: sha512-SbKbANkN603Vi4jEZv49LeVJMn4yGwsbzZworEoyEiutsN3nJYdbO36zfhGJ6QEDpOZIFkDtnq5JRxmvl3jsoQ==}
    engines: {node: '>=0.10.0'}

  is-fullwidth-code-point@3.0.0:
    resolution: {integrity: sha512-zymm5+u+sCsSWyD9qNaejV3DFvhCKclKdizYaJUuHA83RLjb7nSuGnddCHGv0hk+KY7BMAlsWeK4Ueg6EV6XQg==}
    engines: {node: '>=8'}

  is-fullwidth-code-point@4.0.0:
    resolution: {integrity: sha512-O4L094N2/dZ7xqVdrXhh9r1KODPJpFms8B5sGdJLPy664AgvXsreZUyCQQNItZRDlYug4xStLjNp/sz3HvBowQ==}
    engines: {node: '>=12'}

  is-fullwidth-code-point@5.0.0:
    resolution: {integrity: sha512-OVa3u9kkBbw7b8Xw5F9P+D/T9X+Z4+JruYVNapTjPYZYUznQ5YfWeFkOj606XYYW8yugTfC8Pj0hYqvi4ryAhA==}
    engines: {node: '>=18'}

  is-glob@4.0.3:
    resolution: {integrity: sha512-xelSayHH36ZgE7ZWhli7pW34hNbNl8Ojv5KVmkJD4hBdD3th8Tfk9vYasLM+mXWOZhFkgZfxhLSnrwRr4elSSg==}
    engines: {node: '>=0.10.0'}

  is-interactive@1.0.0:
    resolution: {integrity: sha512-2HvIEKRoqS62guEC+qBjpvRubdX910WCMuJTZ+I9yvqKU2/12eSL549HMwtabb4oupdj2sMP50k+XJfB/8JE6w==}
    engines: {node: '>=8'}

<<<<<<< HEAD
  is-map@2.0.3:
    resolution: {integrity: sha512-1Qed0/Hr2m+YqxnM09CjA2d/i6YZNfF6R2oRAOj36eUdS6qIV/huPJNSEpKbupewFs+ZsJlxsjjPbc0/afW6Lw==}
    engines: {node: '>= 0.4'}

  is-number-object@1.1.1:
    resolution: {integrity: sha512-lZhclumE1G6VYD8VHe35wFaIif+CTy5SJIi5+3y4psDgWu4wPDoBhF8NxUOinEc7pHgiTsT6MaBb92rKhhD+Xw==}
    engines: {node: '>= 0.4'}
=======
  is-lambda@1.0.1:
    resolution: {integrity: sha512-z7CMFGNrENq5iFB9Bqo64Xk6Y9sg+epq1myIcdHaGnbMTYOxvzsEtdYqQUylB7LxfkvgrrjP32T6Ywciio9UIQ==}
>>>>>>> 1f8c5700

  is-number@7.0.0:
    resolution: {integrity: sha512-41Cifkg6e8TylSpdtTpeLVMqvSBEVzTttHvERD741+pnZ8ANv0004MRL43QKPDlK9cGvNp6NZWZUBlbGXYxxng==}
    engines: {node: '>=0.12.0'}

  is-obj@2.0.0:
    resolution: {integrity: sha512-drqDG3cbczxxEJRoOXcOjtdp1J/lyp1mNn0xaznRs8+muBhgQcrnbspox5X5fOw0HnMnbfDzvnEMEtqDEJEo8w==}
    engines: {node: '>=8'}

  is-stream@3.0.0:
    resolution: {integrity: sha512-LnQR4bZ9IADDRSkvpqMGvt/tEJWclzklNgSw48V5EAaAeDd6qGvN8ei6k5p0tvxSR171VmGyHuTiAOfxAbr8kA==}
    engines: {node: ^12.20.0 || ^14.13.1 || >=16.0.0}

  is-subdir@1.2.0:
    resolution: {integrity: sha512-2AT6j+gXe/1ueqbW6fLZJiIw3F8iXGJtt0yDrZaBhAZEG1raiTxKWU+IPqMCzQAXOUCKdA4UDMgacKH25XG2Cw==}
    engines: {node: '>=4'}

  is-typedarray@1.0.0:
    resolution: {integrity: sha512-cyA56iCMHAh5CdzjJIa4aohJyeO1YbwLi3Jc35MmRU6poroFjIGZzUzupGiRPOjgHg9TLu43xbpwXk523fMxKA==}

  is-unicode-supported@0.1.0:
    resolution: {integrity: sha512-knxG2q4UC3u8stRGyAVJCOdxFmv5DZiRcdlIaAQXAbSfJya+OhopNotLQrstBhququ4ZpuKbDc/8S6mgXgPFPw==}
    engines: {node: '>=10'}

  is-windows@1.0.2:
    resolution: {integrity: sha512-eXK1UInq2bPmjyX6e3VHIzMLobc4J94i4AWn+Hpq3OU5KkrRC96OAcR3PRJ/pGu6m8TRnBHP9dkXQVsT/COVIA==}
    engines: {node: '>=0.10.0'}

  isarray@1.0.0:
    resolution: {integrity: sha512-VLghIWNM6ELQzo7zwmcg0NmTVyWKYjvIeM83yjp0wRDTmUnrM678fQbcKBo6n2CJEF0szoG//ytg+TKla89ALQ==}

  isbinaryfile@4.0.10:
    resolution: {integrity: sha512-iHrqe5shvBUcFbmZq9zOQHBoeOhZJu6RQGrDpBgenUm/Am+F3JM2MgQj+rK3Z601fzrL5gLZWtAPH2OBaSVcyw==}
    engines: {node: '>= 8.0.0'}

  isbinaryfile@5.0.4:
    resolution: {integrity: sha512-YKBKVkKhty7s8rxddb40oOkuP0NbaeXrQvLin6QMHL7Ypiy2RW9LwOVrVgZRyOrhQlayMd9t+D8yDy8MKFTSDQ==}
    engines: {node: '>= 18.0.0'}

  isexe@2.0.0:
    resolution: {integrity: sha512-RHxMLp9lnKHGHRng9QFhRCMbYAcVpn69smSGcq3f36xjgVVWThj4qqLbTLlq7Ssj8B+fIQ1EuCEGI2lKsyQeIw==}

  isexe@3.1.1:
    resolution: {integrity: sha512-LpB/54B+/2J5hqQ7imZHfdU31OlgQqx7ZicVlkm9kzg9/w8GKLEcFfJl/t7DCEDueOyBAD6zCCwTO6Fzs0NoEQ==}
    engines: {node: '>=16'}

  isstream@0.1.2:
    resolution: {integrity: sha512-Yljz7ffyPbrLpLngrMtZ7NduUgVvi6wG9RJ9IUcyCd59YQ911PBJphODUcbOVbqYfxe1wuYf/LJ8PauMRwsM/g==}

  istanbul-lib-coverage@3.2.2:
    resolution: {integrity: sha512-O8dpsF+r0WV/8MNRKfnmrtCWhuKjxrq2w+jpzBL5UZKTi2LeVWnWOmWRxFlesJONmc+wLAGvKQZEOanko0LFTg==}
    engines: {node: '>=8'}

  istanbul-lib-instrument@5.2.1:
    resolution: {integrity: sha512-pzqtp31nLv/XFOzXGuvhCb8qhjmTVo5vjVk19XE4CRlSWz0KoeJ3bw9XsA7nOp9YBf4qHjwBxkDzKcME/J29Yg==}
    engines: {node: '>=8'}

  jackspeak@3.4.3:
    resolution: {integrity: sha512-OGlZQpz2yfahA/Rd1Y8Cd9SIEsqvXkLVoSw/cgwhnhFMDbsQFeZYoJJ7bIZBS9BcamUW96asq/npPWugM+RQBw==}

  jake@10.9.2:
    resolution: {integrity: sha512-2P4SQ0HrLQ+fw6llpLnOaGAvN2Zu6778SJMrCUwns4fOoG9ayrTiZk3VV8sCPkVZF8ab0zksVpS8FDY5pRCNBA==}
    engines: {node: '>=10'}
    hasBin: true

  jest-diff@29.7.0:
    resolution: {integrity: sha512-LMIgiIrhigmPrs03JHpxUh2yISK3vLFPkAodPeo0+BuF7wA2FoQbkEg1u8gBYBThncu7e1oEDUfIXVuTqLRUjw==}
    engines: {node: ^14.15.0 || ^16.10.0 || >=18.0.0}

  jest-get-type@29.6.3:
    resolution: {integrity: sha512-zrteXnqYxfQh7l5FHyL38jL39di8H8rHoecLH3JNxH3BwOrBsNeabdap5e0I23lD4HHI8W5VFBZqG4Eaq5LNcw==}
    engines: {node: ^14.15.0 || ^16.10.0 || >=18.0.0}

  jest-haste-map@29.7.0:
    resolution: {integrity: sha512-fP8u2pyfqx0K1rGn1R9pyE0/KTn+G7PxktWidOBTqFPLYX0b9ksaMFkhK5vrS3DVun09pckLdlx90QthlW7AmA==}
    engines: {node: ^14.15.0 || ^16.10.0 || >=18.0.0}

  jest-matcher-utils@29.7.0:
    resolution: {integrity: sha512-sBkD+Xi9DtcChsI3L3u0+N0opgPYnCRPtGcQYrgXmR+hmt/fYfWAL0xRXYU8eWOdfuLgBe0YCW3AFtnRLagq/g==}
    engines: {node: ^14.15.0 || ^16.10.0 || >=18.0.0}

  jest-message-util@29.7.0:
    resolution: {integrity: sha512-GBEV4GRADeP+qtB2+6u61stea8mGcOT4mCtrYISZwfu9/ISHFJ/5zOMXYbpBE9RsS5+Gb63DW4FgmnKJ79Kf6w==}
    engines: {node: ^14.15.0 || ^16.10.0 || >=18.0.0}

  jest-mock@29.7.0:
    resolution: {integrity: sha512-ITOMZn+UkYS4ZFh83xYAOzWStloNzJFO2s8DWrE4lhtGD+AorgnbkiKERe4wQVBydIGPx059g6riW5Btp6Llnw==}
    engines: {node: ^14.15.0 || ^16.10.0 || >=18.0.0}

  jest-regex-util@29.6.3:
    resolution: {integrity: sha512-KJJBsRCyyLNWCNBOvZyRDnAIfUiRJ8v+hOBQYGn8gDyF3UegwiP4gwRR3/SDa42g1YbVycTidUF3rKjyLFDWbg==}
    engines: {node: ^14.15.0 || ^16.10.0 || >=18.0.0}

  jest-snapshot@29.7.0:
    resolution: {integrity: sha512-Rm0BMWtxBcioHr1/OX5YCP8Uov4riHvKPknOGs804Zg9JGZgmIBkbtlxJC/7Z4msKYVbIJtfU+tKb8xlYNfdkw==}
    engines: {node: ^14.15.0 || ^16.10.0 || >=18.0.0}

  jest-util@29.7.0:
    resolution: {integrity: sha512-z6EbKajIpqGKU56y5KBUgy1dt1ihhQJgWzUlZHArA/+X2ad7Cb5iF+AK1EWVL/Bo7Rz9uurpqw6SiBCefUbCGA==}
    engines: {node: ^14.15.0 || ^16.10.0 || >=18.0.0}

  jest-worker@29.7.0:
    resolution: {integrity: sha512-eIz2msL/EzL9UFTFFx7jBTkeZfku0yUAyZZZmJ93H2TYEiroIx2PQjEXcwYtYl8zXCxb+PAmA2hLIt/6ZEkPHw==}
    engines: {node: ^14.15.0 || ^16.10.0 || >=18.0.0}

  jiti@2.4.2:
    resolution: {integrity: sha512-rg9zJN+G4n2nfJl5MW3BMygZX56zKPNVEYYqq7adpmMh4Jn2QNEwhvQlFy6jPVdcod7txZtKHWnyZiA3a0zP7A==}
    hasBin: true

  js-tokens@4.0.0:
    resolution: {integrity: sha512-RdJUflcE3cUzKiMqQgsCu06FPu9UdIJO0beYbPhHN4k6apgJtifcoCtT9bcxOpYBtpD2kCM6Sbzg4CausW/PKQ==}

  js-tokens@9.0.1:
    resolution: {integrity: sha512-mxa9E9ITFOt0ban3j6L5MpjwegGz6lBQmM1IJkWeBZGcMxto50+eWdjC/52xDbS2vy0k7vIMK0Fe2wfL9OQSpQ==}

  js-yaml@3.14.1:
    resolution: {integrity: sha512-okMH7OXXJ7YrN9Ok3/SXrnu4iX9yOk+25nqX4imS2npuvTYDmo/QEZoqwZkYaIDk3jVvBOTOIEgEhaLOynBS9g==}
    hasBin: true

  js-yaml@4.1.0:
    resolution: {integrity: sha512-wpxZs9NoxZaJESJGIZTyDEaYpl0FKSA+FB9aJiyemKhMwkxQg63h4T1KJgUGHpTqPDNRcmmYLugrRjJlBtWvRA==}
    hasBin: true

  jsbn@0.1.1:
    resolution: {integrity: sha512-UVU9dibq2JcFWxQPA6KCqj5O42VOmAY3zQUfEKxU0KpTGXwNoCjkX1e13eHNvw/xPynt6pU0rZ1htjWTNTSXsg==}

  jsbn@1.1.0:
    resolution: {integrity: sha512-4bYVV3aAMtDTTu4+xsDYa6sy9GyJ69/amsu9sYF2zqjiEoZA5xJi3BrfX3uY+/IekIu7MwdObdbDWpoZdBv3/A==}

  jsesc@3.0.2:
    resolution: {integrity: sha512-xKqzzWXDttJuOcawBt4KnKHHIf5oQ/Cxax+0PWFG+DFDgHNAdi+TXECADI+RYiFUMmx8792xsMbbgXj4CwnP4g==}
    engines: {node: '>=6'}
    hasBin: true

  jsesc@3.1.0:
    resolution: {integrity: sha512-/sM3dO2FOzXjKQhJuo0Q173wf2KOo8t4I8vHy6lF9poUp7bKT0/NHE8fPX23PwfhnykfqnC2xRxOnVw5XuGIaA==}
    engines: {node: '>=6'}
    hasBin: true

  json-buffer@3.0.1:
    resolution: {integrity: sha512-4bV5BfR2mqfQTJm+V5tPPdf+ZpuhiIvTuAB5g8kcrXOZpTT/QwwVRWBywX1ozr6lEuPdbHxwaJlm9G6mI2sfSQ==}

  json-parse-even-better-errors@2.3.1:
    resolution: {integrity: sha512-xyFwyhro/JEof6Ghe2iz2NcXoj2sloNsWr/XsERDK/oiPCfaNhl5ONfp+jQdAZRQQ0IJWNzH9zIZF7li91kh2w==}

  json-schema-traverse@0.4.1:
    resolution: {integrity: sha512-xbbCH5dCYU5T8LcEhhuh7HJ88HXuW3qsI3Y0zOZFKfZEHcpWiHU/Jxzk629Brsab/mMiHQti9wMP+845RPe3Vg==}

  json-schema@0.4.0:
    resolution: {integrity: sha512-es94M3nTIfsEPisRafak+HDLfHXnKBhV3vU5eqPcS3flIWqcxJWgXHXiey3YrpaNsanY5ei1VoYEbOzijuq9BA==}

  json-stable-stringify-without-jsonify@1.0.1:
    resolution: {integrity: sha512-Bdboy+l7tA3OGW6FjyFHWkP5LuByj1Tk33Ljyq0axyzdk9//JSi2u3fP1QSmd1KNwq6VOKYGlAu87CisVir6Pw==}

  json-stringify-safe@5.0.1:
    resolution: {integrity: sha512-ZClg6AaYvamvYEE82d3Iyd3vSSIjQ+odgjaTzRuO3s7toCdFKczob2i0zCh7JE8kWn17yvAWhUVxvqGwUalsRA==}

  json5@2.2.3:
    resolution: {integrity: sha512-XmOWe7eyHYH14cLdVPoyg+GOH3rYX++KpzrylJwSW98t3Nk+U8XOl8FWKOgwtzdb8lXGf6zYwDUzeHMWfxasyg==}
    engines: {node: '>=6'}
    hasBin: true

  jsonfile@4.0.0:
    resolution: {integrity: sha512-m6F1R3z8jjlf2imQHS2Qez5sjKWQzbuuhuJ/FKYFRZvPE3PuHcSMVZzfsLhGVOkfd20obL5SWEBew5ShlquNxg==}

  jsonfile@6.1.0:
    resolution: {integrity: sha512-5dgndWOriYSm5cnYaJNhalLNDKOqFwyDB/rr1E9ZsGciGvKPs8R2xYGCacuf3z6K1YKDz182fd+fY3cn3pMqXQ==}

  jsprim@1.4.2:
    resolution: {integrity: sha512-P2bSOMAc/ciLz6DzgjVlGJP9+BrJWu5UDGK70C2iweC5QBIeFf0ZXRvGjEj2uYgrY2MkAAhsSWHDWlFtEroZWw==}
    engines: {node: '>=0.6.0'}

  keyv@4.5.4:
    resolution: {integrity: sha512-oxVHkHR/EJf2CNXnWxRLW6mg7JyCCUcG0DtEGmL2ctUo1PNTin1PUil+r/+4r5MpVgC/fn1kjsx7mjSujKqIpw==}

  lazy-val@1.0.5:
    resolution: {integrity: sha512-0/BnGCCfyUMkBpeDgWihanIAF9JmZhHBgUhEqzvf+adhNGLoP6TaiI5oF8oyb3I45P+PcnrqihSf01M0l0G5+Q==}

  levn@0.4.1:
    resolution: {integrity: sha512-+bT2uH4E5LGE7h/n3evcS/sQlJXCpIp6ym8OWJ5eV6+67Dsql/LaaT7qJBAt2rzfoa/5QBGBhxDix1dMt2kQKQ==}
    engines: {node: '>= 0.8.0'}

  lilconfig@3.1.3:
    resolution: {integrity: sha512-/vlFKAoH5Cgt3Ie+JLhRbwOsCQePABiU3tJ1egGvyQ+33R/vcwM2Zl2QR/LzjsBeItPt3oSVXapn+m4nQDvpzw==}
    engines: {node: '>=14'}

  lines-and-columns@1.2.4:
    resolution: {integrity: sha512-7ylylesZQ/PV29jhEDl3Ufjo6ZX7gCqJr5F7PKrqc93v7fzSymt1BpwEU8nAUXs8qzzvqhbjhK5QZg6Mt/HkBg==}

  linkify-it@5.0.0:
    resolution: {integrity: sha512-5aHCbzQRADcdP+ATqnDuhhJ/MRIqDkZX5pyjFHRRysS8vZ5AbqGEoFIb6pYHPZ+L/OC2Lc+xT8uHVVR5CAK/wQ==}

  lint-staged@15.2.10:
    resolution: {integrity: sha512-5dY5t743e1byO19P9I4b3x8HJwalIznL5E1FWYnU6OWw33KxNBSLAc6Cy7F2PsFEO8FKnLwjwm5hx7aMF0jzZg==}
    engines: {node: '>=18.12.0'}
    hasBin: true

  listr2@8.2.5:
    resolution: {integrity: sha512-iyAZCeyD+c1gPyE9qpFu8af0Y+MRtmKOncdGoA2S5EY8iFq99dmmvkNnHiWo+pj0s7yH7l3KPIgee77tKpXPWQ==}
    engines: {node: '>=18.0.0'}

  locate-path@5.0.0:
    resolution: {integrity: sha512-t7hw9pI+WvuwNJXwk5zVHpyhIqzg2qTlklJOf0mVxGSbe3Fp2VieZcduNYjaLDoy6p9uGpQEGWG87WpMKlNq8g==}
    engines: {node: '>=8'}

  locate-path@6.0.0:
    resolution: {integrity: sha512-iPZK6eYjbxRu3uB4/WZ3EsEIMJFMqAoopl3R+zuq0UjcAm/MO6KCweDgPfP3elTztoKP3KtnVHxTn2NHBSDVUw==}
    engines: {node: '>=10'}

  lodash.debounce@4.0.8:
    resolution: {integrity: sha512-FT1yDzDYEoYWhnSGnpE/4Kj1fLZkDFyqRb7fNt6FdYOSxlUWAtp42Eh6Wb0rGIv/m9Bgo7x4GhQbm5Ys4SG5ow==}

  lodash.escaperegexp@4.1.2:
    resolution: {integrity: sha512-TM9YBvyC84ZxE3rgfefxUWiQKLilstD6k7PTGt6wfbtXF8ixIJLOL3VYyV/z+ZiPLsVxAsKAFVwWlWeb2Y8Yyw==}

  lodash.isequal@4.5.0:
    resolution: {integrity: sha512-pDo3lu8Jhfjqls6GkMgpahsF9kCyayhgykjyLMNFTKWrpVdAQtYyB4muAMWozBB4ig/dtWAmsMxLEI8wuz+DYQ==}
    deprecated: This package is deprecated. Use require('node:util').isDeepStrictEqual instead.

  lodash.merge@4.6.2:
    resolution: {integrity: sha512-0KpjqXRVvrYyCsX1swR/XTK0va6VQkQM6MNo7PqW77ByjAhoARA8EfrP1N4+KlKj8YS0ZUCtRT/YUuhyYDujIQ==}

  lodash.startcase@4.4.0:
    resolution: {integrity: sha512-+WKqsK294HMSc2jEbNgpHpd0JfIBhp7rEV4aqXWqFr6AlXov+SlcgB1Fv01y2kGe3Gc8nMW7VA0SrGuSkRfIEg==}

  lodash@4.17.21:
    resolution: {integrity: sha512-v2kDEe57lecTulaDIuNTPy3Ry4gLGJ6Z1O3vE1krgXZNrsQ+LFTGHVxVjcXPs17LhbZVGedAJv8XZ1tvj5FvSg==}

  log-symbols@4.1.0:
    resolution: {integrity: sha512-8XPvpAA8uyhfteu8pIvQxpJZ7SYYdpUivZpGy6sFsBuKRY/7rQGavedeB8aK+Zkyq6upMFVL/9AW6vOYzfRyLg==}
    engines: {node: '>=10'}

  log-update@6.1.0:
    resolution: {integrity: sha512-9ie8ItPR6tjY5uYJh8K/Zrv/RMZ5VOlOWvtZdEHYSTFKZfIBPQa9tOAEeAWhd+AnIneLJ22w5fjOYtoutpWq5w==}
    engines: {node: '>=18'}

  loose-envify@1.4.0:
    resolution: {integrity: sha512-lyuxPGr/Wfhrlem2CL/UcnUc1zcqKAImBDzukY7Y5F/yQiNdko6+fRLevlw1HgMySw7f611UIY408EtxRSoK3Q==}
    hasBin: true

  loupe@3.1.3:
    resolution: {integrity: sha512-kkIp7XSkP78ZxJEsSxW3712C6teJVoeHHwgo9zJ380de7IYyJ2ISlxojcH2pC5OFLewESmnRi/+XCDIEEVyoug==}

  lowercase-keys@2.0.0:
    resolution: {integrity: sha512-tqNXrS78oMOE73NMxK4EMLQsQowWf8jKooH9g7xPavRT706R6bkQJ6DY2Te7QukaZsulxa30wQ7bk0pm4XiHmA==}
    engines: {node: '>=8'}

  lru-cache@10.4.3:
    resolution: {integrity: sha512-JNAzZcXrCt42VGLuYz0zfAzDfAvJWW6AfYlDBQyDV5DClI2m5sAmK+OIO7s59XfsRsWHp02jAJrRadPRGTt6SQ==}

  lru-cache@5.1.1:
    resolution: {integrity: sha512-KpNARQA3Iwv+jTA0utUVVbrh+Jlrr1Fv0e56GGzAFOXN7dk/FviaDW8LHmK52DlcH4WP2n6gI8vN1aesBFgo9w==}

  lru-cache@6.0.0:
    resolution: {integrity: sha512-Jo6dJ04CmSjuznwJSS3pUeWmd/H0ffTlkXXgwZi+eq1UCmqQwCh+eLsYOYCwY991i2Fah4h1BEMCx4qThGbsiA==}
    engines: {node: '>=10'}

  lunr@2.3.9:
    resolution: {integrity: sha512-zTU3DaZaF3Rt9rhN3uBMGQD3dD2/vFQqnvZCDv4dl5iOzq2IZQqTxu90r4E5J+nP70J3ilqVCrbho2eWaeW8Ow==}

  magic-string@0.30.17:
    resolution: {integrity: sha512-sNPKHvyjVf7gyjwS4xGTaW/mCnF8wnjtifKBEhxfZ7E/S8tQ0rssrwGNn6q8JH/ohItJfSQp9mBtQYuTlH5QnA==}

  make-error@1.3.6:
    resolution: {integrity: sha512-s8UhlNe7vPKomQhC1qFelMokr/Sc3AgNbso3n74mVPA5LTZwkB9NlXf4XPamLxJE8h0gh73rM94xvwRT2CVInw==}

  make-fetch-happen@14.0.3:
    resolution: {integrity: sha512-QMjGbFTP0blj97EeidG5hk/QhKQ3T4ICckQGLgz38QF7Vgbk6e6FTARN8KhKxyBbWn8R0HU+bnw8aSoFPD4qtQ==}
    engines: {node: ^18.17.0 || >=20.5.0}

  makeerror@1.0.12:
    resolution: {integrity: sha512-JmqCvUhmt43madlpFzG4BQzG2Z3m6tvQDNKdClZnO3VbIudJYmxsT0FNJMeiB2+JTSlTQTSbU8QdesVmwJcmLg==}

  markdown-it@14.1.0:
    resolution: {integrity: sha512-a54IwgWPaeBCAAsv13YgmALOF1elABB08FxO9i+r4VFk5Vl4pKokRPeX8u5TCgSsPi6ec1otfLjdOpVcgbpshg==}
    hasBin: true

  matcher@3.0.0:
    resolution: {integrity: sha512-OkeDaAZ/bQCxeFAozM55PKcKU0yJMPGifLwV4Qgjitu+5MoAfSQN4lsLJeXZ1b8w0x+/Emda6MZgXS1jvsapng==}
    engines: {node: '>=10'}

  math-intrinsics@1.1.0:
    resolution: {integrity: sha512-/IXtbwEk5HTPyEwyKX6hGkYXxM9nbj64B+ilVJnC/R6B0pH5G4V3b0pVbL7DBj4tkhBAppbQUlf6F6Xl9LHu1g==}
    engines: {node: '>= 0.4'}

  mdast-util-to-hast@13.2.0:
    resolution: {integrity: sha512-QGYKEuUsYT9ykKBCMOEDLsU5JRObWQusAolFMeko/tYPufNkRffBAQjIE+99jbA87xv6FgmjLtwjh9wBWajwAA==}

  mdurl@2.0.0:
    resolution: {integrity: sha512-Lf+9+2r+Tdp5wXDXC4PcIBjTDtq4UKjCPMQhKIuzpJNW0b96kVqSwW0bT7FhRSfmAiFYgP+SCRvdrDozfh0U5w==}

  meow@13.2.0:
    resolution: {integrity: sha512-pxQJQzB6djGPXh08dacEloMFopsOqGVRKFPYvPOt9XDZ1HasbgDZA74CJGreSU4G3Ak7EFJGoiH2auq+yXISgA==}
    engines: {node: '>=18'}

  merge-stream@2.0.0:
    resolution: {integrity: sha512-abv/qOcuPfk3URPfDzmZU1LKmuw8kT+0nIHvKrKgFrwifol/doWcdA4ZqsWQ8ENrFKkd67Mfpo/LovbIUsbt3w==}

  merge2@1.4.1:
    resolution: {integrity: sha512-8q7VEgMJW4J8tcfVPy8g09NcQwZdbwFEqhe/WZkoIzjn/3TGDwtOCYtXGxA3O8tPzpczCCDgv+P2P5y00ZJOOg==}
    engines: {node: '>= 8'}

  micromark-util-character@2.1.1:
    resolution: {integrity: sha512-wv8tdUTJ3thSFFFJKtpYKOYiGP2+v96Hvk4Tu8KpCAsTMs6yi+nVmGh1syvSCsaxz45J6Jbw+9DD6g97+NV67Q==}

  micromark-util-encode@2.0.1:
    resolution: {integrity: sha512-c3cVx2y4KqUnwopcO9b/SCdo2O67LwJJ/UyqGfbigahfegL9myoEFoDYZgkT7f36T0bLrM9hZTAaAyH+PCAXjw==}

  micromark-util-sanitize-uri@2.0.1:
    resolution: {integrity: sha512-9N9IomZ/YuGGZZmQec1MbgxtlgougxTodVwDzzEouPKo3qFWvymFHWcnDi2vzV1ff6kas9ucW+o3yzJK9YB1AQ==}

  micromark-util-symbol@2.0.1:
    resolution: {integrity: sha512-vs5t8Apaud9N28kgCrRUdEed4UJ+wWNvicHLPxCa9ENlYuAY31M0ETy5y1vA33YoNPDFTghEbnh6efaE8h4x0Q==}

  micromark-util-types@2.0.2:
    resolution: {integrity: sha512-Yw0ECSpJoViF1qTU4DC6NwtC4aWGt1EkzaQB8KPPyCRR8z9TWeV0HbEFGTO+ZY1wB22zmxnJqhPyTpOVCpeHTA==}

  micromatch@4.0.8:
    resolution: {integrity: sha512-PXwfBhYu0hBCPw8Dn0E+WDYb7af3dSLVWKi3HGv84IdF4TyFoC0ysxFd0Goxw7nSv4T/PzEJQxsYsEiFCKo2BA==}
    engines: {node: '>=8.6'}

  mime-db@1.52.0:
    resolution: {integrity: sha512-sPU4uV7dYlvtWJxwwxHD0PuihVNiE7TyAbQ5SWxDCB9mUYvOgroQOwYQQOKPJ8CIbE+1ETVlOoK1UC2nU3gYvg==}
    engines: {node: '>= 0.6'}

  mime-types@2.1.35:
    resolution: {integrity: sha512-ZDY+bPm5zTTF+YpCrAU9nK0UgICYPT0QtT1NZWFv4s++TNkcgVaT0g6+4R2uI4MjQjzysHB1zxuWL50hzaeXiw==}
    engines: {node: '>= 0.6'}

  mime@2.6.0:
    resolution: {integrity: sha512-USPkMeET31rOMiarsBNIHZKLGgvKc/LrjofAnBlOttf5ajRvqiRA8QsenbcooctK6d6Ts6aqZXBA+XbkKthiQg==}
    engines: {node: '>=4.0.0'}
    hasBin: true

  mimic-fn@2.1.0:
    resolution: {integrity: sha512-OqbOk5oEQeAZ8WXWydlu9HJjz9WVdEIvamMCcXmuqUYjTknH/sqsWvhQ3vgwKFRR1HpjvNBKQ37nbJgYzGqGcg==}
    engines: {node: '>=6'}

  mimic-fn@4.0.0:
    resolution: {integrity: sha512-vqiC06CuhBTUdZH+RYl8sFrL096vA45Ok5ISO6sE/Mr1jRbGH4Csnhi8f3wKVl7x8mO4Au7Ir9D3Oyv1VYMFJw==}
    engines: {node: '>=12'}

  mimic-function@5.0.1:
    resolution: {integrity: sha512-VP79XUPxV2CigYP3jWwAUFSku2aKqBH7uTAapFWCBqutsbmDo96KY5o8uh6U+/YSIn5OxJnXp73beVkpqMIGhA==}
    engines: {node: '>=18'}

  mimic-response@1.0.1:
    resolution: {integrity: sha512-j5EctnkH7amfV/q5Hgmoal1g2QHFJRraOtmx0JpIqkxhBhI/lJSl1nMpQ45hVarwNETOoWEimndZ4QK0RHxuxQ==}
    engines: {node: '>=4'}

  mimic-response@3.1.0:
    resolution: {integrity: sha512-z0yWI+4FDrrweS8Zmt4Ej5HdJmky15+L2e6Wgn3+iK5fWzb6T3fhNFq2+MeTRb064c6Wr4N/wv0DzQTjNzHNGQ==}
    engines: {node: '>=10'}

  minimatch@10.0.3:
    resolution: {integrity: sha512-IPZ167aShDZZUMdRk66cyQAW3qr0WzbHkPdMYa8bzZhlHhO3jALbKdxcaak7W9FfT2rZNpQuUu4Od7ILEpXSaw==}
    engines: {node: 20 || >=22}

  minimatch@3.1.2:
    resolution: {integrity: sha512-J7p63hRiAjw1NDEww1W7i37+ByIrOWO5XQQAzZ3VOcL0PNybwpfmV/N05zFAzwQ9USyEcX6t3UO+K5aqBQOIHw==}

  minimatch@5.1.6:
    resolution: {integrity: sha512-lKwV/1brpG6mBUFHtb7NUmtABCb2WZZmm2wNiOA5hAb8VdCS4B3dtMWyvcoViccwAW/COERjXLt0zP1zXUN26g==}
    engines: {node: '>=10'}

  minimatch@9.0.5:
    resolution: {integrity: sha512-G6T0ZX48xgozx7587koeX9Ys2NYy6Gmv//P89sEte9V9whIapMNF4idKxnW2QtCcLiTWlb/wfCabAtAFWhhBow==}
    engines: {node: '>=16 || 14 >=14.17'}

  minimist@1.2.8:
    resolution: {integrity: sha512-2yyAR8qBkN3YuheJanUpWC5U3bb5osDywNB8RzDVlDwDHbocAJveqqj1u8+SVD7jkWT4yvsHCpWqqWqAxb0zCA==}

  minipass-collect@2.0.1:
    resolution: {integrity: sha512-D7V8PO9oaz7PWGLbCACuI1qEOsq7UKfLotx/C0Aet43fCUB/wfQ7DYeq2oR/svFJGYDHPr38SHATeaj/ZoKHKw==}
    engines: {node: '>=16 || 14 >=14.17'}

  minipass-fetch@4.0.1:
    resolution: {integrity: sha512-j7U11C5HXigVuutxebFadoYBbd7VSdZWggSe64NVdvWNBqGAiXPL2QVCehjmw7lY1oF9gOllYbORh+hiNgfPgQ==}
    engines: {node: ^18.17.0 || >=20.5.0}

  minipass-flush@1.0.5:
    resolution: {integrity: sha512-JmQSYYpPUqX5Jyn1mXaRwOda1uQ8HP5KAT/oDSLCzt1BYRhQU0/hDtsB1ufZfEEzMZ9aAVmsBw8+FWsIXlClWw==}
    engines: {node: '>= 8'}

  minipass-pipeline@1.2.4:
    resolution: {integrity: sha512-xuIq7cIOt09RPRJ19gdi4b+RiNvDFYe5JH+ggNvBqGqpQXcru3PcRmOZuHBKWK1Txf9+cQ+HMVN4d6z46LZP7A==}
    engines: {node: '>=8'}

  minipass-sized@1.0.3:
    resolution: {integrity: sha512-MbkQQ2CTiBMlA2Dm/5cY+9SWFEN8pzzOXi6rlM5Xxq0Yqbda5ZQy9sU75a673FE9ZK0Zsbr6Y5iP6u9nktfg2g==}
    engines: {node: '>=8'}

  minipass@3.3.6:
    resolution: {integrity: sha512-DxiNidxSEK+tHG6zOIklvNOwm3hvCrbUrdtzY74U6HKTJxvIDfOUL5W5P2Ghd3DTkhhKPYGqeNUIh5qcM4YBfw==}
    engines: {node: '>=8'}

  minipass@4.2.8:
    resolution: {integrity: sha512-fNzuVyifolSLFL4NzpF+wEF4qrgqaaKX0haXPQEdQ7NKAN+WecoKMHV09YcuL/DHxrUsYQOK3MiuDf7Ip2OXfQ==}
    engines: {node: '>=8'}

  minipass@5.0.0:
    resolution: {integrity: sha512-3FnjYuehv9k6ovOEbyOswadCDPX1piCfhV8ncmYtHOjuPwylVWsghTLo7rabjC3Rx5xD4HDx8Wm1xnMF7S5qFQ==}
    engines: {node: '>=8'}

  minipass@7.1.2:
    resolution: {integrity: sha512-qOOzS1cBTWYF4BH8fVePDBOO9iptMnGUEZwNc/cMWnTV2nVLZ7VoNWEPHkYczZA0pdoA7dl6e7FL659nX9S2aw==}
    engines: {node: '>=16 || 14 >=14.17'}

  minizlib@2.1.2:
    resolution: {integrity: sha512-bAxsR8BVfj60DWXHE3u30oHzfl4G7khkSuPW+qvpd7jFRHm7dLxOjUk1EHACJ/hxLY8phGJ0YhYHZo7jil7Qdg==}
    engines: {node: '>= 8'}

<<<<<<< HEAD
  minizlib@3.1.0:
    resolution: {integrity: sha512-KZxYo1BUkWD2TVFLr0MQoM8vUUigWD3LlD83a/75BqC+4qE0Hb1Vo5v1FgcfaNXvfXzr+5EhQ6ing/CaBijTlw==}
    engines: {node: '>= 18'}

  mixme@0.5.10:
    resolution: {integrity: sha512-5H76ANWinB1H3twpJ6JY8uvAtpmFvHNArpilJAjXRKXSDDLPIMoZArw5SH0q9z+lLs8IrMw7Q2VWpWimFKFT1Q==}
    engines: {node: '>= 8.0.0'}

=======
>>>>>>> 1f8c5700
  mkdirp@0.5.6:
    resolution: {integrity: sha512-FP+p8RB8OWpF3YZBCrP5gtADmtXApB5AMLn+vdyA+PyxCjrCs00mjyUozssO33cwDeT3wNGdLxJ5M//YqtHAJw==}
    hasBin: true

  mkdirp@1.0.4:
    resolution: {integrity: sha512-vVqVZQyf3WLx2Shd0qJ9xuvqgAyKPLAiqITEtqW0oIUjzo3PePDd6fW9iFz30ef7Ysp/oiWqbhszeGWW2T6Gzw==}
    engines: {node: '>=10'}
    hasBin: true

  mri@1.2.0:
    resolution: {integrity: sha512-tzzskb3bG8LvYGFF/mDTpq3jpI6Q9wc3LEmBaghu+DdCssd1FakN7Bc0hVNmEyGq1bq3RgfkCb3cmQLpNPOroA==}
    engines: {node: '>=4'}

  mrmime@2.0.1:
    resolution: {integrity: sha512-Y3wQdFg2Va6etvQ5I82yUhGdsKrcYox6p7FfL1LbK2J4V01F9TGlepTIhnK24t7koZibmg82KGglhA1XK5IsLQ==}
    engines: {node: '>=10'}

  ms@2.1.3:
    resolution: {integrity: sha512-6FlzubTLZG3J2a/NVCAleEhjzq5oxgHyaCU9yYXvcLsvoVaHJq/s5xXI6/XXP6tz7R9xAOtHnSO/tXtF3WRTlA==}

  multimatch@5.0.0:
    resolution: {integrity: sha512-ypMKuglUrZUD99Tk2bUQ+xNQj43lPEfAeX2o9cTteAmShXy2VHDJpuwu1o0xqoKCt9jLVAvwyFKdLTPXKAfJyA==}
    engines: {node: '>=10'}

  nanoid@3.3.11:
    resolution: {integrity: sha512-N8SpfPUnUp1bK+PMYW8qSWdl9U+wwNWI4QKxOYDy9JAro3WMX7p2OeVRF9v+347pnakNevPmiHhNmZ2HbFA76w==}
    engines: {node: ^10 || ^12 || ^13.7 || ^14 || >=15.0.1}
    hasBin: true

  natural-compare@1.4.0:
    resolution: {integrity: sha512-OWND8ei3VtNC9h7V60qff3SVobHr996CTwgxubgyQYEpg290h9J0buyECNNJexkFm5sOajh5G116RYA1c8ZMSw==}

  negotiator@1.0.0:
    resolution: {integrity: sha512-8Ofs/AUQh8MaEcrlq5xOX0CQ9ypTF5dl78mjlMNfOK08fzpgTHQRQPBxcPlEtIw0yRpws+Zo/3r+5WRby7u3Gg==}
    engines: {node: '>= 0.6'}

  neo-async@2.6.2:
    resolution: {integrity: sha512-Yd3UES5mWCSqR+qNT93S3UoYUkqAZ9lLg8a7g9rimsWmYGK8cVToA4/sF3RrshdyV3sAGMXVUmpMYOw+dLpOuw==}

  node-abi@4.14.0:
    resolution: {integrity: sha512-E4n91K4Nk1Rch2KzD+edU2bfZTP4W42GypAUDXU4vu1A+4u9PvUNDkGI0dXbsy8ZeF3WGj0SD/uHxnXD/sW+3w==}
    engines: {node: '>=22.12.0'}

  node-addon-api@1.7.2:
    resolution: {integrity: sha512-ibPK3iA+vaY1eEjESkQkM0BbCqFOaZMiXRTtdB0u7b4djtY6JnsjvPdUHVMg6xQt3B8fpTTWHI9A+ADjM9frzg==}

  node-addon-api@7.1.1:
    resolution: {integrity: sha512-5m3bsyrjFWE1xf7nz7YXdN4udnVtXK6/Yfgn5qnahL6bCkf2yKt4k3nuTKAtT4r3IG8JNR2ncsIMdZuAzJjHQQ==}

  node-api-version@0.2.1:
    resolution: {integrity: sha512-2xP/IGGMmmSQpI1+O/k72jF/ykvZ89JeuKX3TLJAYPDVLUalrshrLHkeVcCCZqG/eEa635cr8IBYzgnDvM2O8Q==}

  node-fetch@2.7.0:
    resolution: {integrity: sha512-c4FRfUm/dbcWZ7U+1Wq0AwCyFL+3nt2bEw05wfxSz+DWpWsitgmSgYmy2dQdWyKC1694ELPqMs/YzUSNozLt8A==}
    engines: {node: 4.x || >=6.0.0}
    peerDependencies:
      encoding: ^0.1.0
    peerDependenciesMeta:
      encoding:
        optional: true

  node-gyp@11.4.2:
    resolution: {integrity: sha512-3gD+6zsrLQH7DyYOUIutaauuXrcyxeTPyQuZQCQoNPZMHMMS5m4y0xclNpvYzoK3VNzuyxT6eF4mkIL4WSZ1eQ==}
    engines: {node: ^18.17.0 || >=20.5.0}
    hasBin: true

  node-int64@0.4.0:
    resolution: {integrity: sha512-O5lz91xSOeoXP6DulyHfllpq+Eg00MWitZIbtPfoSEvqIHdl5gfcY6hYzDWnj0qD5tz52PI08u9qUvSVeUBeHw==}

  node-releases@2.0.19:
    resolution: {integrity: sha512-xxOWJsBKtzAq7DY0J+DTzuz58K8e7sJbdgwkbMWQe8UYB6ekmsQ45q0M/tJDsGaZmbC+l7n57UV8Hl5tHxO9uw==}

  nopt@8.1.0:
    resolution: {integrity: sha512-ieGu42u/Qsa4TFktmaKEwM6MQH0pOWnaB3htzh0JRtx84+Mebc0cbZYN5bC+6WTZ4+77xrL9Pn5m7CV6VIkV7A==}
    engines: {node: ^18.17.0 || >=20.5.0}
    hasBin: true

  normalize-package-data@6.0.2:
    resolution: {integrity: sha512-V6gygoYb/5EmNI+MEGrWkC+e6+Rr7mTmfHrxDbLzxQogBkgzo76rkok0Am6thgSF7Mv2nLOajAJj5vDJZEFn7g==}
    engines: {node: ^16.14.0 || >=18.0.0}

  normalize-path@3.0.0:
    resolution: {integrity: sha512-6eZs5Ls3WtCisHWp9S2GUy8dqkpGi4BVSz3GaqiE6ezub0512ESztXUwUB6C6IKbQkY2Pnb/mD4WYojCRwcwLA==}
    engines: {node: '>=0.10.0'}

  normalize-url@6.1.0:
    resolution: {integrity: sha512-DlL+XwOy3NxAQ8xuC0okPgK46iuVNAK01YN7RueYBqqFeGsBjV9XmCAzAdgt+667bCl5kPh9EqKKDwnaPG1I7A==}
    engines: {node: '>=10'}

  npm-run-path@5.3.0:
    resolution: {integrity: sha512-ppwTtiJZq0O/ai0z7yfudtBpWIoxM8yE6nHi1X47eFR2EWORqfbu6CnPlNsjeN683eT0qG6H/Pyf9fCcvjnnnQ==}
    engines: {node: ^12.20.0 || ^14.13.1 || >=16.0.0}

  oauth-sign@0.9.0:
    resolution: {integrity: sha512-fexhUFFPTGV8ybAtSIGbV6gOkSv8UtRbDBnAyLQw4QPKkgNlsH2ByPGtMUqdWkos6YCRmAqViwgZrJc/mRDzZQ==}

  object-keys@1.1.1:
    resolution: {integrity: sha512-NuAESUOUMrlIXOfHKzD6bpPu3tYt3xvjNdRIQ+FeT0lNb4K8WR70CaDxhuNguS2XG+GjkyMwOzsN5ZktImfhLA==}
    engines: {node: '>= 0.4'}

  once@1.4.0:
    resolution: {integrity: sha512-lNaJgI+2Q5URQBkccEKHTQOPaXdUxnZZElQTZY0MFUAuaEqe1E+Nyvgdz/aIyNi6Z9MzO5dv1H8n58/GELp3+w==}

  onetime@5.1.2:
    resolution: {integrity: sha512-kbpaSSGJTWdAY5KPVeMOKXSrPtr8C8C7wodJbcsd51jRnmD+GZu8Y0VoU6Dm5Z4vWr0Ig/1NKuWRKf7j5aaYSg==}
    engines: {node: '>=6'}

  onetime@6.0.0:
    resolution: {integrity: sha512-1FlR+gjXK7X+AsAHso35MnyN5KqGwJRi/31ft6x0M194ht7S+rWAvd7PHss9xSKMzE0asv1pyIHaJYq+BbacAQ==}
    engines: {node: '>=12'}

  onetime@7.0.0:
    resolution: {integrity: sha512-VXJjc87FScF88uafS3JllDgvAm+c/Slfz06lorj2uAY34rlUu0Nt+v8wreiImcrgAjjIHp1rXpTDlLOGw29WwQ==}
    engines: {node: '>=18'}

  oniguruma-to-es@2.3.0:
    resolution: {integrity: sha512-bwALDxriqfKGfUufKGGepCzu9x7nJQuoRoAFp4AnwehhC2crqrDIAP/uN2qdlsAvSMpeRC3+Yzhqc7hLmle5+g==}

  optionator@0.9.4:
    resolution: {integrity: sha512-6IpQ7mKUxRcZNLIObR0hz7lxsapSSIYNZJwXPGeF0mTVqGKFIXj1DQcMoT22S3ROcLyY/rz0PWaWZ9ayWmad9g==}
    engines: {node: '>= 0.8.0'}

  ora@5.4.1:
    resolution: {integrity: sha512-5b6Y85tPxZZ7QytO+BQzysW31HJku27cRIlkbAXaNx+BdcVi+LlRFmVXzeF6a7JCwJpyw5c4b+YSVImQIrBpuQ==}
    engines: {node: '>=10'}

  outdent@0.5.0:
    resolution: {integrity: sha512-/jHxFIzoMXdqPzTaCpFzAAWhpkSjZPF4Vsn6jAfNpmbH/ymsmd7Qc6VE9BGn0L6YMj6uwpQLxCECpus4ukKS9Q==}

  p-cancelable@2.1.1:
    resolution: {integrity: sha512-BZOr3nRQHOntUjTrH8+Lh54smKHoHyur8We1V8DSMVrl5A2malOOwuJRnKRDjSnkoeBh4at6BwEnb5I7Jl31wg==}
    engines: {node: '>=8'}

  p-filter@2.1.0:
    resolution: {integrity: sha512-ZBxxZ5sL2HghephhpGAQdoskxplTwr7ICaehZwLIlfL6acuVgZPm8yBNuRAFBGEqtD/hmUeq9eqLg2ys9Xr/yw==}
    engines: {node: '>=8'}

  p-limit@2.3.0:
    resolution: {integrity: sha512-//88mFWSJx8lxCzwdAABTJL2MyWB12+eIY7MDL2SqLmAkeKU9qxRvWuSyTjm3FUmpBEMuFfckAIqEaVGUDxb6w==}
    engines: {node: '>=6'}

  p-limit@3.1.0:
    resolution: {integrity: sha512-TYOanM3wGwNGsZN2cVTYPArw454xnXj5qmWF1bEoAc4+cU/ol7GVh7odevjp1FNHduHc3KZMcFduxU5Xc6uJRQ==}
    engines: {node: '>=10'}

  p-locate@4.1.0:
    resolution: {integrity: sha512-R79ZZ/0wAxKGu3oYMlz8jy/kbhsNrS7SKZ7PxEHBgJ5+F2mtFW2fK2cOtBh1cHYkQsbzFV7I+EoRKe6Yt0oK7A==}
    engines: {node: '>=8'}

  p-locate@5.0.0:
    resolution: {integrity: sha512-LaNjtRWUBY++zB5nE/NwcaoMylSPk+S+ZHNB1TzdbMJMny6dynpAGt7X/tl/QYq3TIeE6nxHppbo2LGymrG5Pw==}
    engines: {node: '>=10'}

  p-map@2.1.0:
    resolution: {integrity: sha512-y3b8Kpd8OAN444hxfBbFfj1FY/RjtTd8tzYwhUqNYXx0fXx2iX4maP4Qr6qhIKbQXI02wTLAda4fYUbDagTUFw==}
    engines: {node: '>=6'}

  p-map@7.0.3:
    resolution: {integrity: sha512-VkndIv2fIB99swvQoA65bm+fsmt6UNdGeIB0oxBs+WhAhdh08QA04JXpI7rbB9r08/nkbysKoya9rtDERYOYMA==}
    engines: {node: '>=18'}

  p-try@2.2.0:
    resolution: {integrity: sha512-R4nPAVTAU0B9D35/Gk3uJf/7XYbQcyohSKdvAxIRSNghFl4e71hVoGnBNQz9cWaXxO2I10KTC+3jMdvvoKw6dQ==}
    engines: {node: '>=6'}

<<<<<<< HEAD
  package-json-from-dist@1.0.1:
    resolution: {integrity: sha512-UEZIS3/by4OC8vL3P2dTXRETpebLI2NiI5vIrjaD/5UtrkFX/tNbwjTSRAGC/+7CAo2pIcBaRgWmcBBHcsaCIw==}
=======
  package-manager-detector@0.2.11:
    resolution: {integrity: sha512-BEnLolu+yuz22S56CU1SUKq3XC3PkwD5wv4ikR4MfGvnRVcmzXR9DwSlW2fEamyTPyXHomBJRzgapeuBvRNzJQ==}
>>>>>>> 1f8c5700

  parent-module@1.0.1:
    resolution: {integrity: sha512-GQ2EWRpQV8/o+Aw8YqtfZZPfNRWZYkbidE9k5rpl/hC3vtHHBfGm2Ifi6qWV+coDGkrUKZAxE3Lot5kcsRlh+g==}
    engines: {node: '>=6'}

  parse-json@5.2.0:
    resolution: {integrity: sha512-ayCKvm/phCGxOkYRSCM82iDwct8/EonSEgCSxWxD7ve6jHggsFl4fZVQBPRNgQoKiuV/odhFrGzQXZwbifC8Rg==}
    engines: {node: '>=8'}

  parse-json@8.2.0:
    resolution: {integrity: sha512-eONBZy4hm2AgxjNFd8a4nyDJnzUAH0g34xSQAwWEVGCjdZ4ZL7dKZBfq267GWP/JaS9zW62Xs2FeAdDvpHHJGQ==}
    engines: {node: '>=18'}

  path-equal@1.2.5:
    resolution: {integrity: sha512-i73IctDr3F2W+bsOWDyyVm/lqsXO47aY9nsFZUjTT/aljSbkxHxxCoyZ9UUrM8jK0JVod+An+rl48RCsvWM+9g==}

  path-exists@4.0.0:
    resolution: {integrity: sha512-ak9Qy5Q7jYb2Wwcey5Fpvg2KoAc/ZIhLSLOSBmRmygPsGwkVVt0fZa0qrtMz+m6tJTAHfZQ8FnmB4MG4LWy7/w==}
    engines: {node: '>=8'}

  path-is-absolute@1.0.1:
    resolution: {integrity: sha512-AVbw3UJ2e9bq64vSaS9Am0fje1Pa8pbGqTTsmXfaIiMpnr5DlDhfJOuLj9Sf95ZPVDAUerDfEk88MPmPe7UCQg==}
    engines: {node: '>=0.10.0'}

  path-key@3.1.1:
    resolution: {integrity: sha512-ojmeN0qd+y0jszEtoY48r0Peq5dwMEkIlCOu6Q5f41lfkswXuKtYrhgoTpLnyIcHm24Uhqx+5Tqm2InSwLhE6Q==}
    engines: {node: '>=8'}

  path-key@4.0.0:
    resolution: {integrity: sha512-haREypq7xkM7ErfgIyA0z+Bj4AGKlMSdlQE2jvJo6huWD1EdkKYV+G/T4nq0YEF2vgTT8kqMFKo1uHn950r4SQ==}
    engines: {node: '>=12'}

  path-parse@1.0.7:
    resolution: {integrity: sha512-LDJzPVEEEPR+y48z93A0Ed0yXb8pAByGWo/k5YYdYgpY2/2EsOsksJrq7lOHxryrVOn1ejG6oAp8ahvOIQD8sw==}

  path-scurry@1.11.1:
    resolution: {integrity: sha512-Xa4Nw17FS9ApQFJ9umLiJS4orGjm7ZzwUrwamcGQuHSzDyth9boKDaycYdDcZDuqYATXw4HFXgaqWTctW/v1HA==}
    engines: {node: '>=16 || 14 >=14.18'}

  path-sort@0.1.0:
    resolution: {integrity: sha512-70MSq7edKtbODYKkqXYzSMQxtYMjDgP3K6D15Fu4KUvpyBPlxDWPvv8JI9GjNDF2K5baPHFEtlg818dOmf2ifg==}

  path-type@4.0.0:
    resolution: {integrity: sha512-gDKb8aZMDeD/tZWs9P6+q0J9Mwkdl6xMV8TjnGP3qJVJ06bdMgkbBlLU8IdfOsIsFz2BW1rNVT3XuNEl8zPAvw==}
    engines: {node: '>=8'}

  pathe@2.0.3:
    resolution: {integrity: sha512-WUjGcAqP1gQacoQe+OBJsFA7Ld4DyXuUIjZ5cc75cLHvJ7dtNsTugphxIADwspS+AraAUePCKrSVtPLFj/F88w==}

  pathval@2.0.0:
    resolution: {integrity: sha512-vE7JKRyES09KiunauX7nd2Q9/L7lhok4smP9RZTDeD4MVs72Dp2qNFVz39Nz5a0FVEW0BJR6C0DYrq6unoziZA==}
    engines: {node: '>= 14.16'}

  pe-library@0.4.1:
    resolution: {integrity: sha512-eRWB5LBz7PpDu4PUlwT0PhnQfTQJlDDdPa35urV4Osrm0t0AqQFGn+UIkU3klZvwJ8KPO3VbBFsXquA6p6kqZw==}
    engines: {node: '>=12', npm: '>=6'}

  pend@1.2.0:
    resolution: {integrity: sha512-F3asv42UuXchdzt+xXqfW1OGlVBe+mxa2mqI0pg5yAHZPvFmY3Y6drSf/GQ1A86WgWEN9Kzh/WrgKa6iGcHXLg==}

  performance-now@2.1.0:
    resolution: {integrity: sha512-7EAHlyLHI56VEIdK57uwHdHKIaAGbnXPiw0yWbarQZOKaKpvUIgW0jWRVLiatnM+XXlSwsanIBH/hzGMJulMow==}

  picocolors@1.1.1:
    resolution: {integrity: sha512-xceH2snhtb5M9liqDsmEw56le376mTZkEX/jEb/RxNFyegNul7eNslCXP9FDj/Lcu0X8KEyMceP2ntpaHrDEVA==}

  picomatch@2.3.1:
    resolution: {integrity: sha512-JU3teHTNjmE2VCGFzuY8EXzCDVwEqB2a8fsIvwaStHhAWJEeVd1o1QD80CU6+ZdEXXSLbSsuLwJjkCBWqRQUVA==}
    engines: {node: '>=8.6'}

  picomatch@4.0.2:
    resolution: {integrity: sha512-M7BAV6Rlcy5u+m6oPhAPFgJTzAioX/6B0DxyvDlo9l8+T3nLKbrczg2WLUyzd45L8RqfUMyGPzekbMvX2Ldkwg==}
    engines: {node: '>=12'}

  pidtree@0.6.0:
    resolution: {integrity: sha512-eG2dWTVw5bzqGRztnHExczNxt5VGsE6OwTeCG3fdUf9KBsZzO3R5OIIIzWR+iZA0NtZ+RDVdaoE2dK1cn6jH4g==}
    engines: {node: '>=0.10'}
    hasBin: true

  pify@4.0.1:
    resolution: {integrity: sha512-uB80kBFb/tfd68bVleG9T5GGsGPjJrLAUpR5PZIrhBnIaRTQRjqdJSsIKkOP6OAIFbj7GOrcudc5pNjZ+geV2g==}
    engines: {node: '>=6'}

  pirates@4.0.7:
    resolution: {integrity: sha512-TfySrs/5nm8fQJDcBDuUng3VOUKsd7S+zqvbOTiGXHfxX4wK31ard+hoNuvkicM/2YFzlpDgABOevKSsB4G/FA==}
    engines: {node: '>= 6'}

  please-upgrade-node@3.2.0:
    resolution: {integrity: sha512-gQR3WpIgNIKwBMVLkpMUeR3e1/E1y42bqDQZfql+kDeXd8COYfM8PQA4X6y7a8u9Ua9FHmsrrmirW2vHs45hWg==}

  plist@3.1.0:
    resolution: {integrity: sha512-uysumyrvkUX0rX/dEVqt8gC3sTBzd4zoWfLeS29nb53imdaXVvLINYXTI2GNqzaMuvacNx4uJQ8+b3zXR0pkgQ==}
    engines: {node: '>=10.4.0'}

  postcss@8.5.3:
    resolution: {integrity: sha512-dle9A3yYxlBSrt8Fu+IpjGT8SY8hN0mlaA6GY8t0P5PjIOZemULz/E2Bnm/2dcUOena75OTNkHI76uZBNUUq3A==}
    engines: {node: ^10 || ^12 || >=14}

  postject@1.0.0-alpha.6:
    resolution: {integrity: sha512-b9Eb8h2eVqNE8edvKdwqkrY6O7kAwmI8kcnBv1NScolYJbo59XUF0noFq+lxbC1yN20bmC0WBEbDC5H/7ASb0A==}
    engines: {node: '>=14.0.0'}
    hasBin: true

  prelude-ls@1.2.1:
    resolution: {integrity: sha512-vkcDPrRZo1QZLbn5RLGPpg/WmIQ65qoWWhcGKf/b5eplkkarX0m9z8ppCat4mlOqUsWpyNuYgO3VRyrYHSzX5g==}
    engines: {node: '>= 0.8.0'}

  prettier-linter-helpers@1.0.0:
    resolution: {integrity: sha512-GbK2cP9nraSSUF9N2XwUwqfzlAFlMNYYl+ShE/V+H8a9uNl/oUqB1w2EL54Jh0OlyRSd8RfWYJ3coVS4TROP2w==}
    engines: {node: '>=6.0.0'}

  prettier@2.8.8:
    resolution: {integrity: sha512-tdN8qQGvNjw4CHbY+XXk0JgCXn9QiF21a55rBe5LJAU+kDyC4WQn4+awm2Xfk2lQMk5fKup9XgzTZtGkjBdP9Q==}
    engines: {node: '>=10.13.0'}
    hasBin: true

  prettier@3.3.3:
    resolution: {integrity: sha512-i2tDNA0O5IrMO757lfrdQZCc2jPNDVntV0m/+4whiDfWaTKfMNgR7Qz0NAeGz/nRqF4m5/6CLzbP4/liHt12Ew==}
    engines: {node: '>=14'}
    hasBin: true

  pretty-format@29.7.0:
    resolution: {integrity: sha512-Pdlw/oPxN+aXdmM9R00JVC9WVFoCLTKJvDVLgmJ+qAffBMxsV85l/Lu7sNx4zSzPyoL2euImuEwHhOXdEgNFZQ==}
    engines: {node: ^14.15.0 || ^16.10.0 || >=18.0.0}

  proc-log@5.0.0:
    resolution: {integrity: sha512-Azwzvl90HaF0aCz1JrDdXQykFakSSNPaPoiZ9fm5qJIMHioDZEi7OAdRwSm6rSoPtY3Qutnm3L7ogmg3dc+wbQ==}
    engines: {node: ^18.17.0 || >=20.5.0}

  process-nextick-args@2.0.1:
    resolution: {integrity: sha512-3ouUOpQhtgrbOa17J7+uxOTpITYWaGP7/AhoR3+A+/1e9skrzelGi/dXzEYyvbxubEF6Wn2ypscTKiKJFFn1ag==}

  progress@2.0.3:
    resolution: {integrity: sha512-7PiHtLll5LdnKIMw100I+8xJXR5gW2QwWYkT6iJva0bXitZKa/XMrSbdmg3r2Xnaidz9Qumd0VPaMrZlF9V9sA==}
    engines: {node: '>=0.4.0'}

  promise-retry@2.0.1:
    resolution: {integrity: sha512-y+WKFlBR8BGXnsNlIHFGPZmyDf3DFMoLhaflAnyZgV6rG6xu+JwesTo2Q9R6XwYmtmwAFCkAk3e35jEdoeh/3g==}
    engines: {node: '>=10'}

  property-information@7.0.0:
    resolution: {integrity: sha512-7D/qOz/+Y4X/rzSB6jKxKUsQnphO046ei8qxG59mtM3RG3DHgTK81HrxrmoDVINJb8NKT5ZsRbwHvQ6B68Iyhg==}

  psl@1.15.0:
    resolution: {integrity: sha512-JZd3gMVBAVQkSs6HdNZo9Sdo0LNcQeMNP3CozBJb3JYC/QUYZTnKxP+f8oWRX4rHP5EurWxqAHTSwUCjlNKa1w==}

  pump@3.0.2:
    resolution: {integrity: sha512-tUPXtzlGM8FE3P0ZL6DVs/3P58k9nk8/jZeQCurTJylQA8qFYzHFfhBJkuqyE0FifOsQ0uKWekiZ5g8wtr28cw==}

  punycode.js@2.3.1:
    resolution: {integrity: sha512-uxFIHU0YlHYhDQtV4R9J6a52SLx28BCjT+4ieh7IGbgwVJWO+km431c4yRlREUAsAmt/uMjQUyQHNEPf0M39CA==}
    engines: {node: '>=6'}

  punycode@2.3.1:
    resolution: {integrity: sha512-vYt7UD1U9Wg6138shLtLOvdAu+8DsC/ilFtEVHcH+wydcSpNE20AfSOduf6MkRFahL5FY7X1oU7nKVZFtfq8Fg==}
    engines: {node: '>=6'}

  qs@6.5.3:
    resolution: {integrity: sha512-qxXIEh4pCGfHICj1mAJQ2/2XVZkjCDTcEgfoSQxc/fYivUZxTkk7L3bDBJSoNrEzXI17oUO5Dp07ktqE5KzczA==}
    engines: {node: '>=0.6'}

  quansync@0.2.11:
    resolution: {integrity: sha512-AifT7QEbW9Nri4tAwR5M/uzpBuqfZf+zwaEM/QkzEjj7NBuFD2rBuy0K3dE+8wltbezDV7JMA0WfnCPYRSYbXA==}

  query-ast@1.0.5:
    resolution: {integrity: sha512-JK+1ma4YDuLjvKKcz9JZ70G+CM9qEOs/l1cZzstMMfwKUabTJ9sud5jvDGrUNuv03yKUgs82bLkHXJkDyhRmBw==}

  queue-microtask@1.2.3:
    resolution: {integrity: sha512-NuaNSa6flKT5JaSYQzJok04JzTL1CA6aGhv5rfLW3PgqA+M2ChpZQnAC8h8i4ZFkBS8X5RqkDBHA7r4hej3K9A==}

  quick-lru@5.1.1:
    resolution: {integrity: sha512-WuyALRjWPDGtt/wzJiadO5AXY+8hZ80hVpe6MyivgraREW751X3SbhRvG3eLKOYN+8VEvqLcf3wdnt44Z4S4SA==}
    engines: {node: '>=10'}

  react-is@18.3.1:
    resolution: {integrity: sha512-/LLMVyas0ljjAtoYiPqYiL8VWXzUUdThrmU5+n20DZv+a+ClRoevUzw5JxU+Ieh5/c87ytoTBV9G1FiKfNJdmg==}

  read-binary-file-arch@1.0.6:
    resolution: {integrity: sha512-BNg9EN3DD3GsDXX7Aa8O4p92sryjkmzYYgmgTAc6CA4uGLEDzFfxOxugu21akOxpcXHiEgsYkC6nPsQvLLLmEg==}
    hasBin: true

  read-package-up@11.0.0:
    resolution: {integrity: sha512-MbgfoNPANMdb4oRBNg5eqLbB2t2r+o5Ua1pNt8BqGp4I0FJZhuVSOj3PaBPni4azWuSzEdNn2evevzVmEk1ohQ==}
    engines: {node: '>=18'}

  read-pkg@9.0.1:
    resolution: {integrity: sha512-9viLL4/n1BJUCT1NXVTdS1jtm80yDEgR5T4yCelII49Mbj0v1rZdKqj7zCiYdbB0CuCgdrvHcNogAKTFPBocFA==}
    engines: {node: '>=18'}

  read-yaml-file@1.1.0:
    resolution: {integrity: sha512-VIMnQi/Z4HT2Fxuwg5KrY174U1VdUIASQVWXXyqtNRtxSr9IYkn1rsI6Tb6HsrHCmB7gVpNwX6JxPTHcH6IoTA==}
    engines: {node: '>=6'}

  readable-stream@2.3.8:
    resolution: {integrity: sha512-8p0AUk4XODgIewSi0l8Epjs+EVnWiK7NoDIEGU0HhE7+ZyY8D1IMY7odu5lRrFXGg71L15KG8QrPmum45RTtdA==}

  readable-stream@3.6.2:
    resolution: {integrity: sha512-9u/sniCrY3D5WdsERHzHE4G2YCXqoG5FTHUiCC4SIbr6XcLZBY05ya9EKjYek9O5xOAwjGq+1JdGBAS7Q9ScoA==}
    engines: {node: '>= 6'}

  readdirp@3.6.0:
    resolution: {integrity: sha512-hOS089on8RduqdbhvQ5Z37A0ESjsqz6qnRcffsMU3495FuTdqSm+7bhJ29JvIOsBDEEnan5DPu9t3To9VRlMzA==}
    engines: {node: '>=8.10.0'}

  readdirp@4.1.2:
    resolution: {integrity: sha512-GDhwkLfywWL2s6vEjyhri+eXmfH6j1L7JE27WhqLeYzoh/A3DBaYGEj2H/HFZCn/kMfim73FXxEJTw06WtxQwg==}
    engines: {node: '>= 14.18.0'}

  regenerate-unicode-properties@10.2.0:
    resolution: {integrity: sha512-DqHn3DwbmmPVzeKj9woBadqmXxLvQoQIwu7nopMc72ztvxVmVk2SBhSnx67zuye5TP+lJsb/TBQsjLKhnDf3MA==}
    engines: {node: '>=4'}

  regenerate@1.4.2:
    resolution: {integrity: sha512-zrceR/XhGYU/d/opr2EKO7aRHUeiBI8qjtfHqADTwZd6Szfy16la6kqD0MIUs5z5hx6AaKa+PixpPrR289+I0A==}

  regenerator-runtime@0.14.1:
    resolution: {integrity: sha512-dYnhHh0nJoMfnkZs6GmmhFknAGRrLznOu5nc9ML+EJxGvrx6H7teuevqVqCuPcPK//3eDrrjQhehXVx9cnkGdw==}

  regenerator-transform@0.15.2:
    resolution: {integrity: sha512-hfMp2BoF0qOk3uc5V20ALGDS2ddjQaLrdl7xrGXvAIow7qeWRM2VA2HuCHkUKk9slq3VwEwLNK3DFBqDfPGYtg==}

  regex-recursion@5.1.1:
    resolution: {integrity: sha512-ae7SBCbzVNrIjgSbh7wMznPcQel1DNlDtzensnFxpiNpXt1U2ju/bHugH422r+4LAVS1FpW1YCwilmnNsjum9w==}

  regex-utilities@2.3.0:
    resolution: {integrity: sha512-8VhliFJAWRaUiVvREIiW2NXXTmHs4vMNnSzuJVhscgmGav3g9VDxLrQndI3dZZVVdp0ZO/5v0xmX516/7M9cng==}

  regex@5.1.1:
    resolution: {integrity: sha512-dN5I359AVGPnwzJm2jN1k0W9LPZ+ePvoOeVMMfqIMFz53sSwXkxaJoxr50ptnsC771lK95BnTrVSZxq0b9yCGw==}

  regexpu-core@6.2.0:
    resolution: {integrity: sha512-H66BPQMrv+V16t8xtmq+UC0CBpiTBA60V8ibS1QVReIp8T1z8hwFxqcGzm9K6lgsN7sB5edVH8a+ze6Fqm4weA==}
    engines: {node: '>=4'}

  regjsgen@0.8.0:
    resolution: {integrity: sha512-RvwtGe3d7LvWiDQXeQw8p5asZUmfU1G/l6WbUXeHta7Y2PEIvBTwH6E2EfmYUK8pxcxEdEmaomqyp0vZZ7C+3Q==}

  regjsparser@0.12.0:
    resolution: {integrity: sha512-cnE+y8bz4NhMjISKbgeVJtqNbtf5QpjZP+Bslo+UqkIt9QPnX9q095eiRRASJG1/tz6dlNr6Z5NsBiWYokp6EQ==}
    hasBin: true

  request@2.88.2:
    resolution: {integrity: sha512-MsvtOrfG9ZcrOwAW+Qi+F6HbD0CWXEh9ou77uOb7FM2WPhwT7smM833PzanhJLsgXjN89Ir6V2PczXNnMpwKhw==}
    engines: {node: '>= 6'}
    deprecated: request has been deprecated, see https://github.com/request/request/issues/3142

  require-directory@2.1.1:
    resolution: {integrity: sha512-fGxEI7+wsG9xrvdjsrlmL22OMTTiHRwAMroiEeMgq8gzoLC/PQr7RsRDSTLUg/bZAZtF+TVIkHc6/4RIKrui+Q==}
    engines: {node: '>=0.10.0'}

  require-package-name@2.0.1:
    resolution: {integrity: sha512-uuoJ1hU/k6M0779t3VMVIYpb2VMJk05cehCaABFhXaibcbvfgR8wKiozLjVFSzJPmQMRqIcO0HMyTFqfV09V6Q==}

  resedit@1.7.0:
    resolution: {integrity: sha512-dbsZ0gk5opWPFlKMqvxCrLCuMZUVmsW3yTPT0tT4mYwo5fjQM8c4HMN9ZJt6dRDqDV/78m9SU4rv24PN4NiYaA==}
    engines: {node: '>=12', npm: '>=6'}

  resolve-alpn@1.2.1:
    resolution: {integrity: sha512-0a1F4l73/ZFZOakJnQ3FvkJ2+gSTQWz/r2KE5OdDY0TxPm5h4GkqkWWfM47T7HsbnOtcJVEF4epCVy6u7Q3K+g==}

  resolve-from@4.0.0:
    resolution: {integrity: sha512-pb/MYmXstAkysRFx8piNI1tGFNQIFA3vkE3Gq4EuA1dF6gHp/+vgZqsCGJapvy8N3Q+4o7FwvquPJcnZ7RYy4g==}
    engines: {node: '>=4'}

  resolve-from@5.0.0:
    resolution: {integrity: sha512-qYg9KP24dD5qka9J47d0aVky0N+b4fTU89LN9iDnjB5waksiC49rvMB0PrUJQGoTmH50XPiqOvAjDfaijGxYZw==}
    engines: {node: '>=8'}

  resolve@1.22.10:
    resolution: {integrity: sha512-NPRy+/ncIMeDlTAsuqwKIiferiawhefFJtkNSW0qZJEqMEb+qBt/77B/jGeeek+F0uOeN05CDa6HXbbIgtVX4w==}
    engines: {node: '>= 0.4'}
    hasBin: true

  responselike@2.0.1:
    resolution: {integrity: sha512-4gl03wn3hj1HP3yzgdI7d3lCkF95F21Pz4BPGvKHinyQzALR5CapwC8yIi0Rh58DEMQ/SguC03wFj2k0M/mHhw==}

  restore-cursor@3.1.0:
    resolution: {integrity: sha512-l+sSefzHpj5qimhFSE5a8nufZYAM3sBSVMAPtYkmC+4EH2anSGaEMXSD0izRQbu9nfyQ9y5JrVmp7E8oZrUjvA==}
    engines: {node: '>=8'}

  restore-cursor@5.1.0:
    resolution: {integrity: sha512-oMA2dcrw6u0YfxJQXm342bFKX/E4sG9rbTzO9ptUcR/e8A33cHuvStiYOwH7fszkZlZ1z/ta9AAoPk2F4qIOHA==}
    engines: {node: '>=18'}

  retry@0.12.0:
    resolution: {integrity: sha512-9LkiTwjUh6rT555DtE9rTX+BKByPfrMzEAtnlEtdEwr3Nkffwiihqe2bWADg+OQRjt9gl6ICdmB/ZFDCGAtSow==}
    engines: {node: '>= 4'}

  reusify@1.1.0:
    resolution: {integrity: sha512-g6QUff04oZpHs0eG5p83rFLhHeV00ug/Yf9nZM6fLeUrPguBTkTQOdpAWWspMh55TZfVQDPaN3NQJfbVRAxdIw==}
    engines: {iojs: '>=1.0.0', node: '>=0.10.0'}

  rfdc@1.4.1:
    resolution: {integrity: sha512-q1b3N5QkRUWUl7iyylaaj3kOpIT0N2i9MqIEQXP73GVsN9cw3fdx8X63cEmWhJGi2PPCF23Ijp7ktmd39rawIA==}

  rimraf@2.6.3:
    resolution: {integrity: sha512-mwqeW5XsA2qAejG46gYdENaxXjx9onRNCfn7L0duuP4hCuTIi/QO7PDK07KJfp1d+izWPrzEJDcSqBa0OZQriA==}
    deprecated: Rimraf versions prior to v4 are no longer supported
    hasBin: true

  roarr@2.15.4:
    resolution: {integrity: sha512-CHhPh+UNHD2GTXNYhPWLnU8ONHdI+5DI+4EYIAOaiD63rHeYlZvyh8P+in5999TTSFgUYuKUAjzRI4mdh/p+2A==}
    engines: {node: '>=8.0'}

  rollup@4.39.0:
    resolution: {integrity: sha512-thI8kNc02yNvnmJp8dr3fNWJ9tCONDhp6TV35X6HkKGGs9E6q7YWCHbe5vKiTa7TAiNcFEmXKj3X/pG2b3ci0g==}
    engines: {node: '>=18.0.0', npm: '>=8.0.0'}
    hasBin: true

  run-parallel@1.2.0:
    resolution: {integrity: sha512-5l4VyZR86LZ/lDxZTR6jqL8AFE2S0IFLMP26AbjsLVADxHdhB/c0GUsH+y39UfCi3dzz8OlQuPmnaJOMoDHQBA==}

  safe-buffer@5.1.2:
    resolution: {integrity: sha512-Gd2UZBJDkXlY7GbJxfsE8/nvKkUEU1G38c1siN6QP6a9PT9MmHB8GnpscSmMJSoF8LOIrt8ud/wPtojys4G6+g==}

  safe-buffer@5.2.1:
    resolution: {integrity: sha512-rp3So07KcdmmKbGvgaNxQSJr7bGVSVk5S9Eq1F+ppbRo70+YeaDxkw5Dd8NPN+GD6bjnYm2VuPuCXmpuYvmCXQ==}

  safe-stable-stringify@2.5.0:
    resolution: {integrity: sha512-b3rppTKm9T+PsVCBEOUR46GWI7fdOs00VKZ1+9c1EWDaDMvjQc6tUwuFyIprgGgTcWoVHSKrU8H31ZHA2e0RHA==}
    engines: {node: '>=10'}

  safer-buffer@2.1.2:
    resolution: {integrity: sha512-YZo3K82SD7Riyi0E1EQPojLz7kpepnSQI9IyPbHHg1XXXevb5dJI7tpyN2ADxGcQbHG7vcyRHk0cbwqcQriUtg==}

  sanitize-filename@1.6.3:
    resolution: {integrity: sha512-y/52Mcy7aw3gRm7IrcGDFx/bCk4AhRh2eI9luHOQM86nZsqwiRkkq2GekHXBBD+SmPidc8i2PqtYZl+pWJ8Oeg==}

  sass@1.86.1:
    resolution: {integrity: sha512-Yaok4XELL1L9Im/ZUClKu//D2OP1rOljKj0Gf34a+GzLbMveOzL7CfqYo+JUa5Xt1nhTCW+OcKp/FtR7/iqj1w==}
    engines: {node: '>=14.0.0'}
    hasBin: true

  sax@1.4.1:
    resolution: {integrity: sha512-+aWOz7yVScEGoKNd4PA10LZ8sk0A/z5+nXQG5giUO5rprX9jgYsTdov9qCchZiPIZezbZH+jRut8nPodFAX4Jg==}

  scss-parser@1.0.6:
    resolution: {integrity: sha512-SH3TaoaJFzfAtqs3eG1j5IuHJkeEW5rKUPIjIN+ZorLAyJLHItQGnsgwHk76v25GtLtpT9IqfAcqK4vFWdiw+w==}
    engines: {node: '>=6.0.0'}

  semver-compare@1.0.0:
    resolution: {integrity: sha512-YM3/ITh2MJ5MtzaM429anh+x2jiLVjqILF4m4oyQB18W7Ggea7BfqdH/wGMK7dDiMghv/6WG7znWMwUDzJiXow==}

  semver@5.7.2:
    resolution: {integrity: sha512-cBznnQ9KjJqU67B52RMC65CMarK2600WFnbkcaiwWq3xy/5haFJlshgnpjovMVJ+Hff49d8GEn0b87C5pDQ10g==}
    hasBin: true

  semver@6.3.1:
    resolution: {integrity: sha512-BR7VvDCVHO+q2xBEWskxS6DJE1qRnb7DxzUrogb71CWoSficBxYsiAGd+Kl0mmq/MprG9yArRkyrQxTO6XjMzA==}
    hasBin: true

  semver@7.7.1:
    resolution: {integrity: sha512-hlq8tAfn0m/61p4BVRcPzIGr6LKiMwo4VM6dGi6pt4qcRkmNzTcWq6eCEjEh+qXjkMDvPlOFFSGwQjoEa6gyMA==}
    engines: {node: '>=10'}
    hasBin: true

  semver@7.7.2:
    resolution: {integrity: sha512-RF0Fw+rO5AMf9MAyaRXI4AV0Ulj5lMHqVxxdSgiVbixSCXoEmmX/jk0CuJw4+3SqroYO9VoUh+HcuJivvtJemA==}
    engines: {node: '>=10'}
    hasBin: true

  serialize-error@7.0.1:
    resolution: {integrity: sha512-8I8TjW5KMOKsZQTvoxjuSIa7foAwPWGOts+6o7sgjz41/qMD9VQHEDxi6PBvK2l0MXUmqZyNpUK+T2tQaaElvw==}
    engines: {node: '>=10'}

  shebang-command@2.0.0:
    resolution: {integrity: sha512-kHxr2zZpYtdmrN1qDjrrX/Z1rR1kG8Dx+gkpK1G4eXmvXswmcE1hTWBWYUzlraYw1/yZp6YuDY77YtvbN0dmDA==}
    engines: {node: '>=8'}

  shebang-regex@3.0.0:
    resolution: {integrity: sha512-7++dFhtcx3353uBaq8DDR4NuxBetBzC7ZQOhmTQInHEd6bSrXdiEyzCvG07Z44UYdLShWUyXt5M/yhz8ekcb1A==}
    engines: {node: '>=8'}

  shiki@1.29.2:
    resolution: {integrity: sha512-njXuliz/cP+67jU2hukkxCNuH1yUi4QfdZZY+sMr5PPrIyXSu5iTb/qYC4BiWWB0vZ+7TbdvYUCeL23zpwCfbg==}

  siginfo@2.0.0:
    resolution: {integrity: sha512-ybx0WO1/8bSBLEWXZvEd7gMW3Sn3JFlW3TvX1nREbDLRNQNaeNN8WK0meBwPdAaOI7TtRRRJn/Es1zhrrCHu7g==}

  signal-exit@3.0.7:
    resolution: {integrity: sha512-wnD2ZE+l+SPC/uoS0vXeE9L1+0wuaMqKlfz9AMUo38JsyLSBWSFcHR1Rri62LZc12vLr1gb3jl7iwQhgwpAbGQ==}

  signal-exit@4.1.0:
    resolution: {integrity: sha512-bzyZ1e88w9O1iNJbKnOlvYTrWPDl46O1bG0D3XInv+9tkPrxrN8jUUTiFlDkkmKWgn1M6CfIA13SuGqOa9Korw==}
    engines: {node: '>=14'}

  simple-update-notifier@2.0.0:
    resolution: {integrity: sha512-a2B9Y0KlNXl9u/vsW6sTIu9vGEpfKu2wRV6l1H3XEas/0gUIzGzBoP/IouTcUQbm9JWZLH3COxyn03TYlFax6w==}
    engines: {node: '>=10'}

  sirv@3.0.1:
    resolution: {integrity: sha512-FoqMu0NCGBLCcAkS1qA+XJIQTR6/JHfQXl+uGteNCQ76T91DMUjPa9xfmeqMY3z80nLSg9yQmNjK0Px6RWsH/A==}
    engines: {node: '>=18'}

  slash@3.0.0:
    resolution: {integrity: sha512-g9Q1haeby36OSStwb4ntCGGGaKsaVSjQ68fBxoQcutl5fS1vuY18H3wSt3jFyFtrkx+Kz0V1G85A4MyAdDMi2Q==}
    engines: {node: '>=8'}

  slice-ansi@3.0.0:
    resolution: {integrity: sha512-pSyv7bSTC7ig9Dcgbw9AuRNUb5k5V6oDudjZoMBSr13qpLBG7tB+zgCkARjq7xIUgdz5P1Qe8u+rSGdouOOIyQ==}
    engines: {node: '>=8'}

  slice-ansi@5.0.0:
    resolution: {integrity: sha512-FC+lgizVPfie0kkhqUScwRu1O/lF6NOgJmlCgK+/LYxDCTk8sGelYaHDhFcDN+Sn3Cv+3VSa4Byeo+IMCzpMgQ==}
    engines: {node: '>=12'}

  slice-ansi@7.1.0:
    resolution: {integrity: sha512-bSiSngZ/jWeX93BqeIAbImyTbEihizcwNjFoRUIY/T1wWQsfsm2Vw1agPKylXvQTU7iASGdHhyqRlqQzfz+Htg==}
    engines: {node: '>=18'}

  smart-buffer@4.2.0:
    resolution: {integrity: sha512-94hK0Hh8rPqQl2xXc3HsaBoOXKV20MToPkcXvwbISWLEs+64sBq5kFgn2kJDHb1Pry9yrP0dxrCI9RRci7RXKg==}
    engines: {node: '>= 6.0.0', npm: '>= 3.0.0'}

<<<<<<< HEAD
  smartwrap@2.0.2:
    resolution: {integrity: sha512-vCsKNQxb7PnCNd2wY1WClWifAc2lwqsG8OaswpJkVJsvMGcnEntdTCDajZCkk93Ay1U3t/9puJmb525Rg5MZBA==}
    engines: {node: '>=6'}
    hasBin: true

  socks-proxy-agent@8.0.5:
    resolution: {integrity: sha512-HehCEsotFqbPW9sJ8WVYB6UbmIMv7kUUORIF2Nncq4VQvBfNBLibW9YZR5dlYCSUhwcD628pRllm7n+E+YTzJw==}
    engines: {node: '>= 14'}
=======
  socks-proxy-agent@7.0.0:
    resolution: {integrity: sha512-Fgl0YPZ902wEsAyiQ+idGd1A7rSFx/ayC1CQVMw5P+EQx2V0SgpGtf6OKFhVjPflPUl9YMmEOnmfjCdMUsygww==}
    engines: {node: '>= 10'}
>>>>>>> 1f8c5700

  socks@2.8.6:
    resolution: {integrity: sha512-pe4Y2yzru68lXCb38aAqRf5gvN8YdjP1lok5o0J7BOHljkyCGKVz7H3vpVIXKD27rj2giOJ7DwVyk/GWrPHDWA==}
    engines: {node: '>= 10.0.0', npm: '>= 3.0.0'}

  source-map-js@1.2.1:
    resolution: {integrity: sha512-UXWMKhLOwVKb728IUtQPXxfYU+usdybtUrK/8uGE8CQMvrhOpwvzDBwj0QhSL7MQc7vIsISBG8VQ8+IDQxpfQA==}
    engines: {node: '>=0.10.0'}

  source-map-support@0.5.21:
    resolution: {integrity: sha512-uBHU3L3czsIyYXKX88fdrGovxdSCoTGDRZ6SYXtSRxLZUzHg5P/66Ht6uoUlHu9EZod+inXhKo3qQgwXUT/y1w==}

  source-map@0.6.1:
    resolution: {integrity: sha512-UjgapumWlbMhkBgzT7Ykc5YXUT46F0iKu8SGXq0bcwP5dz/h0Plj6enJqjz1Zbq2l5WaqYnrVbwWOWMyF3F47g==}
    engines: {node: '>=0.10.0'}

  space-separated-tokens@2.0.2:
    resolution: {integrity: sha512-PEGlAwrG8yXGXRjW32fGbg66JAlOAwbObuqVoJpv/mRgoWDQfgH1wDPvtzWyUSNAXBGSk8h755YDbbcEy3SH2Q==}

  spawndamnit@3.0.1:
    resolution: {integrity: sha512-MmnduQUuHCoFckZoWnXsTg7JaiLBJrKFj9UI2MbRPGaJeVpsLcVBu6P/IGZovziM/YBsellCmsprgNA+w0CzVg==}

  spdx-correct@3.2.0:
    resolution: {integrity: sha512-kN9dJbvnySHULIluDHy32WHRUu3Og7B9sbY7tsFLctQkIqnMh3hErYgdMjTYuqmcXX+lK5T1lnUt3G7zNswmZA==}

  spdx-exceptions@2.5.0:
    resolution: {integrity: sha512-PiU42r+xO4UbUS1buo3LPJkjlO7430Xn5SVAhdpzzsPHsjbYVflnnFdATgabnLude+Cqu25p6N+g2lw/PFsa4w==}

  spdx-expression-parse@3.0.1:
    resolution: {integrity: sha512-cbqHunsQWnJNE6KhVSMsMeH5H/L9EpymbzqTQ3uLwNCLZ1Q481oWaofqH7nO6V07xlXwY6PhQdQ2IedWx/ZK4Q==}

  spdx-license-ids@3.0.21:
    resolution: {integrity: sha512-Bvg/8F5XephndSK3JffaRqdT+gyhfqIPwDHpX80tJrF8QQRYMo8sNMeaZ2Dp5+jhwKnUmIOyFFQfHRkjJm5nXg==}

  sprintf-js@1.0.3:
    resolution: {integrity: sha512-D9cPgkvLlV3t3IzL0D0YLvGA9Ahk4PcvVwUbN0dSGr1aP0Nrt4AEnTUbuGvquEC0mA64Gqt1fzirlRs5ibXx8g==}

  sprintf-js@1.1.3:
    resolution: {integrity: sha512-Oo+0REFV59/rz3gfJNKQiBlwfHaSESl1pcGyABQsnnIfWOFt6JNj5gCog2U6MLZ//IGYD+nA8nI+mTShREReaA==}

  sshpk@1.18.0:
    resolution: {integrity: sha512-2p2KJZTSqQ/I3+HX42EpYOa2l3f8Erv8MWKsy2I9uf4wA7yFIkXRffYdsx86y6z4vHtV8u7g+pPlr8/4ouAxsQ==}
    engines: {node: '>=0.10.0'}
    hasBin: true

  ssri@12.0.0:
    resolution: {integrity: sha512-S7iGNosepx9RadX82oimUkvr0Ct7IjJbEbs4mJcTxst8um95J3sDYU1RBEOvdu6oL1Wek2ODI5i4MAw+dZ6cAQ==}
    engines: {node: ^18.17.0 || >=20.5.0}

  stack-utils@2.0.6:
    resolution: {integrity: sha512-XlkWvfIm6RmsWtNJx+uqtKLS8eqFbxUg0ZzLXqY0caEy9l7hruX8IpiDnjsLavoBgqCCR71TqWO8MaXYheJ3RQ==}
    engines: {node: '>=10'}

  stackback@0.0.2:
    resolution: {integrity: sha512-1XMJE5fQo1jGH6Y/7ebnwPOBEkIEnT4QF32d5R1+VXdXveM0IBMJt8zfaxX1P3QhVwrYe+576+jkANtSS2mBbw==}

  stat-mode@1.0.0:
    resolution: {integrity: sha512-jH9EhtKIjuXZ2cWxmXS8ZP80XyC3iasQxMDV8jzhNJpfDb7VbQLVW4Wvsxz9QZvzV+G4YoSfBUVKDOyxLzi/sg==}
    engines: {node: '>= 6'}

  std-env@3.8.1:
    resolution: {integrity: sha512-vj5lIj3Mwf9D79hBkltk5qmkFI+biIKWS2IBxEyEU3AX1tUf7AoL8nSazCOiiqQsGKIq01SClsKEzweu34uwvA==}

  std-env@3.9.0:
    resolution: {integrity: sha512-UGvjygr6F6tpH7o2qyqR6QYpwraIjKSdtzyBdyytFOHmPZY917kwdwLG0RbOjWOnKmnm3PeHjaoLLMie7kPLQw==}

  string-argv@0.3.2:
    resolution: {integrity: sha512-aqD2Q0144Z+/RqG52NeHEkZauTAUWJO8c6yTftGJKO3Tja5tUgIfmIl6kExvhtxSDP7fXB6DvzkfMpCd/F3G+Q==}
    engines: {node: '>=0.6.19'}

  string-width@4.2.3:
    resolution: {integrity: sha512-wKyQRQpjJ0sIp62ErSZdGsjMJWsap5oRNihHhu6G7JVO/9jIB6UyevL+tXuOqrng8j/cxKTWyWUwvSTriiZz/g==}
    engines: {node: '>=8'}

  string-width@5.1.2:
    resolution: {integrity: sha512-HnLOCR3vjcY8beoNLtcjZ5/nxn2afmME6lhrDrebokqMap+XbeW8n9TXpPDOqdGK5qcI3oT0GKTW6wC7EMiVqA==}
    engines: {node: '>=12'}

  string-width@7.2.0:
    resolution: {integrity: sha512-tsaTIkKW9b4N+AEj+SVA+WhJzV7/zMhcSu78mLKWSk7cXMOSHsBKFWUs0fWwq8QyK3MgJBQRX6Gbi4kYbdvGkQ==}
    engines: {node: '>=18'}

  string_decoder@1.1.1:
    resolution: {integrity: sha512-n/ShnvDi6FHbbVfviro+WojiFzv+s8MPMHBczVePfUpDJLwoLT0ht1l4YwBCbi8pJAveEEdnkHyPyTP/mzRfwg==}

  string_decoder@1.3.0:
    resolution: {integrity: sha512-hkRX8U1WjJFd8LsDJ2yQ/wWWxaopEsABU1XfkM8A+j0+85JAGppt16cr1Whg6KIbb4okU6Mql6BOj+uup/wKeA==}

  stringify-entities@4.0.4:
    resolution: {integrity: sha512-IwfBptatlO+QCJUo19AqvrPNqlVMpW9YEL2LIVY+Rpv2qsjCGxaDLNRgeGsQWJhfItebuJhsGSLjaBbNSQ+ieg==}

  strip-ansi@6.0.1:
    resolution: {integrity: sha512-Y38VPSHcqkFrCpFnQ9vuSXmquuv5oXOKpGeT6aGrr3o3Gc9AlVa6JBfUSOCnbxGGZF+/0ooI7KrPuUSztUdU5A==}
    engines: {node: '>=8'}

  strip-ansi@7.1.0:
    resolution: {integrity: sha512-iq6eVVI64nQQTRYq2KtEg2d2uU7LElhTJwsH4YzIHZshxlgZms/wIc4VoDQTlG/IvVIrBKG06CrZnp0qv7hkcQ==}
    engines: {node: '>=12'}

  strip-bom@3.0.0:
    resolution: {integrity: sha512-vavAMRXOgBVNF6nyEEmL3DBK19iRpDcoIwW+swQ+CbGiu7lju6t+JklA1MHweoWtadgt4ISVUsXLyDq34ddcwA==}
    engines: {node: '>=4'}

  strip-final-newline@3.0.0:
    resolution: {integrity: sha512-dOESqjYr96iWYylGObzd39EuNTa5VJxyvVAEm5Jnh7KGo75V43Hk1odPQkNDyXNmUR6k+gEiDVXnjB8HJ3crXw==}
    engines: {node: '>=12'}

  strip-json-comments@3.1.1:
    resolution: {integrity: sha512-6fPc+R4ihwqP6N/aIv2f1gMH8lOVtWQHoqC4yK6oSDVVocumAsfCqjkXnqiYMhmMwS/mEHLp7Vehlt3ql6lEig==}
    engines: {node: '>=8'}

  strip-literal@3.0.0:
    resolution: {integrity: sha512-TcccoMhJOM3OebGhSBEmp3UZ2SfDMZUEBdRA/9ynfLi8yYajyWX3JiXArcJt4Umh4vISpspkQIY8ZZoCqjbviA==}

  strnum@1.1.2:
    resolution: {integrity: sha512-vrN+B7DBIoTTZjnPNewwhx6cBA/H+IS7rfW68n7XxC1y7uoiGQBxaKzqucGUgavX15dJgiGztLJ8vxuEzwqBdA==}

  sumchecker@3.0.1:
    resolution: {integrity: sha512-MvjXzkz/BOfyVDkG0oFOtBxHX2u3gKbMHIF/dXblZsgD3BWOFLmHovIpZY7BykJdAjcqRCBi1WYBNdEC9yI7vg==}
    engines: {node: '>= 8.0'}

  supports-color@7.2.0:
    resolution: {integrity: sha512-qpCAvRl9stuOHveKsn7HncJRvv501qIacKzQlO/+Lwxc9+0q2wLyv4Dfvt80/DPn2pqOBsJdDiogXGR9+OvwRw==}
    engines: {node: '>=8'}

  supports-color@8.1.1:
    resolution: {integrity: sha512-MpUEN2OodtUzxvKQl72cUF7RQ5EiHsGvSsVG0ia9c5RbWGL2CI4C7EpPS8UTBIplnlzZiNuV56w+FuNxy3ty2Q==}
    engines: {node: '>=10'}

  supports-preserve-symlinks-flag@1.0.0:
    resolution: {integrity: sha512-ot0WnXS9fgdkgIcePe6RHNk1WA8+muPa6cSjeR3V8K27q9BB1rTE3R1p7Hv0z1ZyAc8s6Vvv8DIyWf681MAt0w==}
    engines: {node: '>= 0.4'}

  synckit@0.10.3:
    resolution: {integrity: sha512-R1urvuyiTaWfeCggqEvpDJwAlDVdsT9NM+IP//Tk2x7qHCkSvBk/fwFgw/TLAHzZlrAnnazMcRw0ZD8HlYFTEQ==}
    engines: {node: ^14.18.0 || >=16.0.0}

  tar@6.2.1:
    resolution: {integrity: sha512-DZ4yORTwrbTj/7MZYq2w+/ZFdI6OZ/f9SFHR+71gIVUZhOQPHzVCLpvRnPgyaMpfWxxk/4ONva3GQSyNIKRv6A==}
    engines: {node: '>=10'}

  tar@7.5.1:
    resolution: {integrity: sha512-nlGpxf+hv0v7GkWBK2V9spgactGOp0qvfWRxUMjqHyzrt3SgwE48DIv/FhqPHJYLHpgW1opq3nERbz5Anq7n1g==}
    engines: {node: '>=18'}

  temp-dir@3.0.0:
    resolution: {integrity: sha512-nHc6S/bwIilKHNRgK/3jlhDoIHcp45YgyiwcAk46Tr0LfEqGBVpmiAyuiuxeVE44m3mXnEeVhaipLOEWmH+Njw==}
    engines: {node: '>=14.16'}

  temp-file@3.4.0:
    resolution: {integrity: sha512-C5tjlC/HCtVUOi3KWVokd4vHVViOmGjtLwIh4MuzPo/nMYTV/p1urt3RnMz2IWXDdKEGJH3k5+KPxtqRsUYGtg==}

  temp@0.9.4:
    resolution: {integrity: sha512-yYrrsWnrXMcdsnu/7YMYAofM1ktpL5By7vZhf15CrXijWWrEYZks5AXBudalfSWJLlnen/QUJUB5aoB0kqZUGA==}
    engines: {node: '>=6.0.0'}

  tempfile@5.0.0:
    resolution: {integrity: sha512-bX655WZI/F7EoTDw9JvQURqAXiPHi8o8+yFxPF2lWYyz1aHnmMRuXWqL6YB6GmeO0o4DIYWHLgGNi/X64T+X4Q==}
    engines: {node: '>=14.18'}

  term-size@2.2.1:
    resolution: {integrity: sha512-wK0Ri4fOGjv/XPy8SBHZChl8CM7uMc5VML7SqiQ0zG7+J5Vr+RMQDoHa2CNT6KHUnTGIXH34UDMkPzAUyapBZg==}
    engines: {node: '>=8'}

  test-exclude@6.0.0:
    resolution: {integrity: sha512-cAGWPIyOHU6zlmg88jwm7VRyXnMN7iV68OGAbYDk/Mh/xC/pzVPlQtY6ngoIH/5/tciuhGfvESU8GrHrcxD56w==}
    engines: {node: '>=8'}

  tiny-async-pool@1.3.0:
    resolution: {integrity: sha512-01EAw5EDrcVrdgyCLgoSPvqznC0sVxDSVeiOz09FUpjh71G79VCqneOr+xvt7T1r76CF6ZZfPjHorN2+d+3mqA==}

  tiny-typed-emitter@2.1.0:
    resolution: {integrity: sha512-qVtvMxeXbVej0cQWKqVSSAHmKZEHAvxdF8HEUBFWts8h+xEo5m/lEiPakuyZ3BnCBjOD8i24kzNOiOLLgsSxhA==}

  tinybench@2.9.0:
    resolution: {integrity: sha512-0+DUvqWMValLmha6lr4kD8iAMK1HzV0/aKnCtWb9v9641TnP/MFb7Pc2bxoxQjTXAErryXVgUOfv2YqNllqGeg==}

  tinyexec@0.3.2:
    resolution: {integrity: sha512-KQQR9yN7R5+OSwaK0XQoj22pwHoTlgYqmUscPYoknOoWCWfj/5/ABTMRi69FrKU5ffPVh5QcFikpWJI/P1ocHA==}

  tinyglobby@0.2.12:
    resolution: {integrity: sha512-qkf4trmKSIiMTs/E63cxH+ojC2unam7rJ0WrauAzpT3ECNTxGRMlaXxVbfxMUC/w0LaYk6jQ4y/nGR9uBO3tww==}
    engines: {node: '>=12.0.0'}

  tinyglobby@0.2.14:
    resolution: {integrity: sha512-tX5e7OM1HnYr2+a2C/4V0htOcSQcoSTH9KgJnVvNm5zm/cyEWKJ7j7YutsH9CxMdtOkkLFy2AHrMci9IM8IPZQ==}
    engines: {node: '>=12.0.0'}

  tinypool@1.0.2:
    resolution: {integrity: sha512-al6n+QEANGFOMf/dmUMsuS5/r9B06uwlyNjZZql/zv8J7ybHCgoihBNORZCY2mzUuAnomQa2JdhyHKzZxPCrFA==}
    engines: {node: ^18.0.0 || >=20.0.0}

  tinypool@1.1.0:
    resolution: {integrity: sha512-7CotroY9a8DKsKprEy/a14aCCm8jYVmR7aFy4fpkZM8sdpNJbKkixuNjgM50yCmip2ezc8z4N7k3oe2+rfRJCQ==}
    engines: {node: ^18.0.0 || >=20.0.0}

  tinyrainbow@2.0.0:
    resolution: {integrity: sha512-op4nsTR47R6p0vMUUoYl/a+ljLFVtlfaXkLQmqfLR1qHma1h/ysYk4hEXZ880bf2CYgTskvTa/e196Vd5dDQXw==}
    engines: {node: '>=14.0.0'}

  tinyspy@3.0.2:
    resolution: {integrity: sha512-n1cw8k1k0x4pgA2+9XrOkFydTerNcJ1zWCO5Nn9scWHTD+5tp8dghT2x1uduQePZTZgd3Tupf+x9BxJjeJi77Q==}
    engines: {node: '>=14.0.0'}

  tinyspy@4.0.3:
    resolution: {integrity: sha512-t2T/WLB2WRgZ9EpE4jgPJ9w+i66UZfDc8wHh0xrwiRNN+UwH98GIJkTeZqX9rg0i0ptwzqW+uYeIF0T4F8LR7A==}
    engines: {node: '>=14.0.0'}

  tmp-promise@3.0.3:
    resolution: {integrity: sha512-RwM7MoPojPxsOBYnyd2hy0bxtIlVrihNs9pj5SUvY8Zz1sQcQG2tG1hSr8PDxfgEB8RNKDhqbIlroIarSNDNsQ==}

  tmp@0.2.3:
    resolution: {integrity: sha512-nZD7m9iCPC5g0pYmcaxogYKggSfLsdxl8of3Q/oIbqCqLLIO9IAF0GWjX1z9NZRHPiXv8Wex4yDCaZsgEw0Y8w==}
    engines: {node: '>=14.14'}

  tmpl@1.0.5:
    resolution: {integrity: sha512-3f0uOEAQwIqGuWW2MVzYg8fV/QNnc/IpuJNG837rLuczAaLVHslWHZQj4IGiEl5Hs3kkbhwL9Ab7Hrsmuj+Smw==}

  to-regex-range@5.0.1:
    resolution: {integrity: sha512-65P7iz6X5yEr1cwcgvQxbbIw7Uk3gOy5dIdtZ4rDveLqhrdJP+Li/Hx6tyK0NEb+2GCyneCMJiGqrADCSNk8sQ==}
    engines: {node: '>=8.0'}

  toml@3.0.0:
    resolution: {integrity: sha512-y/mWCZinnvxjTKYhJ+pYxwD0mRLVvOtdS2Awbgxln6iEnt4rk0yBxeSBHkGJcPucRiG0e55mwWp+g/05rsrd6w==}

  totalist@3.0.1:
    resolution: {integrity: sha512-sf4i37nQ2LBx4m3wB74y+ubopq6W/dIzXg0FDGjsYnZHVa1Da8FH853wlL2gtUhg+xJXjfk3kUZS3BRoQeoQBQ==}
    engines: {node: '>=6'}

  tough-cookie@2.5.0:
    resolution: {integrity: sha512-nlLsUzgm1kfLXSXfRZMc1KLAugd4hqJHDTvc2hDIwS3mZAfMEuMbc03SujMF+GEcpaX/qboeycw6iO8JwVv2+g==}
    engines: {node: '>=0.8'}

  tr46@0.0.3:
    resolution: {integrity: sha512-N3WMsuqV66lT30CrXNbEjx4GEwlow3v6rr4mCcv6prnfwhS01rkgyFdjPNBYd9br7LpXV1+Emh01fHnq2Gdgrw==}

  trim-lines@3.0.1:
    resolution: {integrity: sha512-kRj8B+YHZCc9kQYdWfJB2/oUl9rA99qbowYYBtr4ui4mZyAQ2JpvVBd/6U2YloATfqBhBTSMhTpgBHtU0Mf3Rg==}

  truncate-utf8-bytes@1.0.2:
    resolution: {integrity: sha512-95Pu1QXQvruGEhv62XCMO3Mm90GscOCClvrIUwCM0PYOXK3kaF3l3sIHxx71ThJfcbM2O5Au6SO3AWCSEfW4mQ==}

  ts-api-utils@1.4.3:
    resolution: {integrity: sha512-i3eMG77UTMD0hZhgRS562pv83RC6ukSAC2GMNWc+9dieh/+jDM5u5YG+NHX6VNDRHQcHwmsTHctP9LhbC3WxVw==}
    engines: {node: '>=16'}
    peerDependencies:
      typescript: '>=4.2.0'

  ts-api-utils@2.1.0:
    resolution: {integrity: sha512-CUgTZL1irw8u29bzrOD/nH85jqyc74D6SshFgujOIA7osm2Rz7dYH77agkx7H4FBNxDq7Cjf+IjaX/8zwFW+ZQ==}
    engines: {node: '>=18.12'}
    peerDependencies:
      typescript: '>=4.8.4'

  ts-node@10.9.2:
    resolution: {integrity: sha512-f0FFpIdcHgn8zcPSbf1dRevwt047YMnaiJM3u2w2RewrB+fob/zePZcrOyQoLMMO7aBIddLcQIEK5dYjkLnGrQ==}
    hasBin: true
    peerDependencies:
      '@swc/core': '>=1.2.50'
      '@swc/wasm': '>=1.2.50'
      '@types/node': '*'
      typescript: '>=2.7'
    peerDependenciesMeta:
      '@swc/core':
        optional: true
      '@swc/wasm':
        optional: true

  tslib@2.8.1:
    resolution: {integrity: sha512-oJFu94HQb+KVduSUQL7wnpmqnfmLsOA/nAh6b6EH0wCEoK0/mPeXU6c3wKDV83MkOuHPRHtSXKKU99IBazS/2w==}

  tunnel-agent@0.6.0:
    resolution: {integrity: sha512-McnNiV1l8RYeY8tBgEpuodCC1mLUdbSN+CYBL7kJsJNInOP8UjDDEwdk6Mw60vdLLrr5NHKZhMAOSrR2NZuQ+w==}

  tweetnacl@0.14.5:
    resolution: {integrity: sha512-KXXFFdAbFXY4geFIwoyNK+f5Z1b7swfXABfL7HXCmoIWMKU3dmS26672A4EeQtDzLKy7SXmfBu51JolvEKwtGA==}

  type-check@0.4.0:
    resolution: {integrity: sha512-XleUoc9uwGXqjWwXaUTZAmzMcFZ5858QA2vvx1Ur5xIcixXIP+8LnFDgRplU30us6teqdlskFfu+ae4K79Ooew==}
    engines: {node: '>= 0.8.0'}

  type-detect@4.0.8:
    resolution: {integrity: sha512-0fr/mIH1dlO+x7TlcMy+bIDqKPsw/70tVyeHW787goQjhmqaZe10uwLujubK9q9Lg6Fiho1KUKDYz0Z7k7g5/g==}
    engines: {node: '>=4'}

  type-fest@0.13.1:
    resolution: {integrity: sha512-34R7HTnG0XIJcBSn5XhDd7nNFPRcXYRZrBB2O2jdKqYODldSzBAqzsWoZYYvduky73toYS/ESqxPvkDf/F0XMg==}
    engines: {node: '>=10'}

  type-fest@4.39.0:
    resolution: {integrity: sha512-w2IGJU1tIgcrepg9ZJ82d8UmItNQtOFJG0HCUE3SzMokKkTsruVDALl2fAdiEzJlfduoU+VyXJWIIUZ+6jV+nw==}
    engines: {node: '>=16'}

  typedoc-plugin-markdown@4.2.8:
    resolution: {integrity: sha512-1EDsc66jaCjZtxdYy+Rl0KDU1WY/iyuCOOPaeFzcYFZ81FNXV8CmgUDOHri20WGmYnkEM5nQ+ooxj1vyuQo0Lg==}
    engines: {node: '>= 18'}
    peerDependencies:
      typedoc: 0.26.x

  typedoc@0.26.11:
    resolution: {integrity: sha512-sFEgRRtrcDl2FxVP58Ze++ZK2UQAEvtvvH8rRlig1Ja3o7dDaMHmaBfvJmdGnNEFaLTpQsN8dpvZaTqJSu/Ugw==}
    engines: {node: '>= 18'}
    hasBin: true
    peerDependencies:
      typescript: 4.6.x || 4.7.x || 4.8.x || 4.9.x || 5.0.x || 5.1.x || 5.2.x || 5.3.x || 5.4.x || 5.5.x || 5.6.x

  typescript-json-schema@0.64.0:
    resolution: {integrity: sha512-Sew8llkYSzpxaMoGjpjD6NMFCr6DoWFHLs7Bz1LU48pzzi8ok8W+GZs9cG87IMBpC0UI7qwBMUI2um0LGxxLOg==}
    hasBin: true

  typescript@5.1.6:
    resolution: {integrity: sha512-zaWCozRZ6DLEWAWFrVDz1H6FVXzUSfTy5FUMWsQlU8Ym5JP9eO4xkTIROFCQvhQf61z6O/G6ugw3SgAnvvm+HA==}
    engines: {node: '>=14.17'}
    hasBin: true

  typescript@5.8.2:
    resolution: {integrity: sha512-aJn6wq13/afZp/jT9QZmwEjDqqvSGp1VT5GVg+f/t6/oVyrgXM6BY1h9BRh/O5p3PlUPAe+WuiEZOmb/49RqoQ==}
    engines: {node: '>=14.17'}
    hasBin: true

  uc.micro@2.1.0:
    resolution: {integrity: sha512-ARDJmphmdvUk6Glw7y9DQ2bFkKBHwQHLi2lsaH6PPmz/Ka9sFOBsBluozhDltWmnv9u/cF6Rt87znRTPV+yp/A==}

  uglify-js@3.19.3:
    resolution: {integrity: sha512-v3Xu+yuwBXisp6QYTcH4UbH+xYJXqnq2m/LtQVWKWzYc1iehYnLixoQDN9FH6/j9/oybfd6W9Ghwkl8+UMKTKQ==}
    engines: {node: '>=0.8.0'}
    hasBin: true

  undici-types@6.19.8:
    resolution: {integrity: sha512-ve2KP6f/JnbPBFyobGHuerC9g1FYGn/F8n1LWTwNxCEzd6IfqTwUQcNXgEtmmQ6DlRrC1hrSrBnCZPokRrDHjw==}

  undici-types@6.20.0:
    resolution: {integrity: sha512-Ny6QZ2Nju20vw1SRHe3d9jVu6gJ+4e3+MMpqu7pqE5HT6WsTSlce++GQmK5UXS8mzV8DSYHrQH+Xrf2jVcuKNg==}

  unicode-canonical-property-names-ecmascript@2.0.1:
    resolution: {integrity: sha512-dA8WbNeb2a6oQzAQ55YlT5vQAWGV9WXOsi3SskE3bcCdM0P4SDd+24zS/OCacdRq5BkdsRj9q3Pg6YyQoxIGqg==}
    engines: {node: '>=4'}

  unicode-match-property-ecmascript@2.0.0:
    resolution: {integrity: sha512-5kaZCrbp5mmbz5ulBkDkbY0SsPOjKqVS35VpL9ulMPfSl0J0Xsm+9Evphv9CoIZFwre7aJoa94AY6seMKGVN5Q==}
    engines: {node: '>=4'}

  unicode-match-property-value-ecmascript@2.2.0:
    resolution: {integrity: sha512-4IehN3V/+kkr5YeSSDDQG8QLqO26XpL2XP3GQtqwlT/QYSECAwFztxVHjlbh0+gjJ3XmNLS0zDsbgs9jWKExLg==}
    engines: {node: '>=4'}

  unicode-property-aliases-ecmascript@2.1.0:
    resolution: {integrity: sha512-6t3foTQI9qne+OZoVQB/8x8rk2k1eVy1gRXhV3oFQ5T6R1dqQ1xtin3XqSlx3+ATBkliTaR/hHyJBm+LVPNM8w==}
    engines: {node: '>=4'}

  unicorn-magic@0.1.0:
    resolution: {integrity: sha512-lRfVq8fE8gz6QMBuDM6a+LO3IAzTi05H6gCVaUpir2E1Rwpo4ZUog45KpNXKC/Mn3Yb9UDuHumeFTo9iV/D9FQ==}
    engines: {node: '>=18'}

  unique-filename@4.0.0:
    resolution: {integrity: sha512-XSnEewXmQ+veP7xX2dS5Q4yZAvO40cBN2MWkJ7D/6sW4Dg6wYBNwM1Vrnz1FhH5AdeLIlUXRI9e28z1YZi71NQ==}
    engines: {node: ^18.17.0 || >=20.5.0}

  unique-slug@5.0.0:
    resolution: {integrity: sha512-9OdaqO5kwqR+1kVgHAhsp5vPNU0hnxRa26rBFNfNgM7M6pNtgzeBn3s/xbyCQL3dcjzOatcef6UUHpB/6MaETg==}
    engines: {node: ^18.17.0 || >=20.5.0}

  unist-util-is@6.0.0:
    resolution: {integrity: sha512-2qCTHimwdxLfz+YzdGfkqNlH0tLi9xjTnHddPmJwtIG9MGsdbutfTc4P+haPD7l7Cjxf/WZj+we5qfVPvvxfYw==}

  unist-util-position@5.0.0:
    resolution: {integrity: sha512-fucsC7HjXvkB5R3kTCO7kUjRdrS0BJt3M/FPxmHMBOm8JQi2BsHAHFsy27E0EolP8rp0NzXsJ+jNPyDWvOJZPA==}

  unist-util-stringify-position@4.0.0:
    resolution: {integrity: sha512-0ASV06AAoKCDkS2+xw5RXJywruurpbC4JZSm7nr7MOt1ojAzvyyaO+UxZf18j8FCF6kmzCZKcAgN/yu2gm2XgQ==}

  unist-util-visit-parents@6.0.1:
    resolution: {integrity: sha512-L/PqWzfTP9lzzEa6CKs0k2nARxTdZduw3zyh8d2NVBnsyvHjSX4TWse388YrrQKbvI8w20fGjGlhgT96WwKykw==}

  unist-util-visit@5.0.0:
    resolution: {integrity: sha512-MR04uvD+07cwl/yhVuVWAtw+3GOR/knlL55Nd/wAdblk27GCVt3lqpTivy/tkJcZoNPzTwS1Y+KMojlLDhoTzg==}

  universalify@0.1.2:
    resolution: {integrity: sha512-rBJeI5CXAlmy1pV+617WB9J63U6XcazHHF2f2dbJix4XzpUF0RS3Zbj0FGIOCAva5P/d/GBOYaACQ1w+0azUkg==}
    engines: {node: '>= 4.0.0'}

  universalify@2.0.1:
    resolution: {integrity: sha512-gptHNQghINnc/vTGIk0SOFGFNXw7JVrlRUtConJRlvaw6DuX0wO5Jeko9sWrMBhh+PsYAZ7oXAiOnf/UKogyiw==}
    engines: {node: '>= 10.0.0'}

  unzipper@0.12.3:
    resolution: {integrity: sha512-PZ8hTS+AqcGxsaQntl3IRBw65QrBI6lxzqDEL7IAo/XCEqRTKGfOX56Vea5TH9SZczRVxuzk1re04z/YjuYCJA==}

  update-browserslist-db@1.1.3:
    resolution: {integrity: sha512-UxhIZQ+QInVdunkDAaiazvvT/+fXL5Osr0JZlJulepYu6Jd7qJtDZjlur0emRlT71EN3ScPoE7gvsuIKKNavKw==}
    hasBin: true
    peerDependencies:
      browserslist: '>= 4.21.0'

  uri-js@4.4.1:
    resolution: {integrity: sha512-7rKUyy33Q1yc98pQ1DAmLtwX109F7TIfWlW1Ydo8Wl1ii1SeHieeh0HHfPeL2fMXK6z0s8ecKs9frCuLJvndBg==}

  utf8-byte-length@1.0.5:
    resolution: {integrity: sha512-Xn0w3MtiQ6zoz2vFyUVruaCL53O/DwUvkEeOvj+uulMm0BkUGYWmBYVyElqZaSLhY6ZD0ulfU3aBra2aVT4xfA==}

  util-deprecate@1.0.2:
    resolution: {integrity: sha512-EPD5q1uXyFxJpCrLnCc1nHnq3gOa6DZBocAIiI2TaSCA7VCJ1UJDMagCzIkXNsUYfD1daK//LTEQ8xiIbrHtcw==}

  uuid@3.4.0:
    resolution: {integrity: sha512-HjSDRw6gZE5JMggctHBcjVak08+KEVhSIiDzFnT9S9aegmp85S/bReBVTb4QTFaRNptJ9kuYaNhnbNEOkbKb/A==}
    deprecated: Please upgrade  to version 7 or higher.  Older versions may use Math.random() in certain circumstances, which is known to be problematic.  See https://v8.dev/blog/math-random for details.
    hasBin: true

  v8-compile-cache-lib@3.0.1:
    resolution: {integrity: sha512-wa7YjyUGfNZngI/vtK0UHAN+lgDCxBPCylVXGp0zu59Fz5aiGtNXaq3DhIov063MorB+VfufLh3JlF2KdTK3xg==}

  validate-npm-package-license@3.0.4:
    resolution: {integrity: sha512-DpKm2Ui/xN7/HQKCtpZxoRWBhZ9Z0kqtygG8XCgNQ8ZlDnxuQmWhj566j8fN4Cu3/JmbhsDo7fcAJq4s9h27Ew==}

  verror@1.10.0:
    resolution: {integrity: sha512-ZZKSmDAEFOijERBLkmYfJ+vmk3w+7hOLYDNkRCuRuMJGEmqYNCNLyBBFwWKVMhfwaEF3WOd0Zlw86U/WC/+nYw==}
    engines: {'0': node >=0.6.0}

  verror@1.10.1:
    resolution: {integrity: sha512-veufcmxri4e3XSrT0xwfUR7kguIkaxBeosDg00yDWhk49wdwkSUrvvsm7nc75e1PUyvIeZj6nS8VQRYz2/S4Xg==}
    engines: {node: '>=0.6.0'}

  vfile-message@4.0.2:
    resolution: {integrity: sha512-jRDZ1IMLttGj41KcZvlrYAaI3CfqpLpfpf+Mfig13viT6NKvRzWZ+lXz0Y5D60w6uJIBAOGq9mSHf0gktF0duw==}

  vfile@6.0.3:
    resolution: {integrity: sha512-KzIbH/9tXat2u30jf+smMwFCsno4wHVdNmzFyL+T/L3UGqqk6JKfVqOFOZEpZSHADH1k40ab6NUIXZq422ov3Q==}

  vite-node@3.1.1:
    resolution: {integrity: sha512-V+IxPAE2FvXpTCHXyNem0M+gWm6J7eRyWPR6vYoG/Gl+IscNOjXzztUhimQgTxaAoUoj40Qqimaa0NLIOOAH4w==}
    engines: {node: ^18.0.0 || ^20.0.0 || >=22.0.0}
    hasBin: true

  vite-node@3.2.3:
    resolution: {integrity: sha512-gc8aAifGuDIpZHrPjuHyP4dpQmYXqWw7D1GmDnWeNWP654UEXzVfQ5IHPSK5HaHkwB/+p1atpYpSdw/2kOv8iQ==}
    engines: {node: ^18.0.0 || ^20.0.0 || >=22.0.0}
    hasBin: true

  vite@6.2.4:
    resolution: {integrity: sha512-veHMSew8CcRzhL5o8ONjy8gkfmFJAd5Ac16oxBUjlwgX3Gq2Wqr+qNC3TjPIpy7TPV/KporLga5GT9HqdrCizw==}
    engines: {node: ^18.0.0 || ^20.0.0 || >=22.0.0}
    hasBin: true
    peerDependencies:
      '@types/node': ^18.0.0 || ^20.0.0 || >=22.0.0
      jiti: '>=1.21.0'
      less: '*'
      lightningcss: ^1.21.0
      sass: '*'
      sass-embedded: '*'
      stylus: '*'
      sugarss: '*'
      terser: ^5.16.0
      tsx: ^4.8.1
      yaml: ^2.4.2
    peerDependenciesMeta:
      '@types/node':
        optional: true
      jiti:
        optional: true
      less:
        optional: true
      lightningcss:
        optional: true
      sass:
        optional: true
      sass-embedded:
        optional: true
      stylus:
        optional: true
      sugarss:
        optional: true
      terser:
        optional: true
      tsx:
        optional: true
      yaml:
        optional: true

  vitest-mock-commonjs@1.0.2:
    resolution: {integrity: sha512-vm/uIhhQRUqq8lxqDC8vAJZ1vOg/E6C/hxQM890niAG2OtF/N4IdYWFwtpR6ikxkIq76bLEaY6/Lej8SjeVPQw==}

  vitest@3.1.1:
    resolution: {integrity: sha512-kiZc/IYmKICeBAZr9DQ5rT7/6bD9G7uqQEki4fxazi1jdVl2mWGzedtBs5s6llz59yQhVb7FFY2MbHzHCnT79Q==}
    engines: {node: ^18.0.0 || ^20.0.0 || >=22.0.0}
    hasBin: true
    peerDependencies:
      '@edge-runtime/vm': '*'
      '@types/debug': ^4.1.12
      '@types/node': ^18.0.0 || ^20.0.0 || >=22.0.0
      '@vitest/browser': 3.1.1
      '@vitest/ui': 3.1.1
      happy-dom: '*'
      jsdom: '*'
    peerDependenciesMeta:
      '@edge-runtime/vm':
        optional: true
      '@types/debug':
        optional: true
      '@types/node':
        optional: true
      '@vitest/browser':
        optional: true
      '@vitest/ui':
        optional: true
      happy-dom:
        optional: true
      jsdom:
        optional: true

  vitest@3.2.3:
    resolution: {integrity: sha512-E6U2ZFXe3N/t4f5BwUaVCKRLHqUpk1CBWeMh78UT4VaTPH/2dyvH6ALl29JTovEPu9dVKr/K/J4PkXgrMbw4Ww==}
    engines: {node: ^18.0.0 || ^20.0.0 || >=22.0.0}
    hasBin: true
    peerDependencies:
      '@edge-runtime/vm': '*'
      '@types/debug': ^4.1.12
      '@types/node': ^18.0.0 || ^20.0.0 || >=22.0.0
      '@vitest/browser': 3.2.3
      '@vitest/ui': 3.2.3
      happy-dom: '*'
      jsdom: '*'
    peerDependenciesMeta:
      '@edge-runtime/vm':
        optional: true
      '@types/debug':
        optional: true
      '@types/node':
        optional: true
      '@vitest/browser':
        optional: true
      '@vitest/ui':
        optional: true
      happy-dom:
        optional: true
      jsdom:
        optional: true

  walker@1.0.8:
    resolution: {integrity: sha512-ts/8E8l5b7kY0vlWLewOkDXMmPdLcVV4GmOQLyxuSswIJsweeFZtAsMF7k1Nszz+TYBQrlYRmzOnr398y1JemQ==}

  wcwidth@1.0.1:
    resolution: {integrity: sha512-XHPEwS0q6TaxcvG85+8EYkbiCux2XtWG2mkc47Ng2A77BQu9+DqIOJldST4HgPkuea7dvKSj5VgX3P1d4rW8Tg==}

  webidl-conversions@3.0.1:
    resolution: {integrity: sha512-2JAn3z8AR6rjK8Sm8orRC0h/bcl/DqL7tRPdGZ4I1CjdF+EaMLmYxBHyXuKL849eucPFhvBoxMsflfOb8kxaeQ==}

  whatwg-url@5.0.0:
    resolution: {integrity: sha512-saE57nupxk6v3HY35+jzBwYa0rKSy0XR8JSxZPwgLr7ys0IBzhGviA1/TUGJLmSVqs8pb9AnvICXEuOHLprYTw==}

  which@2.0.2:
    resolution: {integrity: sha512-BLI3Tl1TW3Pvl70l3yq3Y64i+awpwXqsGBYWkkqMtnbXgrMD+yj7rhW0kuEDxzJaYXGjEW5ogapKNMEKNMjibA==}
    engines: {node: '>= 8'}
    hasBin: true

  which@5.0.0:
    resolution: {integrity: sha512-JEdGzHwwkrbWoGOlIHqQ5gtprKGOenpDHpxE9zVR1bWbOtYRyPPHMe9FaP6x61CmNaTThSkb0DAJte5jD+DmzQ==}
    engines: {node: ^18.17.0 || >=20.5.0}
    hasBin: true

  why-is-node-running@2.3.0:
    resolution: {integrity: sha512-hUrmaWBdVDcxvYqnyh09zunKzROWjbZTiNy8dBEjkS7ehEDQibXJ7XvlmtbwuTclUiIyN+CyXQD4Vmko8fNm8w==}
    engines: {node: '>=8'}
    hasBin: true

  word-wrap@1.2.5:
    resolution: {integrity: sha512-BN22B5eaMMI9UMtjrGd5g5eCYPpCPDUy0FJXbYsaT5zYxjFOckS53SQDE3pWkVoWpHXVb3BrYcEN4Twa55B5cA==}
    engines: {node: '>=0.10.0'}

  wordwrap@1.0.0:
    resolution: {integrity: sha512-gvVzJFlPycKc5dZN4yPkP8w7Dc37BtP1yczEneOb4uq34pXZcvrtRTmWV8W+Ume+XCxKgbjM+nevkyFPMybd4Q==}

  wrap-ansi@7.0.0:
    resolution: {integrity: sha512-YVGIj2kamLSTxw6NsZjoBxfSwsn0ycdesmc4p+Q21c5zPuZ1pl+NfxVdxPtdHvmNVOQ6XSYG4AUtyt/Fi7D16Q==}
    engines: {node: '>=10'}

  wrap-ansi@8.1.0:
    resolution: {integrity: sha512-si7QWI6zUMq56bESFvagtmzMdGOtoxfR+Sez11Mobfc7tm+VkUckk9bW2UeffTGVUbOksxmSw0AA2gs8g71NCQ==}
    engines: {node: '>=12'}

  wrap-ansi@9.0.0:
    resolution: {integrity: sha512-G8ura3S+3Z2G+mkgNRq8dqaFZAuxfsxpBB8OCTGRTCtp+l/v9nbFNmCUP1BZMts3G1142MsZfn6eeUKrr4PD1Q==}
    engines: {node: '>=18'}

  wrappy@1.0.2:
    resolution: {integrity: sha512-l4Sp/DRseor9wL6EvV2+TuQn63dMkPjZ/sp9XkghTEbV9KlPS1xUsZ3u7/IQO4wxtcFB4bgpQPRcR3QCvezPcQ==}

  write-file-atomic@4.0.2:
    resolution: {integrity: sha512-7KxauUdBmSdWnmpaGFg+ppNjKF8uNLry8LyzjauQDOVONfFLNKrKvQOxZ/VuTIcS/gge/YNahf5RIIQWTSarlg==}
    engines: {node: ^12.13.0 || ^14.15.0 || >=16.0.0}

  xmlbuilder@15.1.1:
    resolution: {integrity: sha512-yMqGBqtXyeN1e3TGYvgNgDVZ3j84W4cwkOXQswghol6APgZWaff9lnbvN7MHYJOiXsvGPXtjTYJEiC9J2wv9Eg==}
    engines: {node: '>=8.0'}

  y18n@5.0.8:
    resolution: {integrity: sha512-0pfFzegeDWJHJIAmTLRP2DwHjdF5s7jo9tuztdQxAhINCdvS+3nGINqPd00AphqJR/0LhANUS6/+7SCb98YOfA==}
    engines: {node: '>=10'}

  yallist@3.1.1:
    resolution: {integrity: sha512-a4UGQaWPH59mOXUYnAG2ewncQS4i4F43Tv3JoAM+s2VDAmS9NsK8GpDMLrCHPksFT7h3K6TOoUNn2pb7RoXx4g==}

  yallist@4.0.0:
    resolution: {integrity: sha512-3wdGidZyq5PB084XLES5TpOSRA3wjXAlIWMhum2kRcv/41Sn2emQ0dycQW4uZXLejwKvg6EsvbdlVL+FYEct7A==}

  yallist@5.0.0:
    resolution: {integrity: sha512-YgvUTfwqyc7UXVMrB+SImsVYSmTS8X/tSrtdNZMImM+n7+QTriRXyXim0mBrTXNeqzVF0KWGgHPeiyViFFrNDw==}
    engines: {node: '>=18'}

  yaml@1.10.2:
    resolution: {integrity: sha512-r3vXyErRCYJ7wg28yvBY5VSoAF8ZvlcW9/BwUzEtUsjvX/DKs24dIkuwjtuprwJJHsbyUbLApepYTR1BN4uHrg==}
    engines: {node: '>= 6'}

  yaml@2.5.1:
    resolution: {integrity: sha512-bLQOjaX/ADgQ20isPJRvF0iRUHIxVhYvr53Of7wGcWlO2jvtUlH5m87DsmulFVxRpNLOnI4tB6p/oh8D7kpn9Q==}
    engines: {node: '>= 14'}
    hasBin: true

  yaml@2.7.1:
    resolution: {integrity: sha512-10ULxpnOCQXxJvBgxsn9ptjq6uviG/htZKk9veJGhlqn3w/DxQ631zFF+nlQXLwmImeS5amR2dl2U8sg6U9jsQ==}
    engines: {node: '>= 14'}
    hasBin: true

  yargs-parser@20.2.9:
    resolution: {integrity: sha512-y11nGElTIV+CT3Zv9t7VKl+Q3hTQoT9a1Qzezhhl6Rp21gJ/IVTW7Z3y9EWXhuUBC2Shnf+DX0antecpAwSP8w==}
    engines: {node: '>=10'}

  yargs-parser@21.1.1:
    resolution: {integrity: sha512-tVpsJW7DdjecAiFpbIB1e3qxIQsE6NoPc5/eTdrbbIC4h0LVsWhnoa3g+m2HclBIujHzsxZ4VJVA+GUuc2/LBw==}
    engines: {node: '>=12'}

  yargs@16.2.0:
    resolution: {integrity: sha512-D1mvvtDG0L5ft/jGWkLpG1+m0eQxOfaBvTNELraWj22wSVUMWxZUvYgJYcKh6jGGIkJFhH4IZPQhR4TKpc8mBw==}
    engines: {node: '>=10'}

  yargs@17.7.2:
    resolution: {integrity: sha512-7dSzzRQ++CKnNI/krKnYRV7JKKPUXMEh61soaHKg9mrWEhzFWhFnxPxGl+69cD1Ou63C13NUPCnmIcrvqCuM6w==}
    engines: {node: '>=12'}

  yauzl@2.10.0:
    resolution: {integrity: sha512-p4a9I6X6nu6IhoGmBqAcbJy1mlC4j27vEPZX9F4L4/vZT3Lyq1VkFHw/V/PUcB9Buo+DG3iHkT0x3Qya58zc3g==}

  yn@3.1.1:
    resolution: {integrity: sha512-Ux4ygGWsu2c7isFWe8Yu1YluJmqVhxqK2cLXNQA5AcC3QfbGNpM7fu0Y8b/z16pXLnFxZYvWhd3fhBY9DLmC6Q==}
    engines: {node: '>=6'}

  yocto-queue@0.1.0:
    resolution: {integrity: sha512-rVksvsnNCdJ/ohGc6xgPwyN8eheCxsiLM8mxuE/t/mOVqJewPuO1miLpTHQiRgTKCLexL4MeAFVagts7HmNZ2Q==}
    engines: {node: '>=10'}

  zwitch@2.0.4:
    resolution: {integrity: sha512-bXE4cR/kVZhKZX/RjPEflHaKVhUVl85noU3v6b8apfQEc1x4A+zBxjZ4lN8LqGd6WZ3dl98pY4o717VFmoPp+A==}

snapshots:

  7zip-bin@5.2.0: {}

  '@ampproject/remapping@2.3.0':
    dependencies:
      '@jridgewell/gen-mapping': 0.3.8
      '@jridgewell/trace-mapping': 0.3.25

  '@babel/code-frame@7.26.2':
    dependencies:
      '@babel/helper-validator-identifier': 7.25.9
      js-tokens: 4.0.0
      picocolors: 1.1.1

  '@babel/compat-data@7.26.8': {}

  '@babel/core@7.24.9':
    dependencies:
      '@ampproject/remapping': 2.3.0
      '@babel/code-frame': 7.26.2
      '@babel/generator': 7.27.0
      '@babel/helper-compilation-targets': 7.27.0
      '@babel/helper-module-transforms': 7.26.0(@babel/core@7.24.9)
      '@babel/helpers': 7.27.0
      '@babel/parser': 7.27.0
      '@babel/template': 7.27.0
      '@babel/traverse': 7.27.0
      '@babel/types': 7.27.0
      convert-source-map: 2.0.0
      debug: 4.4.0
      gensync: 1.0.0-beta.2
      json5: 2.2.3
      semver: 6.3.1
    transitivePeerDependencies:
      - supports-color

  '@babel/generator@7.27.0':
    dependencies:
      '@babel/parser': 7.27.0
      '@babel/types': 7.27.0
      '@jridgewell/gen-mapping': 0.3.8
      '@jridgewell/trace-mapping': 0.3.25
      jsesc: 3.1.0

  '@babel/helper-annotate-as-pure@7.25.9':
    dependencies:
      '@babel/types': 7.27.0

  '@babel/helper-compilation-targets@7.27.0':
    dependencies:
      '@babel/compat-data': 7.26.8
      '@babel/helper-validator-option': 7.25.9
      browserslist: 4.24.4
      lru-cache: 5.1.1
      semver: 6.3.1

  '@babel/helper-create-class-features-plugin@7.27.0(@babel/core@7.24.9)':
    dependencies:
      '@babel/core': 7.24.9
      '@babel/helper-annotate-as-pure': 7.25.9
      '@babel/helper-member-expression-to-functions': 7.25.9
      '@babel/helper-optimise-call-expression': 7.25.9
      '@babel/helper-replace-supers': 7.26.5(@babel/core@7.24.9)
      '@babel/helper-skip-transparent-expression-wrappers': 7.25.9
      '@babel/traverse': 7.27.0
      semver: 6.3.1
    transitivePeerDependencies:
      - supports-color

  '@babel/helper-create-regexp-features-plugin@7.27.0(@babel/core@7.24.9)':
    dependencies:
      '@babel/core': 7.24.9
      '@babel/helper-annotate-as-pure': 7.25.9
      regexpu-core: 6.2.0
      semver: 6.3.1

  '@babel/helper-define-polyfill-provider@0.2.4(@babel/core@7.24.9)':
    dependencies:
      '@babel/core': 7.24.9
      '@babel/helper-compilation-targets': 7.27.0
      '@babel/helper-module-imports': 7.25.9
      '@babel/helper-plugin-utils': 7.26.5
      '@babel/traverse': 7.27.0
      debug: 4.4.0
      lodash.debounce: 4.0.8
      resolve: 1.22.10
      semver: 6.3.1
    transitivePeerDependencies:
      - supports-color

  '@babel/helper-define-polyfill-provider@0.6.4(@babel/core@7.24.9)':
    dependencies:
      '@babel/core': 7.24.9
      '@babel/helper-compilation-targets': 7.27.0
      '@babel/helper-plugin-utils': 7.26.5
      debug: 4.4.0
      lodash.debounce: 4.0.8
      resolve: 1.22.10
    transitivePeerDependencies:
      - supports-color

  '@babel/helper-environment-visitor@7.24.7':
    dependencies:
      '@babel/types': 7.27.0

  '@babel/helper-member-expression-to-functions@7.25.9':
    dependencies:
      '@babel/traverse': 7.27.0
      '@babel/types': 7.27.0
    transitivePeerDependencies:
      - supports-color

  '@babel/helper-module-imports@7.25.9':
    dependencies:
      '@babel/traverse': 7.27.0
      '@babel/types': 7.27.0
    transitivePeerDependencies:
      - supports-color

  '@babel/helper-module-transforms@7.26.0(@babel/core@7.24.9)':
    dependencies:
      '@babel/core': 7.24.9
      '@babel/helper-module-imports': 7.25.9
      '@babel/helper-validator-identifier': 7.25.9
      '@babel/traverse': 7.27.0
    transitivePeerDependencies:
      - supports-color

  '@babel/helper-optimise-call-expression@7.25.9':
    dependencies:
      '@babel/types': 7.27.0

  '@babel/helper-plugin-utils@7.26.5': {}

  '@babel/helper-remap-async-to-generator@7.25.9(@babel/core@7.24.9)':
    dependencies:
      '@babel/core': 7.24.9
      '@babel/helper-annotate-as-pure': 7.25.9
      '@babel/helper-wrap-function': 7.25.9
      '@babel/traverse': 7.27.0
    transitivePeerDependencies:
      - supports-color

  '@babel/helper-replace-supers@7.26.5(@babel/core@7.24.9)':
    dependencies:
      '@babel/core': 7.24.9
      '@babel/helper-member-expression-to-functions': 7.25.9
      '@babel/helper-optimise-call-expression': 7.25.9
      '@babel/traverse': 7.27.0
    transitivePeerDependencies:
      - supports-color

  '@babel/helper-simple-access@7.25.9':
    dependencies:
      '@babel/traverse': 7.27.0
      '@babel/types': 7.27.0
    transitivePeerDependencies:
      - supports-color

  '@babel/helper-skip-transparent-expression-wrappers@7.25.9':
    dependencies:
      '@babel/traverse': 7.27.0
      '@babel/types': 7.27.0
    transitivePeerDependencies:
      - supports-color

  '@babel/helper-string-parser@7.25.9': {}

  '@babel/helper-validator-identifier@7.25.9': {}

  '@babel/helper-validator-option@7.25.9': {}

  '@babel/helper-wrap-function@7.25.9':
    dependencies:
      '@babel/template': 7.27.0
      '@babel/traverse': 7.27.0
      '@babel/types': 7.27.0
    transitivePeerDependencies:
      - supports-color

  '@babel/helpers@7.27.0':
    dependencies:
      '@babel/template': 7.27.0
      '@babel/types': 7.27.0

  '@babel/parser@7.16.4':
    dependencies:
      '@babel/types': 7.27.0

  '@babel/parser@7.27.0':
    dependencies:
      '@babel/types': 7.27.0

  '@babel/plugin-bugfix-firefox-class-in-computed-class-key@7.25.9(@babel/core@7.24.9)':
    dependencies:
      '@babel/core': 7.24.9
      '@babel/helper-plugin-utils': 7.26.5
      '@babel/traverse': 7.27.0
    transitivePeerDependencies:
      - supports-color

  '@babel/plugin-bugfix-safari-id-destructuring-collision-in-function-expression@7.25.9(@babel/core@7.24.9)':
    dependencies:
      '@babel/core': 7.24.9
      '@babel/helper-plugin-utils': 7.26.5

  '@babel/plugin-bugfix-v8-spread-parameters-in-optional-chaining@7.25.9(@babel/core@7.24.9)':
    dependencies:
      '@babel/core': 7.24.9
      '@babel/helper-plugin-utils': 7.26.5
      '@babel/helper-skip-transparent-expression-wrappers': 7.25.9
      '@babel/plugin-transform-optional-chaining': 7.25.9(@babel/core@7.24.9)
    transitivePeerDependencies:
      - supports-color

  '@babel/plugin-bugfix-v8-static-class-fields-redefine-readonly@7.25.9(@babel/core@7.24.9)':
    dependencies:
      '@babel/core': 7.24.9
      '@babel/helper-plugin-utils': 7.26.5
      '@babel/traverse': 7.27.0
    transitivePeerDependencies:
      - supports-color

  '@babel/plugin-proposal-async-generator-functions@7.20.7(@babel/core@7.24.9)':
    dependencies:
      '@babel/core': 7.24.9
      '@babel/helper-environment-visitor': 7.24.7
      '@babel/helper-plugin-utils': 7.26.5
      '@babel/helper-remap-async-to-generator': 7.25.9(@babel/core@7.24.9)
      '@babel/plugin-syntax-async-generators': 7.8.4(@babel/core@7.24.9)
    transitivePeerDependencies:
      - supports-color

  '@babel/plugin-proposal-class-properties@7.18.6(@babel/core@7.24.9)':
    dependencies:
      '@babel/core': 7.24.9
      '@babel/helper-create-class-features-plugin': 7.27.0(@babel/core@7.24.9)
      '@babel/helper-plugin-utils': 7.26.5
    transitivePeerDependencies:
      - supports-color

  '@babel/plugin-proposal-class-static-block@7.21.0(@babel/core@7.24.9)':
    dependencies:
      '@babel/core': 7.24.9
      '@babel/helper-create-class-features-plugin': 7.27.0(@babel/core@7.24.9)
      '@babel/helper-plugin-utils': 7.26.5
      '@babel/plugin-syntax-class-static-block': 7.14.5(@babel/core@7.24.9)
    transitivePeerDependencies:
      - supports-color

  '@babel/plugin-proposal-decorators@7.24.7(@babel/core@7.24.9)':
    dependencies:
      '@babel/core': 7.24.9
      '@babel/helper-create-class-features-plugin': 7.27.0(@babel/core@7.24.9)
      '@babel/helper-plugin-utils': 7.26.5
      '@babel/plugin-syntax-decorators': 7.25.9(@babel/core@7.24.9)
    transitivePeerDependencies:
      - supports-color

  '@babel/plugin-proposal-do-expressions@7.24.7(@babel/core@7.24.9)':
    dependencies:
      '@babel/core': 7.24.9
      '@babel/helper-plugin-utils': 7.26.5
      '@babel/plugin-syntax-do-expressions': 7.25.9(@babel/core@7.24.9)

  '@babel/plugin-proposal-dynamic-import@7.18.6(@babel/core@7.24.9)':
    dependencies:
      '@babel/core': 7.24.9
      '@babel/helper-plugin-utils': 7.26.5
      '@babel/plugin-syntax-dynamic-import': 7.8.3(@babel/core@7.24.9)

  '@babel/plugin-proposal-export-default-from@7.24.7(@babel/core@7.24.9)':
    dependencies:
      '@babel/core': 7.24.9
      '@babel/helper-plugin-utils': 7.26.5
      '@babel/plugin-syntax-export-default-from': 7.25.9(@babel/core@7.24.9)

  '@babel/plugin-proposal-export-namespace-from@7.18.9(@babel/core@7.24.9)':
    dependencies:
      '@babel/core': 7.24.9
      '@babel/helper-plugin-utils': 7.26.5
      '@babel/plugin-syntax-export-namespace-from': 7.8.3(@babel/core@7.24.9)

  '@babel/plugin-proposal-function-bind@7.24.7(@babel/core@7.24.9)':
    dependencies:
      '@babel/core': 7.24.9
      '@babel/helper-plugin-utils': 7.26.5
      '@babel/plugin-syntax-function-bind': 7.25.9(@babel/core@7.24.9)

  '@babel/plugin-proposal-function-sent@7.24.7(@babel/core@7.24.9)':
    dependencies:
      '@babel/core': 7.24.9
      '@babel/helper-plugin-utils': 7.26.5
      '@babel/helper-wrap-function': 7.25.9
      '@babel/plugin-syntax-function-sent': 7.25.9(@babel/core@7.24.9)
    transitivePeerDependencies:
      - supports-color

  '@babel/plugin-proposal-json-strings@7.18.6(@babel/core@7.24.9)':
    dependencies:
      '@babel/core': 7.24.9
      '@babel/helper-plugin-utils': 7.26.5
      '@babel/plugin-syntax-json-strings': 7.8.3(@babel/core@7.24.9)

  '@babel/plugin-proposal-logical-assignment-operators@7.20.7(@babel/core@7.24.9)':
    dependencies:
      '@babel/core': 7.24.9
      '@babel/helper-plugin-utils': 7.26.5
      '@babel/plugin-syntax-logical-assignment-operators': 7.10.4(@babel/core@7.24.9)

  '@babel/plugin-proposal-nullish-coalescing-operator@7.18.6(@babel/core@7.24.9)':
    dependencies:
      '@babel/core': 7.24.9
      '@babel/helper-plugin-utils': 7.26.5
      '@babel/plugin-syntax-nullish-coalescing-operator': 7.8.3(@babel/core@7.24.9)

  '@babel/plugin-proposal-numeric-separator@7.18.6(@babel/core@7.24.9)':
    dependencies:
      '@babel/core': 7.24.9
      '@babel/helper-plugin-utils': 7.26.5
      '@babel/plugin-syntax-numeric-separator': 7.10.4(@babel/core@7.24.9)

  '@babel/plugin-proposal-object-rest-spread@7.20.7(@babel/core@7.24.9)':
    dependencies:
      '@babel/compat-data': 7.26.8
      '@babel/core': 7.24.9
      '@babel/helper-compilation-targets': 7.27.0
      '@babel/helper-plugin-utils': 7.26.5
      '@babel/plugin-syntax-object-rest-spread': 7.8.3(@babel/core@7.24.9)
      '@babel/plugin-transform-parameters': 7.25.9(@babel/core@7.24.9)

  '@babel/plugin-proposal-optional-catch-binding@7.18.6(@babel/core@7.24.9)':
    dependencies:
      '@babel/core': 7.24.9
      '@babel/helper-plugin-utils': 7.26.5
      '@babel/plugin-syntax-optional-catch-binding': 7.8.3(@babel/core@7.24.9)

  '@babel/plugin-proposal-optional-chaining@7.21.0(@babel/core@7.24.9)':
    dependencies:
      '@babel/core': 7.24.9
      '@babel/helper-plugin-utils': 7.26.5
      '@babel/helper-skip-transparent-expression-wrappers': 7.25.9
      '@babel/plugin-syntax-optional-chaining': 7.8.3(@babel/core@7.24.9)
    transitivePeerDependencies:
      - supports-color

  '@babel/plugin-proposal-pipeline-operator@7.24.7(@babel/core@7.24.9)':
    dependencies:
      '@babel/core': 7.24.9
      '@babel/helper-plugin-utils': 7.26.5
      '@babel/plugin-syntax-pipeline-operator': 7.26.7(@babel/core@7.24.9)

  '@babel/plugin-proposal-private-methods@7.18.6(@babel/core@7.24.9)':
    dependencies:
      '@babel/core': 7.24.9
      '@babel/helper-create-class-features-plugin': 7.27.0(@babel/core@7.24.9)
      '@babel/helper-plugin-utils': 7.26.5
    transitivePeerDependencies:
      - supports-color

  '@babel/plugin-proposal-private-property-in-object@7.21.0-placeholder-for-preset-env.2(@babel/core@7.24.9)':
    dependencies:
      '@babel/core': 7.24.9

  '@babel/plugin-proposal-private-property-in-object@7.21.11(@babel/core@7.24.9)':
    dependencies:
      '@babel/core': 7.24.9
      '@babel/helper-annotate-as-pure': 7.25.9
      '@babel/helper-create-class-features-plugin': 7.27.0(@babel/core@7.24.9)
      '@babel/helper-plugin-utils': 7.26.5
      '@babel/plugin-syntax-private-property-in-object': 7.14.5(@babel/core@7.24.9)
    transitivePeerDependencies:
      - supports-color

  '@babel/plugin-proposal-throw-expressions@7.24.7(@babel/core@7.24.9)':
    dependencies:
      '@babel/core': 7.24.9
      '@babel/helper-plugin-utils': 7.26.5
      '@babel/plugin-syntax-throw-expressions': 7.25.9(@babel/core@7.24.9)

  '@babel/plugin-proposal-unicode-property-regex@7.18.6(@babel/core@7.24.9)':
    dependencies:
      '@babel/core': 7.24.9
      '@babel/helper-create-regexp-features-plugin': 7.27.0(@babel/core@7.24.9)
      '@babel/helper-plugin-utils': 7.26.5

  '@babel/plugin-syntax-async-generators@7.8.4(@babel/core@7.24.9)':
    dependencies:
      '@babel/core': 7.24.9
      '@babel/helper-plugin-utils': 7.26.5

  '@babel/plugin-syntax-bigint@7.8.3(@babel/core@7.24.9)':
    dependencies:
      '@babel/core': 7.24.9
      '@babel/helper-plugin-utils': 7.26.5

  '@babel/plugin-syntax-class-properties@7.12.13(@babel/core@7.24.9)':
    dependencies:
      '@babel/core': 7.24.9
      '@babel/helper-plugin-utils': 7.26.5

  '@babel/plugin-syntax-class-static-block@7.14.5(@babel/core@7.24.9)':
    dependencies:
      '@babel/core': 7.24.9
      '@babel/helper-plugin-utils': 7.26.5

  '@babel/plugin-syntax-decorators@7.25.9(@babel/core@7.24.9)':
    dependencies:
      '@babel/core': 7.24.9
      '@babel/helper-plugin-utils': 7.26.5

  '@babel/plugin-syntax-do-expressions@7.25.9(@babel/core@7.24.9)':
    dependencies:
      '@babel/core': 7.24.9
      '@babel/helper-plugin-utils': 7.26.5

  '@babel/plugin-syntax-dynamic-import@7.8.3(@babel/core@7.24.9)':
    dependencies:
      '@babel/core': 7.24.9
      '@babel/helper-plugin-utils': 7.26.5

  '@babel/plugin-syntax-export-default-from@7.25.9(@babel/core@7.24.9)':
    dependencies:
      '@babel/core': 7.24.9
      '@babel/helper-plugin-utils': 7.26.5

  '@babel/plugin-syntax-export-namespace-from@7.8.3(@babel/core@7.24.9)':
    dependencies:
      '@babel/core': 7.24.9
      '@babel/helper-plugin-utils': 7.26.5

  '@babel/plugin-syntax-function-bind@7.25.9(@babel/core@7.24.9)':
    dependencies:
      '@babel/core': 7.24.9
      '@babel/helper-plugin-utils': 7.26.5

  '@babel/plugin-syntax-function-sent@7.25.9(@babel/core@7.24.9)':
    dependencies:
      '@babel/core': 7.24.9
      '@babel/helper-plugin-utils': 7.26.5

  '@babel/plugin-syntax-import-assertions@7.26.0(@babel/core@7.24.9)':
    dependencies:
      '@babel/core': 7.24.9
      '@babel/helper-plugin-utils': 7.26.5

  '@babel/plugin-syntax-import-attributes@7.26.0(@babel/core@7.24.9)':
    dependencies:
      '@babel/core': 7.24.9
      '@babel/helper-plugin-utils': 7.26.5

  '@babel/plugin-syntax-import-meta@7.10.4(@babel/core@7.24.9)':
    dependencies:
      '@babel/core': 7.24.9
      '@babel/helper-plugin-utils': 7.26.5

  '@babel/plugin-syntax-json-strings@7.8.3(@babel/core@7.24.9)':
    dependencies:
      '@babel/core': 7.24.9
      '@babel/helper-plugin-utils': 7.26.5

  '@babel/plugin-syntax-jsx@7.25.9(@babel/core@7.24.9)':
    dependencies:
      '@babel/core': 7.24.9
      '@babel/helper-plugin-utils': 7.26.5

  '@babel/plugin-syntax-logical-assignment-operators@7.10.4(@babel/core@7.24.9)':
    dependencies:
      '@babel/core': 7.24.9
      '@babel/helper-plugin-utils': 7.26.5

  '@babel/plugin-syntax-nullish-coalescing-operator@7.8.3(@babel/core@7.24.9)':
    dependencies:
      '@babel/core': 7.24.9
      '@babel/helper-plugin-utils': 7.26.5

  '@babel/plugin-syntax-numeric-separator@7.10.4(@babel/core@7.24.9)':
    dependencies:
      '@babel/core': 7.24.9
      '@babel/helper-plugin-utils': 7.26.5

  '@babel/plugin-syntax-object-rest-spread@7.8.3(@babel/core@7.24.9)':
    dependencies:
      '@babel/core': 7.24.9
      '@babel/helper-plugin-utils': 7.26.5

  '@babel/plugin-syntax-optional-catch-binding@7.8.3(@babel/core@7.24.9)':
    dependencies:
      '@babel/core': 7.24.9
      '@babel/helper-plugin-utils': 7.26.5

  '@babel/plugin-syntax-optional-chaining@7.8.3(@babel/core@7.24.9)':
    dependencies:
      '@babel/core': 7.24.9
      '@babel/helper-plugin-utils': 7.26.5

  '@babel/plugin-syntax-pipeline-operator@7.26.7(@babel/core@7.24.9)':
    dependencies:
      '@babel/core': 7.24.9
      '@babel/helper-plugin-utils': 7.26.5

  '@babel/plugin-syntax-private-property-in-object@7.14.5(@babel/core@7.24.9)':
    dependencies:
      '@babel/core': 7.24.9
      '@babel/helper-plugin-utils': 7.26.5

  '@babel/plugin-syntax-throw-expressions@7.25.9(@babel/core@7.24.9)':
    dependencies:
      '@babel/core': 7.24.9
      '@babel/helper-plugin-utils': 7.26.5

  '@babel/plugin-syntax-top-level-await@7.14.5(@babel/core@7.24.9)':
    dependencies:
      '@babel/core': 7.24.9
      '@babel/helper-plugin-utils': 7.26.5

  '@babel/plugin-syntax-typescript@7.25.9(@babel/core@7.24.9)':
    dependencies:
      '@babel/core': 7.24.9
      '@babel/helper-plugin-utils': 7.26.5

  '@babel/plugin-syntax-unicode-sets-regex@7.18.6(@babel/core@7.24.9)':
    dependencies:
      '@babel/core': 7.24.9
      '@babel/helper-create-regexp-features-plugin': 7.27.0(@babel/core@7.24.9)
      '@babel/helper-plugin-utils': 7.26.5

  '@babel/plugin-transform-arrow-functions@7.25.9(@babel/core@7.24.9)':
    dependencies:
      '@babel/core': 7.24.9
      '@babel/helper-plugin-utils': 7.26.5

  '@babel/plugin-transform-async-generator-functions@7.26.8(@babel/core@7.24.9)':
    dependencies:
      '@babel/core': 7.24.9
      '@babel/helper-plugin-utils': 7.26.5
      '@babel/helper-remap-async-to-generator': 7.25.9(@babel/core@7.24.9)
      '@babel/traverse': 7.27.0
    transitivePeerDependencies:
      - supports-color

  '@babel/plugin-transform-async-to-generator@7.25.9(@babel/core@7.24.9)':
    dependencies:
      '@babel/core': 7.24.9
      '@babel/helper-module-imports': 7.25.9
      '@babel/helper-plugin-utils': 7.26.5
      '@babel/helper-remap-async-to-generator': 7.25.9(@babel/core@7.24.9)
    transitivePeerDependencies:
      - supports-color

  '@babel/plugin-transform-block-scoped-functions@7.26.5(@babel/core@7.24.9)':
    dependencies:
      '@babel/core': 7.24.9
      '@babel/helper-plugin-utils': 7.26.5

  '@babel/plugin-transform-block-scoping@7.27.0(@babel/core@7.24.9)':
    dependencies:
      '@babel/core': 7.24.9
      '@babel/helper-plugin-utils': 7.26.5

  '@babel/plugin-transform-class-properties@7.25.9(@babel/core@7.24.9)':
    dependencies:
      '@babel/core': 7.24.9
      '@babel/helper-create-class-features-plugin': 7.27.0(@babel/core@7.24.9)
      '@babel/helper-plugin-utils': 7.26.5
    transitivePeerDependencies:
      - supports-color

  '@babel/plugin-transform-class-static-block@7.26.0(@babel/core@7.24.9)':
    dependencies:
      '@babel/core': 7.24.9
      '@babel/helper-create-class-features-plugin': 7.27.0(@babel/core@7.24.9)
      '@babel/helper-plugin-utils': 7.26.5
    transitivePeerDependencies:
      - supports-color

  '@babel/plugin-transform-classes@7.25.9(@babel/core@7.24.9)':
    dependencies:
      '@babel/core': 7.24.9
      '@babel/helper-annotate-as-pure': 7.25.9
      '@babel/helper-compilation-targets': 7.27.0
      '@babel/helper-plugin-utils': 7.26.5
      '@babel/helper-replace-supers': 7.26.5(@babel/core@7.24.9)
      '@babel/traverse': 7.27.0
      globals: 11.12.0
    transitivePeerDependencies:
      - supports-color

  '@babel/plugin-transform-computed-properties@7.25.9(@babel/core@7.24.9)':
    dependencies:
      '@babel/core': 7.24.9
      '@babel/helper-plugin-utils': 7.26.5
      '@babel/template': 7.27.0

  '@babel/plugin-transform-destructuring@7.25.9(@babel/core@7.24.9)':
    dependencies:
      '@babel/core': 7.24.9
      '@babel/helper-plugin-utils': 7.26.5

  '@babel/plugin-transform-dotall-regex@7.25.9(@babel/core@7.24.9)':
    dependencies:
      '@babel/core': 7.24.9
      '@babel/helper-create-regexp-features-plugin': 7.27.0(@babel/core@7.24.9)
      '@babel/helper-plugin-utils': 7.26.5

  '@babel/plugin-transform-duplicate-keys@7.25.9(@babel/core@7.24.9)':
    dependencies:
      '@babel/core': 7.24.9
      '@babel/helper-plugin-utils': 7.26.5

  '@babel/plugin-transform-dynamic-import@7.25.9(@babel/core@7.24.9)':
    dependencies:
      '@babel/core': 7.24.9
      '@babel/helper-plugin-utils': 7.26.5

  '@babel/plugin-transform-exponentiation-operator@7.26.3(@babel/core@7.24.9)':
    dependencies:
      '@babel/core': 7.24.9
      '@babel/helper-plugin-utils': 7.26.5

  '@babel/plugin-transform-export-namespace-from@7.25.9(@babel/core@7.24.9)':
    dependencies:
      '@babel/core': 7.24.9
      '@babel/helper-plugin-utils': 7.26.5

  '@babel/plugin-transform-for-of@7.26.9(@babel/core@7.24.9)':
    dependencies:
      '@babel/core': 7.24.9
      '@babel/helper-plugin-utils': 7.26.5
      '@babel/helper-skip-transparent-expression-wrappers': 7.25.9
    transitivePeerDependencies:
      - supports-color

  '@babel/plugin-transform-function-name@7.25.9(@babel/core@7.24.9)':
    dependencies:
      '@babel/core': 7.24.9
      '@babel/helper-compilation-targets': 7.27.0
      '@babel/helper-plugin-utils': 7.26.5
      '@babel/traverse': 7.27.0
    transitivePeerDependencies:
      - supports-color

  '@babel/plugin-transform-json-strings@7.25.9(@babel/core@7.24.9)':
    dependencies:
      '@babel/core': 7.24.9
      '@babel/helper-plugin-utils': 7.26.5

  '@babel/plugin-transform-literals@7.25.9(@babel/core@7.24.9)':
    dependencies:
      '@babel/core': 7.24.9
      '@babel/helper-plugin-utils': 7.26.5

  '@babel/plugin-transform-logical-assignment-operators@7.25.9(@babel/core@7.24.9)':
    dependencies:
      '@babel/core': 7.24.9
      '@babel/helper-plugin-utils': 7.26.5

  '@babel/plugin-transform-member-expression-literals@7.25.9(@babel/core@7.24.9)':
    dependencies:
      '@babel/core': 7.24.9
      '@babel/helper-plugin-utils': 7.26.5

  '@babel/plugin-transform-modules-amd@7.25.9(@babel/core@7.24.9)':
    dependencies:
      '@babel/core': 7.24.9
      '@babel/helper-module-transforms': 7.26.0(@babel/core@7.24.9)
      '@babel/helper-plugin-utils': 7.26.5
    transitivePeerDependencies:
      - supports-color

  '@babel/plugin-transform-modules-commonjs@7.24.8(@babel/core@7.24.9)':
    dependencies:
      '@babel/core': 7.24.9
      '@babel/helper-module-transforms': 7.26.0(@babel/core@7.24.9)
      '@babel/helper-plugin-utils': 7.26.5
      '@babel/helper-simple-access': 7.25.9
    transitivePeerDependencies:
      - supports-color

  '@babel/plugin-transform-modules-commonjs@7.26.3(@babel/core@7.24.9)':
    dependencies:
      '@babel/core': 7.24.9
      '@babel/helper-module-transforms': 7.26.0(@babel/core@7.24.9)
      '@babel/helper-plugin-utils': 7.26.5
    transitivePeerDependencies:
      - supports-color

  '@babel/plugin-transform-modules-systemjs@7.25.9(@babel/core@7.24.9)':
    dependencies:
      '@babel/core': 7.24.9
      '@babel/helper-module-transforms': 7.26.0(@babel/core@7.24.9)
      '@babel/helper-plugin-utils': 7.26.5
      '@babel/helper-validator-identifier': 7.25.9
      '@babel/traverse': 7.27.0
    transitivePeerDependencies:
      - supports-color

  '@babel/plugin-transform-modules-umd@7.25.9(@babel/core@7.24.9)':
    dependencies:
      '@babel/core': 7.24.9
      '@babel/helper-module-transforms': 7.26.0(@babel/core@7.24.9)
      '@babel/helper-plugin-utils': 7.26.5
    transitivePeerDependencies:
      - supports-color

  '@babel/plugin-transform-named-capturing-groups-regex@7.25.9(@babel/core@7.24.9)':
    dependencies:
      '@babel/core': 7.24.9
      '@babel/helper-create-regexp-features-plugin': 7.27.0(@babel/core@7.24.9)
      '@babel/helper-plugin-utils': 7.26.5

  '@babel/plugin-transform-new-target@7.25.9(@babel/core@7.24.9)':
    dependencies:
      '@babel/core': 7.24.9
      '@babel/helper-plugin-utils': 7.26.5

  '@babel/plugin-transform-nullish-coalescing-operator@7.26.6(@babel/core@7.24.9)':
    dependencies:
      '@babel/core': 7.24.9
      '@babel/helper-plugin-utils': 7.26.5

  '@babel/plugin-transform-numeric-separator@7.25.9(@babel/core@7.24.9)':
    dependencies:
      '@babel/core': 7.24.9
      '@babel/helper-plugin-utils': 7.26.5

  '@babel/plugin-transform-object-rest-spread@7.25.9(@babel/core@7.24.9)':
    dependencies:
      '@babel/core': 7.24.9
      '@babel/helper-compilation-targets': 7.27.0
      '@babel/helper-plugin-utils': 7.26.5
      '@babel/plugin-transform-parameters': 7.25.9(@babel/core@7.24.9)

  '@babel/plugin-transform-object-super@7.25.9(@babel/core@7.24.9)':
    dependencies:
      '@babel/core': 7.24.9
      '@babel/helper-plugin-utils': 7.26.5
      '@babel/helper-replace-supers': 7.26.5(@babel/core@7.24.9)
    transitivePeerDependencies:
      - supports-color

  '@babel/plugin-transform-optional-catch-binding@7.25.9(@babel/core@7.24.9)':
    dependencies:
      '@babel/core': 7.24.9
      '@babel/helper-plugin-utils': 7.26.5

  '@babel/plugin-transform-optional-chaining@7.25.9(@babel/core@7.24.9)':
    dependencies:
      '@babel/core': 7.24.9
      '@babel/helper-plugin-utils': 7.26.5
      '@babel/helper-skip-transparent-expression-wrappers': 7.25.9
    transitivePeerDependencies:
      - supports-color

  '@babel/plugin-transform-parameters@7.25.9(@babel/core@7.24.9)':
    dependencies:
      '@babel/core': 7.24.9
      '@babel/helper-plugin-utils': 7.26.5

  '@babel/plugin-transform-private-methods@7.25.9(@babel/core@7.24.9)':
    dependencies:
      '@babel/core': 7.24.9
      '@babel/helper-create-class-features-plugin': 7.27.0(@babel/core@7.24.9)
      '@babel/helper-plugin-utils': 7.26.5
    transitivePeerDependencies:
      - supports-color

  '@babel/plugin-transform-private-property-in-object@7.25.9(@babel/core@7.24.9)':
    dependencies:
      '@babel/core': 7.24.9
      '@babel/helper-annotate-as-pure': 7.25.9
      '@babel/helper-create-class-features-plugin': 7.27.0(@babel/core@7.24.9)
      '@babel/helper-plugin-utils': 7.26.5
    transitivePeerDependencies:
      - supports-color

  '@babel/plugin-transform-property-literals@7.25.9(@babel/core@7.24.9)':
    dependencies:
      '@babel/core': 7.24.9
      '@babel/helper-plugin-utils': 7.26.5

  '@babel/plugin-transform-react-display-name@7.25.9(@babel/core@7.24.9)':
    dependencies:
      '@babel/core': 7.24.9
      '@babel/helper-plugin-utils': 7.26.5

  '@babel/plugin-transform-react-jsx-development@7.25.9(@babel/core@7.24.9)':
    dependencies:
      '@babel/core': 7.24.9
      '@babel/plugin-transform-react-jsx': 7.25.9(@babel/core@7.24.9)
    transitivePeerDependencies:
      - supports-color

  '@babel/plugin-transform-react-jsx@7.25.9(@babel/core@7.24.9)':
    dependencies:
      '@babel/core': 7.24.9
      '@babel/helper-annotate-as-pure': 7.25.9
      '@babel/helper-module-imports': 7.25.9
      '@babel/helper-plugin-utils': 7.26.5
      '@babel/plugin-syntax-jsx': 7.25.9(@babel/core@7.24.9)
      '@babel/types': 7.27.0
    transitivePeerDependencies:
      - supports-color

  '@babel/plugin-transform-react-pure-annotations@7.25.9(@babel/core@7.24.9)':
    dependencies:
      '@babel/core': 7.24.9
      '@babel/helper-annotate-as-pure': 7.25.9
      '@babel/helper-plugin-utils': 7.26.5

  '@babel/plugin-transform-regenerator@7.27.0(@babel/core@7.24.9)':
    dependencies:
      '@babel/core': 7.24.9
      '@babel/helper-plugin-utils': 7.26.5
      regenerator-transform: 0.15.2

  '@babel/plugin-transform-reserved-words@7.25.9(@babel/core@7.24.9)':
    dependencies:
      '@babel/core': 7.24.9
      '@babel/helper-plugin-utils': 7.26.5

  '@babel/plugin-transform-shorthand-properties@7.25.9(@babel/core@7.24.9)':
    dependencies:
      '@babel/core': 7.24.9
      '@babel/helper-plugin-utils': 7.26.5

  '@babel/plugin-transform-spread@7.25.9(@babel/core@7.24.9)':
    dependencies:
      '@babel/core': 7.24.9
      '@babel/helper-plugin-utils': 7.26.5
      '@babel/helper-skip-transparent-expression-wrappers': 7.25.9
    transitivePeerDependencies:
      - supports-color

  '@babel/plugin-transform-sticky-regex@7.25.9(@babel/core@7.24.9)':
    dependencies:
      '@babel/core': 7.24.9
      '@babel/helper-plugin-utils': 7.26.5

  '@babel/plugin-transform-template-literals@7.26.8(@babel/core@7.24.9)':
    dependencies:
      '@babel/core': 7.24.9
      '@babel/helper-plugin-utils': 7.26.5

  '@babel/plugin-transform-typeof-symbol@7.27.0(@babel/core@7.24.9)':
    dependencies:
      '@babel/core': 7.24.9
      '@babel/helper-plugin-utils': 7.26.5

  '@babel/plugin-transform-typescript@7.27.0(@babel/core@7.24.9)':
    dependencies:
      '@babel/core': 7.24.9
      '@babel/helper-annotate-as-pure': 7.25.9
      '@babel/helper-create-class-features-plugin': 7.27.0(@babel/core@7.24.9)
      '@babel/helper-plugin-utils': 7.26.5
      '@babel/helper-skip-transparent-expression-wrappers': 7.25.9
      '@babel/plugin-syntax-typescript': 7.25.9(@babel/core@7.24.9)
    transitivePeerDependencies:
      - supports-color

  '@babel/plugin-transform-unicode-escapes@7.25.9(@babel/core@7.24.9)':
    dependencies:
      '@babel/core': 7.24.9
      '@babel/helper-plugin-utils': 7.26.5

  '@babel/plugin-transform-unicode-property-regex@7.25.9(@babel/core@7.24.9)':
    dependencies:
      '@babel/core': 7.24.9
      '@babel/helper-create-regexp-features-plugin': 7.27.0(@babel/core@7.24.9)
      '@babel/helper-plugin-utils': 7.26.5

  '@babel/plugin-transform-unicode-regex@7.25.9(@babel/core@7.24.9)':
    dependencies:
      '@babel/core': 7.24.9
      '@babel/helper-create-regexp-features-plugin': 7.27.0(@babel/core@7.24.9)
      '@babel/helper-plugin-utils': 7.26.5

  '@babel/plugin-transform-unicode-sets-regex@7.25.9(@babel/core@7.24.9)':
    dependencies:
      '@babel/core': 7.24.9
      '@babel/helper-create-regexp-features-plugin': 7.27.0(@babel/core@7.24.9)
      '@babel/helper-plugin-utils': 7.26.5

  '@babel/preset-env@7.15.6(@babel/core@7.24.9)':
    dependencies:
      '@babel/compat-data': 7.26.8
      '@babel/core': 7.24.9
      '@babel/helper-compilation-targets': 7.27.0
      '@babel/helper-plugin-utils': 7.26.5
      '@babel/helper-validator-option': 7.25.9
      '@babel/plugin-bugfix-v8-spread-parameters-in-optional-chaining': 7.25.9(@babel/core@7.24.9)
      '@babel/plugin-proposal-async-generator-functions': 7.20.7(@babel/core@7.24.9)
      '@babel/plugin-proposal-class-properties': 7.18.6(@babel/core@7.24.9)
      '@babel/plugin-proposal-class-static-block': 7.21.0(@babel/core@7.24.9)
      '@babel/plugin-proposal-dynamic-import': 7.18.6(@babel/core@7.24.9)
      '@babel/plugin-proposal-export-namespace-from': 7.18.9(@babel/core@7.24.9)
      '@babel/plugin-proposal-json-strings': 7.18.6(@babel/core@7.24.9)
      '@babel/plugin-proposal-logical-assignment-operators': 7.20.7(@babel/core@7.24.9)
      '@babel/plugin-proposal-nullish-coalescing-operator': 7.18.6(@babel/core@7.24.9)
      '@babel/plugin-proposal-numeric-separator': 7.18.6(@babel/core@7.24.9)
      '@babel/plugin-proposal-object-rest-spread': 7.20.7(@babel/core@7.24.9)
      '@babel/plugin-proposal-optional-catch-binding': 7.18.6(@babel/core@7.24.9)
      '@babel/plugin-proposal-optional-chaining': 7.21.0(@babel/core@7.24.9)
      '@babel/plugin-proposal-private-methods': 7.18.6(@babel/core@7.24.9)
      '@babel/plugin-proposal-private-property-in-object': 7.21.11(@babel/core@7.24.9)
      '@babel/plugin-proposal-unicode-property-regex': 7.18.6(@babel/core@7.24.9)
      '@babel/plugin-syntax-async-generators': 7.8.4(@babel/core@7.24.9)
      '@babel/plugin-syntax-class-properties': 7.12.13(@babel/core@7.24.9)
      '@babel/plugin-syntax-class-static-block': 7.14.5(@babel/core@7.24.9)
      '@babel/plugin-syntax-dynamic-import': 7.8.3(@babel/core@7.24.9)
      '@babel/plugin-syntax-export-namespace-from': 7.8.3(@babel/core@7.24.9)
      '@babel/plugin-syntax-json-strings': 7.8.3(@babel/core@7.24.9)
      '@babel/plugin-syntax-logical-assignment-operators': 7.10.4(@babel/core@7.24.9)
      '@babel/plugin-syntax-nullish-coalescing-operator': 7.8.3(@babel/core@7.24.9)
      '@babel/plugin-syntax-numeric-separator': 7.10.4(@babel/core@7.24.9)
      '@babel/plugin-syntax-object-rest-spread': 7.8.3(@babel/core@7.24.9)
      '@babel/plugin-syntax-optional-catch-binding': 7.8.3(@babel/core@7.24.9)
      '@babel/plugin-syntax-optional-chaining': 7.8.3(@babel/core@7.24.9)
      '@babel/plugin-syntax-private-property-in-object': 7.14.5(@babel/core@7.24.9)
      '@babel/plugin-syntax-top-level-await': 7.14.5(@babel/core@7.24.9)
      '@babel/plugin-transform-arrow-functions': 7.25.9(@babel/core@7.24.9)
      '@babel/plugin-transform-async-to-generator': 7.25.9(@babel/core@7.24.9)
      '@babel/plugin-transform-block-scoped-functions': 7.26.5(@babel/core@7.24.9)
      '@babel/plugin-transform-block-scoping': 7.27.0(@babel/core@7.24.9)
      '@babel/plugin-transform-classes': 7.25.9(@babel/core@7.24.9)
      '@babel/plugin-transform-computed-properties': 7.25.9(@babel/core@7.24.9)
      '@babel/plugin-transform-destructuring': 7.25.9(@babel/core@7.24.9)
      '@babel/plugin-transform-dotall-regex': 7.25.9(@babel/core@7.24.9)
      '@babel/plugin-transform-duplicate-keys': 7.25.9(@babel/core@7.24.9)
      '@babel/plugin-transform-exponentiation-operator': 7.26.3(@babel/core@7.24.9)
      '@babel/plugin-transform-for-of': 7.26.9(@babel/core@7.24.9)
      '@babel/plugin-transform-function-name': 7.25.9(@babel/core@7.24.9)
      '@babel/plugin-transform-literals': 7.25.9(@babel/core@7.24.9)
      '@babel/plugin-transform-member-expression-literals': 7.25.9(@babel/core@7.24.9)
      '@babel/plugin-transform-modules-amd': 7.25.9(@babel/core@7.24.9)
      '@babel/plugin-transform-modules-commonjs': 7.24.8(@babel/core@7.24.9)
      '@babel/plugin-transform-modules-systemjs': 7.25.9(@babel/core@7.24.9)
      '@babel/plugin-transform-modules-umd': 7.25.9(@babel/core@7.24.9)
      '@babel/plugin-transform-named-capturing-groups-regex': 7.25.9(@babel/core@7.24.9)
      '@babel/plugin-transform-new-target': 7.25.9(@babel/core@7.24.9)
      '@babel/plugin-transform-object-super': 7.25.9(@babel/core@7.24.9)
      '@babel/plugin-transform-parameters': 7.25.9(@babel/core@7.24.9)
      '@babel/plugin-transform-property-literals': 7.25.9(@babel/core@7.24.9)
      '@babel/plugin-transform-regenerator': 7.27.0(@babel/core@7.24.9)
      '@babel/plugin-transform-reserved-words': 7.25.9(@babel/core@7.24.9)
      '@babel/plugin-transform-shorthand-properties': 7.25.9(@babel/core@7.24.9)
      '@babel/plugin-transform-spread': 7.25.9(@babel/core@7.24.9)
      '@babel/plugin-transform-sticky-regex': 7.25.9(@babel/core@7.24.9)
      '@babel/plugin-transform-template-literals': 7.26.8(@babel/core@7.24.9)
      '@babel/plugin-transform-typeof-symbol': 7.27.0(@babel/core@7.24.9)
      '@babel/plugin-transform-unicode-escapes': 7.25.9(@babel/core@7.24.9)
      '@babel/plugin-transform-unicode-regex': 7.25.9(@babel/core@7.24.9)
      '@babel/preset-modules': 0.1.6(@babel/core@7.24.9)
      '@babel/types': 7.27.0
      babel-plugin-polyfill-corejs2: 0.2.3(@babel/core@7.24.9)
      babel-plugin-polyfill-corejs3: 0.2.5(@babel/core@7.24.9)
      babel-plugin-polyfill-regenerator: 0.2.3(@babel/core@7.24.9)
      core-js-compat: 3.41.0
      semver: 6.3.1
    transitivePeerDependencies:
      - supports-color

  '@babel/preset-env@7.24.8(@babel/core@7.24.9)':
    dependencies:
      '@babel/compat-data': 7.26.8
      '@babel/core': 7.24.9
      '@babel/helper-compilation-targets': 7.27.0
      '@babel/helper-plugin-utils': 7.26.5
      '@babel/helper-validator-option': 7.25.9
      '@babel/plugin-bugfix-firefox-class-in-computed-class-key': 7.25.9(@babel/core@7.24.9)
      '@babel/plugin-bugfix-safari-id-destructuring-collision-in-function-expression': 7.25.9(@babel/core@7.24.9)
      '@babel/plugin-bugfix-v8-spread-parameters-in-optional-chaining': 7.25.9(@babel/core@7.24.9)
      '@babel/plugin-bugfix-v8-static-class-fields-redefine-readonly': 7.25.9(@babel/core@7.24.9)
      '@babel/plugin-proposal-private-property-in-object': 7.21.0-placeholder-for-preset-env.2(@babel/core@7.24.9)
      '@babel/plugin-syntax-async-generators': 7.8.4(@babel/core@7.24.9)
      '@babel/plugin-syntax-class-properties': 7.12.13(@babel/core@7.24.9)
      '@babel/plugin-syntax-class-static-block': 7.14.5(@babel/core@7.24.9)
      '@babel/plugin-syntax-dynamic-import': 7.8.3(@babel/core@7.24.9)
      '@babel/plugin-syntax-export-namespace-from': 7.8.3(@babel/core@7.24.9)
      '@babel/plugin-syntax-import-assertions': 7.26.0(@babel/core@7.24.9)
      '@babel/plugin-syntax-import-attributes': 7.26.0(@babel/core@7.24.9)
      '@babel/plugin-syntax-import-meta': 7.10.4(@babel/core@7.24.9)
      '@babel/plugin-syntax-json-strings': 7.8.3(@babel/core@7.24.9)
      '@babel/plugin-syntax-logical-assignment-operators': 7.10.4(@babel/core@7.24.9)
      '@babel/plugin-syntax-nullish-coalescing-operator': 7.8.3(@babel/core@7.24.9)
      '@babel/plugin-syntax-numeric-separator': 7.10.4(@babel/core@7.24.9)
      '@babel/plugin-syntax-object-rest-spread': 7.8.3(@babel/core@7.24.9)
      '@babel/plugin-syntax-optional-catch-binding': 7.8.3(@babel/core@7.24.9)
      '@babel/plugin-syntax-optional-chaining': 7.8.3(@babel/core@7.24.9)
      '@babel/plugin-syntax-private-property-in-object': 7.14.5(@babel/core@7.24.9)
      '@babel/plugin-syntax-top-level-await': 7.14.5(@babel/core@7.24.9)
      '@babel/plugin-syntax-unicode-sets-regex': 7.18.6(@babel/core@7.24.9)
      '@babel/plugin-transform-arrow-functions': 7.25.9(@babel/core@7.24.9)
      '@babel/plugin-transform-async-generator-functions': 7.26.8(@babel/core@7.24.9)
      '@babel/plugin-transform-async-to-generator': 7.25.9(@babel/core@7.24.9)
      '@babel/plugin-transform-block-scoped-functions': 7.26.5(@babel/core@7.24.9)
      '@babel/plugin-transform-block-scoping': 7.27.0(@babel/core@7.24.9)
      '@babel/plugin-transform-class-properties': 7.25.9(@babel/core@7.24.9)
      '@babel/plugin-transform-class-static-block': 7.26.0(@babel/core@7.24.9)
      '@babel/plugin-transform-classes': 7.25.9(@babel/core@7.24.9)
      '@babel/plugin-transform-computed-properties': 7.25.9(@babel/core@7.24.9)
      '@babel/plugin-transform-destructuring': 7.25.9(@babel/core@7.24.9)
      '@babel/plugin-transform-dotall-regex': 7.25.9(@babel/core@7.24.9)
      '@babel/plugin-transform-duplicate-keys': 7.25.9(@babel/core@7.24.9)
      '@babel/plugin-transform-dynamic-import': 7.25.9(@babel/core@7.24.9)
      '@babel/plugin-transform-exponentiation-operator': 7.26.3(@babel/core@7.24.9)
      '@babel/plugin-transform-export-namespace-from': 7.25.9(@babel/core@7.24.9)
      '@babel/plugin-transform-for-of': 7.26.9(@babel/core@7.24.9)
      '@babel/plugin-transform-function-name': 7.25.9(@babel/core@7.24.9)
      '@babel/plugin-transform-json-strings': 7.25.9(@babel/core@7.24.9)
      '@babel/plugin-transform-literals': 7.25.9(@babel/core@7.24.9)
      '@babel/plugin-transform-logical-assignment-operators': 7.25.9(@babel/core@7.24.9)
      '@babel/plugin-transform-member-expression-literals': 7.25.9(@babel/core@7.24.9)
      '@babel/plugin-transform-modules-amd': 7.25.9(@babel/core@7.24.9)
      '@babel/plugin-transform-modules-commonjs': 7.24.8(@babel/core@7.24.9)
      '@babel/plugin-transform-modules-systemjs': 7.25.9(@babel/core@7.24.9)
      '@babel/plugin-transform-modules-umd': 7.25.9(@babel/core@7.24.9)
      '@babel/plugin-transform-named-capturing-groups-regex': 7.25.9(@babel/core@7.24.9)
      '@babel/plugin-transform-new-target': 7.25.9(@babel/core@7.24.9)
      '@babel/plugin-transform-nullish-coalescing-operator': 7.26.6(@babel/core@7.24.9)
      '@babel/plugin-transform-numeric-separator': 7.25.9(@babel/core@7.24.9)
      '@babel/plugin-transform-object-rest-spread': 7.25.9(@babel/core@7.24.9)
      '@babel/plugin-transform-object-super': 7.25.9(@babel/core@7.24.9)
      '@babel/plugin-transform-optional-catch-binding': 7.25.9(@babel/core@7.24.9)
      '@babel/plugin-transform-optional-chaining': 7.25.9(@babel/core@7.24.9)
      '@babel/plugin-transform-parameters': 7.25.9(@babel/core@7.24.9)
      '@babel/plugin-transform-private-methods': 7.25.9(@babel/core@7.24.9)
      '@babel/plugin-transform-private-property-in-object': 7.25.9(@babel/core@7.24.9)
      '@babel/plugin-transform-property-literals': 7.25.9(@babel/core@7.24.9)
      '@babel/plugin-transform-regenerator': 7.27.0(@babel/core@7.24.9)
      '@babel/plugin-transform-reserved-words': 7.25.9(@babel/core@7.24.9)
      '@babel/plugin-transform-shorthand-properties': 7.25.9(@babel/core@7.24.9)
      '@babel/plugin-transform-spread': 7.25.9(@babel/core@7.24.9)
      '@babel/plugin-transform-sticky-regex': 7.25.9(@babel/core@7.24.9)
      '@babel/plugin-transform-template-literals': 7.26.8(@babel/core@7.24.9)
      '@babel/plugin-transform-typeof-symbol': 7.27.0(@babel/core@7.24.9)
      '@babel/plugin-transform-unicode-escapes': 7.25.9(@babel/core@7.24.9)
      '@babel/plugin-transform-unicode-property-regex': 7.25.9(@babel/core@7.24.9)
      '@babel/plugin-transform-unicode-regex': 7.25.9(@babel/core@7.24.9)
      '@babel/plugin-transform-unicode-sets-regex': 7.25.9(@babel/core@7.24.9)
      '@babel/preset-modules': 0.1.6-no-external-plugins(@babel/core@7.24.9)
      babel-plugin-polyfill-corejs2: 0.4.13(@babel/core@7.24.9)
      babel-plugin-polyfill-corejs3: 0.10.6(@babel/core@7.24.9)
      babel-plugin-polyfill-regenerator: 0.6.4(@babel/core@7.24.9)
      core-js-compat: 3.41.0
      semver: 6.3.1
    transitivePeerDependencies:
      - supports-color

  '@babel/preset-modules@0.1.6(@babel/core@7.24.9)':
    dependencies:
      '@babel/core': 7.24.9
      '@babel/helper-plugin-utils': 7.26.5
      '@babel/plugin-proposal-unicode-property-regex': 7.18.6(@babel/core@7.24.9)
      '@babel/plugin-transform-dotall-regex': 7.25.9(@babel/core@7.24.9)
      '@babel/types': 7.27.0
      esutils: 2.0.3

  '@babel/preset-modules@0.1.6-no-external-plugins(@babel/core@7.24.9)':
    dependencies:
      '@babel/core': 7.24.9
      '@babel/helper-plugin-utils': 7.26.5
      '@babel/types': 7.27.0
      esutils: 2.0.3

  '@babel/preset-react@7.24.7(@babel/core@7.24.9)':
    dependencies:
      '@babel/core': 7.24.9
      '@babel/helper-plugin-utils': 7.26.5
      '@babel/helper-validator-option': 7.25.9
      '@babel/plugin-transform-react-display-name': 7.25.9(@babel/core@7.24.9)
      '@babel/plugin-transform-react-jsx': 7.25.9(@babel/core@7.24.9)
      '@babel/plugin-transform-react-jsx-development': 7.25.9(@babel/core@7.24.9)
      '@babel/plugin-transform-react-pure-annotations': 7.25.9(@babel/core@7.24.9)
    transitivePeerDependencies:
      - supports-color

  '@babel/preset-typescript@7.27.0(@babel/core@7.24.9)':
    dependencies:
      '@babel/core': 7.24.9
      '@babel/helper-plugin-utils': 7.26.5
      '@babel/helper-validator-option': 7.25.9
      '@babel/plugin-syntax-jsx': 7.25.9(@babel/core@7.24.9)
      '@babel/plugin-transform-modules-commonjs': 7.26.3(@babel/core@7.24.9)
      '@babel/plugin-transform-typescript': 7.27.0(@babel/core@7.24.9)
    transitivePeerDependencies:
      - supports-color

  '@babel/runtime@7.27.0':
    dependencies:
      regenerator-runtime: 0.14.1

  '@babel/template@7.27.0':
    dependencies:
      '@babel/code-frame': 7.26.2
      '@babel/parser': 7.27.0
      '@babel/types': 7.27.0

  '@babel/traverse@7.27.0':
    dependencies:
      '@babel/code-frame': 7.26.2
      '@babel/generator': 7.27.0
      '@babel/parser': 7.27.0
      '@babel/template': 7.27.0
      '@babel/types': 7.27.0
      debug: 4.4.0
      globals: 11.12.0
    transitivePeerDependencies:
      - supports-color

  '@babel/types@7.27.0':
    dependencies:
      '@babel/helper-string-parser': 7.25.9
      '@babel/helper-validator-identifier': 7.25.9

  '@changesets/apply-release-plan@7.0.13':
    dependencies:
      '@changesets/config': 3.1.1
      '@changesets/get-version-range-type': 0.4.0
      '@changesets/git': 3.0.4
      '@changesets/should-skip-package': 0.1.2
      '@changesets/types': 6.1.0
      '@manypkg/get-packages': 1.1.3
      detect-indent: 6.1.0
      fs-extra: 7.0.1
      lodash.startcase: 4.4.0
      outdent: 0.5.0
      prettier: 2.8.8
      resolve-from: 5.0.0
      semver: 7.7.2

  '@changesets/assemble-release-plan@6.0.9(patch_hash=scxbrhht2ttmun6dmullcw2ipu)':
    dependencies:
      '@changesets/errors': 0.2.0
      '@changesets/get-dependents-graph': 2.1.3
      '@changesets/should-skip-package': 0.1.2
      '@changesets/types': 6.1.0
      '@manypkg/get-packages': 1.1.3
      semver: 7.7.2

  '@changesets/changelog-git@0.2.1':
    dependencies:
      '@changesets/types': 6.1.0

  '@changesets/changelog-github@0.4.7(encoding@0.1.13)':
    dependencies:
      '@changesets/get-github-info': 0.5.2(encoding@0.1.13)
      '@changesets/types': 5.2.1
      dotenv: 8.6.0
    transitivePeerDependencies:
      - encoding

  '@changesets/cli@2.29.7(patch_hash=hn5w3ar5kzfvrwqaymff5f37xu)(@types/node@22.13.17)':
    dependencies:
      '@changesets/apply-release-plan': 7.0.13
      '@changesets/assemble-release-plan': 6.0.9(patch_hash=scxbrhht2ttmun6dmullcw2ipu)
      '@changesets/changelog-git': 0.2.1
      '@changesets/config': 3.1.1
      '@changesets/errors': 0.2.0
      '@changesets/get-dependents-graph': 2.1.3
      '@changesets/get-release-plan': 4.0.13
      '@changesets/git': 3.0.4
      '@changesets/logger': 0.1.1
      '@changesets/pre': 2.0.2
      '@changesets/read': 0.6.5
      '@changesets/should-skip-package': 0.1.2
      '@changesets/types': 6.1.0
      '@changesets/write': 0.4.0
      '@inquirer/external-editor': 1.0.2(@types/node@22.13.17)
      '@manypkg/get-packages': 1.1.3
      ansi-colors: 4.1.3
      ci-info: 3.9.0
      enquirer: 2.4.1
      fs-extra: 7.0.1
      mri: 1.2.0
      p-limit: 2.3.0
      package-manager-detector: 0.2.11
      picocolors: 1.1.1
      resolve-from: 5.0.0
      semver: 7.7.2
      spawndamnit: 3.0.1
      term-size: 2.2.1
    transitivePeerDependencies:
      - '@types/node'

  '@changesets/config@3.1.1':
    dependencies:
      '@changesets/errors': 0.2.0
      '@changesets/get-dependents-graph': 2.1.3
      '@changesets/logger': 0.1.1
      '@changesets/types': 6.1.0
      '@manypkg/get-packages': 1.1.3
      fs-extra: 7.0.1
      micromatch: 4.0.8

  '@changesets/errors@0.2.0':
    dependencies:
      extendable-error: 0.1.7

  '@changesets/get-dependents-graph@2.1.3':
    dependencies:
      '@changesets/types': 6.1.0
      '@manypkg/get-packages': 1.1.3
      picocolors: 1.1.1
      semver: 7.7.2

  '@changesets/get-github-info@0.5.2(encoding@0.1.13)':
    dependencies:
      dataloader: 1.4.0
      node-fetch: 2.7.0(encoding@0.1.13)
    transitivePeerDependencies:
      - encoding

  '@changesets/get-release-plan@4.0.13':
    dependencies:
      '@changesets/assemble-release-plan': 6.0.9(patch_hash=scxbrhht2ttmun6dmullcw2ipu)
      '@changesets/config': 3.1.1
      '@changesets/pre': 2.0.2
      '@changesets/read': 0.6.5
      '@changesets/types': 6.1.0
      '@manypkg/get-packages': 1.1.3

  '@changesets/get-version-range-type@0.4.0': {}

  '@changesets/git@3.0.4':
    dependencies:
      '@changesets/errors': 0.2.0
      '@manypkg/get-packages': 1.1.3
      is-subdir: 1.2.0
      micromatch: 4.0.8
      spawndamnit: 3.0.1

  '@changesets/logger@0.1.1':
    dependencies:
      picocolors: 1.1.1

  '@changesets/parse@0.4.1':
    dependencies:
      '@changesets/types': 6.1.0
      js-yaml: 3.14.1

  '@changesets/pre@2.0.2':
    dependencies:
      '@changesets/errors': 0.2.0
      '@changesets/types': 6.1.0
      '@manypkg/get-packages': 1.1.3
      fs-extra: 7.0.1

  '@changesets/read@0.6.5':
    dependencies:
      '@changesets/git': 3.0.4
      '@changesets/logger': 0.1.1
      '@changesets/parse': 0.4.1
      '@changesets/types': 6.1.0
      fs-extra: 7.0.1
      p-filter: 2.1.0
      picocolors: 1.1.1

  '@changesets/should-skip-package@0.1.2':
    dependencies:
      '@changesets/types': 6.1.0
      '@manypkg/get-packages': 1.1.3

  '@changesets/types@4.1.0': {}

  '@changesets/types@5.2.1': {}

  '@changesets/types@6.1.0': {}

  '@changesets/write@0.4.0':
    dependencies:
      '@changesets/types': 6.1.0
      fs-extra: 7.0.1
      human-id: 4.1.1
      prettier: 2.8.8

  '@conventional-changelog/git-client@1.0.1(conventional-commits-filter@5.0.0)(conventional-commits-parser@6.1.0)':
    dependencies:
      '@types/semver': 7.7.0
      semver: 7.7.2
    optionalDependencies:
      conventional-commits-filter: 5.0.0
      conventional-commits-parser: 6.1.0

  '@cspotcode/source-map-support@0.8.1':
    dependencies:
      '@jridgewell/trace-mapping': 0.3.9

  '@develar/schema-utils@2.6.5':
    dependencies:
      ajv: 6.12.6
      ajv-keywords: 3.5.2(ajv@6.12.6)

  '@electron/asar@3.4.1':
    dependencies:
      commander: 5.1.0
      glob: 7.2.3
      minimatch: 3.1.2

  '@electron/fuses@1.8.0':
    dependencies:
      chalk: 4.1.2
      fs-extra: 9.1.0
      minimist: 1.2.8

  '@electron/get@2.0.3':
    dependencies:
      debug: 4.4.0
      env-paths: 2.2.1
      fs-extra: 8.1.0
      got: 11.8.6
      progress: 2.0.3
      semver: 6.3.1
      sumchecker: 3.0.1
    optionalDependencies:
      global-agent: 3.0.0
    transitivePeerDependencies:
      - supports-color

<<<<<<< HEAD
=======
  '@electron/node-gyp@https://codeload.github.com/electron/node-gyp/tar.gz/06b29aafb7708acef8b3669835c8a7857ebc92d2':
    dependencies:
      env-paths: 2.2.1
      exponential-backoff: 3.1.2
      glob: 8.1.0
      graceful-fs: 4.2.11
      make-fetch-happen: 10.2.1
      nopt: 6.0.0
      proc-log: 2.0.1
      semver: 7.7.2
      tar: 6.2.1
      which: 2.0.2
    transitivePeerDependencies:
      - bluebird
      - supports-color

>>>>>>> 1f8c5700
  '@electron/notarize@2.5.0':
    dependencies:
      debug: 4.4.0
      fs-extra: 9.1.0
      promise-retry: 2.0.1
    transitivePeerDependencies:
      - supports-color

  '@electron/osx-sign@1.3.1':
    dependencies:
      compare-version: 0.1.2
      debug: 4.4.0
      fs-extra: 10.1.0
      isbinaryfile: 4.0.10
      minimist: 1.2.8
      plist: 3.1.0
    transitivePeerDependencies:
      - supports-color

  '@electron/osx-sign@1.3.3':
    dependencies:
      compare-version: 0.1.2
      debug: 4.4.0
      fs-extra: 10.1.0
      isbinaryfile: 4.0.10
      minimist: 1.2.8
      plist: 3.1.0
    transitivePeerDependencies:
      - supports-color

  '@electron/rebuild@4.0.1':
    dependencies:
      '@malept/cross-spawn-promise': 2.0.0
      chalk: 4.1.2
      debug: 4.4.1
      detect-libc: 2.0.3
      got: 11.8.6
      graceful-fs: 4.2.11
      node-abi: 4.14.0
      node-api-version: 0.2.1
      node-gyp: 11.4.2
      ora: 5.4.1
      read-binary-file-arch: 1.0.6
      semver: 7.7.2
      tar: 6.2.1
      yargs: 17.7.2
    transitivePeerDependencies:
      - supports-color

  '@electron/universal@2.0.3':
    dependencies:
      '@electron/asar': 3.4.1
      '@malept/cross-spawn-promise': 2.0.0
      debug: 4.4.0
      dir-compare: 4.2.0
      fs-extra: 11.3.0
      minimatch: 9.0.5
      plist: 3.1.0
    transitivePeerDependencies:
      - supports-color

  '@electron/windows-sign@1.2.1':
    dependencies:
      cross-dirname: 0.1.0
      debug: 4.4.0
      fs-extra: 11.3.0
      minimist: 1.2.8
      postject: 1.0.0-alpha.6
    transitivePeerDependencies:
      - supports-color
    optional: true

  '@esbuild/aix-ppc64@0.25.2':
    optional: true

  '@esbuild/android-arm64@0.25.2':
    optional: true

  '@esbuild/android-arm@0.25.2':
    optional: true

  '@esbuild/android-x64@0.25.2':
    optional: true

  '@esbuild/darwin-arm64@0.25.2':
    optional: true

  '@esbuild/darwin-x64@0.25.2':
    optional: true

  '@esbuild/freebsd-arm64@0.25.2':
    optional: true

  '@esbuild/freebsd-x64@0.25.2':
    optional: true

  '@esbuild/linux-arm64@0.25.2':
    optional: true

  '@esbuild/linux-arm@0.25.2':
    optional: true

  '@esbuild/linux-ia32@0.25.2':
    optional: true

  '@esbuild/linux-loong64@0.25.2':
    optional: true

  '@esbuild/linux-mips64el@0.25.2':
    optional: true

  '@esbuild/linux-ppc64@0.25.2':
    optional: true

  '@esbuild/linux-riscv64@0.25.2':
    optional: true

  '@esbuild/linux-s390x@0.25.2':
    optional: true

  '@esbuild/linux-x64@0.25.2':
    optional: true

  '@esbuild/netbsd-arm64@0.25.2':
    optional: true

  '@esbuild/netbsd-x64@0.25.2':
    optional: true

  '@esbuild/openbsd-arm64@0.25.2':
    optional: true

  '@esbuild/openbsd-x64@0.25.2':
    optional: true

  '@esbuild/sunos-x64@0.25.2':
    optional: true

  '@esbuild/win32-arm64@0.25.2':
    optional: true

  '@esbuild/win32-ia32@0.25.2':
    optional: true

  '@esbuild/win32-x64@0.25.2':
    optional: true

  '@eslint-community/eslint-utils@4.5.1(eslint@9.16.0(jiti@2.4.2))':
    dependencies:
      eslint: 9.16.0(jiti@2.4.2)
      eslint-visitor-keys: 3.4.3

  '@eslint-community/regexpp@4.12.1': {}

  '@eslint/config-array@0.19.2':
    dependencies:
      '@eslint/object-schema': 2.1.6
      debug: 4.4.0
      minimatch: 3.1.2
    transitivePeerDependencies:
      - supports-color

  '@eslint/core@0.13.0':
    dependencies:
      '@types/json-schema': 7.0.15

  '@eslint/core@0.9.1':
    dependencies:
      '@types/json-schema': 7.0.15

  '@eslint/eslintrc@3.3.1':
    dependencies:
      ajv: 6.12.6
      debug: 4.4.0
      espree: 10.3.0
      globals: 14.0.0
      ignore: 5.3.2
      import-fresh: 3.3.1
      js-yaml: 4.1.0
      minimatch: 3.1.2
      strip-json-comments: 3.1.1
    transitivePeerDependencies:
      - supports-color

  '@eslint/js@9.16.0': {}

  '@eslint/object-schema@2.1.6': {}

  '@eslint/plugin-kit@0.2.8':
    dependencies:
      '@eslint/core': 0.13.0
      levn: 0.4.1

  '@humanfs/core@0.19.1': {}

  '@humanfs/node@0.16.6':
    dependencies:
      '@humanfs/core': 0.19.1
      '@humanwhocodes/retry': 0.3.1

  '@humanwhocodes/module-importer@1.0.1': {}

  '@humanwhocodes/retry@0.3.1': {}

  '@humanwhocodes/retry@0.4.2': {}

  '@hutson/parse-repository-url@5.0.0': {}

  '@inquirer/external-editor@1.0.2(@types/node@22.13.17)':
    dependencies:
      chardet: 2.1.0
      iconv-lite: 0.7.0
    optionalDependencies:
      '@types/node': 22.13.17

  '@isaacs/balanced-match@4.0.1': {}

  '@isaacs/brace-expansion@5.0.0':
    dependencies:
      '@isaacs/balanced-match': 4.0.1

  '@isaacs/cliui@8.0.2':
    dependencies:
      string-width: 5.1.2
      string-width-cjs: string-width@4.2.3
      strip-ansi: 7.1.0
      strip-ansi-cjs: strip-ansi@6.0.1
      wrap-ansi: 8.1.0
      wrap-ansi-cjs: wrap-ansi@7.0.0

  '@isaacs/fs-minipass@4.0.1':
    dependencies:
      minipass: 7.1.2

  '@istanbuljs/load-nyc-config@1.1.0':
    dependencies:
      camelcase: 5.3.1
      find-up: 4.1.0
      get-package-type: 0.1.0
      js-yaml: 3.14.1
      resolve-from: 5.0.0

  '@istanbuljs/schema@0.1.3': {}

  '@jest/environment@29.7.0':
    dependencies:
      '@jest/fake-timers': 29.7.0
      '@jest/types': 29.6.3
      '@types/node': 22.13.17
      jest-mock: 29.7.0

  '@jest/expect-utils@29.7.0':
    dependencies:
      jest-get-type: 29.6.3

  '@jest/expect@29.7.0':
    dependencies:
      expect: 29.7.0
      jest-snapshot: 29.7.0
    transitivePeerDependencies:
      - supports-color

  '@jest/fake-timers@29.7.0':
    dependencies:
      '@jest/types': 29.6.3
      '@sinonjs/fake-timers': 10.3.0
      '@types/node': 22.13.17
      jest-message-util: 29.7.0
      jest-mock: 29.7.0
      jest-util: 29.7.0

  '@jest/globals@29.7.0':
    dependencies:
      '@jest/environment': 29.7.0
      '@jest/expect': 29.7.0
      '@jest/types': 29.6.3
      jest-mock: 29.7.0
    transitivePeerDependencies:
      - supports-color

  '@jest/schemas@29.6.3':
    dependencies:
      '@sinclair/typebox': 0.27.8

  '@jest/transform@29.7.0':
    dependencies:
      '@babel/core': 7.24.9
      '@jest/types': 29.6.3
      '@jridgewell/trace-mapping': 0.3.25
      babel-plugin-istanbul: 6.1.1
      chalk: 4.1.2
      convert-source-map: 2.0.0
      fast-json-stable-stringify: 2.1.0
      graceful-fs: 4.2.11
      jest-haste-map: 29.7.0
      jest-regex-util: 29.6.3
      jest-util: 29.7.0
      micromatch: 4.0.8
      pirates: 4.0.7
      slash: 3.0.0
      write-file-atomic: 4.0.2
    transitivePeerDependencies:
      - supports-color

  '@jest/types@29.6.3':
    dependencies:
      '@jest/schemas': 29.6.3
      '@types/istanbul-lib-coverage': 2.0.6
      '@types/istanbul-reports': 3.0.4
      '@types/node': 22.13.17
      '@types/yargs': 17.0.33
      chalk: 4.1.2

  '@jridgewell/gen-mapping@0.3.8':
    dependencies:
      '@jridgewell/set-array': 1.2.1
      '@jridgewell/sourcemap-codec': 1.5.0
      '@jridgewell/trace-mapping': 0.3.25

  '@jridgewell/resolve-uri@3.1.2': {}

  '@jridgewell/set-array@1.2.1': {}

  '@jridgewell/sourcemap-codec@1.5.0': {}

  '@jridgewell/trace-mapping@0.3.25':
    dependencies:
      '@jridgewell/resolve-uri': 3.1.2
      '@jridgewell/sourcemap-codec': 1.5.0

  '@jridgewell/trace-mapping@0.3.9':
    dependencies:
      '@jridgewell/resolve-uri': 3.1.2
      '@jridgewell/sourcemap-codec': 1.5.0

  '@malept/cross-spawn-promise@2.0.0':
    dependencies:
      cross-spawn: 7.0.6

  '@malept/flatpak-bundler@0.4.0':
    dependencies:
      debug: 4.4.0
      fs-extra: 9.1.0
      lodash: 4.17.21
      tmp-promise: 3.0.3
    transitivePeerDependencies:
      - supports-color

  '@manypkg/find-root@1.1.0':
    dependencies:
      '@babel/runtime': 7.27.0
      '@types/node': 12.20.55
      find-up: 4.1.0
      fs-extra: 8.1.0

  '@manypkg/get-packages@1.1.3':
    dependencies:
      '@babel/runtime': 7.27.0
      '@changesets/types': 4.1.0
      '@manypkg/find-root': 1.1.0
      fs-extra: 8.1.0
      globby: 11.1.0
      read-yaml-file: 1.1.0

  '@nodelib/fs.scandir@2.1.5':
    dependencies:
      '@nodelib/fs.stat': 2.0.5
      run-parallel: 1.2.0

  '@nodelib/fs.stat@2.0.5': {}

  '@nodelib/fs.walk@1.2.8':
    dependencies:
      '@nodelib/fs.scandir': 2.1.5
      fastq: 1.19.1

  '@npmcli/agent@3.0.0':
    dependencies:
<<<<<<< HEAD
      agent-base: 7.1.3
      http-proxy-agent: 7.0.2
      https-proxy-agent: 7.0.6
      lru-cache: 10.4.3
      socks-proxy-agent: 8.0.5
    transitivePeerDependencies:
      - supports-color
=======
      '@gar/promisify': 1.1.3
      semver: 7.7.2
>>>>>>> 1f8c5700

  '@npmcli/fs@4.0.0':
    dependencies:
      semver: 7.7.2

  '@parcel/watcher-android-arm64@2.5.1':
    optional: true

  '@parcel/watcher-darwin-arm64@2.5.1':
    optional: true

  '@parcel/watcher-darwin-x64@2.5.1':
    optional: true

  '@parcel/watcher-freebsd-x64@2.5.1':
    optional: true

  '@parcel/watcher-linux-arm-glibc@2.5.1':
    optional: true

  '@parcel/watcher-linux-arm-musl@2.5.1':
    optional: true

  '@parcel/watcher-linux-arm64-glibc@2.5.1':
    optional: true

  '@parcel/watcher-linux-arm64-musl@2.5.1':
    optional: true

  '@parcel/watcher-linux-x64-glibc@2.5.1':
    optional: true

  '@parcel/watcher-linux-x64-musl@2.5.1':
    optional: true

  '@parcel/watcher-win32-arm64@2.5.1':
    optional: true

  '@parcel/watcher-win32-ia32@2.5.1':
    optional: true

  '@parcel/watcher-win32-x64@2.5.1':
    optional: true

  '@parcel/watcher@2.5.1':
    dependencies:
      detect-libc: 1.0.3
      is-glob: 4.0.3
      micromatch: 4.0.8
      node-addon-api: 7.1.1
    optionalDependencies:
      '@parcel/watcher-android-arm64': 2.5.1
      '@parcel/watcher-darwin-arm64': 2.5.1
      '@parcel/watcher-darwin-x64': 2.5.1
      '@parcel/watcher-freebsd-x64': 2.5.1
      '@parcel/watcher-linux-arm-glibc': 2.5.1
      '@parcel/watcher-linux-arm-musl': 2.5.1
      '@parcel/watcher-linux-arm64-glibc': 2.5.1
      '@parcel/watcher-linux-arm64-musl': 2.5.1
      '@parcel/watcher-linux-x64-glibc': 2.5.1
      '@parcel/watcher-linux-x64-musl': 2.5.1
      '@parcel/watcher-win32-arm64': 2.5.1
      '@parcel/watcher-win32-ia32': 2.5.1
      '@parcel/watcher-win32-x64': 2.5.1
    optional: true

  '@pkgjs/parseargs@0.11.0':
    optional: true

  '@pkgr/core@0.2.0': {}

  '@polka/url@1.0.0-next.28': {}

  '@rollup/rollup-android-arm-eabi@4.39.0':
    optional: true

  '@rollup/rollup-android-arm64@4.39.0':
    optional: true

  '@rollup/rollup-darwin-arm64@4.39.0':
    optional: true

  '@rollup/rollup-darwin-x64@4.39.0':
    optional: true

  '@rollup/rollup-freebsd-arm64@4.39.0':
    optional: true

  '@rollup/rollup-freebsd-x64@4.39.0':
    optional: true

  '@rollup/rollup-linux-arm-gnueabihf@4.39.0':
    optional: true

  '@rollup/rollup-linux-arm-musleabihf@4.39.0':
    optional: true

  '@rollup/rollup-linux-arm64-gnu@4.39.0':
    optional: true

  '@rollup/rollup-linux-arm64-musl@4.39.0':
    optional: true

  '@rollup/rollup-linux-loongarch64-gnu@4.39.0':
    optional: true

  '@rollup/rollup-linux-powerpc64le-gnu@4.39.0':
    optional: true

  '@rollup/rollup-linux-riscv64-gnu@4.39.0':
    optional: true

  '@rollup/rollup-linux-riscv64-musl@4.39.0':
    optional: true

  '@rollup/rollup-linux-s390x-gnu@4.39.0':
    optional: true

  '@rollup/rollup-linux-x64-gnu@4.39.0':
    optional: true

  '@rollup/rollup-linux-x64-musl@4.39.0':
    optional: true

  '@rollup/rollup-win32-arm64-msvc@4.39.0':
    optional: true

  '@rollup/rollup-win32-ia32-msvc@4.39.0':
    optional: true

  '@rollup/rollup-win32-x64-msvc@4.39.0':
    optional: true

  '@shikijs/core@1.29.2':
    dependencies:
      '@shikijs/engine-javascript': 1.29.2
      '@shikijs/engine-oniguruma': 1.29.2
      '@shikijs/types': 1.29.2
      '@shikijs/vscode-textmate': 10.0.2
      '@types/hast': 3.0.4
      hast-util-to-html: 9.0.5

  '@shikijs/engine-javascript@1.29.2':
    dependencies:
      '@shikijs/types': 1.29.2
      '@shikijs/vscode-textmate': 10.0.2
      oniguruma-to-es: 2.3.0

  '@shikijs/engine-oniguruma@1.29.2':
    dependencies:
      '@shikijs/types': 1.29.2
      '@shikijs/vscode-textmate': 10.0.2

  '@shikijs/langs@1.29.2':
    dependencies:
      '@shikijs/types': 1.29.2

  '@shikijs/themes@1.29.2':
    dependencies:
      '@shikijs/types': 1.29.2

  '@shikijs/types@1.29.2':
    dependencies:
      '@shikijs/vscode-textmate': 10.0.2
      '@types/hast': 3.0.4

  '@shikijs/vscode-textmate@10.0.2': {}

  '@sinclair/typebox@0.27.8': {}

  '@sindresorhus/is@4.6.0': {}

  '@sinonjs/commons@3.0.1':
    dependencies:
      type-detect: 4.0.8

  '@sinonjs/fake-timers@10.3.0':
    dependencies:
      '@sinonjs/commons': 3.0.1

  '@stylistic/eslint-plugin@2.13.0(eslint@9.16.0(jiti@2.4.2))(typescript@5.8.2)':
    dependencies:
      '@typescript-eslint/utils': 8.29.0(eslint@9.16.0(jiti@2.4.2))(typescript@5.8.2)
      eslint: 9.16.0(jiti@2.4.2)
      eslint-visitor-keys: 4.2.0
      espree: 10.3.0
      estraverse: 5.3.0
      picomatch: 4.0.2
    transitivePeerDependencies:
      - supports-color
      - typescript

  '@szmarczak/http-timer@4.0.6':
    dependencies:
      defer-to-connect: 2.0.1

  '@tsconfig/node10@1.0.11': {}

  '@tsconfig/node12@1.0.11': {}

  '@tsconfig/node14@1.0.3': {}

  '@tsconfig/node16@1.0.4': {}

  '@types/adm-zip@0.5.6':
    dependencies:
      '@types/node': 22.13.17

  '@types/archiver@5.3.1':
    dependencies:
      '@types/glob': 8.1.0

  '@types/cacheable-request@6.0.3':
    dependencies:
      '@types/http-cache-semantics': 4.0.4
      '@types/keyv': 3.1.4
      '@types/node': 22.13.17
      '@types/responselike': 1.0.3

  '@types/caseless@0.12.5': {}

  '@types/chai@5.2.2':
    dependencies:
      '@types/deep-eql': 4.0.2

  '@types/cross-spawn@6.0.6':
    dependencies:
      '@types/node': 22.13.17

  '@types/debug@4.1.7':
    dependencies:
      '@types/ms': 2.1.0

  '@types/deep-eql@4.0.2': {}

  '@types/ejs@3.1.0': {}

  '@types/estree@1.0.7': {}

  '@types/fs-extra@11.0.4':
    dependencies:
      '@types/jsonfile': 6.1.4
      '@types/node': 22.13.17

  '@types/fs-extra@9.0.13':
    dependencies:
      '@types/node': 22.13.17

  '@types/glob@8.1.0':
    dependencies:
      '@types/minimatch': 5.1.2
      '@types/node': 22.13.17

  '@types/graceful-fs@4.1.9':
    dependencies:
      '@types/node': 22.13.17

  '@types/hast@3.0.4':
    dependencies:
      '@types/unist': 3.0.3

  '@types/hosted-git-info@3.0.2': {}

  '@types/http-cache-semantics@4.0.4': {}

  '@types/istanbul-lib-coverage@2.0.6': {}

  '@types/istanbul-lib-report@3.0.3':
    dependencies:
      '@types/istanbul-lib-coverage': 2.0.6

  '@types/istanbul-reports@3.0.4':
    dependencies:
      '@types/istanbul-lib-report': 3.0.3

  '@types/js-yaml@4.0.3': {}

  '@types/json-schema@7.0.15': {}

  '@types/jsonfile@6.1.4':
    dependencies:
      '@types/node': 22.13.17

  '@types/keyv@3.1.4':
    dependencies:
      '@types/node': 22.13.17

  '@types/lodash.escaperegexp@4.1.6':
    dependencies:
      '@types/lodash': 4.17.16

  '@types/lodash.isequal@4.5.5':
    dependencies:
      '@types/lodash': 4.17.16

  '@types/lodash@4.17.16': {}

  '@types/mdast@4.0.4':
    dependencies:
      '@types/unist': 3.0.3

  '@types/mime@2.0.3': {}

  '@types/minimatch@3.0.5': {}

  '@types/minimatch@5.1.2': {}

  '@types/ms@2.1.0': {}

  '@types/node@12.20.55': {}

  '@types/node@16.18.126': {}

  '@types/node@20.17.30':
    dependencies:
      undici-types: 6.19.8

  '@types/node@22.13.17':
    dependencies:
      undici-types: 6.20.0

  '@types/normalize-package-data@2.4.4': {}

  '@types/parse-json@4.0.2': {}

  '@types/plist@3.0.5':
    dependencies:
      '@types/node': 22.13.17
      xmlbuilder: 15.1.1

  '@types/request@2.48.12':
    dependencies:
      '@types/caseless': 0.12.5
      '@types/node': 22.13.17
      '@types/tough-cookie': 4.0.5
      form-data: 2.5.5

  '@types/responselike@1.0.3':
    dependencies:
      '@types/node': 22.13.17

  '@types/sax@1.2.3':
    dependencies:
      '@types/node': 22.13.17

  '@types/semver@7.3.8': {}

  '@types/semver@7.7.0': {}

  '@types/source-map-support@0.5.4':
    dependencies:
      source-map: 0.6.1

  '@types/stack-utils@2.0.3': {}

  '@types/tar@6.1.13':
    dependencies:
      '@types/node': 22.13.17
      minipass: 4.2.8

  '@types/tiny-async-pool@1.0.5': {}

  '@types/tough-cookie@4.0.5': {}

  '@types/unist@3.0.3': {}

  '@types/unzipper@0.10.11':
    dependencies:
      '@types/node': 22.13.17

  '@types/verror@1.10.11': {}

  '@types/which@3.0.4': {}

  '@types/yargs-parser@21.0.3': {}

  '@types/yargs@17.0.33':
    dependencies:
      '@types/yargs-parser': 21.0.3

  '@types/yauzl@2.10.3':
    dependencies:
      '@types/node': 22.13.17
    optional: true

  '@typescript-eslint/eslint-plugin@8.17.0(@typescript-eslint/parser@8.17.0(eslint@9.16.0(jiti@2.4.2))(typescript@5.8.2))(eslint@9.16.0(jiti@2.4.2))(typescript@5.8.2)':
    dependencies:
      '@eslint-community/regexpp': 4.12.1
      '@typescript-eslint/parser': 8.17.0(eslint@9.16.0(jiti@2.4.2))(typescript@5.8.2)
      '@typescript-eslint/scope-manager': 8.17.0
      '@typescript-eslint/type-utils': 8.17.0(eslint@9.16.0(jiti@2.4.2))(typescript@5.8.2)
      '@typescript-eslint/utils': 8.17.0(eslint@9.16.0(jiti@2.4.2))(typescript@5.8.2)
      '@typescript-eslint/visitor-keys': 8.17.0
      eslint: 9.16.0(jiti@2.4.2)
      graphemer: 1.4.0
      ignore: 5.3.2
      natural-compare: 1.4.0
      ts-api-utils: 1.4.3(typescript@5.8.2)
    optionalDependencies:
      typescript: 5.8.2
    transitivePeerDependencies:
      - supports-color

  '@typescript-eslint/parser@8.17.0(eslint@9.16.0(jiti@2.4.2))(typescript@5.8.2)':
    dependencies:
      '@typescript-eslint/scope-manager': 8.17.0
      '@typescript-eslint/types': 8.17.0
      '@typescript-eslint/typescript-estree': 8.17.0(typescript@5.8.2)
      '@typescript-eslint/visitor-keys': 8.17.0
      debug: 4.4.0
      eslint: 9.16.0(jiti@2.4.2)
    optionalDependencies:
      typescript: 5.8.2
    transitivePeerDependencies:
      - supports-color

  '@typescript-eslint/scope-manager@8.17.0':
    dependencies:
      '@typescript-eslint/types': 8.17.0
      '@typescript-eslint/visitor-keys': 8.17.0

  '@typescript-eslint/scope-manager@8.29.0':
    dependencies:
      '@typescript-eslint/types': 8.29.0
      '@typescript-eslint/visitor-keys': 8.29.0

  '@typescript-eslint/type-utils@8.17.0(eslint@9.16.0(jiti@2.4.2))(typescript@5.8.2)':
    dependencies:
      '@typescript-eslint/typescript-estree': 8.17.0(typescript@5.8.2)
      '@typescript-eslint/utils': 8.17.0(eslint@9.16.0(jiti@2.4.2))(typescript@5.8.2)
      debug: 4.4.0
      eslint: 9.16.0(jiti@2.4.2)
      ts-api-utils: 1.4.3(typescript@5.8.2)
    optionalDependencies:
      typescript: 5.8.2
    transitivePeerDependencies:
      - supports-color

  '@typescript-eslint/types@8.17.0': {}

  '@typescript-eslint/types@8.29.0': {}

  '@typescript-eslint/typescript-estree@8.17.0(typescript@5.8.2)':
    dependencies:
      '@typescript-eslint/types': 8.17.0
      '@typescript-eslint/visitor-keys': 8.17.0
      debug: 4.4.0
      fast-glob: 3.3.3
      is-glob: 4.0.3
      minimatch: 9.0.5
      semver: 7.7.2
      ts-api-utils: 1.4.3(typescript@5.8.2)
    optionalDependencies:
      typescript: 5.8.2
    transitivePeerDependencies:
      - supports-color

  '@typescript-eslint/typescript-estree@8.29.0(typescript@5.8.2)':
    dependencies:
      '@typescript-eslint/types': 8.29.0
      '@typescript-eslint/visitor-keys': 8.29.0
      debug: 4.4.0
      fast-glob: 3.3.3
      is-glob: 4.0.3
      minimatch: 9.0.5
      semver: 7.7.2
      ts-api-utils: 2.1.0(typescript@5.8.2)
      typescript: 5.8.2
    transitivePeerDependencies:
      - supports-color

  '@typescript-eslint/utils@8.17.0(eslint@9.16.0(jiti@2.4.2))(typescript@5.8.2)':
    dependencies:
      '@eslint-community/eslint-utils': 4.5.1(eslint@9.16.0(jiti@2.4.2))
      '@typescript-eslint/scope-manager': 8.17.0
      '@typescript-eslint/types': 8.17.0
      '@typescript-eslint/typescript-estree': 8.17.0(typescript@5.8.2)
      eslint: 9.16.0(jiti@2.4.2)
    optionalDependencies:
      typescript: 5.8.2
    transitivePeerDependencies:
      - supports-color

  '@typescript-eslint/utils@8.29.0(eslint@9.16.0(jiti@2.4.2))(typescript@5.8.2)':
    dependencies:
      '@eslint-community/eslint-utils': 4.5.1(eslint@9.16.0(jiti@2.4.2))
      '@typescript-eslint/scope-manager': 8.29.0
      '@typescript-eslint/types': 8.29.0
      '@typescript-eslint/typescript-estree': 8.29.0(typescript@5.8.2)
      eslint: 9.16.0(jiti@2.4.2)
      typescript: 5.8.2
    transitivePeerDependencies:
      - supports-color

  '@typescript-eslint/visitor-keys@8.17.0':
    dependencies:
      '@typescript-eslint/types': 8.17.0
      eslint-visitor-keys: 4.2.0

  '@typescript-eslint/visitor-keys@8.29.0':
    dependencies:
      '@typescript-eslint/types': 8.29.0
      eslint-visitor-keys: 4.2.0

  '@ungap/structured-clone@1.3.0': {}

  '@vitest/expect@3.1.1':
    dependencies:
      '@vitest/spy': 3.1.1
      '@vitest/utils': 3.1.1
      chai: 5.2.0
      tinyrainbow: 2.0.0

  '@vitest/expect@3.2.3':
    dependencies:
      '@types/chai': 5.2.2
      '@vitest/spy': 3.2.3
      '@vitest/utils': 3.2.3
      chai: 5.2.0
      tinyrainbow: 2.0.0

  '@vitest/mocker@3.1.1(vite@6.2.4(@types/node@22.13.17)(jiti@2.4.2)(sass@1.86.1)(yaml@2.7.1))':
    dependencies:
      '@vitest/spy': 3.1.1
      estree-walker: 3.0.3
      magic-string: 0.30.17
    optionalDependencies:
      vite: 6.2.4(@types/node@22.13.17)(jiti@2.4.2)(sass@1.86.1)(yaml@2.7.1)

  '@vitest/mocker@3.2.3(vite@6.2.4(@types/node@22.13.17)(jiti@2.4.2)(sass@1.86.1)(yaml@2.7.1))':
    dependencies:
      '@vitest/spy': 3.2.3
      estree-walker: 3.0.3
      magic-string: 0.30.17
    optionalDependencies:
      vite: 6.2.4(@types/node@22.13.17)(jiti@2.4.2)(sass@1.86.1)(yaml@2.7.1)

  '@vitest/pretty-format@3.0.4':
    dependencies:
      tinyrainbow: 2.0.0

  '@vitest/pretty-format@3.1.1':
    dependencies:
      tinyrainbow: 2.0.0

  '@vitest/pretty-format@3.2.3':
    dependencies:
      tinyrainbow: 2.0.0

  '@vitest/runner@3.1.1':
    dependencies:
      '@vitest/utils': 3.1.1
      pathe: 2.0.3

  '@vitest/runner@3.2.3':
    dependencies:
      '@vitest/utils': 3.2.3
      pathe: 2.0.3
      strip-literal: 3.0.0

  '@vitest/snapshot@3.1.1':
    dependencies:
      '@vitest/pretty-format': 3.1.1
      magic-string: 0.30.17
      pathe: 2.0.3

  '@vitest/snapshot@3.2.3':
    dependencies:
      '@vitest/pretty-format': 3.2.3
      magic-string: 0.30.17
      pathe: 2.0.3

  '@vitest/spy@3.1.1':
    dependencies:
      tinyspy: 3.0.2

  '@vitest/spy@3.2.3':
    dependencies:
      tinyspy: 4.0.3

  '@vitest/ui@3.0.4(vitest@3.2.3)':
    dependencies:
      '@vitest/utils': 3.0.4
      fflate: 0.8.2
      flatted: 3.3.3
      pathe: 2.0.3
      sirv: 3.0.1
      tinyglobby: 0.2.12
      tinyrainbow: 2.0.0
      vitest: 3.2.3(@types/node@22.13.17)(@vitest/ui@3.0.4)(jiti@2.4.2)(sass@1.86.1)(yaml@2.7.1)

  '@vitest/utils@3.0.4':
    dependencies:
      '@vitest/pretty-format': 3.0.4
      loupe: 3.1.3
      tinyrainbow: 2.0.0

  '@vitest/utils@3.1.1':
    dependencies:
      '@vitest/pretty-format': 3.1.1
      loupe: 3.1.3
      tinyrainbow: 2.0.0

  '@vitest/utils@3.2.3':
    dependencies:
      '@vitest/pretty-format': 3.2.3
      loupe: 3.1.3
      tinyrainbow: 2.0.0

  '@vue/compiler-core@3.5.13':
    dependencies:
      '@babel/parser': 7.27.0
      '@vue/shared': 3.5.13
      entities: 4.5.0
      estree-walker: 2.0.2
      source-map-js: 1.2.1

  '@vue/compiler-dom@3.5.13':
    dependencies:
      '@vue/compiler-core': 3.5.13
      '@vue/shared': 3.5.13

  '@vue/compiler-sfc@3.5.13':
    dependencies:
      '@babel/parser': 7.27.0
      '@vue/compiler-core': 3.5.13
      '@vue/compiler-dom': 3.5.13
      '@vue/compiler-ssr': 3.5.13
      '@vue/shared': 3.5.13
      estree-walker: 2.0.2
      magic-string: 0.30.17
      postcss: 8.5.3
      source-map-js: 1.2.1

  '@vue/compiler-ssr@3.5.13':
    dependencies:
      '@vue/compiler-dom': 3.5.13
      '@vue/shared': 3.5.13

  '@vue/shared@3.5.13': {}

  '@xmldom/xmldom@0.8.10': {}

  abbrev@3.0.1: {}

  acorn-jsx@5.3.2(acorn@8.14.1):
    dependencies:
      acorn: 8.14.1

  acorn-walk@8.3.4:
    dependencies:
      acorn: 8.14.1

  acorn@8.14.1: {}

  add-stream@1.0.0: {}

  adm-zip@0.5.16: {}

<<<<<<< HEAD
=======
  agent-base@6.0.2:
    dependencies:
      debug: 4.4.1
    transitivePeerDependencies:
      - supports-color

>>>>>>> 1f8c5700
  agent-base@7.1.3: {}

  ajv-keywords@3.5.2(ajv@6.12.6):
    dependencies:
      ajv: 6.12.6

  ajv@6.12.6:
    dependencies:
      fast-deep-equal: 3.1.3
      fast-json-stable-stringify: 2.1.0
      json-schema-traverse: 0.4.1
      uri-js: 4.4.1

  ansi-colors@4.1.3: {}

  ansi-escapes@7.0.0:
    dependencies:
      environment: 1.1.0

  ansi-regex@5.0.1: {}

  ansi-regex@6.1.0: {}

  ansi-styles@4.3.0:
    dependencies:
      color-convert: 2.0.1

  ansi-styles@5.2.0: {}

  ansi-styles@6.2.1: {}

  anymatch@3.1.3:
    dependencies:
      normalize-path: 3.0.0
      picomatch: 2.3.1

  app-builder-bin@5.0.0-alpha.12: {}

  arg@4.1.3: {}

  argparse@1.0.10:
    dependencies:
      sprintf-js: 1.0.3

  argparse@2.0.1: {}

  array-differ@3.0.0: {}

  array-ify@1.0.0: {}

  array-union@2.1.0: {}

  arrify@2.0.1: {}

  asn1@0.2.6:
    dependencies:
      safer-buffer: 2.1.2

  assert-plus@1.0.0: {}

  assertion-error@2.0.1: {}

  astral-regex@2.0.0: {}

  async-exit-hook@2.0.1: {}

  async@3.2.6: {}

  asynckit@0.4.0: {}

  at-least-node@1.0.0: {}

  aws-sign2@0.7.0: {}

  aws4@1.13.2: {}

  babel-plugin-istanbul@6.1.1:
    dependencies:
      '@babel/helper-plugin-utils': 7.26.5
      '@istanbuljs/load-nyc-config': 1.1.0
      '@istanbuljs/schema': 0.1.3
      istanbul-lib-instrument: 5.2.1
      test-exclude: 6.0.0
    transitivePeerDependencies:
      - supports-color

  babel-plugin-polyfill-corejs2@0.2.3(@babel/core@7.24.9):
    dependencies:
      '@babel/compat-data': 7.26.8
      '@babel/core': 7.24.9
      '@babel/helper-define-polyfill-provider': 0.2.4(@babel/core@7.24.9)
      semver: 6.3.1
    transitivePeerDependencies:
      - supports-color

  babel-plugin-polyfill-corejs2@0.4.13(@babel/core@7.24.9):
    dependencies:
      '@babel/compat-data': 7.26.8
      '@babel/core': 7.24.9
      '@babel/helper-define-polyfill-provider': 0.6.4(@babel/core@7.24.9)
      semver: 6.3.1
    transitivePeerDependencies:
      - supports-color

  babel-plugin-polyfill-corejs3@0.10.6(@babel/core@7.24.9):
    dependencies:
      '@babel/core': 7.24.9
      '@babel/helper-define-polyfill-provider': 0.6.4(@babel/core@7.24.9)
      core-js-compat: 3.41.0
    transitivePeerDependencies:
      - supports-color

  babel-plugin-polyfill-corejs3@0.2.5(@babel/core@7.24.9):
    dependencies:
      '@babel/core': 7.24.9
      '@babel/helper-define-polyfill-provider': 0.2.4(@babel/core@7.24.9)
      core-js-compat: 3.41.0
    transitivePeerDependencies:
      - supports-color

  babel-plugin-polyfill-regenerator@0.2.3(@babel/core@7.24.9):
    dependencies:
      '@babel/core': 7.24.9
      '@babel/helper-define-polyfill-provider': 0.2.4(@babel/core@7.24.9)
    transitivePeerDependencies:
      - supports-color

  babel-plugin-polyfill-regenerator@0.6.4(@babel/core@7.24.9):
    dependencies:
      '@babel/core': 7.24.9
      '@babel/helper-define-polyfill-provider': 0.6.4(@babel/core@7.24.9)
    transitivePeerDependencies:
      - supports-color

  babel-preset-current-node-syntax@1.1.0(@babel/core@7.24.9):
    dependencies:
      '@babel/core': 7.24.9
      '@babel/plugin-syntax-async-generators': 7.8.4(@babel/core@7.24.9)
      '@babel/plugin-syntax-bigint': 7.8.3(@babel/core@7.24.9)
      '@babel/plugin-syntax-class-properties': 7.12.13(@babel/core@7.24.9)
      '@babel/plugin-syntax-class-static-block': 7.14.5(@babel/core@7.24.9)
      '@babel/plugin-syntax-import-attributes': 7.26.0(@babel/core@7.24.9)
      '@babel/plugin-syntax-import-meta': 7.10.4(@babel/core@7.24.9)
      '@babel/plugin-syntax-json-strings': 7.8.3(@babel/core@7.24.9)
      '@babel/plugin-syntax-logical-assignment-operators': 7.10.4(@babel/core@7.24.9)
      '@babel/plugin-syntax-nullish-coalescing-operator': 7.8.3(@babel/core@7.24.9)
      '@babel/plugin-syntax-numeric-separator': 7.10.4(@babel/core@7.24.9)
      '@babel/plugin-syntax-object-rest-spread': 7.8.3(@babel/core@7.24.9)
      '@babel/plugin-syntax-optional-catch-binding': 7.8.3(@babel/core@7.24.9)
      '@babel/plugin-syntax-optional-chaining': 7.8.3(@babel/core@7.24.9)
      '@babel/plugin-syntax-private-property-in-object': 7.14.5(@babel/core@7.24.9)
      '@babel/plugin-syntax-top-level-await': 7.14.5(@babel/core@7.24.9)

  balanced-match@1.0.2: {}

  base64-js@1.5.1: {}

  bcrypt-pbkdf@1.0.2:
    dependencies:
      tweetnacl: 0.14.5

  better-path-resolve@1.0.0:
    dependencies:
      is-windows: 1.0.2

  bl@4.1.0:
    dependencies:
      buffer: 5.7.1
      inherits: 2.0.4
      readable-stream: 3.6.2

  bluebird@3.7.2: {}

  boolean@3.2.0:
    optional: true

  brace-expansion@1.1.11:
    dependencies:
      balanced-match: 1.0.2
      concat-map: 0.0.1

  brace-expansion@2.0.1:
    dependencies:
      balanced-match: 1.0.2

  braces@3.0.3:
    dependencies:
      fill-range: 7.1.1

  browserslist@4.24.4:
    dependencies:
      caniuse-lite: 1.0.30001707
      electron-to-chromium: 1.5.129
      node-releases: 2.0.19
      update-browserslist-db: 1.1.3(browserslist@4.24.4)

  bser@2.1.1:
    dependencies:
      node-int64: 0.4.0

  buffer-crc32@0.2.13: {}

  buffer-from@1.1.2: {}

  buffer@5.7.1:
    dependencies:
      base64-js: 1.5.1
      ieee754: 1.2.1

  cac@6.7.14: {}

  cacache@19.0.1:
    dependencies:
      '@npmcli/fs': 4.0.0
      fs-minipass: 3.0.3
      glob: 10.4.5
      lru-cache: 10.4.3
      minipass: 7.1.2
      minipass-collect: 2.0.1
      minipass-flush: 1.0.5
      minipass-pipeline: 1.2.4
      p-map: 7.0.3
      ssri: 12.0.0
      tar: 7.5.1
      unique-filename: 4.0.0

  cacheable-lookup@5.0.4: {}

  cacheable-request@7.0.4:
    dependencies:
      clone-response: 1.0.3
      get-stream: 5.2.0
      http-cache-semantics: 4.1.1
      keyv: 4.5.4
      lowercase-keys: 2.0.0
      normalize-url: 6.1.0
      responselike: 2.0.1

  call-bind-apply-helpers@1.0.2:
    dependencies:
      es-errors: 1.3.0
      function-bind: 1.1.2

  callsites@3.1.0: {}

  camelcase@5.3.1: {}

  camelcase@6.3.0: {}

  caniuse-lite@1.0.30001707: {}

  caseless@0.12.0: {}

  ccount@2.0.1: {}

  chai@5.2.0:
    dependencies:
      assertion-error: 2.0.1
      check-error: 2.1.1
      deep-eql: 5.0.2
      loupe: 3.1.3
      pathval: 2.0.0

  chalk@4.1.2:
    dependencies:
      ansi-styles: 4.3.0
      supports-color: 7.2.0

  chalk@5.3.0: {}

  character-entities-html4@2.1.0: {}

  character-entities-legacy@3.0.0: {}

  chardet@2.1.0: {}

  check-error@2.1.1: {}

  chokidar@4.0.3:
    dependencies:
      readdirp: 4.1.2

  chownr@2.0.0: {}

  chownr@3.0.0: {}

  chromium-pickle-js@0.2.0: {}

  ci-info@3.9.0: {}

  ci-info@4.2.0: {}

  cli-cursor@3.1.0:
    dependencies:
      restore-cursor: 3.1.0

  cli-cursor@5.0.0:
    dependencies:
      restore-cursor: 5.1.0

  cli-spinners@2.9.2: {}

  cli-truncate@2.1.0:
    dependencies:
      slice-ansi: 3.0.0
      string-width: 4.2.3

  cli-truncate@4.0.0:
    dependencies:
      slice-ansi: 5.0.0
      string-width: 7.2.0

  cliui@7.0.4:
    dependencies:
      string-width: 4.2.3
      strip-ansi: 6.0.1
      wrap-ansi: 7.0.0

  cliui@8.0.1:
    dependencies:
      string-width: 4.2.3
      strip-ansi: 6.0.1
      wrap-ansi: 7.0.0

  clone-response@1.0.3:
    dependencies:
      mimic-response: 1.0.1

  clone@1.0.4: {}

  color-convert@2.0.1:
    dependencies:
      color-name: 1.1.4

  color-name@1.1.4: {}

  colorette@2.0.20: {}

  combined-stream@1.0.8:
    dependencies:
      delayed-stream: 1.0.0

  comma-separated-tokens@2.0.3: {}

  commander@12.1.0: {}

  commander@5.1.0: {}

  commander@9.5.0:
    optional: true

  compare-func@2.0.0:
    dependencies:
      array-ify: 1.0.0
      dot-prop: 5.3.0

  compare-version@0.1.2: {}

  concat-map@0.0.1: {}

  conventional-changelog-angular@8.0.0:
    dependencies:
      compare-func: 2.0.0

  conventional-changelog-atom@5.0.0: {}

  conventional-changelog-cli@5.0.0(conventional-commits-filter@5.0.0):
    dependencies:
      add-stream: 1.0.0
      conventional-changelog: 6.0.0(conventional-commits-filter@5.0.0)
      meow: 13.2.0
      tempfile: 5.0.0
    transitivePeerDependencies:
      - conventional-commits-filter

  conventional-changelog-codemirror@5.0.0: {}

  conventional-changelog-conventionalcommits@8.0.0:
    dependencies:
      compare-func: 2.0.0

  conventional-changelog-core@8.0.0(conventional-commits-filter@5.0.0):
    dependencies:
      '@hutson/parse-repository-url': 5.0.0
      add-stream: 1.0.0
      conventional-changelog-writer: 8.0.1
      conventional-commits-parser: 6.1.0
      git-raw-commits: 5.0.0(conventional-commits-filter@5.0.0)(conventional-commits-parser@6.1.0)
      git-semver-tags: 8.0.0(conventional-commits-filter@5.0.0)(conventional-commits-parser@6.1.0)
      hosted-git-info: 7.0.2
      normalize-package-data: 6.0.2
      read-package-up: 11.0.0
      read-pkg: 9.0.1
    transitivePeerDependencies:
      - conventional-commits-filter

  conventional-changelog-ember@5.0.0: {}

  conventional-changelog-eslint@6.0.0: {}

  conventional-changelog-express@5.0.0: {}

  conventional-changelog-jquery@6.0.0: {}

  conventional-changelog-jshint@5.0.0:
    dependencies:
      compare-func: 2.0.0

  conventional-changelog-preset-loader@5.0.0: {}

  conventional-changelog-writer@8.0.1:
    dependencies:
      conventional-commits-filter: 5.0.0
      handlebars: 4.7.8
      meow: 13.2.0
      semver: 7.7.2

  conventional-changelog@6.0.0(conventional-commits-filter@5.0.0):
    dependencies:
      conventional-changelog-angular: 8.0.0
      conventional-changelog-atom: 5.0.0
      conventional-changelog-codemirror: 5.0.0
      conventional-changelog-conventionalcommits: 8.0.0
      conventional-changelog-core: 8.0.0(conventional-commits-filter@5.0.0)
      conventional-changelog-ember: 5.0.0
      conventional-changelog-eslint: 6.0.0
      conventional-changelog-express: 5.0.0
      conventional-changelog-jquery: 6.0.0
      conventional-changelog-jshint: 5.0.0
      conventional-changelog-preset-loader: 5.0.0
    transitivePeerDependencies:
      - conventional-commits-filter

  conventional-commits-filter@5.0.0: {}

  conventional-commits-parser@6.1.0:
    dependencies:
      meow: 13.2.0

  convert-source-map@2.0.0: {}

  core-js-compat@3.41.0:
    dependencies:
      browserslist: 4.24.4

  core-util-is@1.0.2: {}

  cosmiconfig@7.1.0:
    dependencies:
      '@types/parse-json': 4.0.2
      import-fresh: 3.3.1
      parse-json: 5.2.0
      path-type: 4.0.0
      yaml: 1.10.2

  crc@3.8.0:
    dependencies:
      buffer: 5.7.1

  create-require@1.1.1: {}

  cross-dirname@0.1.0:
    optional: true

  cross-spawn@7.0.6:
    dependencies:
      path-key: 3.1.1
      shebang-command: 2.0.0
      which: 2.0.2

  dashdash@1.14.1:
    dependencies:
      assert-plus: 1.0.0

  dataloader@1.4.0: {}

  debug@4.3.7:
    dependencies:
      ms: 2.1.3

  debug@4.4.0:
    dependencies:
      ms: 2.1.3

  debug@4.4.1:
    dependencies:
      ms: 2.1.3

  decompress-response@6.0.0:
    dependencies:
      mimic-response: 3.1.0

  deep-eql@5.0.2: {}

  deep-is@0.1.4: {}

  defaults@1.0.4:
    dependencies:
      clone: 1.0.4

  defer-to-connect@2.0.1: {}

  define-data-property@1.1.4:
    dependencies:
      es-define-property: 1.0.1
      es-errors: 1.3.0
      gopd: 1.2.0
    optional: true

  define-properties@1.2.1:
    dependencies:
      define-data-property: 1.1.4
      has-property-descriptors: 1.0.2
      object-keys: 1.1.1
    optional: true

  delayed-stream@1.0.0: {}

  depcheck@1.4.3:
    dependencies:
      '@babel/parser': 7.16.4
      '@babel/traverse': 7.27.0
      '@vue/compiler-sfc': 3.5.13
      camelcase: 6.3.0
      cosmiconfig: 7.1.0
      debug: 4.4.0
      deps-regex: 0.1.4
      ignore: 5.3.2
      is-core-module: 2.16.1
      js-yaml: 3.14.1
      json5: 2.2.3
      lodash: 4.17.21
      minimatch: 3.1.2
      multimatch: 5.0.0
      please-upgrade-node: 3.2.0
      query-ast: 1.0.5
      readdirp: 3.6.0
      require-package-name: 2.0.1
      resolve: 1.22.10
      sass: 1.86.1
      scss-parser: 1.0.6
      semver: 7.7.1
      yargs: 16.2.0
    transitivePeerDependencies:
      - supports-color

  deps-regex@0.1.4: {}

  dequal@2.0.3: {}

  detect-indent@6.1.0: {}

  detect-libc@1.0.3:
    optional: true

  detect-libc@2.0.3: {}

  detect-node@2.1.0:
    optional: true

  devlop@1.1.0:
    dependencies:
      dequal: 2.0.3

  diff-sequences@29.6.3: {}

  diff@4.0.2: {}

  dir-compare@4.2.0:
    dependencies:
      minimatch: 3.1.2
      p-limit: 3.1.0

  dir-glob@3.0.1:
    dependencies:
      path-type: 4.0.0

  dmg-license@1.0.11:
    dependencies:
      '@types/plist': 3.0.5
      '@types/verror': 1.10.11
      ajv: 6.12.6
      crc: 3.8.0
      iconv-corefoundation: 1.1.7
      plist: 3.1.0
      smart-buffer: 4.2.0
      verror: 1.10.1

  dot-prop@5.3.0:
    dependencies:
      is-obj: 2.0.0

  dotenv-expand@11.0.7:
    dependencies:
      dotenv: 16.4.7

  dotenv@16.4.7: {}

  dotenv@8.6.0: {}

  dunder-proto@1.0.1:
    dependencies:
      call-bind-apply-helpers: 1.0.2
      es-errors: 1.3.0
      gopd: 1.2.0

  duplexer2@0.1.4:
    dependencies:
      readable-stream: 2.3.8

  eastasianwidth@0.2.0: {}

  ecc-jsbn@0.1.2:
    dependencies:
      jsbn: 0.1.1
      safer-buffer: 2.1.2

  ejs@3.1.10:
    dependencies:
      jake: 10.9.2

  electron-to-chromium@1.5.129: {}

  electron-winstaller@5.4.0:
    dependencies:
      '@electron/asar': 3.4.1
      debug: 4.4.0
      fs-extra: 7.0.1
      lodash: 4.17.21
      temp: 0.9.4
    optionalDependencies:
      '@electron/windows-sign': 1.2.1
    transitivePeerDependencies:
      - supports-color

  electron@31.7.7:
    dependencies:
      '@electron/get': 2.0.3
      '@types/node': 20.17.30
      extract-zip: 2.0.1
    transitivePeerDependencies:
      - supports-color

  emoji-regex-xs@1.0.0: {}

  emoji-regex@10.4.0: {}

  emoji-regex@8.0.0: {}

  emoji-regex@9.2.2: {}

  encoding@0.1.13:
    dependencies:
      iconv-lite: 0.6.3
    optional: true

  end-of-stream@1.4.4:
    dependencies:
      once: 1.4.0

  enquirer@2.4.1:
    dependencies:
      ansi-colors: 4.1.3
      strip-ansi: 6.0.1

  entities@4.5.0: {}

  env-paths@2.2.1: {}

  environment@1.1.0: {}

  err-code@2.0.3: {}

  error-ex@1.3.2:
    dependencies:
      is-arrayish: 0.2.1

  es-define-property@1.0.1: {}

  es-errors@1.3.0: {}

  es-module-lexer@1.6.0: {}

  es-module-lexer@1.7.0: {}

  es-object-atoms@1.1.1:
    dependencies:
      es-errors: 1.3.0

  es-set-tostringtag@2.1.0:
    dependencies:
      es-errors: 1.3.0
      get-intrinsic: 1.3.0
      has-tostringtag: 1.0.2
      hasown: 2.0.2

  es6-error@4.1.1:
    optional: true

  esbuild@0.25.2:
    optionalDependencies:
      '@esbuild/aix-ppc64': 0.25.2
      '@esbuild/android-arm': 0.25.2
      '@esbuild/android-arm64': 0.25.2
      '@esbuild/android-x64': 0.25.2
      '@esbuild/darwin-arm64': 0.25.2
      '@esbuild/darwin-x64': 0.25.2
      '@esbuild/freebsd-arm64': 0.25.2
      '@esbuild/freebsd-x64': 0.25.2
      '@esbuild/linux-arm': 0.25.2
      '@esbuild/linux-arm64': 0.25.2
      '@esbuild/linux-ia32': 0.25.2
      '@esbuild/linux-loong64': 0.25.2
      '@esbuild/linux-mips64el': 0.25.2
      '@esbuild/linux-ppc64': 0.25.2
      '@esbuild/linux-riscv64': 0.25.2
      '@esbuild/linux-s390x': 0.25.2
      '@esbuild/linux-x64': 0.25.2
      '@esbuild/netbsd-arm64': 0.25.2
      '@esbuild/netbsd-x64': 0.25.2
      '@esbuild/openbsd-arm64': 0.25.2
      '@esbuild/openbsd-x64': 0.25.2
      '@esbuild/sunos-x64': 0.25.2
      '@esbuild/win32-arm64': 0.25.2
      '@esbuild/win32-ia32': 0.25.2
      '@esbuild/win32-x64': 0.25.2

  escalade@3.2.0: {}

  escape-string-regexp@2.0.0: {}

  escape-string-regexp@4.0.0: {}

  eslint-config-prettier@9.1.0(eslint@9.16.0(jiti@2.4.2)):
    dependencies:
      eslint: 9.16.0(jiti@2.4.2)

  eslint-plugin-prettier@5.2.5(eslint-config-prettier@9.1.0(eslint@9.16.0(jiti@2.4.2)))(eslint@9.16.0(jiti@2.4.2))(prettier@3.3.3):
    dependencies:
      eslint: 9.16.0(jiti@2.4.2)
      prettier: 3.3.3
      prettier-linter-helpers: 1.0.0
      synckit: 0.10.3
    optionalDependencies:
      eslint-config-prettier: 9.1.0(eslint@9.16.0(jiti@2.4.2))

  eslint-scope@8.3.0:
    dependencies:
      esrecurse: 4.3.0
      estraverse: 5.3.0

  eslint-visitor-keys@3.4.3: {}

  eslint-visitor-keys@4.2.0: {}

  eslint@9.16.0(jiti@2.4.2):
    dependencies:
      '@eslint-community/eslint-utils': 4.5.1(eslint@9.16.0(jiti@2.4.2))
      '@eslint-community/regexpp': 4.12.1
      '@eslint/config-array': 0.19.2
      '@eslint/core': 0.9.1
      '@eslint/eslintrc': 3.3.1
      '@eslint/js': 9.16.0
      '@eslint/plugin-kit': 0.2.8
      '@humanfs/node': 0.16.6
      '@humanwhocodes/module-importer': 1.0.1
      '@humanwhocodes/retry': 0.4.2
      '@types/estree': 1.0.7
      '@types/json-schema': 7.0.15
      ajv: 6.12.6
      chalk: 4.1.2
      cross-spawn: 7.0.6
      debug: 4.4.0
      escape-string-regexp: 4.0.0
      eslint-scope: 8.3.0
      eslint-visitor-keys: 4.2.0
      espree: 10.3.0
      esquery: 1.6.0
      esutils: 2.0.3
      fast-deep-equal: 3.1.3
      file-entry-cache: 8.0.0
      find-up: 5.0.0
      glob-parent: 6.0.2
      ignore: 5.3.2
      imurmurhash: 0.1.4
      is-glob: 4.0.3
      json-stable-stringify-without-jsonify: 1.0.1
      lodash.merge: 4.6.2
      minimatch: 3.1.2
      natural-compare: 1.4.0
      optionator: 0.9.4
    optionalDependencies:
      jiti: 2.4.2
    transitivePeerDependencies:
      - supports-color

  espree@10.3.0:
    dependencies:
      acorn: 8.14.1
      acorn-jsx: 5.3.2(acorn@8.14.1)
      eslint-visitor-keys: 4.2.0

  esprima@4.0.1: {}

  esquery@1.6.0:
    dependencies:
      estraverse: 5.3.0

  esrecurse@4.3.0:
    dependencies:
      estraverse: 5.3.0

  estraverse@5.3.0: {}

  estree-walker@2.0.2: {}

  estree-walker@3.0.3:
    dependencies:
      '@types/estree': 1.0.7

  esutils@2.0.3: {}

  eventemitter3@5.0.1: {}

  execa@8.0.1:
    dependencies:
      cross-spawn: 7.0.6
      get-stream: 8.0.1
      human-signals: 5.0.0
      is-stream: 3.0.0
      merge-stream: 2.0.0
      npm-run-path: 5.3.0
      onetime: 6.0.0
      signal-exit: 4.1.0
      strip-final-newline: 3.0.0

  expect-type@1.2.1: {}

  expect@29.7.0:
    dependencies:
      '@jest/expect-utils': 29.7.0
      jest-get-type: 29.6.3
      jest-matcher-utils: 29.7.0
      jest-message-util: 29.7.0
      jest-util: 29.7.0

  exponential-backoff@3.1.2: {}

  extend@3.0.2: {}

  extendable-error@0.1.7: {}

  extract-zip@2.0.1:
    dependencies:
      debug: 4.4.0
      get-stream: 5.2.0
      yauzl: 2.10.0
    optionalDependencies:
      '@types/yauzl': 2.10.3
    transitivePeerDependencies:
      - supports-color

  extsprintf@1.3.0: {}

  extsprintf@1.4.1: {}

  fast-deep-equal@3.1.3: {}

  fast-diff@1.3.0: {}

  fast-glob@3.3.3:
    dependencies:
      '@nodelib/fs.stat': 2.0.5
      '@nodelib/fs.walk': 1.2.8
      glob-parent: 5.1.2
      merge2: 1.4.1
      micromatch: 4.0.8

  fast-json-stable-stringify@2.1.0: {}

  fast-levenshtein@2.0.6: {}

  fast-xml-parser@4.4.1:
    dependencies:
      strnum: 1.1.2

  fastq@1.19.1:
    dependencies:
      reusify: 1.1.0

  fb-watchman@2.0.2:
    dependencies:
      bser: 2.1.1

  fd-slicer@1.1.0:
    dependencies:
      pend: 1.2.0

  fdir@6.4.3(picomatch@4.0.2):
    optionalDependencies:
      picomatch: 4.0.2

  fdir@6.4.5(picomatch@4.0.2):
    optionalDependencies:
      picomatch: 4.0.2

  fflate@0.8.2: {}

  file-entry-cache@8.0.0:
    dependencies:
      flat-cache: 4.0.1

  filelist@1.0.4:
    dependencies:
      minimatch: 5.1.6

  fill-range@7.1.1:
    dependencies:
      to-regex-range: 5.0.1

  find-up-simple@1.0.1: {}

  find-up@4.1.0:
    dependencies:
      locate-path: 5.0.0
      path-exists: 4.0.0

  find-up@5.0.0:
    dependencies:
      locate-path: 6.0.0
      path-exists: 4.0.0

  flat-cache@4.0.1:
    dependencies:
      flatted: 3.3.3
      keyv: 4.5.4

  flatted@3.3.3: {}

<<<<<<< HEAD
  for-each@0.3.5:
    dependencies:
      is-callable: 1.2.7

  foreground-child@3.3.1:
    dependencies:
      cross-spawn: 7.0.6
      signal-exit: 4.1.0

=======
>>>>>>> 1f8c5700
  forever-agent@0.6.1: {}

  form-data@2.3.3:
    dependencies:
      asynckit: 0.4.0
      combined-stream: 1.0.8
      mime-types: 2.1.35

  form-data@2.5.5:
    dependencies:
      asynckit: 0.4.0
      combined-stream: 1.0.8
      es-set-tostringtag: 2.1.0
      hasown: 2.0.2
      mime-types: 2.1.35
      safe-buffer: 5.2.1

  form-data@4.0.4:
    dependencies:
      asynckit: 0.4.0
      combined-stream: 1.0.8
      es-set-tostringtag: 2.1.0
      hasown: 2.0.2
      mime-types: 2.1.35

  fs-extra@10.1.0:
    dependencies:
      graceful-fs: 4.2.11
      jsonfile: 6.1.0
      universalify: 2.0.1

  fs-extra@11.3.0:
    dependencies:
      graceful-fs: 4.2.11
      jsonfile: 6.1.0
      universalify: 2.0.1

  fs-extra@7.0.1:
    dependencies:
      graceful-fs: 4.2.11
      jsonfile: 4.0.0
      universalify: 0.1.2

  fs-extra@8.1.0:
    dependencies:
      graceful-fs: 4.2.11
      jsonfile: 4.0.0
      universalify: 0.1.2

  fs-extra@9.1.0:
    dependencies:
      at-least-node: 1.0.0
      graceful-fs: 4.2.11
      jsonfile: 6.1.0
      universalify: 2.0.1

  fs-minipass@2.1.0:
    dependencies:
      minipass: 3.3.6

  fs-minipass@3.0.3:
    dependencies:
      minipass: 7.1.2

  fs.realpath@1.0.0: {}

  fsevents@2.3.3:
    optional: true

  function-bind@1.1.2: {}

  gensync@1.0.0-beta.2: {}

  get-caller-file@2.0.5: {}

  get-east-asian-width@1.3.0: {}

  get-intrinsic@1.3.0:
    dependencies:
      call-bind-apply-helpers: 1.0.2
      es-define-property: 1.0.1
      es-errors: 1.3.0
      es-object-atoms: 1.1.1
      function-bind: 1.1.2
      get-proto: 1.0.1
      gopd: 1.2.0
      has-symbols: 1.1.0
      hasown: 2.0.2
      math-intrinsics: 1.1.0

  get-package-type@0.1.0: {}

  get-proto@1.0.1:
    dependencies:
      dunder-proto: 1.0.1
      es-object-atoms: 1.1.1

  get-stream@5.2.0:
    dependencies:
      pump: 3.0.2

  get-stream@8.0.1: {}

  getpass@0.1.7:
    dependencies:
      assert-plus: 1.0.0

  git-raw-commits@5.0.0(conventional-commits-filter@5.0.0)(conventional-commits-parser@6.1.0):
    dependencies:
      '@conventional-changelog/git-client': 1.0.1(conventional-commits-filter@5.0.0)(conventional-commits-parser@6.1.0)
      meow: 13.2.0
    transitivePeerDependencies:
      - conventional-commits-filter
      - conventional-commits-parser

  git-semver-tags@8.0.0(conventional-commits-filter@5.0.0)(conventional-commits-parser@6.1.0):
    dependencies:
      '@conventional-changelog/git-client': 1.0.1(conventional-commits-filter@5.0.0)(conventional-commits-parser@6.1.0)
      meow: 13.2.0
    transitivePeerDependencies:
      - conventional-commits-filter
      - conventional-commits-parser

  glob-parent@5.1.2:
    dependencies:
      is-glob: 4.0.3

  glob-parent@6.0.2:
    dependencies:
      is-glob: 4.0.3

  glob@10.4.5:
    dependencies:
      foreground-child: 3.3.1
      jackspeak: 3.4.3
      minimatch: 9.0.5
      minipass: 7.1.2
      package-json-from-dist: 1.0.1
      path-scurry: 1.11.1

  glob@7.2.3:
    dependencies:
      fs.realpath: 1.0.0
      inflight: 1.0.6
      inherits: 2.0.4
      minimatch: 3.1.2
      once: 1.4.0
      path-is-absolute: 1.0.1

  global-agent@3.0.0:
    dependencies:
      boolean: 3.2.0
      es6-error: 4.1.1
      matcher: 3.0.0
      roarr: 2.15.4
      semver: 7.7.1
      serialize-error: 7.0.1
    optional: true

  globals@11.12.0: {}

  globals@14.0.0: {}

  globalthis@1.0.4:
    dependencies:
      define-properties: 1.2.1
      gopd: 1.2.0
    optional: true

  globby@11.1.0:
    dependencies:
      array-union: 2.1.0
      dir-glob: 3.0.1
      fast-glob: 3.3.3
      ignore: 5.3.2
      merge2: 1.4.1
      slash: 3.0.0

  gopd@1.2.0: {}

  got@11.8.6:
    dependencies:
      '@sindresorhus/is': 4.6.0
      '@szmarczak/http-timer': 4.0.6
      '@types/cacheable-request': 6.0.3
      '@types/responselike': 1.0.3
      cacheable-lookup: 5.0.4
      cacheable-request: 7.0.4
      decompress-response: 6.0.0
      http2-wrapper: 1.0.3
      lowercase-keys: 2.0.0
      p-cancelable: 2.1.1
      responselike: 2.0.1

  graceful-fs@4.2.11: {}

  graphemer@1.4.0: {}

  handlebars@4.7.8:
    dependencies:
      minimist: 1.2.8
      neo-async: 2.6.2
      source-map: 0.6.1
      wordwrap: 1.0.0
    optionalDependencies:
      uglify-js: 3.19.3

  har-schema@2.0.0: {}

  har-validator@5.1.5:
    dependencies:
      ajv: 6.12.6
      har-schema: 2.0.0

  has-flag@4.0.0: {}

  has-property-descriptors@1.0.2:
    dependencies:
      es-define-property: 1.0.1
    optional: true

  has-symbols@1.1.0: {}

  has-tostringtag@1.0.2:
    dependencies:
      has-symbols: 1.1.0

  hasown@2.0.2:
    dependencies:
      function-bind: 1.1.2

  hast-util-to-html@9.0.5:
    dependencies:
      '@types/hast': 3.0.4
      '@types/unist': 3.0.3
      ccount: 2.0.1
      comma-separated-tokens: 2.0.3
      hast-util-whitespace: 3.0.0
      html-void-elements: 3.0.0
      mdast-util-to-hast: 13.2.0
      property-information: 7.0.0
      space-separated-tokens: 2.0.2
      stringify-entities: 4.0.4
      zwitch: 2.0.4

  hast-util-whitespace@3.0.0:
    dependencies:
      '@types/hast': 3.0.4

  hosted-git-info@4.1.0:
    dependencies:
      lru-cache: 6.0.0

  hosted-git-info@7.0.2:
    dependencies:
      lru-cache: 10.4.3

  html-void-elements@3.0.0: {}

  http-cache-semantics@4.1.1: {}

  http-cache-semantics@4.2.0: {}

<<<<<<< HEAD
=======
  http-proxy-agent@5.0.0:
    dependencies:
      '@tootallnate/once': 2.0.0
      agent-base: 6.0.2
      debug: 4.4.1
    transitivePeerDependencies:
      - supports-color

>>>>>>> 1f8c5700
  http-proxy-agent@7.0.2:
    dependencies:
      agent-base: 7.1.3
      debug: 4.4.0
    transitivePeerDependencies:
      - supports-color

  http-signature@1.2.0:
    dependencies:
      assert-plus: 1.0.0
      jsprim: 1.4.2
      sshpk: 1.18.0

  http2-wrapper@1.0.3:
    dependencies:
      quick-lru: 5.1.1
      resolve-alpn: 1.2.1

<<<<<<< HEAD
=======
  https-proxy-agent@5.0.1:
    dependencies:
      agent-base: 6.0.2
      debug: 4.4.1
    transitivePeerDependencies:
      - supports-color

>>>>>>> 1f8c5700
  https-proxy-agent@7.0.6:
    dependencies:
      agent-base: 7.1.3
      debug: 4.4.0
    transitivePeerDependencies:
      - supports-color

  human-id@4.1.1: {}

  human-signals@5.0.0: {}

  husky@7.0.4: {}

  iconv-corefoundation@1.1.7:
    dependencies:
      cli-truncate: 2.1.0
      node-addon-api: 1.7.2

  iconv-lite@0.6.3:
    dependencies:
      safer-buffer: 2.1.2

  iconv-lite@0.7.0:
    dependencies:
      safer-buffer: 2.1.2

  ieee754@1.2.1: {}

  ignore@5.3.2: {}

  immutable@5.1.1: {}

  import-fresh@3.3.1:
    dependencies:
      parent-module: 1.0.1
      resolve-from: 4.0.0

  imurmurhash@0.1.4: {}

  indent-string@4.0.0: {}

  index-to-position@1.0.0: {}

  inflight@1.0.6:
    dependencies:
      once: 1.4.0
      wrappy: 1.0.2

  inherits@2.0.4: {}

  invariant@2.2.4:
    dependencies:
      loose-envify: 1.4.0

  ip-address@9.0.5:
    dependencies:
      jsbn: 1.1.0
      sprintf-js: 1.1.3

  is-arrayish@0.2.1: {}

  is-core-module@2.16.1:
    dependencies:
      hasown: 2.0.2

  is-extglob@2.1.1: {}

  is-fullwidth-code-point@3.0.0: {}

  is-fullwidth-code-point@4.0.0: {}

  is-fullwidth-code-point@5.0.0:
    dependencies:
      get-east-asian-width: 1.3.0

  is-glob@4.0.3:
    dependencies:
      is-extglob: 2.1.1

  is-interactive@1.0.0: {}

<<<<<<< HEAD
  is-map@2.0.3: {}

  is-number-object@1.1.1:
    dependencies:
      call-bound: 1.0.4
      has-tostringtag: 1.0.2
=======
  is-lambda@1.0.1: {}
>>>>>>> 1f8c5700

  is-number@7.0.0: {}

  is-obj@2.0.0: {}

  is-stream@3.0.0: {}

  is-subdir@1.2.0:
    dependencies:
      better-path-resolve: 1.0.0

  is-typedarray@1.0.0: {}

  is-unicode-supported@0.1.0: {}

  is-windows@1.0.2: {}

  isarray@1.0.0: {}

  isbinaryfile@4.0.10: {}

  isbinaryfile@5.0.4: {}

  isexe@2.0.0: {}

  isexe@3.1.1: {}

  isstream@0.1.2: {}

  istanbul-lib-coverage@3.2.2: {}

  istanbul-lib-instrument@5.2.1:
    dependencies:
      '@babel/core': 7.24.9
      '@babel/parser': 7.27.0
      '@istanbuljs/schema': 0.1.3
      istanbul-lib-coverage: 3.2.2
      semver: 6.3.1
    transitivePeerDependencies:
      - supports-color

  jackspeak@3.4.3:
    dependencies:
      '@isaacs/cliui': 8.0.2
    optionalDependencies:
      '@pkgjs/parseargs': 0.11.0

  jake@10.9.2:
    dependencies:
      async: 3.2.6
      chalk: 4.1.2
      filelist: 1.0.4
      minimatch: 3.1.2

  jest-diff@29.7.0:
    dependencies:
      chalk: 4.1.2
      diff-sequences: 29.6.3
      jest-get-type: 29.6.3
      pretty-format: 29.7.0

  jest-get-type@29.6.3: {}

  jest-haste-map@29.7.0:
    dependencies:
      '@jest/types': 29.6.3
      '@types/graceful-fs': 4.1.9
      '@types/node': 22.13.17
      anymatch: 3.1.3
      fb-watchman: 2.0.2
      graceful-fs: 4.2.11
      jest-regex-util: 29.6.3
      jest-util: 29.7.0
      jest-worker: 29.7.0
      micromatch: 4.0.8
      walker: 1.0.8
    optionalDependencies:
      fsevents: 2.3.3

  jest-matcher-utils@29.7.0:
    dependencies:
      chalk: 4.1.2
      jest-diff: 29.7.0
      jest-get-type: 29.6.3
      pretty-format: 29.7.0

  jest-message-util@29.7.0:
    dependencies:
      '@babel/code-frame': 7.26.2
      '@jest/types': 29.6.3
      '@types/stack-utils': 2.0.3
      chalk: 4.1.2
      graceful-fs: 4.2.11
      micromatch: 4.0.8
      pretty-format: 29.7.0
      slash: 3.0.0
      stack-utils: 2.0.6

  jest-mock@29.7.0:
    dependencies:
      '@jest/types': 29.6.3
      '@types/node': 22.13.17
      jest-util: 29.7.0

  jest-regex-util@29.6.3: {}

  jest-snapshot@29.7.0:
    dependencies:
      '@babel/core': 7.24.9
      '@babel/generator': 7.27.0
      '@babel/plugin-syntax-jsx': 7.25.9(@babel/core@7.24.9)
      '@babel/plugin-syntax-typescript': 7.25.9(@babel/core@7.24.9)
      '@babel/types': 7.27.0
      '@jest/expect-utils': 29.7.0
      '@jest/transform': 29.7.0
      '@jest/types': 29.6.3
      babel-preset-current-node-syntax: 1.1.0(@babel/core@7.24.9)
      chalk: 4.1.2
      expect: 29.7.0
      graceful-fs: 4.2.11
      jest-diff: 29.7.0
      jest-get-type: 29.6.3
      jest-matcher-utils: 29.7.0
      jest-message-util: 29.7.0
      jest-util: 29.7.0
      natural-compare: 1.4.0
      pretty-format: 29.7.0
      semver: 7.7.1
    transitivePeerDependencies:
      - supports-color

  jest-util@29.7.0:
    dependencies:
      '@jest/types': 29.6.3
      '@types/node': 22.13.17
      chalk: 4.1.2
      ci-info: 3.9.0
      graceful-fs: 4.2.11
      picomatch: 2.3.1

  jest-worker@29.7.0:
    dependencies:
      '@types/node': 22.13.17
      jest-util: 29.7.0
      merge-stream: 2.0.0
      supports-color: 8.1.1

  jiti@2.4.2: {}

  js-tokens@4.0.0: {}

  js-tokens@9.0.1: {}

  js-yaml@3.14.1:
    dependencies:
      argparse: 1.0.10
      esprima: 4.0.1

  js-yaml@4.1.0:
    dependencies:
      argparse: 2.0.1

  jsbn@0.1.1: {}

  jsbn@1.1.0: {}

  jsesc@3.0.2: {}

  jsesc@3.1.0: {}

  json-buffer@3.0.1: {}

  json-parse-even-better-errors@2.3.1: {}

  json-schema-traverse@0.4.1: {}

  json-schema@0.4.0: {}

  json-stable-stringify-without-jsonify@1.0.1: {}

  json-stringify-safe@5.0.1: {}

  json5@2.2.3: {}

  jsonfile@4.0.0:
    optionalDependencies:
      graceful-fs: 4.2.11

  jsonfile@6.1.0:
    dependencies:
      universalify: 2.0.1
    optionalDependencies:
      graceful-fs: 4.2.11

  jsprim@1.4.2:
    dependencies:
      assert-plus: 1.0.0
      extsprintf: 1.3.0
      json-schema: 0.4.0
      verror: 1.10.0

  keyv@4.5.4:
    dependencies:
      json-buffer: 3.0.1

  lazy-val@1.0.5: {}

  levn@0.4.1:
    dependencies:
      prelude-ls: 1.2.1
      type-check: 0.4.0

  lilconfig@3.1.3: {}

  lines-and-columns@1.2.4: {}

  linkify-it@5.0.0:
    dependencies:
      uc.micro: 2.1.0

  lint-staged@15.2.10:
    dependencies:
      chalk: 5.3.0
      commander: 12.1.0
      debug: 4.3.7
      execa: 8.0.1
      lilconfig: 3.1.3
      listr2: 8.2.5
      micromatch: 4.0.8
      pidtree: 0.6.0
      string-argv: 0.3.2
      yaml: 2.5.1
    transitivePeerDependencies:
      - supports-color

  listr2@8.2.5:
    dependencies:
      cli-truncate: 4.0.0
      colorette: 2.0.20
      eventemitter3: 5.0.1
      log-update: 6.1.0
      rfdc: 1.4.1
      wrap-ansi: 9.0.0

  locate-path@5.0.0:
    dependencies:
      p-locate: 4.1.0

  locate-path@6.0.0:
    dependencies:
      p-locate: 5.0.0

  lodash.debounce@4.0.8: {}

  lodash.escaperegexp@4.1.2: {}

  lodash.isequal@4.5.0: {}

  lodash.merge@4.6.2: {}

  lodash.startcase@4.4.0: {}

  lodash@4.17.21: {}

  log-symbols@4.1.0:
    dependencies:
      chalk: 4.1.2
      is-unicode-supported: 0.1.0

  log-update@6.1.0:
    dependencies:
      ansi-escapes: 7.0.0
      cli-cursor: 5.0.0
      slice-ansi: 7.1.0
      strip-ansi: 7.1.0
      wrap-ansi: 9.0.0

  loose-envify@1.4.0:
    dependencies:
      js-tokens: 4.0.0

  loupe@3.1.3: {}

  lowercase-keys@2.0.0: {}

  lru-cache@10.4.3: {}

  lru-cache@5.1.1:
    dependencies:
      yallist: 3.1.1

  lru-cache@6.0.0:
    dependencies:
      yallist: 4.0.0

  lunr@2.3.9: {}

  magic-string@0.30.17:
    dependencies:
      '@jridgewell/sourcemap-codec': 1.5.0

  make-error@1.3.6: {}

  make-fetch-happen@14.0.3:
    dependencies:
      '@npmcli/agent': 3.0.0
      cacache: 19.0.1
      http-cache-semantics: 4.2.0
      minipass: 7.1.2
      minipass-fetch: 4.0.1
      minipass-flush: 1.0.5
      minipass-pipeline: 1.2.4
      negotiator: 1.0.0
      proc-log: 5.0.0
      promise-retry: 2.0.1
      ssri: 12.0.0
    transitivePeerDependencies:
      - supports-color

  makeerror@1.0.12:
    dependencies:
      tmpl: 1.0.5

  markdown-it@14.1.0:
    dependencies:
      argparse: 2.0.1
      entities: 4.5.0
      linkify-it: 5.0.0
      mdurl: 2.0.0
      punycode.js: 2.3.1
      uc.micro: 2.1.0

  matcher@3.0.0:
    dependencies:
      escape-string-regexp: 4.0.0
    optional: true

  math-intrinsics@1.1.0: {}

  mdast-util-to-hast@13.2.0:
    dependencies:
      '@types/hast': 3.0.4
      '@types/mdast': 4.0.4
      '@ungap/structured-clone': 1.3.0
      devlop: 1.1.0
      micromark-util-sanitize-uri: 2.0.1
      trim-lines: 3.0.1
      unist-util-position: 5.0.0
      unist-util-visit: 5.0.0
      vfile: 6.0.3

  mdurl@2.0.0: {}

  meow@13.2.0: {}

  merge-stream@2.0.0: {}

  merge2@1.4.1: {}

  micromark-util-character@2.1.1:
    dependencies:
      micromark-util-symbol: 2.0.1
      micromark-util-types: 2.0.2

  micromark-util-encode@2.0.1: {}

  micromark-util-sanitize-uri@2.0.1:
    dependencies:
      micromark-util-character: 2.1.1
      micromark-util-encode: 2.0.1
      micromark-util-symbol: 2.0.1

  micromark-util-symbol@2.0.1: {}

  micromark-util-types@2.0.2: {}

  micromatch@4.0.8:
    dependencies:
      braces: 3.0.3
      picomatch: 2.3.1

  mime-db@1.52.0: {}

  mime-types@2.1.35:
    dependencies:
      mime-db: 1.52.0

  mime@2.6.0: {}

  mimic-fn@2.1.0: {}

  mimic-fn@4.0.0: {}

  mimic-function@5.0.1: {}

  mimic-response@1.0.1: {}

  mimic-response@3.1.0: {}

  minimatch@10.0.3:
    dependencies:
      '@isaacs/brace-expansion': 5.0.0

  minimatch@3.1.2:
    dependencies:
      brace-expansion: 1.1.11

  minimatch@5.1.6:
    dependencies:
      brace-expansion: 2.0.1

  minimatch@9.0.5:
    dependencies:
      brace-expansion: 2.0.1

  minimist@1.2.8: {}

  minipass-collect@2.0.1:
    dependencies:
      minipass: 7.1.2

  minipass-fetch@4.0.1:
    dependencies:
      minipass: 7.1.2
      minipass-sized: 1.0.3
      minizlib: 3.1.0
    optionalDependencies:
      encoding: 0.1.13

  minipass-flush@1.0.5:
    dependencies:
      minipass: 3.3.6

  minipass-pipeline@1.2.4:
    dependencies:
      minipass: 3.3.6

  minipass-sized@1.0.3:
    dependencies:
      minipass: 3.3.6

  minipass@3.3.6:
    dependencies:
      yallist: 4.0.0

  minipass@4.2.8: {}

  minipass@5.0.0: {}

  minipass@7.1.2: {}

  minizlib@2.1.2:
    dependencies:
      minipass: 3.3.6
      yallist: 4.0.0

<<<<<<< HEAD
  minizlib@3.1.0:
    dependencies:
      minipass: 7.1.2

  mixme@0.5.10: {}

=======
>>>>>>> 1f8c5700
  mkdirp@0.5.6:
    dependencies:
      minimist: 1.2.8

  mkdirp@1.0.4: {}

  mri@1.2.0: {}

  mrmime@2.0.1: {}

  ms@2.1.3: {}

  multimatch@5.0.0:
    dependencies:
      '@types/minimatch': 3.0.5
      array-differ: 3.0.0
      array-union: 2.1.0
      arrify: 2.0.1
      minimatch: 3.1.2

  nanoid@3.3.11: {}

  natural-compare@1.4.0: {}

  negotiator@1.0.0: {}

  neo-async@2.6.2: {}

  node-abi@4.14.0:
    dependencies:
      semver: 7.7.2

  node-addon-api@1.7.2: {}

  node-addon-api@7.1.1:
    optional: true

  node-api-version@0.2.1:
    dependencies:
      semver: 7.7.2

  node-fetch@2.7.0(encoding@0.1.13):
    dependencies:
      whatwg-url: 5.0.0
    optionalDependencies:
      encoding: 0.1.13

  node-gyp@11.4.2:
    dependencies:
      env-paths: 2.2.1
      exponential-backoff: 3.1.2
      graceful-fs: 4.2.11
      make-fetch-happen: 14.0.3
      nopt: 8.1.0
      proc-log: 5.0.0
      semver: 7.7.2
      tar: 7.5.1
      tinyglobby: 0.2.14
      which: 5.0.0
    transitivePeerDependencies:
      - supports-color

  node-int64@0.4.0: {}

  node-releases@2.0.19: {}

  nopt@8.1.0:
    dependencies:
      abbrev: 3.0.1

  normalize-package-data@6.0.2:
    dependencies:
      hosted-git-info: 7.0.2
      semver: 7.7.2
      validate-npm-package-license: 3.0.4

  normalize-path@3.0.0: {}

  normalize-url@6.1.0: {}

  npm-run-path@5.3.0:
    dependencies:
      path-key: 4.0.0

  oauth-sign@0.9.0: {}

  object-keys@1.1.1:
    optional: true

  once@1.4.0:
    dependencies:
      wrappy: 1.0.2

  onetime@5.1.2:
    dependencies:
      mimic-fn: 2.1.0

  onetime@6.0.0:
    dependencies:
      mimic-fn: 4.0.0

  onetime@7.0.0:
    dependencies:
      mimic-function: 5.0.1

  oniguruma-to-es@2.3.0:
    dependencies:
      emoji-regex-xs: 1.0.0
      regex: 5.1.1
      regex-recursion: 5.1.1

  optionator@0.9.4:
    dependencies:
      deep-is: 0.1.4
      fast-levenshtein: 2.0.6
      levn: 0.4.1
      prelude-ls: 1.2.1
      type-check: 0.4.0
      word-wrap: 1.2.5

  ora@5.4.1:
    dependencies:
      bl: 4.1.0
      chalk: 4.1.2
      cli-cursor: 3.1.0
      cli-spinners: 2.9.2
      is-interactive: 1.0.0
      is-unicode-supported: 0.1.0
      log-symbols: 4.1.0
      strip-ansi: 6.0.1
      wcwidth: 1.0.1

  outdent@0.5.0: {}

  p-cancelable@2.1.1: {}

  p-filter@2.1.0:
    dependencies:
      p-map: 2.1.0

  p-limit@2.3.0:
    dependencies:
      p-try: 2.2.0

  p-limit@3.1.0:
    dependencies:
      yocto-queue: 0.1.0

  p-locate@4.1.0:
    dependencies:
      p-limit: 2.3.0

  p-locate@5.0.0:
    dependencies:
      p-limit: 3.1.0

  p-map@2.1.0: {}

  p-map@7.0.3: {}

  p-try@2.2.0: {}

<<<<<<< HEAD
  package-json-from-dist@1.0.1: {}
=======
  package-manager-detector@0.2.11:
    dependencies:
      quansync: 0.2.11
>>>>>>> 1f8c5700

  parent-module@1.0.1:
    dependencies:
      callsites: 3.1.0

  parse-json@5.2.0:
    dependencies:
      '@babel/code-frame': 7.26.2
      error-ex: 1.3.2
      json-parse-even-better-errors: 2.3.1
      lines-and-columns: 1.2.4

  parse-json@8.2.0:
    dependencies:
      '@babel/code-frame': 7.26.2
      index-to-position: 1.0.0
      type-fest: 4.39.0

  path-equal@1.2.5: {}

  path-exists@4.0.0: {}

  path-is-absolute@1.0.1: {}

  path-key@3.1.1: {}

  path-key@4.0.0: {}

  path-parse@1.0.7: {}

  path-scurry@1.11.1:
    dependencies:
      lru-cache: 10.4.3
      minipass: 7.1.2

  path-sort@0.1.0: {}

  path-type@4.0.0: {}

  pathe@2.0.3: {}

  pathval@2.0.0: {}

  pe-library@0.4.1: {}

  pend@1.2.0: {}

  performance-now@2.1.0: {}

  picocolors@1.1.1: {}

  picomatch@2.3.1: {}

  picomatch@4.0.2: {}

  pidtree@0.6.0: {}

  pify@4.0.1: {}

  pirates@4.0.7: {}

  please-upgrade-node@3.2.0:
    dependencies:
      semver-compare: 1.0.0

  plist@3.1.0:
    dependencies:
      '@xmldom/xmldom': 0.8.10
      base64-js: 1.5.1
      xmlbuilder: 15.1.1

  postcss@8.5.3:
    dependencies:
      nanoid: 3.3.11
      picocolors: 1.1.1
      source-map-js: 1.2.1

  postject@1.0.0-alpha.6:
    dependencies:
      commander: 9.5.0
    optional: true

  prelude-ls@1.2.1: {}

  prettier-linter-helpers@1.0.0:
    dependencies:
      fast-diff: 1.3.0

  prettier@2.8.8: {}

  prettier@3.3.3: {}

  pretty-format@29.7.0:
    dependencies:
      '@jest/schemas': 29.6.3
      ansi-styles: 5.2.0
      react-is: 18.3.1

  proc-log@5.0.0: {}

  process-nextick-args@2.0.1: {}

  progress@2.0.3: {}

  promise-retry@2.0.1:
    dependencies:
      err-code: 2.0.3
      retry: 0.12.0

  property-information@7.0.0: {}

  psl@1.15.0:
    dependencies:
      punycode: 2.3.1

  pump@3.0.2:
    dependencies:
      end-of-stream: 1.4.4
      once: 1.4.0

  punycode.js@2.3.1: {}

  punycode@2.3.1: {}

  qs@6.5.3: {}

  quansync@0.2.11: {}

  query-ast@1.0.5:
    dependencies:
      invariant: 2.2.4
      lodash: 4.17.21

  queue-microtask@1.2.3: {}

  quick-lru@5.1.1: {}

  react-is@18.3.1: {}

  read-binary-file-arch@1.0.6:
    dependencies:
      debug: 4.4.1
    transitivePeerDependencies:
      - supports-color

  read-package-up@11.0.0:
    dependencies:
      find-up-simple: 1.0.1
      read-pkg: 9.0.1
      type-fest: 4.39.0

  read-pkg@9.0.1:
    dependencies:
      '@types/normalize-package-data': 2.4.4
      normalize-package-data: 6.0.2
      parse-json: 8.2.0
      type-fest: 4.39.0
      unicorn-magic: 0.1.0

  read-yaml-file@1.1.0:
    dependencies:
      graceful-fs: 4.2.11
      js-yaml: 3.14.1
      pify: 4.0.1
      strip-bom: 3.0.0

  readable-stream@2.3.8:
    dependencies:
      core-util-is: 1.0.2
      inherits: 2.0.4
      isarray: 1.0.0
      process-nextick-args: 2.0.1
      safe-buffer: 5.1.2
      string_decoder: 1.1.1
      util-deprecate: 1.0.2

  readable-stream@3.6.2:
    dependencies:
      inherits: 2.0.4
      string_decoder: 1.3.0
      util-deprecate: 1.0.2

  readdirp@3.6.0:
    dependencies:
      picomatch: 2.3.1

  readdirp@4.1.2: {}

  regenerate-unicode-properties@10.2.0:
    dependencies:
      regenerate: 1.4.2

  regenerate@1.4.2: {}

  regenerator-runtime@0.14.1: {}

  regenerator-transform@0.15.2:
    dependencies:
      '@babel/runtime': 7.27.0

  regex-recursion@5.1.1:
    dependencies:
      regex: 5.1.1
      regex-utilities: 2.3.0

  regex-utilities@2.3.0: {}

  regex@5.1.1:
    dependencies:
      regex-utilities: 2.3.0

  regexpu-core@6.2.0:
    dependencies:
      regenerate: 1.4.2
      regenerate-unicode-properties: 10.2.0
      regjsgen: 0.8.0
      regjsparser: 0.12.0
      unicode-match-property-ecmascript: 2.0.0
      unicode-match-property-value-ecmascript: 2.2.0

  regjsgen@0.8.0: {}

  regjsparser@0.12.0:
    dependencies:
      jsesc: 3.0.2

  request@2.88.2:
    dependencies:
      aws-sign2: 0.7.0
      aws4: 1.13.2
      caseless: 0.12.0
      combined-stream: 1.0.8
      extend: 3.0.2
      forever-agent: 0.6.1
      form-data: 2.3.3
      har-validator: 5.1.5
      http-signature: 1.2.0
      is-typedarray: 1.0.0
      isstream: 0.1.2
      json-stringify-safe: 5.0.1
      mime-types: 2.1.35
      oauth-sign: 0.9.0
      performance-now: 2.1.0
      qs: 6.5.3
      safe-buffer: 5.2.1
      tough-cookie: 2.5.0
      tunnel-agent: 0.6.0
      uuid: 3.4.0

  require-directory@2.1.1: {}

  require-package-name@2.0.1: {}

  resedit@1.7.0:
    dependencies:
      pe-library: 0.4.1

  resolve-alpn@1.2.1: {}

  resolve-from@4.0.0: {}

  resolve-from@5.0.0: {}

  resolve@1.22.10:
    dependencies:
      is-core-module: 2.16.1
      path-parse: 1.0.7
      supports-preserve-symlinks-flag: 1.0.0

  responselike@2.0.1:
    dependencies:
      lowercase-keys: 2.0.0

  restore-cursor@3.1.0:
    dependencies:
      onetime: 5.1.2
      signal-exit: 3.0.7

  restore-cursor@5.1.0:
    dependencies:
      onetime: 7.0.0
      signal-exit: 4.1.0

  retry@0.12.0: {}

  reusify@1.1.0: {}

  rfdc@1.4.1: {}

  rimraf@2.6.3:
    dependencies:
      glob: 7.2.3

  roarr@2.15.4:
    dependencies:
      boolean: 3.2.0
      detect-node: 2.1.0
      globalthis: 1.0.4
      json-stringify-safe: 5.0.1
      semver-compare: 1.0.0
      sprintf-js: 1.1.3
    optional: true

  rollup@4.39.0:
    dependencies:
      '@types/estree': 1.0.7
    optionalDependencies:
      '@rollup/rollup-android-arm-eabi': 4.39.0
      '@rollup/rollup-android-arm64': 4.39.0
      '@rollup/rollup-darwin-arm64': 4.39.0
      '@rollup/rollup-darwin-x64': 4.39.0
      '@rollup/rollup-freebsd-arm64': 4.39.0
      '@rollup/rollup-freebsd-x64': 4.39.0
      '@rollup/rollup-linux-arm-gnueabihf': 4.39.0
      '@rollup/rollup-linux-arm-musleabihf': 4.39.0
      '@rollup/rollup-linux-arm64-gnu': 4.39.0
      '@rollup/rollup-linux-arm64-musl': 4.39.0
      '@rollup/rollup-linux-loongarch64-gnu': 4.39.0
      '@rollup/rollup-linux-powerpc64le-gnu': 4.39.0
      '@rollup/rollup-linux-riscv64-gnu': 4.39.0
      '@rollup/rollup-linux-riscv64-musl': 4.39.0
      '@rollup/rollup-linux-s390x-gnu': 4.39.0
      '@rollup/rollup-linux-x64-gnu': 4.39.0
      '@rollup/rollup-linux-x64-musl': 4.39.0
      '@rollup/rollup-win32-arm64-msvc': 4.39.0
      '@rollup/rollup-win32-ia32-msvc': 4.39.0
      '@rollup/rollup-win32-x64-msvc': 4.39.0
      fsevents: 2.3.3

  run-parallel@1.2.0:
    dependencies:
      queue-microtask: 1.2.3

  safe-buffer@5.1.2: {}

  safe-buffer@5.2.1: {}

  safe-stable-stringify@2.5.0: {}

  safer-buffer@2.1.2: {}

  sanitize-filename@1.6.3:
    dependencies:
      truncate-utf8-bytes: 1.0.2

  sass@1.86.1:
    dependencies:
      chokidar: 4.0.3
      immutable: 5.1.1
      source-map-js: 1.2.1
    optionalDependencies:
      '@parcel/watcher': 2.5.1

  sax@1.4.1: {}

  scss-parser@1.0.6:
    dependencies:
      invariant: 2.2.4
      lodash: 4.17.21

  semver-compare@1.0.0: {}

  semver@5.7.2: {}

  semver@6.3.1: {}

  semver@7.7.1: {}

  semver@7.7.2: {}

  serialize-error@7.0.1:
    dependencies:
      type-fest: 0.13.1
    optional: true

  shebang-command@2.0.0:
    dependencies:
      shebang-regex: 3.0.0

  shebang-regex@3.0.0: {}

  shiki@1.29.2:
    dependencies:
      '@shikijs/core': 1.29.2
      '@shikijs/engine-javascript': 1.29.2
      '@shikijs/engine-oniguruma': 1.29.2
      '@shikijs/langs': 1.29.2
      '@shikijs/themes': 1.29.2
      '@shikijs/types': 1.29.2
      '@shikijs/vscode-textmate': 10.0.2
      '@types/hast': 3.0.4

  siginfo@2.0.0: {}

  signal-exit@3.0.7: {}

  signal-exit@4.1.0: {}

  simple-update-notifier@2.0.0:
    dependencies:
      semver: 7.7.1

  sirv@3.0.1:
    dependencies:
      '@polka/url': 1.0.0-next.28
      mrmime: 2.0.1
      totalist: 3.0.1

  slash@3.0.0: {}

  slice-ansi@3.0.0:
    dependencies:
      ansi-styles: 4.3.0
      astral-regex: 2.0.0
      is-fullwidth-code-point: 3.0.0

  slice-ansi@5.0.0:
    dependencies:
      ansi-styles: 6.2.1
      is-fullwidth-code-point: 4.0.0

  slice-ansi@7.1.0:
    dependencies:
      ansi-styles: 6.2.1
      is-fullwidth-code-point: 5.0.0

  smart-buffer@4.2.0: {}

<<<<<<< HEAD
  smartwrap@2.0.2:
    dependencies:
      array.prototype.flat: 1.3.3
      breakword: 1.0.6
      grapheme-splitter: 1.0.4
      strip-ansi: 6.0.1
      wcwidth: 1.0.1
      yargs: 15.4.1

  socks-proxy-agent@8.0.5:
    dependencies:
      agent-base: 7.1.3
=======
  socks-proxy-agent@7.0.0:
    dependencies:
      agent-base: 6.0.2
>>>>>>> 1f8c5700
      debug: 4.4.1
      socks: 2.8.6
    transitivePeerDependencies:
      - supports-color

  socks@2.8.6:
    dependencies:
      ip-address: 9.0.5
      smart-buffer: 4.2.0

  source-map-js@1.2.1: {}

  source-map-support@0.5.21:
    dependencies:
      buffer-from: 1.1.2
      source-map: 0.6.1

  source-map@0.6.1: {}

  space-separated-tokens@2.0.2: {}

  spawndamnit@3.0.1:
    dependencies:
      cross-spawn: 7.0.6
      signal-exit: 4.1.0

  spdx-correct@3.2.0:
    dependencies:
      spdx-expression-parse: 3.0.1
      spdx-license-ids: 3.0.21

  spdx-exceptions@2.5.0: {}

  spdx-expression-parse@3.0.1:
    dependencies:
      spdx-exceptions: 2.5.0
      spdx-license-ids: 3.0.21

  spdx-license-ids@3.0.21: {}

  sprintf-js@1.0.3: {}

  sprintf-js@1.1.3: {}

  sshpk@1.18.0:
    dependencies:
      asn1: 0.2.6
      assert-plus: 1.0.0
      bcrypt-pbkdf: 1.0.2
      dashdash: 1.14.1
      ecc-jsbn: 0.1.2
      getpass: 0.1.7
      jsbn: 0.1.1
      safer-buffer: 2.1.2
      tweetnacl: 0.14.5

  ssri@12.0.0:
    dependencies:
      minipass: 7.1.2

  stack-utils@2.0.6:
    dependencies:
      escape-string-regexp: 2.0.0

  stackback@0.0.2: {}

  stat-mode@1.0.0: {}

  std-env@3.8.1: {}

  std-env@3.9.0: {}

  string-argv@0.3.2: {}

  string-width@4.2.3:
    dependencies:
      emoji-regex: 8.0.0
      is-fullwidth-code-point: 3.0.0
      strip-ansi: 6.0.1

  string-width@5.1.2:
    dependencies:
      eastasianwidth: 0.2.0
      emoji-regex: 9.2.2
      strip-ansi: 7.1.0

  string-width@7.2.0:
    dependencies:
      emoji-regex: 10.4.0
      get-east-asian-width: 1.3.0
      strip-ansi: 7.1.0

  string_decoder@1.1.1:
    dependencies:
      safe-buffer: 5.1.2

  string_decoder@1.3.0:
    dependencies:
      safe-buffer: 5.2.1

  stringify-entities@4.0.4:
    dependencies:
      character-entities-html4: 2.1.0
      character-entities-legacy: 3.0.0

  strip-ansi@6.0.1:
    dependencies:
      ansi-regex: 5.0.1

  strip-ansi@7.1.0:
    dependencies:
      ansi-regex: 6.1.0

  strip-bom@3.0.0: {}

  strip-final-newline@3.0.0: {}

  strip-json-comments@3.1.1: {}

  strip-literal@3.0.0:
    dependencies:
      js-tokens: 9.0.1

  strnum@1.1.2: {}

  sumchecker@3.0.1:
    dependencies:
      debug: 4.4.0
    transitivePeerDependencies:
      - supports-color

  supports-color@7.2.0:
    dependencies:
      has-flag: 4.0.0

  supports-color@8.1.1:
    dependencies:
      has-flag: 4.0.0

  supports-preserve-symlinks-flag@1.0.0: {}

  synckit@0.10.3:
    dependencies:
      '@pkgr/core': 0.2.0
      tslib: 2.8.1

  tar@6.2.1:
    dependencies:
      chownr: 2.0.0
      fs-minipass: 2.1.0
      minipass: 5.0.0
      minizlib: 2.1.2
      mkdirp: 1.0.4
      yallist: 4.0.0

  tar@7.5.1:
    dependencies:
      '@isaacs/fs-minipass': 4.0.1
      chownr: 3.0.0
      minipass: 7.1.2
      minizlib: 3.1.0
      yallist: 5.0.0

  temp-dir@3.0.0: {}

  temp-file@3.4.0:
    dependencies:
      async-exit-hook: 2.0.1
      fs-extra: 10.1.0

  temp@0.9.4:
    dependencies:
      mkdirp: 0.5.6
      rimraf: 2.6.3

  tempfile@5.0.0:
    dependencies:
      temp-dir: 3.0.0

  term-size@2.2.1: {}

  test-exclude@6.0.0:
    dependencies:
      '@istanbuljs/schema': 0.1.3
      glob: 7.2.3
      minimatch: 3.1.2

  tiny-async-pool@1.3.0:
    dependencies:
      semver: 5.7.2

  tiny-typed-emitter@2.1.0: {}

  tinybench@2.9.0: {}

  tinyexec@0.3.2: {}

  tinyglobby@0.2.12:
    dependencies:
      fdir: 6.4.3(picomatch@4.0.2)
      picomatch: 4.0.2

  tinyglobby@0.2.14:
    dependencies:
      fdir: 6.4.5(picomatch@4.0.2)
      picomatch: 4.0.2

  tinypool@1.0.2: {}

  tinypool@1.1.0: {}

  tinyrainbow@2.0.0: {}

  tinyspy@3.0.2: {}

  tinyspy@4.0.3: {}

  tmp-promise@3.0.3:
    dependencies:
      tmp: 0.2.3

  tmp@0.2.3: {}

  tmpl@1.0.5: {}

  to-regex-range@5.0.1:
    dependencies:
      is-number: 7.0.0

  toml@3.0.0: {}

  totalist@3.0.1: {}

  tough-cookie@2.5.0:
    dependencies:
      psl: 1.15.0
      punycode: 2.3.1

  tr46@0.0.3: {}

  trim-lines@3.0.1: {}

  truncate-utf8-bytes@1.0.2:
    dependencies:
      utf8-byte-length: 1.0.5

  ts-api-utils@1.4.3(typescript@5.8.2):
    dependencies:
      typescript: 5.8.2

  ts-api-utils@2.1.0(typescript@5.8.2):
    dependencies:
      typescript: 5.8.2

  ts-node@10.9.2(@types/node@16.18.126)(typescript@5.1.6):
    dependencies:
      '@cspotcode/source-map-support': 0.8.1
      '@tsconfig/node10': 1.0.11
      '@tsconfig/node12': 1.0.11
      '@tsconfig/node14': 1.0.3
      '@tsconfig/node16': 1.0.4
      '@types/node': 16.18.126
      acorn: 8.14.1
      acorn-walk: 8.3.4
      arg: 4.1.3
      create-require: 1.1.1
      diff: 4.0.2
      make-error: 1.3.6
      typescript: 5.1.6
      v8-compile-cache-lib: 3.0.1
      yn: 3.1.1

  ts-node@10.9.2(@types/node@22.13.17)(typescript@5.8.2):
    dependencies:
      '@cspotcode/source-map-support': 0.8.1
      '@tsconfig/node10': 1.0.11
      '@tsconfig/node12': 1.0.11
      '@tsconfig/node14': 1.0.3
      '@tsconfig/node16': 1.0.4
      '@types/node': 22.13.17
      acorn: 8.14.1
      acorn-walk: 8.3.4
      arg: 4.1.3
      create-require: 1.1.1
      diff: 4.0.2
      make-error: 1.3.6
      typescript: 5.8.2
      v8-compile-cache-lib: 3.0.1
      yn: 3.1.1

  tslib@2.8.1: {}

  tunnel-agent@0.6.0:
    dependencies:
      safe-buffer: 5.2.1

  tweetnacl@0.14.5: {}

  type-check@0.4.0:
    dependencies:
      prelude-ls: 1.2.1

  type-detect@4.0.8: {}

  type-fest@0.13.1:
    optional: true

  type-fest@4.39.0: {}

  typedoc-plugin-markdown@4.2.8(typedoc@0.26.11(typescript@5.8.2)):
    dependencies:
      typedoc: 0.26.11(typescript@5.8.2)

  typedoc@0.26.11(typescript@5.8.2):
    dependencies:
      lunr: 2.3.9
      markdown-it: 14.1.0
      minimatch: 9.0.5
      shiki: 1.29.2
      typescript: 5.8.2
      yaml: 2.7.1

  typescript-json-schema@0.64.0:
    dependencies:
      '@types/json-schema': 7.0.15
      '@types/node': 16.18.126
      glob: 7.2.3
      path-equal: 1.2.5
      safe-stable-stringify: 2.5.0
      ts-node: 10.9.2(@types/node@16.18.126)(typescript@5.1.6)
      typescript: 5.1.6
      yargs: 17.7.2
    transitivePeerDependencies:
      - '@swc/core'
      - '@swc/wasm'

  typescript@5.1.6: {}

  typescript@5.8.2: {}

  uc.micro@2.1.0: {}

  uglify-js@3.19.3:
    optional: true

  undici-types@6.19.8: {}

  undici-types@6.20.0: {}

  unicode-canonical-property-names-ecmascript@2.0.1: {}

  unicode-match-property-ecmascript@2.0.0:
    dependencies:
      unicode-canonical-property-names-ecmascript: 2.0.1
      unicode-property-aliases-ecmascript: 2.1.0

  unicode-match-property-value-ecmascript@2.2.0: {}

  unicode-property-aliases-ecmascript@2.1.0: {}

  unicorn-magic@0.1.0: {}

  unique-filename@4.0.0:
    dependencies:
      unique-slug: 5.0.0

  unique-slug@5.0.0:
    dependencies:
      imurmurhash: 0.1.4

  unist-util-is@6.0.0:
    dependencies:
      '@types/unist': 3.0.3

  unist-util-position@5.0.0:
    dependencies:
      '@types/unist': 3.0.3

  unist-util-stringify-position@4.0.0:
    dependencies:
      '@types/unist': 3.0.3

  unist-util-visit-parents@6.0.1:
    dependencies:
      '@types/unist': 3.0.3
      unist-util-is: 6.0.0

  unist-util-visit@5.0.0:
    dependencies:
      '@types/unist': 3.0.3
      unist-util-is: 6.0.0
      unist-util-visit-parents: 6.0.1

  universalify@0.1.2: {}

  universalify@2.0.1: {}

  unzipper@0.12.3:
    dependencies:
      bluebird: 3.7.2
      duplexer2: 0.1.4
      fs-extra: 11.3.0
      graceful-fs: 4.2.11
      node-int64: 0.4.0

  update-browserslist-db@1.1.3(browserslist@4.24.4):
    dependencies:
      browserslist: 4.24.4
      escalade: 3.2.0
      picocolors: 1.1.1

  uri-js@4.4.1:
    dependencies:
      punycode: 2.3.1

  utf8-byte-length@1.0.5: {}

  util-deprecate@1.0.2: {}

  uuid@3.4.0: {}

  v8-compile-cache-lib@3.0.1: {}

  validate-npm-package-license@3.0.4:
    dependencies:
      spdx-correct: 3.2.0
      spdx-expression-parse: 3.0.1

  verror@1.10.0:
    dependencies:
      assert-plus: 1.0.0
      core-util-is: 1.0.2
      extsprintf: 1.4.1

  verror@1.10.1:
    dependencies:
      assert-plus: 1.0.0
      core-util-is: 1.0.2
      extsprintf: 1.4.1

  vfile-message@4.0.2:
    dependencies:
      '@types/unist': 3.0.3
      unist-util-stringify-position: 4.0.0

  vfile@6.0.3:
    dependencies:
      '@types/unist': 3.0.3
      vfile-message: 4.0.2

  vite-node@3.1.1(@types/node@22.13.17)(jiti@2.4.2)(sass@1.86.1)(yaml@2.7.1):
    dependencies:
      cac: 6.7.14
      debug: 4.4.0
      es-module-lexer: 1.6.0
      pathe: 2.0.3
      vite: 6.2.4(@types/node@22.13.17)(jiti@2.4.2)(sass@1.86.1)(yaml@2.7.1)
    transitivePeerDependencies:
      - '@types/node'
      - jiti
      - less
      - lightningcss
      - sass
      - sass-embedded
      - stylus
      - sugarss
      - supports-color
      - terser
      - tsx
      - yaml

  vite-node@3.2.3(@types/node@22.13.17)(jiti@2.4.2)(sass@1.86.1)(yaml@2.7.1):
    dependencies:
      cac: 6.7.14
      debug: 4.4.1
      es-module-lexer: 1.7.0
      pathe: 2.0.3
      vite: 6.2.4(@types/node@22.13.17)(jiti@2.4.2)(sass@1.86.1)(yaml@2.7.1)
    transitivePeerDependencies:
      - '@types/node'
      - jiti
      - less
      - lightningcss
      - sass
      - sass-embedded
      - stylus
      - sugarss
      - supports-color
      - terser
      - tsx
      - yaml

  vite@6.2.4(@types/node@22.13.17)(jiti@2.4.2)(sass@1.86.1)(yaml@2.7.1):
    dependencies:
      esbuild: 0.25.2
      postcss: 8.5.3
      rollup: 4.39.0
    optionalDependencies:
      '@types/node': 22.13.17
      fsevents: 2.3.3
      jiti: 2.4.2
      sass: 1.86.1
      yaml: 2.7.1

  vitest-mock-commonjs@1.0.2: {}

  vitest@3.1.1(@types/node@22.13.17)(@vitest/ui@3.0.4)(jiti@2.4.2)(sass@1.86.1)(yaml@2.7.1):
    dependencies:
      '@vitest/expect': 3.1.1
      '@vitest/mocker': 3.1.1(vite@6.2.4(@types/node@22.13.17)(jiti@2.4.2)(sass@1.86.1)(yaml@2.7.1))
      '@vitest/pretty-format': 3.1.1
      '@vitest/runner': 3.1.1
      '@vitest/snapshot': 3.1.1
      '@vitest/spy': 3.1.1
      '@vitest/utils': 3.1.1
      chai: 5.2.0
      debug: 4.4.0
      expect-type: 1.2.1
      magic-string: 0.30.17
      pathe: 2.0.3
      std-env: 3.8.1
      tinybench: 2.9.0
      tinyexec: 0.3.2
      tinypool: 1.0.2
      tinyrainbow: 2.0.0
      vite: 6.2.4(@types/node@22.13.17)(jiti@2.4.2)(sass@1.86.1)(yaml@2.7.1)
      vite-node: 3.1.1(@types/node@22.13.17)(jiti@2.4.2)(sass@1.86.1)(yaml@2.7.1)
      why-is-node-running: 2.3.0
    optionalDependencies:
      '@types/node': 22.13.17
      '@vitest/ui': 3.0.4(vitest@3.2.3)
    transitivePeerDependencies:
      - jiti
      - less
      - lightningcss
      - msw
      - sass
      - sass-embedded
      - stylus
      - sugarss
      - supports-color
      - terser
      - tsx
      - yaml

  vitest@3.2.3(@types/node@22.13.17)(@vitest/ui@3.0.4)(jiti@2.4.2)(sass@1.86.1)(yaml@2.7.1):
    dependencies:
      '@types/chai': 5.2.2
      '@vitest/expect': 3.2.3
      '@vitest/mocker': 3.2.3(vite@6.2.4(@types/node@22.13.17)(jiti@2.4.2)(sass@1.86.1)(yaml@2.7.1))
      '@vitest/pretty-format': 3.2.3
      '@vitest/runner': 3.2.3
      '@vitest/snapshot': 3.2.3
      '@vitest/spy': 3.2.3
      '@vitest/utils': 3.2.3
      chai: 5.2.0
      debug: 4.4.1
      expect-type: 1.2.1
      magic-string: 0.30.17
      pathe: 2.0.3
      picomatch: 4.0.2
      std-env: 3.9.0
      tinybench: 2.9.0
      tinyexec: 0.3.2
      tinyglobby: 0.2.14
      tinypool: 1.1.0
      tinyrainbow: 2.0.0
      vite: 6.2.4(@types/node@22.13.17)(jiti@2.4.2)(sass@1.86.1)(yaml@2.7.1)
      vite-node: 3.2.3(@types/node@22.13.17)(jiti@2.4.2)(sass@1.86.1)(yaml@2.7.1)
      why-is-node-running: 2.3.0
    optionalDependencies:
      '@types/node': 22.13.17
      '@vitest/ui': 3.0.4(vitest@3.2.3)
    transitivePeerDependencies:
      - jiti
      - less
      - lightningcss
      - msw
      - sass
      - sass-embedded
      - stylus
      - sugarss
      - supports-color
      - terser
      - tsx
      - yaml

  walker@1.0.8:
    dependencies:
      makeerror: 1.0.12

  wcwidth@1.0.1:
    dependencies:
      defaults: 1.0.4

  webidl-conversions@3.0.1: {}

  whatwg-url@5.0.0:
    dependencies:
      tr46: 0.0.3
      webidl-conversions: 3.0.1

  which@2.0.2:
    dependencies:
      isexe: 2.0.0

  which@5.0.0:
    dependencies:
      isexe: 3.1.1

  why-is-node-running@2.3.0:
    dependencies:
      siginfo: 2.0.0
      stackback: 0.0.2

  word-wrap@1.2.5: {}

  wordwrap@1.0.0: {}

  wrap-ansi@7.0.0:
    dependencies:
      ansi-styles: 4.3.0
      string-width: 4.2.3
      strip-ansi: 6.0.1

  wrap-ansi@8.1.0:
    dependencies:
      ansi-styles: 6.2.1
      string-width: 5.1.2
      strip-ansi: 7.1.0

  wrap-ansi@9.0.0:
    dependencies:
      ansi-styles: 6.2.1
      string-width: 7.2.0
      strip-ansi: 7.1.0

  wrappy@1.0.2: {}

  write-file-atomic@4.0.2:
    dependencies:
      imurmurhash: 0.1.4
      signal-exit: 3.0.7

  xmlbuilder@15.1.1: {}

  y18n@5.0.8: {}

  yallist@3.1.1: {}

  yallist@4.0.0: {}

  yallist@5.0.0: {}

  yaml@1.10.2: {}

  yaml@2.5.1: {}

  yaml@2.7.1: {}

  yargs-parser@20.2.9: {}

  yargs-parser@21.1.1: {}

  yargs@16.2.0:
    dependencies:
      cliui: 7.0.4
      escalade: 3.2.0
      get-caller-file: 2.0.5
      require-directory: 2.1.1
      string-width: 4.2.3
      y18n: 5.0.8
      yargs-parser: 20.2.9

  yargs@17.7.2:
    dependencies:
      cliui: 8.0.1
      escalade: 3.2.0
      get-caller-file: 2.0.5
      require-directory: 2.1.1
      string-width: 4.2.3
      y18n: 5.0.8
      yargs-parser: 21.1.1

  yauzl@2.10.0:
    dependencies:
      buffer-crc32: 0.2.13
      fd-slicer: 1.1.0

  yn@3.1.1: {}

  yocto-queue@0.1.0: {}

  zwitch@2.0.4: {}<|MERGE_RESOLUTION|>--- conflicted
+++ resolved
@@ -3490,17 +3490,10 @@
   flatted@3.3.3:
     resolution: {integrity: sha512-GX+ysw4PBCz0PzosHDepZGANEuFCMLrnRTiEy9McGjmkCQYwRq4A/X786G/fjM/+OjsWSU1ZrY5qyARZmO/uwg==}
 
-<<<<<<< HEAD
-  for-each@0.3.5:
-    resolution: {integrity: sha512-dKx12eRCVIzqCxFGplyFKJMPvLEWgmNtUrpTiJIR5u97zEhRG8ySrtboPHZXx7daLxQVrl643cTzbab2tkQjxg==}
-    engines: {node: '>= 0.4'}
-
   foreground-child@3.3.1:
     resolution: {integrity: sha512-gIXjKqtFuWEgzFRJA9WCQeSJLZDjgJUOMCMzxtvFq/37KojM1BFGufqsCy0r4qSQmYLsZYMeyRqzIWOMup03sw==}
     engines: {node: '>=14'}
 
-=======
->>>>>>> 1f8c5700
   forever-agent@0.6.1:
     resolution: {integrity: sha512-j0KLYPhm6zeac4lz3oJ3o65qvgQCcPubiyotZrXqEaG4hNagNYO8qdlUrX5vwqv9ohqeT/Z3j6+yW067yWWdUw==}
 
@@ -3766,10 +3759,6 @@
     resolution: {integrity: sha512-JmXMZ6wuvDmLiHEml9ykzqO6lwFbof0GG4IkcGaENdCRDDmMVnny7s5HsIgHCbaq0w2MyPhDqkhTUgS2LU2PHA==}
     engines: {node: '>=0.8.19'}
 
-  indent-string@4.0.0:
-    resolution: {integrity: sha512-EdDDZu4A2OyIK7Lr/2zG+w5jmbuk1DVBnEwREQvBzspBJkCEbRa8GxU1lghYcaGJCnRWibjDXlq779X1/y5xwg==}
-    engines: {node: '>=8'}
-
   index-to-position@1.0.0:
     resolution: {integrity: sha512-sCO7uaLVhRJ25vz1o8s9IFM3nVS4DkuQnyjMwiQPKvQuBYBDmb8H7zx8ki7nVh4HJQOdVWebyvLE0qt+clruxA==}
     engines: {node: '>=18'}
@@ -3818,19 +3807,6 @@
   is-interactive@1.0.0:
     resolution: {integrity: sha512-2HvIEKRoqS62guEC+qBjpvRubdX910WCMuJTZ+I9yvqKU2/12eSL549HMwtabb4oupdj2sMP50k+XJfB/8JE6w==}
     engines: {node: '>=8'}
-
-<<<<<<< HEAD
-  is-map@2.0.3:
-    resolution: {integrity: sha512-1Qed0/Hr2m+YqxnM09CjA2d/i6YZNfF6R2oRAOj36eUdS6qIV/huPJNSEpKbupewFs+ZsJlxsjjPbc0/afW6Lw==}
-    engines: {node: '>= 0.4'}
-
-  is-number-object@1.1.1:
-    resolution: {integrity: sha512-lZhclumE1G6VYD8VHe35wFaIif+CTy5SJIi5+3y4psDgWu4wPDoBhF8NxUOinEc7pHgiTsT6MaBb92rKhhD+Xw==}
-    engines: {node: '>= 0.4'}
-=======
-  is-lambda@1.0.1:
-    resolution: {integrity: sha512-z7CMFGNrENq5iFB9Bqo64Xk6Y9sg+epq1myIcdHaGnbMTYOxvzsEtdYqQUylB7LxfkvgrrjP32T6Ywciio9UIQ==}
->>>>>>> 1f8c5700
 
   is-number@7.0.0:
     resolution: {integrity: sha512-41Cifkg6e8TylSpdtTpeLVMqvSBEVzTttHvERD741+pnZ8ANv0004MRL43QKPDlK9cGvNp6NZWZUBlbGXYxxng==}
@@ -4243,17 +4219,10 @@
     resolution: {integrity: sha512-bAxsR8BVfj60DWXHE3u30oHzfl4G7khkSuPW+qvpd7jFRHm7dLxOjUk1EHACJ/hxLY8phGJ0YhYHZo7jil7Qdg==}
     engines: {node: '>= 8'}
 
-<<<<<<< HEAD
   minizlib@3.1.0:
     resolution: {integrity: sha512-KZxYo1BUkWD2TVFLr0MQoM8vUUigWD3LlD83a/75BqC+4qE0Hb1Vo5v1FgcfaNXvfXzr+5EhQ6ing/CaBijTlw==}
     engines: {node: '>= 18'}
 
-  mixme@0.5.10:
-    resolution: {integrity: sha512-5H76ANWinB1H3twpJ6JY8uvAtpmFvHNArpilJAjXRKXSDDLPIMoZArw5SH0q9z+lLs8IrMw7Q2VWpWimFKFT1Q==}
-    engines: {node: '>= 8.0.0'}
-
-=======
->>>>>>> 1f8c5700
   mkdirp@0.5.6:
     resolution: {integrity: sha512-FP+p8RB8OWpF3YZBCrP5gtADmtXApB5AMLn+vdyA+PyxCjrCs00mjyUozssO33cwDeT3wNGdLxJ5M//YqtHAJw==}
     hasBin: true
@@ -4419,13 +4388,11 @@
     resolution: {integrity: sha512-R4nPAVTAU0B9D35/Gk3uJf/7XYbQcyohSKdvAxIRSNghFl4e71hVoGnBNQz9cWaXxO2I10KTC+3jMdvvoKw6dQ==}
     engines: {node: '>=6'}
 
-<<<<<<< HEAD
   package-json-from-dist@1.0.1:
     resolution: {integrity: sha512-UEZIS3/by4OC8vL3P2dTXRETpebLI2NiI5vIrjaD/5UtrkFX/tNbwjTSRAGC/+7CAo2pIcBaRgWmcBBHcsaCIw==}
-=======
+
   package-manager-detector@0.2.11:
     resolution: {integrity: sha512-BEnLolu+yuz22S56CU1SUKq3XC3PkwD5wv4ikR4MfGvnRVcmzXR9DwSlW2fEamyTPyXHomBJRzgapeuBvRNzJQ==}
->>>>>>> 1f8c5700
 
   parent-module@1.0.1:
     resolution: {integrity: sha512-GQ2EWRpQV8/o+Aw8YqtfZZPfNRWZYkbidE9k5rpl/hC3vtHHBfGm2Ifi6qWV+coDGkrUKZAxE3Lot5kcsRlh+g==}
@@ -4840,20 +4807,9 @@
     resolution: {integrity: sha512-94hK0Hh8rPqQl2xXc3HsaBoOXKV20MToPkcXvwbISWLEs+64sBq5kFgn2kJDHb1Pry9yrP0dxrCI9RRci7RXKg==}
     engines: {node: '>= 6.0.0', npm: '>= 3.0.0'}
 
-<<<<<<< HEAD
-  smartwrap@2.0.2:
-    resolution: {integrity: sha512-vCsKNQxb7PnCNd2wY1WClWifAc2lwqsG8OaswpJkVJsvMGcnEntdTCDajZCkk93Ay1U3t/9puJmb525Rg5MZBA==}
-    engines: {node: '>=6'}
-    hasBin: true
-
   socks-proxy-agent@8.0.5:
     resolution: {integrity: sha512-HehCEsotFqbPW9sJ8WVYB6UbmIMv7kUUORIF2Nncq4VQvBfNBLibW9YZR5dlYCSUhwcD628pRllm7n+E+YTzJw==}
     engines: {node: '>= 14'}
-=======
-  socks-proxy-agent@7.0.0:
-    resolution: {integrity: sha512-Fgl0YPZ902wEsAyiQ+idGd1A7rSFx/ayC1CQVMw5P+EQx2V0SgpGtf6OKFhVjPflPUl9YMmEOnmfjCdMUsygww==}
-    engines: {node: '>= 10'}
->>>>>>> 1f8c5700
 
   socks@2.8.6:
     resolution: {integrity: sha512-pe4Y2yzru68lXCb38aAqRf5gvN8YdjP1lok5o0J7BOHljkyCGKVz7H3vpVIXKD27rj2giOJ7DwVyk/GWrPHDWA==}
@@ -6826,25 +6782,6 @@
     transitivePeerDependencies:
       - supports-color
 
-<<<<<<< HEAD
-=======
-  '@electron/node-gyp@https://codeload.github.com/electron/node-gyp/tar.gz/06b29aafb7708acef8b3669835c8a7857ebc92d2':
-    dependencies:
-      env-paths: 2.2.1
-      exponential-backoff: 3.1.2
-      glob: 8.1.0
-      graceful-fs: 4.2.11
-      make-fetch-happen: 10.2.1
-      nopt: 6.0.0
-      proc-log: 2.0.1
-      semver: 7.7.2
-      tar: 6.2.1
-      which: 2.0.2
-    transitivePeerDependencies:
-      - bluebird
-      - supports-color
-
->>>>>>> 1f8c5700
   '@electron/notarize@2.5.0':
     dependencies:
       debug: 4.4.0
@@ -7223,7 +7160,6 @@
 
   '@npmcli/agent@3.0.0':
     dependencies:
-<<<<<<< HEAD
       agent-base: 7.1.3
       http-proxy-agent: 7.0.2
       https-proxy-agent: 7.0.6
@@ -7231,10 +7167,6 @@
       socks-proxy-agent: 8.0.5
     transitivePeerDependencies:
       - supports-color
-=======
-      '@gar/promisify': 1.1.3
-      semver: 7.7.2
->>>>>>> 1f8c5700
 
   '@npmcli/fs@4.0.0':
     dependencies:
@@ -7894,15 +7826,6 @@
 
   adm-zip@0.5.16: {}
 
-<<<<<<< HEAD
-=======
-  agent-base@6.0.2:
-    dependencies:
-      debug: 4.4.1
-    transitivePeerDependencies:
-      - supports-color
-
->>>>>>> 1f8c5700
   agent-base@7.1.3: {}
 
   ajv-keywords@3.5.2(ajv@6.12.6):
@@ -8842,18 +8765,11 @@
 
   flatted@3.3.3: {}
 
-<<<<<<< HEAD
-  for-each@0.3.5:
-    dependencies:
-      is-callable: 1.2.7
-
   foreground-child@3.3.1:
     dependencies:
       cross-spawn: 7.0.6
       signal-exit: 4.1.0
 
-=======
->>>>>>> 1f8c5700
   forever-agent@0.6.1: {}
 
   form-data@2.3.3:
@@ -9117,17 +9033,6 @@
 
   http-cache-semantics@4.2.0: {}
 
-<<<<<<< HEAD
-=======
-  http-proxy-agent@5.0.0:
-    dependencies:
-      '@tootallnate/once': 2.0.0
-      agent-base: 6.0.2
-      debug: 4.4.1
-    transitivePeerDependencies:
-      - supports-color
-
->>>>>>> 1f8c5700
   http-proxy-agent@7.0.2:
     dependencies:
       agent-base: 7.1.3
@@ -9146,16 +9051,6 @@
       quick-lru: 5.1.1
       resolve-alpn: 1.2.1
 
-<<<<<<< HEAD
-=======
-  https-proxy-agent@5.0.1:
-    dependencies:
-      agent-base: 6.0.2
-      debug: 4.4.1
-    transitivePeerDependencies:
-      - supports-color
-
->>>>>>> 1f8c5700
   https-proxy-agent@7.0.6:
     dependencies:
       agent-base: 7.1.3
@@ -9195,8 +9090,6 @@
 
   imurmurhash@0.1.4: {}
 
-  indent-string@4.0.0: {}
-
   index-to-position@1.0.0: {}
 
   inflight@1.0.6:
@@ -9236,17 +9129,6 @@
       is-extglob: 2.1.1
 
   is-interactive@1.0.0: {}
-
-<<<<<<< HEAD
-  is-map@2.0.3: {}
-
-  is-number-object@1.1.1:
-    dependencies:
-      call-bound: 1.0.4
-      has-tostringtag: 1.0.2
-=======
-  is-lambda@1.0.1: {}
->>>>>>> 1f8c5700
 
   is-number@7.0.0: {}
 
@@ -9703,15 +9585,10 @@
       minipass: 3.3.6
       yallist: 4.0.0
 
-<<<<<<< HEAD
   minizlib@3.1.0:
     dependencies:
       minipass: 7.1.2
 
-  mixme@0.5.10: {}
-
-=======
->>>>>>> 1f8c5700
   mkdirp@0.5.6:
     dependencies:
       minimist: 1.2.8
@@ -9874,13 +9751,11 @@
 
   p-try@2.2.0: {}
 
-<<<<<<< HEAD
   package-json-from-dist@1.0.1: {}
-=======
+
   package-manager-detector@0.2.11:
     dependencies:
       quansync: 0.2.11
->>>>>>> 1f8c5700
 
   parent-module@1.0.1:
     dependencies:
@@ -10309,24 +10184,9 @@
 
   smart-buffer@4.2.0: {}
 
-<<<<<<< HEAD
-  smartwrap@2.0.2:
-    dependencies:
-      array.prototype.flat: 1.3.3
-      breakword: 1.0.6
-      grapheme-splitter: 1.0.4
-      strip-ansi: 6.0.1
-      wcwidth: 1.0.1
-      yargs: 15.4.1
-
   socks-proxy-agent@8.0.5:
     dependencies:
       agent-base: 7.1.3
-=======
-  socks-proxy-agent@7.0.0:
-    dependencies:
-      agent-base: 6.0.2
->>>>>>> 1f8c5700
       debug: 4.4.1
       socks: 2.8.6
     transitivePeerDependencies:
