lockfileVersion: '9.0'

settings:
  autoInstallPeers: true
  excludeLinksFromLockfile: false

patchedDependencies:
  '@changesets/cli@2.25.0':
    hash: nye7dcohy6yzxjscpnrszvchra
    path: patches/@changesets__cli@2.25.0.patch

importers:

  .:
    dependencies:
      '@types/fs-extra':
        specifier: ^11.0.4
        version: 11.0.4
      dmg-license:
        specifier: 1.0.11
        version: 1.0.11
    devDependencies:
      '@babel/plugin-transform-modules-commonjs':
        specifier: 7.24.8
        version: 7.24.8(@babel/core@7.24.9)
      '@changesets/changelog-github':
        specifier: 0.4.7
        version: 0.4.7(encoding@0.1.13)
      '@changesets/cli':
        specifier: 2.25.0
        version: 2.25.0(patch_hash=nye7dcohy6yzxjscpnrszvchra)
      '@stylistic/eslint-plugin':
        specifier: ^2.8.0
        version: 2.11.0(eslint@9.16.0)(typescript@5.7.2)
      '@types/node':
        specifier: ^22.7.4
        version: 22.10.1
      '@typescript-eslint/eslint-plugin':
        specifier: 8.17.0
        version: 8.17.0(@typescript-eslint/parser@8.17.0(eslint@9.16.0)(typescript@5.7.2))(eslint@9.16.0)(typescript@5.7.2)
      '@typescript-eslint/parser':
        specifier: 8.17.0
        version: 8.17.0(eslint@9.16.0)(typescript@5.7.2)
      '@vitest/ui':
        specifier: 3.0.4
        version: 3.0.4(vitest@3.0.4)
      chalk:
        specifier: ^4.1.2
        version: 4.1.2
      conventional-changelog-cli:
        specifier: 5.0.0
        version: 5.0.0(conventional-commits-filter@5.0.0)
      depcheck:
        specifier: 1.4.3
        version: 1.4.3
      eslint:
        specifier: 9.16.0
        version: 9.16.0
      eslint-config-prettier:
        specifier: ^9.1.0
        version: 9.1.0(eslint@9.16.0)
      eslint-plugin-prettier:
        specifier: ^5.2.1
        version: 5.2.1(eslint-config-prettier@9.1.0(eslint@9.16.0))(eslint@9.16.0)(prettier@3.3.3)
      fs-extra:
        specifier: 10.1.0
        version: 10.1.0
      husky:
        specifier: 7.0.4
        version: 7.0.4
      lint-staged:
        specifier: 15.2.10
        version: 15.2.10
      prettier:
        specifier: 3.3.3
        version: 3.3.3
      ts-node:
        specifier: ^10.9.2
        version: 10.9.2(@types/node@22.10.1)(typescript@5.7.2)
      typedoc:
        specifier: ^0.26.7
        version: 0.26.11(typescript@5.7.2)
      typedoc-plugin-markdown:
        specifier: 4.2.8
        version: 4.2.8(typedoc@0.26.11(typescript@5.7.2))
      typescript:
        specifier: ^5.6.2
        version: 5.7.2
      typescript-json-schema:
        specifier: 0.64.0
        version: 0.64.0
      vitest:
        specifier: ^3.0.4
        version: 3.0.4(@types/node@22.10.1)(@vitest/ui@3.0.4)(sass@1.82.0)(yaml@2.6.1)

  packages/app-builder-lib:
    dependencies:
      '@develar/schema-utils':
        specifier: ~2.6.5
        version: 2.6.5
      '@electron/asar':
        specifier: 3.2.18
        version: 3.2.18
      '@electron/fuses':
        specifier: ^1.8.0
        version: 1.8.0
      '@electron/notarize':
        specifier: 2.5.0
        version: 2.5.0
      '@electron/osx-sign':
        specifier: 1.3.1
        version: 1.3.1
      '@electron/rebuild':
        specifier: 3.7.0
        version: 3.7.0
      '@electron/universal':
        specifier: 2.0.1
        version: 2.0.1
      '@malept/flatpak-bundler':
        specifier: ^0.4.0
        version: 0.4.0
      '@types/fs-extra':
        specifier: 9.0.13
        version: 9.0.13
      async-exit-hook:
        specifier: ^2.0.1
        version: 2.0.1
      builder-util:
        specifier: workspace:*
        version: link:../builder-util
      builder-util-runtime:
        specifier: workspace:*
        version: link:../builder-util-runtime
      chromium-pickle-js:
        specifier: ^0.2.0
        version: 0.2.0
      config-file-ts:
        specifier: 0.2.8-rc1
        version: 0.2.8-rc1
      debug:
        specifier: ^4.3.4
        version: 4.3.7
      dotenv:
        specifier: ^16.4.5
        version: 16.4.7
      dotenv-expand:
        specifier: ^11.0.6
        version: 11.0.7
      ejs:
        specifier: ^3.1.8
        version: 3.1.10
      electron-publish:
        specifier: workspace:*
        version: link:../electron-publish
      fs-extra:
        specifier: ^10.1.0
        version: 10.1.0
      hosted-git-info:
        specifier: ^4.1.0
        version: 4.1.0
      is-ci:
        specifier: ^3.0.0
        version: 3.0.1
      isbinaryfile:
        specifier: ^5.0.0
        version: 5.0.4
      js-yaml:
        specifier: ^4.1.0
        version: 4.1.0
      json5:
        specifier: ^2.2.3
        version: 2.2.3
      lazy-val:
        specifier: ^1.0.5
        version: 1.0.5
      minimatch:
        specifier: ^10.0.0
        version: 10.0.1
      plist:
        specifier: 3.1.0
        version: 3.1.0
      resedit:
        specifier: ^1.7.0
        version: 1.7.2
      semver:
        specifier: ^7.3.8
        version: 7.6.3
      tar:
        specifier: ^6.1.12
        version: 6.2.1
      temp-file:
        specifier: ^3.4.0
        version: 3.4.0
      tiny-async-pool:
        specifier: 1.3.0
        version: 1.3.0
    devDependencies:
      '@babel/core':
        specifier: 7.24.9
        version: 7.24.9
      '@babel/plugin-proposal-class-properties':
        specifier: 7.18.6
        version: 7.18.6(@babel/core@7.24.9)
      '@babel/plugin-proposal-decorators':
        specifier: 7.24.7
        version: 7.24.7(@babel/core@7.24.9)
      '@babel/plugin-proposal-do-expressions':
        specifier: 7.24.7
        version: 7.24.7(@babel/core@7.24.9)
      '@babel/plugin-proposal-export-default-from':
        specifier: 7.24.7
        version: 7.24.7(@babel/core@7.24.9)
      '@babel/plugin-proposal-export-namespace-from':
        specifier: 7.18.9
        version: 7.18.9(@babel/core@7.24.9)
      '@babel/plugin-proposal-function-bind':
        specifier: 7.24.7
        version: 7.24.7(@babel/core@7.24.9)
      '@babel/plugin-proposal-function-sent':
        specifier: 7.24.7
        version: 7.24.7(@babel/core@7.24.9)
      '@babel/plugin-proposal-json-strings':
        specifier: 7.18.6
        version: 7.18.6(@babel/core@7.24.9)
      '@babel/plugin-proposal-logical-assignment-operators':
        specifier: 7.20.7
        version: 7.20.7(@babel/core@7.24.9)
      '@babel/plugin-proposal-nullish-coalescing-operator':
        specifier: 7.18.6
        version: 7.18.6(@babel/core@7.24.9)
      '@babel/plugin-proposal-numeric-separator':
        specifier: 7.18.6
        version: 7.18.6(@babel/core@7.24.9)
      '@babel/plugin-proposal-optional-chaining':
        specifier: 7.21.0
        version: 7.21.0(@babel/core@7.24.9)
      '@babel/plugin-proposal-pipeline-operator':
        specifier: 7.24.7
        version: 7.24.7(@babel/core@7.24.9)
      '@babel/plugin-proposal-throw-expressions':
        specifier: 7.24.7
        version: 7.24.7(@babel/core@7.24.9)
      '@babel/plugin-syntax-dynamic-import':
        specifier: 7.8.3
        version: 7.8.3(@babel/core@7.24.9)
      '@babel/plugin-syntax-import-meta':
        specifier: 7.10.4
        version: 7.10.4(@babel/core@7.24.9)
      '@babel/preset-env':
        specifier: 7.24.8
        version: 7.24.8(@babel/core@7.24.9)
      '@babel/preset-react':
        specifier: 7.24.7
        version: 7.24.7(@babel/core@7.24.9)
      '@types/debug':
        specifier: 4.1.7
        version: 4.1.7
      '@types/ejs':
        specifier: 3.1.0
        version: 3.1.0
      '@types/hosted-git-info':
        specifier: 3.0.2
        version: 3.0.2
      '@types/is-ci':
        specifier: 3.0.0
        version: 3.0.0
      '@types/js-yaml':
        specifier: 4.0.3
        version: 4.0.3
<<<<<<< HEAD
      '@types/minimatch':
        specifier: ^5.1.2
        version: 5.1.2
=======
      '@types/plist':
        specifier: 3.0.5
        version: 3.0.5
>>>>>>> 3ce33edb
      '@types/semver':
        specifier: 7.3.8
        version: 7.3.8
      '@types/tar':
        specifier: ^6.1.3
        version: 6.1.13
      '@types/tiny-async-pool':
        specifier: ^1
        version: 1.0.5
      dmg-builder:
        specifier: workspace:*
        version: link:../dmg-builder
      electron-builder-squirrel-windows:
        specifier: workspace:*
        version: link:../electron-builder-squirrel-windows
      toml:
        specifier: ^3.0.0
        version: 3.0.0

  packages/builder-util:
    dependencies:
      7zip-bin:
        specifier: ~5.2.0
        version: 5.2.0
      '@types/debug':
        specifier: ^4.1.6
        version: 4.1.7
      app-builder-bin:
        specifier: 5.0.0-alpha.12
        version: 5.0.0-alpha.12
      builder-util-runtime:
        specifier: workspace:*
        version: link:../builder-util-runtime
      chalk:
        specifier: ^4.1.2
        version: 4.1.2
      cross-spawn:
        specifier: ^7.0.6
        version: 7.0.6
      debug:
        specifier: ^4.3.4
        version: 4.3.7
      fs-extra:
        specifier: ^10.1.0
        version: 10.1.0
      http-proxy-agent:
        specifier: ^7.0.0
        version: 7.0.2
      https-proxy-agent:
        specifier: ^7.0.0
        version: 7.0.5
      is-ci:
        specifier: ^3.0.0
        version: 3.0.1
      js-yaml:
        specifier: ^4.1.0
        version: 4.1.0
      sanitize-filename:
        specifier: ^1.6.3
        version: 1.6.3
      source-map-support:
        specifier: ^0.5.19
        version: 0.5.21
      stat-mode:
        specifier: ^1.0.0
        version: 1.0.0
      temp-file:
        specifier: ^3.4.0
        version: 3.4.0
      tiny-async-pool:
        specifier: 1.3.0
        version: 1.3.0
    devDependencies:
      '@types/cross-spawn':
        specifier: 6.0.6
        version: 6.0.6
      '@types/fs-extra':
        specifier: ^9.0.11
        version: 9.0.13
      '@types/is-ci':
        specifier: 3.0.0
        version: 3.0.0
      '@types/js-yaml':
        specifier: 4.0.3
        version: 4.0.3
      '@types/source-map-support':
        specifier: 0.5.4
        version: 0.5.4
      '@types/tiny-async-pool':
        specifier: ^1.0.5
        version: 1.0.5

  packages/builder-util-runtime:
    dependencies:
      debug:
        specifier: ^4.3.4
        version: 4.3.7
      sax:
        specifier: ^1.2.4
        version: 1.4.1
    devDependencies:
      '@types/debug':
        specifier: 4.1.7
        version: 4.1.7
      '@types/sax':
        specifier: 1.2.3
        version: 1.2.3

  packages/dmg-builder:
    dependencies:
      app-builder-lib:
        specifier: workspace:*
        version: link:../app-builder-lib
      builder-util:
        specifier: workspace:*
        version: link:../builder-util
      builder-util-runtime:
        specifier: workspace:*
        version: link:../builder-util-runtime
      fs-extra:
        specifier: ^10.1.0
        version: 10.1.0
      iconv-lite:
        specifier: ^0.6.2
        version: 0.6.3
      js-yaml:
        specifier: ^4.1.0
        version: 4.1.0
    optionalDependencies:
      dmg-license:
        specifier: ^1.0.11
        version: 1.0.11
    devDependencies:
      '@types/fs-extra':
        specifier: 9.0.13
        version: 9.0.13
      '@types/js-yaml':
        specifier: 4.0.3
        version: 4.0.3
      temp-file:
        specifier: 3.4.0
        version: 3.4.0

  packages/electron-builder:
    dependencies:
      app-builder-lib:
        specifier: workspace:*
        version: link:../app-builder-lib
      builder-util:
        specifier: workspace:*
        version: link:../builder-util
      builder-util-runtime:
        specifier: workspace:*
        version: link:../builder-util-runtime
      chalk:
        specifier: ^4.1.2
        version: 4.1.2
      dmg-builder:
        specifier: workspace:*
        version: link:../dmg-builder
      fs-extra:
        specifier: ^10.1.0
        version: 10.1.0
      is-ci:
        specifier: ^3.0.0
        version: 3.0.1
      lazy-val:
        specifier: ^1.0.5
        version: 1.0.5
      simple-update-notifier:
        specifier: 2.0.0
        version: 2.0.0
      yargs:
        specifier: ^17.6.2
        version: 17.7.2
    devDependencies:
      '@types/fs-extra':
        specifier: 9.0.13
        version: 9.0.13
      '@types/is-ci':
        specifier: 3.0.0
        version: 3.0.0
      '@types/yargs':
        specifier: ^17.0.16
        version: 17.0.33

  packages/electron-builder-squirrel-windows:
    dependencies:
      app-builder-lib:
        specifier: workspace:*
        version: link:../app-builder-lib
      builder-util:
        specifier: workspace:*
        version: link:../builder-util
      electron-winstaller:
        specifier: 5.4.0
        version: 5.4.0
    devDependencies:
      '@types/archiver':
        specifier: 5.3.1
        version: 5.3.1
      '@types/fs-extra':
        specifier: 9.0.13
        version: 9.0.13

  packages/electron-forge-maker-appimage:
    dependencies:
      app-builder-lib:
        specifier: workspace:*
        version: link:../app-builder-lib

  packages/electron-forge-maker-nsis:
    dependencies:
      app-builder-lib:
        specifier: workspace:*
        version: link:../app-builder-lib

  packages/electron-forge-maker-nsis-web:
    dependencies:
      app-builder-lib:
        specifier: workspace:*
        version: link:../app-builder-lib

  packages/electron-forge-maker-snap:
    dependencies:
      app-builder-lib:
        specifier: workspace:*
        version: link:../app-builder-lib

  packages/electron-publish:
    dependencies:
      '@types/fs-extra':
        specifier: ^9.0.11
        version: 9.0.13
      builder-util:
        specifier: workspace:*
        version: link:../builder-util
      builder-util-runtime:
        specifier: workspace:*
        version: link:../builder-util-runtime
      chalk:
        specifier: ^4.1.2
        version: 4.1.2
      form-data:
        specifier: ^4.0.0
        version: 4.0.1
      fs-extra:
        specifier: ^10.1.0
        version: 10.1.0
      lazy-val:
        specifier: ^1.0.5
        version: 1.0.5
      mime:
        specifier: ^2.5.2
        version: 2.6.0
    devDependencies:
      '@types/mime':
        specifier: 2.0.3
        version: 2.0.3

  packages/electron-updater:
    dependencies:
      builder-util-runtime:
        specifier: workspace:*
        version: link:../builder-util-runtime
      fs-extra:
        specifier: ^10.1.0
        version: 10.1.0
      js-yaml:
        specifier: ^4.1.0
        version: 4.1.0
      lazy-val:
        specifier: ^1.0.5
        version: 1.0.5
      lodash.escaperegexp:
        specifier: ^4.1.2
        version: 4.1.2
      lodash.isequal:
        specifier: ^4.5.0
        version: 4.5.0
      semver:
        specifier: ^7.6.3
        version: 7.6.3
      tiny-typed-emitter:
        specifier: ^2.1.0
        version: 2.1.0
    devDependencies:
      '@types/fs-extra':
        specifier: 9.0.13
        version: 9.0.13
      '@types/js-yaml':
        specifier: 4.0.3
        version: 4.0.3
      '@types/lodash.escaperegexp':
        specifier: 4.1.6
        version: 4.1.6
      '@types/lodash.isequal':
        specifier: 4.5.5
        version: 4.5.5
      '@types/semver':
        specifier: ^7.3.13
        version: 7.5.8
      electron:
        specifier: ^31.2.1
        version: 31.7.5

  test:
    dependencies:
      '@electron/osx-sign':
        specifier: ^1.0.4
        version: 1.3.1
      '@jest/core':
        specifier: 29.7.0
        version: 29.7.0(ts-node@10.9.2(@types/node@22.10.1)(typescript@5.7.2))
      adm-zip:
        specifier: 0.5.16
        version: 0.5.16
      app-builder-lib:
        specifier: workspace:*
        version: link:../packages/app-builder-lib
      builder-util:
        specifier: workspace:*
        version: link:../packages/builder-util
      builder-util-runtime:
        specifier: workspace:*
        version: link:../packages/builder-util-runtime
      chalk:
        specifier: ^4.1.2
        version: 4.1.2
      ci-info:
        specifier: ^3.7.0
        version: 3.9.0
      depcheck:
        specifier: 1.4.3
        version: 1.4.3
      dmg-builder:
        specifier: workspace:*
        version: link:../packages/dmg-builder
      electron-builder:
        specifier: workspace:*
        version: link:../packages/electron-builder
      electron-builder-squirrel-windows:
        specifier: workspace:*
        version: link:../packages/electron-builder-squirrel-windows
      electron-publish:
        specifier: workspace:*
        version: link:../packages/electron-publish
      electron-updater:
        specifier: workspace:*
        version: link:../packages/electron-updater
      electron-winstaller:
        specifier: 5.4.0
        version: 5.4.0
      fs-extra:
        specifier: ^10.1.0
        version: 10.1.0
      jest:
        specifier: 29.7.0
        version: 29.7.0(@types/node@22.10.1)(ts-node@10.9.2(@types/node@22.10.1)(typescript@5.7.2))
      jest-junit:
        specifier: ^12.0.0
        version: 12.3.0
      js-yaml:
        specifier: ^4.1.0
        version: 4.1.0
      lazy-val:
        specifier: ^1.0.5
        version: 1.0.5
      path-sort:
        specifier: ^0.1.0
        version: 0.1.0
      resedit:
        specifier: 1.7.0
        version: 1.7.0
      semver:
        specifier: ^7.3.8
        version: 7.6.3
      stat-mode:
        specifier: ^1.0.0
        version: 1.0.0
      temp-file:
        specifier: ^3.4.0
        version: 3.4.0
      yargs:
        specifier: ^17.6.2
        version: 17.7.2
    devDependencies:
      '@babel/core':
        specifier: 7.24.9
        version: 7.24.9
      '@babel/preset-env':
        specifier: 7.15.6
        version: 7.15.6(@babel/core@7.24.9)
      '@babel/preset-typescript':
        specifier: ^7.23.3
        version: 7.26.0(@babel/core@7.24.9)
      '@jest/globals':
        specifier: ^29.7.0
        version: 29.7.0
      '@types/adm-zip':
        specifier: 0.5.6
        version: 0.5.6
      '@types/fs-extra':
        specifier: ^9.0.11
        version: 9.0.13
      '@types/js-yaml':
        specifier: ^4.0.1
        version: 4.0.3
      '@types/semver':
        specifier: ^7.3.13
        version: 7.5.8
      babel-jest:
        specifier: ^29.7.0
        version: 29.7.0(@babel/core@7.24.9)
      esbuild:
        specifier: ^0.12.14
        version: 0.12.29
      esbuild-jest:
        specifier: ^0.5.0
        version: 0.5.0(esbuild@0.12.29)
      fast-xml-parser:
        specifier: 4.4.1
        version: 4.4.1
      sanitize-filename:
        specifier: ^1.6.3
        version: 1.6.3
      vitest:
        specifier: ^3.0.4
        version: 3.0.4(@types/node@22.10.1)(@vitest/ui@3.0.4)(sass@1.82.0)(yaml@2.6.1)
      vitest-mock-commonjs:
        specifier: ^1.0.2
        version: 1.0.2

packages:

  7zip-bin@5.2.0:
    resolution: {integrity: sha512-ukTPVhqG4jNzMro2qA9HSCSSVJN3aN7tlb+hfqYCt3ER0yWroeA2VR38MNrOHLQ/cVj+DaIMad0kFCtWWowh/A==}

  '@ampproject/remapping@2.3.0':
    resolution: {integrity: sha512-30iZtAPgz+LTIYoeivqYo853f02jBYSd5uGnGpkFV0M3xOt9aN73erkgYAmZU43x4VfqcnLxW9Kpg3R5LC4YYw==}
    engines: {node: '>=6.0.0'}

  '@babel/code-frame@7.26.2':
    resolution: {integrity: sha512-RJlIHRueQgwWitWgF8OdFYGZX328Ax5BCemNGlqHfplnRT9ESi8JkFlvaVYbS+UubVY6dpv87Fs2u5M29iNFVQ==}
    engines: {node: '>=6.9.0'}

  '@babel/compat-data@7.26.2':
    resolution: {integrity: sha512-Z0WgzSEa+aUcdiJuCIqgujCshpMWgUpgOxXotrYPSA53hA3qopNaqcJpyr0hVb1FeWdnqFA35/fUtXgBK8srQg==}
    engines: {node: '>=6.9.0'}

  '@babel/core@7.24.9':
    resolution: {integrity: sha512-5e3FI4Q3M3Pbr21+5xJwCv6ZT6KmGkI0vw3Tozy5ODAQFTIWe37iT8Cr7Ice2Ntb+M3iSKCEWMB1MBgKrW3whg==}
    engines: {node: '>=6.9.0'}

  '@babel/generator@7.26.2':
    resolution: {integrity: sha512-zevQbhbau95nkoxSq3f/DC/SC+EEOUZd3DYqfSkMhY2/wfSeaHV1Ew4vk8e+x8lja31IbyuUa2uQ3JONqKbysw==}
    engines: {node: '>=6.9.0'}

  '@babel/helper-annotate-as-pure@7.25.9':
    resolution: {integrity: sha512-gv7320KBUFJz1RnylIg5WWYPRXKZ884AGkYpgpWW02TH66Dl+HaC1t1CKd0z3R4b6hdYEcmrNZHUmfCP+1u3/g==}
    engines: {node: '>=6.9.0'}

  '@babel/helper-builder-binary-assignment-operator-visitor@7.25.9':
    resolution: {integrity: sha512-C47lC7LIDCnz0h4vai/tpNOI95tCd5ZT3iBt/DBH5lXKHZsyNQv18yf1wIIg2ntiQNgmAvA+DgZ82iW8Qdym8g==}
    engines: {node: '>=6.9.0'}

  '@babel/helper-compilation-targets@7.25.9':
    resolution: {integrity: sha512-j9Db8Suy6yV/VHa4qzrj9yZfZxhLWQdVnRlXxmKLYlhWUVB1sB2G5sxuWYXk/whHD9iW76PmNzxZ4UCnTQTVEQ==}
    engines: {node: '>=6.9.0'}

  '@babel/helper-create-class-features-plugin@7.25.9':
    resolution: {integrity: sha512-UTZQMvt0d/rSz6KI+qdu7GQze5TIajwTS++GUozlw8VBJDEOAqSXwm1WvmYEZwqdqSGQshRocPDqrt4HBZB3fQ==}
    engines: {node: '>=6.9.0'}
    peerDependencies:
      '@babel/core': ^7.0.0

  '@babel/helper-create-regexp-features-plugin@7.25.9':
    resolution: {integrity: sha512-ORPNZ3h6ZRkOyAa/SaHU+XsLZr0UQzRwuDQ0cczIA17nAzZ+85G5cVkOJIj7QavLZGSe8QXUmNFxSZzjcZF9bw==}
    engines: {node: '>=6.9.0'}
    peerDependencies:
      '@babel/core': ^7.0.0

  '@babel/helper-define-polyfill-provider@0.2.4':
    resolution: {integrity: sha512-OrpPZ97s+aPi6h2n1OXzdhVis1SGSsMU2aMHgLcOKfsp4/v1NWpx3CWT3lBj5eeBq9cDkPkh+YCfdF7O12uNDQ==}
    peerDependencies:
      '@babel/core': ^7.4.0-0

  '@babel/helper-define-polyfill-provider@0.6.3':
    resolution: {integrity: sha512-HK7Bi+Hj6H+VTHA3ZvBis7V/6hu9QuTrnMXNybfUf2iiuU/N97I8VjB+KbhFF8Rld/Lx5MzoCwPCpPjfK+n8Cg==}
    peerDependencies:
      '@babel/core': ^7.4.0 || ^8.0.0-0 <8.0.0

  '@babel/helper-environment-visitor@7.24.7':
    resolution: {integrity: sha512-DoiN84+4Gnd0ncbBOM9AZENV4a5ZiL39HYMyZJGZ/AZEykHYdJw0wW3kdcsh9/Kn+BRXHLkkklZ51ecPKmI1CQ==}
    engines: {node: '>=6.9.0'}

  '@babel/helper-member-expression-to-functions@7.25.9':
    resolution: {integrity: sha512-wbfdZ9w5vk0C0oyHqAJbc62+vet5prjj01jjJ8sKn3j9h3MQQlflEdXYvuqRWjHnM12coDEqiC1IRCi0U/EKwQ==}
    engines: {node: '>=6.9.0'}

  '@babel/helper-module-imports@7.25.9':
    resolution: {integrity: sha512-tnUA4RsrmflIM6W6RFTLFSXITtl0wKjgpnLgXyowocVPrbYrLUXSBXDgTs8BlbmIzIdlBySRQjINYs2BAkiLtw==}
    engines: {node: '>=6.9.0'}

  '@babel/helper-module-transforms@7.26.0':
    resolution: {integrity: sha512-xO+xu6B5K2czEnQye6BHA7DolFFmS3LB7stHZFaOLb1pAwO1HWLS8fXA+eh0A2yIvltPVmx3eNNDBJA2SLHXFw==}
    engines: {node: '>=6.9.0'}
    peerDependencies:
      '@babel/core': ^7.0.0

  '@babel/helper-optimise-call-expression@7.25.9':
    resolution: {integrity: sha512-FIpuNaz5ow8VyrYcnXQTDRGvV6tTjkNtCK/RYNDXGSLlUD6cBuQTSw43CShGxjvfBTfcUA/r6UhUCbtYqkhcuQ==}
    engines: {node: '>=6.9.0'}

  '@babel/helper-plugin-utils@7.25.9':
    resolution: {integrity: sha512-kSMlyUVdWe25rEsRGviIgOWnoT/nfABVWlqt9N19/dIPWViAOW2s9wznP5tURbs/IDuNk4gPy3YdYRgH3uxhBw==}
    engines: {node: '>=6.9.0'}

  '@babel/helper-plugin-utils@7.26.5':
    resolution: {integrity: sha512-RS+jZcRdZdRFzMyr+wcsaqOmld1/EqTghfaBGQQd/WnRdzdlvSZ//kF7U8VQTxf1ynZ4cjUcYgjVGx13ewNPMg==}
    engines: {node: '>=6.9.0'}

  '@babel/helper-remap-async-to-generator@7.25.9':
    resolution: {integrity: sha512-IZtukuUeBbhgOcaW2s06OXTzVNJR0ybm4W5xC1opWFFJMZbwRj5LCk+ByYH7WdZPZTt8KnFwA8pvjN2yqcPlgw==}
    engines: {node: '>=6.9.0'}
    peerDependencies:
      '@babel/core': ^7.0.0

  '@babel/helper-replace-supers@7.25.9':
    resolution: {integrity: sha512-IiDqTOTBQy0sWyeXyGSC5TBJpGFXBkRynjBeXsvbhQFKj2viwJC76Epz35YLU1fpe/Am6Vppb7W7zM4fPQzLsQ==}
    engines: {node: '>=6.9.0'}
    peerDependencies:
      '@babel/core': ^7.0.0

  '@babel/helper-simple-access@7.25.9':
    resolution: {integrity: sha512-c6WHXuiaRsJTyHYLJV75t9IqsmTbItYfdj99PnzYGQZkYKvan5/2jKJ7gu31J3/BJ/A18grImSPModuyG/Eo0Q==}
    engines: {node: '>=6.9.0'}

  '@babel/helper-skip-transparent-expression-wrappers@7.25.9':
    resolution: {integrity: sha512-K4Du3BFa3gvyhzgPcntrkDgZzQaq6uozzcpGbOO1OEJaI+EJdqWIMTLgFgQf6lrfiDFo5FU+BxKepI9RmZqahA==}
    engines: {node: '>=6.9.0'}

  '@babel/helper-string-parser@7.25.9':
    resolution: {integrity: sha512-4A/SCr/2KLd5jrtOMFzaKjVtAei3+2r/NChoBNoZ3EyP/+GlhoaEGoWOZUmFmoITP7zOJyHIMm+DYRd8o3PvHA==}
    engines: {node: '>=6.9.0'}

  '@babel/helper-validator-identifier@7.25.9':
    resolution: {integrity: sha512-Ed61U6XJc3CVRfkERJWDz4dJwKe7iLmmJsbOGu9wSloNSFttHV0I8g6UAgb7qnK5ly5bGLPd4oXZlxCdANBOWQ==}
    engines: {node: '>=6.9.0'}

  '@babel/helper-validator-option@7.25.9':
    resolution: {integrity: sha512-e/zv1co8pp55dNdEcCynfj9X7nyUKUXoUEwfXqaZt0omVOmDe9oOTdKStH4GmAw6zxMFs50ZayuMfHDKlO7Tfw==}
    engines: {node: '>=6.9.0'}

  '@babel/helper-wrap-function@7.25.9':
    resolution: {integrity: sha512-ETzz9UTjQSTmw39GboatdymDq4XIQbR8ySgVrylRhPOFpsd+JrKHIuF0de7GCWmem+T4uC5z7EZguod7Wj4A4g==}
    engines: {node: '>=6.9.0'}

  '@babel/helpers@7.26.0':
    resolution: {integrity: sha512-tbhNuIxNcVb21pInl3ZSjksLCvgdZy9KwJ8brv993QtIVKJBBkYXz4q4ZbAv31GdnC+R90np23L5FbEBlthAEw==}
    engines: {node: '>=6.9.0'}

  '@babel/parser@7.16.4':
    resolution: {integrity: sha512-6V0qdPUaiVHH3RtZeLIsc+6pDhbYzHR8ogA8w+f+Wc77DuXto19g2QUwveINoS34Uw+W8/hQDGJCx+i4n7xcng==}
    engines: {node: '>=6.0.0'}
    hasBin: true

  '@babel/parser@7.26.2':
    resolution: {integrity: sha512-DWMCZH9WA4Maitz2q21SRKHo9QXZxkDsbNZoVD62gusNtNBBqDg9i7uOhASfTfIGNzW+O+r7+jAlM8dwphcJKQ==}
    engines: {node: '>=6.0.0'}
    hasBin: true

  '@babel/plugin-bugfix-firefox-class-in-computed-class-key@7.25.9':
    resolution: {integrity: sha512-ZkRyVkThtxQ/J6nv3JFYv1RYY+JT5BvU0y3k5bWrmuG4woXypRa4PXmm9RhOwodRkYFWqC0C0cqcJ4OqR7kW+g==}
    engines: {node: '>=6.9.0'}
    peerDependencies:
      '@babel/core': ^7.0.0

  '@babel/plugin-bugfix-safari-id-destructuring-collision-in-function-expression@7.25.9':
    resolution: {integrity: sha512-2qUwwfAFpJLZqxd02YW9btUCZHl+RFvdDkNfZwaIJrvB8Tesjsk8pEQkTvGwZXLqXUx/2oyY3ySRhm6HOXuCug==}
    engines: {node: '>=6.9.0'}
    peerDependencies:
      '@babel/core': ^7.0.0

  '@babel/plugin-bugfix-v8-spread-parameters-in-optional-chaining@7.25.9':
    resolution: {integrity: sha512-6xWgLZTJXwilVjlnV7ospI3xi+sl8lN8rXXbBD6vYn3UYDlGsag8wrZkKcSI8G6KgqKP7vNFaDgeDnfAABq61g==}
    engines: {node: '>=6.9.0'}
    peerDependencies:
      '@babel/core': ^7.13.0

  '@babel/plugin-bugfix-v8-static-class-fields-redefine-readonly@7.25.9':
    resolution: {integrity: sha512-aLnMXYPnzwwqhYSCyXfKkIkYgJ8zv9RK+roo9DkTXz38ynIhd9XCbN08s3MGvqL2MYGVUGdRQLL/JqBIeJhJBg==}
    engines: {node: '>=6.9.0'}
    peerDependencies:
      '@babel/core': ^7.0.0

  '@babel/plugin-proposal-async-generator-functions@7.20.7':
    resolution: {integrity: sha512-xMbiLsn/8RK7Wq7VeVytytS2L6qE69bXPB10YCmMdDZbKF4okCqY74pI/jJQ/8U0b/F6NrT2+14b8/P9/3AMGA==}
    engines: {node: '>=6.9.0'}
    deprecated: This proposal has been merged to the ECMAScript standard and thus this plugin is no longer maintained. Please use @babel/plugin-transform-async-generator-functions instead.
    peerDependencies:
      '@babel/core': ^7.0.0-0

  '@babel/plugin-proposal-class-properties@7.18.6':
    resolution: {integrity: sha512-cumfXOF0+nzZrrN8Rf0t7M+tF6sZc7vhQwYQck9q1/5w2OExlD+b4v4RpMJFaV1Z7WcDRgO6FqvxqxGlwo+RHQ==}
    engines: {node: '>=6.9.0'}
    deprecated: This proposal has been merged to the ECMAScript standard and thus this plugin is no longer maintained. Please use @babel/plugin-transform-class-properties instead.
    peerDependencies:
      '@babel/core': ^7.0.0-0

  '@babel/plugin-proposal-class-static-block@7.21.0':
    resolution: {integrity: sha512-XP5G9MWNUskFuP30IfFSEFB0Z6HzLIUcjYM4bYOPHXl7eiJ9HFv8tWj6TXTN5QODiEhDZAeI4hLok2iHFFV4hw==}
    engines: {node: '>=6.9.0'}
    deprecated: This proposal has been merged to the ECMAScript standard and thus this plugin is no longer maintained. Please use @babel/plugin-transform-class-static-block instead.
    peerDependencies:
      '@babel/core': ^7.12.0

  '@babel/plugin-proposal-decorators@7.24.7':
    resolution: {integrity: sha512-RL9GR0pUG5Kc8BUWLNDm2T5OpYwSX15r98I0IkgmRQTXuELq/OynH8xtMTMvTJFjXbMWFVTKtYkTaYQsuAwQlQ==}
    engines: {node: '>=6.9.0'}
    peerDependencies:
      '@babel/core': ^7.0.0-0

  '@babel/plugin-proposal-do-expressions@7.24.7':
    resolution: {integrity: sha512-M9pJwhoROof4rc4WzDdMoftv8JrtYfBVurvReacQ8lit+qUd0d71+1zUltb6/zCI7HBW4+KZbtBGmcudXw0GDQ==}
    engines: {node: '>=6.9.0'}
    peerDependencies:
      '@babel/core': ^7.0.0-0

  '@babel/plugin-proposal-dynamic-import@7.18.6':
    resolution: {integrity: sha512-1auuwmK+Rz13SJj36R+jqFPMJWyKEDd7lLSdOj4oJK0UTgGueSAtkrCvz9ewmgyU/P941Rv2fQwZJN8s6QruXw==}
    engines: {node: '>=6.9.0'}
    deprecated: This proposal has been merged to the ECMAScript standard and thus this plugin is no longer maintained. Please use @babel/plugin-transform-dynamic-import instead.
    peerDependencies:
      '@babel/core': ^7.0.0-0

  '@babel/plugin-proposal-export-default-from@7.24.7':
    resolution: {integrity: sha512-CcmFwUJ3tKhLjPdt4NP+SHMshebytF8ZTYOv5ZDpkzq2sin80Wb5vJrGt8fhPrORQCfoSa0LAxC/DW+GAC5+Hw==}
    engines: {node: '>=6.9.0'}
    peerDependencies:
      '@babel/core': ^7.0.0-0

  '@babel/plugin-proposal-export-namespace-from@7.18.9':
    resolution: {integrity: sha512-k1NtHyOMvlDDFeb9G5PhUXuGj8m/wiwojgQVEhJ/fsVsMCpLyOP4h0uGEjYJKrRI+EVPlb5Jk+Gt9P97lOGwtA==}
    engines: {node: '>=6.9.0'}
    deprecated: This proposal has been merged to the ECMAScript standard and thus this plugin is no longer maintained. Please use @babel/plugin-transform-export-namespace-from instead.
    peerDependencies:
      '@babel/core': ^7.0.0-0

  '@babel/plugin-proposal-function-bind@7.24.7':
    resolution: {integrity: sha512-cq2mwxcvNAWWL+IiqiSiVhCeqTQs532Ktl3N2FMuW0bQVF/N0W6QNyywO+KkM3Yr/jwYmjeSS+yKQQUh79VOxQ==}
    engines: {node: '>=6.9.0'}
    peerDependencies:
      '@babel/core': ^7.0.0-0

  '@babel/plugin-proposal-function-sent@7.24.7':
    resolution: {integrity: sha512-42Pq9d8fV5CrjygcVAA7aAEFpkAJluWWvlO7bvOMDEutxIS44COcFU61V92VBzUZvOkjIoQrPJNUtmY/d9XMgA==}
    engines: {node: '>=6.9.0'}
    peerDependencies:
      '@babel/core': ^7.0.0-0

  '@babel/plugin-proposal-json-strings@7.18.6':
    resolution: {integrity: sha512-lr1peyn9kOdbYc0xr0OdHTZ5FMqS6Di+H0Fz2I/JwMzGmzJETNeOFq2pBySw6X/KFL5EWDjlJuMsUGRFb8fQgQ==}
    engines: {node: '>=6.9.0'}
    deprecated: This proposal has been merged to the ECMAScript standard and thus this plugin is no longer maintained. Please use @babel/plugin-transform-json-strings instead.
    peerDependencies:
      '@babel/core': ^7.0.0-0

  '@babel/plugin-proposal-logical-assignment-operators@7.20.7':
    resolution: {integrity: sha512-y7C7cZgpMIjWlKE5T7eJwp+tnRYM89HmRvWM5EQuB5BoHEONjmQ8lSNmBUwOyy/GFRsohJED51YBF79hE1djug==}
    engines: {node: '>=6.9.0'}
    deprecated: This proposal has been merged to the ECMAScript standard and thus this plugin is no longer maintained. Please use @babel/plugin-transform-logical-assignment-operators instead.
    peerDependencies:
      '@babel/core': ^7.0.0-0

  '@babel/plugin-proposal-nullish-coalescing-operator@7.18.6':
    resolution: {integrity: sha512-wQxQzxYeJqHcfppzBDnm1yAY0jSRkUXR2z8RePZYrKwMKgMlE8+Z6LUno+bd6LvbGh8Gltvy74+9pIYkr+XkKA==}
    engines: {node: '>=6.9.0'}
    deprecated: This proposal has been merged to the ECMAScript standard and thus this plugin is no longer maintained. Please use @babel/plugin-transform-nullish-coalescing-operator instead.
    peerDependencies:
      '@babel/core': ^7.0.0-0

  '@babel/plugin-proposal-numeric-separator@7.18.6':
    resolution: {integrity: sha512-ozlZFogPqoLm8WBr5Z8UckIoE4YQ5KESVcNudyXOR8uqIkliTEgJ3RoketfG6pmzLdeZF0H/wjE9/cCEitBl7Q==}
    engines: {node: '>=6.9.0'}
    deprecated: This proposal has been merged to the ECMAScript standard and thus this plugin is no longer maintained. Please use @babel/plugin-transform-numeric-separator instead.
    peerDependencies:
      '@babel/core': ^7.0.0-0

  '@babel/plugin-proposal-object-rest-spread@7.20.7':
    resolution: {integrity: sha512-d2S98yCiLxDVmBmE8UjGcfPvNEUbA1U5q5WxaWFUGRzJSVAZqm5W6MbPct0jxnegUZ0niLeNX+IOzEs7wYg9Dg==}
    engines: {node: '>=6.9.0'}
    deprecated: This proposal has been merged to the ECMAScript standard and thus this plugin is no longer maintained. Please use @babel/plugin-transform-object-rest-spread instead.
    peerDependencies:
      '@babel/core': ^7.0.0-0

  '@babel/plugin-proposal-optional-catch-binding@7.18.6':
    resolution: {integrity: sha512-Q40HEhs9DJQyaZfUjjn6vE8Cv4GmMHCYuMGIWUnlxH6400VGxOuwWsPt4FxXxJkC/5eOzgn0z21M9gMT4MOhbw==}
    engines: {node: '>=6.9.0'}
    deprecated: This proposal has been merged to the ECMAScript standard and thus this plugin is no longer maintained. Please use @babel/plugin-transform-optional-catch-binding instead.
    peerDependencies:
      '@babel/core': ^7.0.0-0

  '@babel/plugin-proposal-optional-chaining@7.21.0':
    resolution: {integrity: sha512-p4zeefM72gpmEe2fkUr/OnOXpWEf8nAgk7ZYVqqfFiyIG7oFfVZcCrU64hWn5xp4tQ9LkV4bTIa5rD0KANpKNA==}
    engines: {node: '>=6.9.0'}
    deprecated: This proposal has been merged to the ECMAScript standard and thus this plugin is no longer maintained. Please use @babel/plugin-transform-optional-chaining instead.
    peerDependencies:
      '@babel/core': ^7.0.0-0

  '@babel/plugin-proposal-pipeline-operator@7.24.7':
    resolution: {integrity: sha512-cJOSXlieT6/Yul8yEkbBRzhyf/J4jeeqUREw8HCf8nxT4DTP5FCdC0EXf+b8+vBt34IMYYvTDiC8uC91KSSLpA==}
    engines: {node: '>=6.9.0'}
    peerDependencies:
      '@babel/core': ^7.0.0-0

  '@babel/plugin-proposal-private-methods@7.18.6':
    resolution: {integrity: sha512-nutsvktDItsNn4rpGItSNV2sz1XwS+nfU0Rg8aCx3W3NOKVzdMjJRu0O5OkgDp3ZGICSTbgRpxZoWsxoKRvbeA==}
    engines: {node: '>=6.9.0'}
    deprecated: This proposal has been merged to the ECMAScript standard and thus this plugin is no longer maintained. Please use @babel/plugin-transform-private-methods instead.
    peerDependencies:
      '@babel/core': ^7.0.0-0

  '@babel/plugin-proposal-private-property-in-object@7.21.0-placeholder-for-preset-env.2':
    resolution: {integrity: sha512-SOSkfJDddaM7mak6cPEpswyTRnuRltl429hMraQEglW+OkovnCzsiszTmsrlY//qLFjCpQDFRvjdm2wA5pPm9w==}
    engines: {node: '>=6.9.0'}
    peerDependencies:
      '@babel/core': ^7.0.0-0

  '@babel/plugin-proposal-private-property-in-object@7.21.11':
    resolution: {integrity: sha512-0QZ8qP/3RLDVBwBFoWAwCtgcDZJVwA5LUJRZU8x2YFfKNuFq161wK3cuGrALu5yiPu+vzwTAg/sMWVNeWeNyaw==}
    engines: {node: '>=6.9.0'}
    deprecated: This proposal has been merged to the ECMAScript standard and thus this plugin is no longer maintained. Please use @babel/plugin-transform-private-property-in-object instead.
    peerDependencies:
      '@babel/core': ^7.0.0-0

  '@babel/plugin-proposal-throw-expressions@7.24.7':
    resolution: {integrity: sha512-Rh4WoHyWKgsxvdkEMqDEZtKuGnZw+JwicMCvcZaIjYaQ3fK+a8JZYLhgcac9dKcL47Xqf+SG3MopTx+8BACdrQ==}
    engines: {node: '>=6.9.0'}
    peerDependencies:
      '@babel/core': ^7.0.0-0

  '@babel/plugin-proposal-unicode-property-regex@7.18.6':
    resolution: {integrity: sha512-2BShG/d5yoZyXZfVePH91urL5wTG6ASZU9M4o03lKK8u8UW1y08OMttBSOADTcJrnPMpvDXRG3G8fyLh4ovs8w==}
    engines: {node: '>=4'}
    deprecated: This proposal has been merged to the ECMAScript standard and thus this plugin is no longer maintained. Please use @babel/plugin-transform-unicode-property-regex instead.
    peerDependencies:
      '@babel/core': ^7.0.0-0

  '@babel/plugin-syntax-async-generators@7.8.4':
    resolution: {integrity: sha512-tycmZxkGfZaxhMRbXlPXuVFpdWlXpir2W4AMhSJgRKzk/eDlIXOhb2LHWoLpDF7TEHylV5zNhykX6KAgHJmTNw==}
    peerDependencies:
      '@babel/core': ^7.0.0-0

  '@babel/plugin-syntax-bigint@7.8.3':
    resolution: {integrity: sha512-wnTnFlG+YxQm3vDxpGE57Pj0srRU4sHE/mDkt1qv2YJJSeUAec2ma4WLUnUPeKjyrfntVwe/N6dCXpU+zL3Npg==}
    peerDependencies:
      '@babel/core': ^7.0.0-0

  '@babel/plugin-syntax-class-properties@7.12.13':
    resolution: {integrity: sha512-fm4idjKla0YahUNgFNLCB0qySdsoPiZP3iQE3rky0mBUtMZ23yDJ9SJdg6dXTSDnulOVqiF3Hgr9nbXvXTQZYA==}
    peerDependencies:
      '@babel/core': ^7.0.0-0

  '@babel/plugin-syntax-class-static-block@7.14.5':
    resolution: {integrity: sha512-b+YyPmr6ldyNnM6sqYeMWE+bgJcJpO6yS4QD7ymxgH34GBPNDM/THBh8iunyvKIZztiwLH4CJZ0RxTk9emgpjw==}
    engines: {node: '>=6.9.0'}
    peerDependencies:
      '@babel/core': ^7.0.0-0

  '@babel/plugin-syntax-decorators@7.25.9':
    resolution: {integrity: sha512-ryzI0McXUPJnRCvMo4lumIKZUzhYUO/ScI+Mz4YVaTLt04DHNSjEUjKVvbzQjZFLuod/cYEc07mJWhzl6v4DPg==}
    engines: {node: '>=6.9.0'}
    peerDependencies:
      '@babel/core': ^7.0.0-0

  '@babel/plugin-syntax-do-expressions@7.25.9':
    resolution: {integrity: sha512-y5t+t6kolAxz4rp923ql6jYpcXA1zvRf0x5+gqVv+I5rtRQGg3ffduPqvGkvbKM2sANfa+FTaBOgW3hZB7s3aw==}
    engines: {node: '>=6.9.0'}
    peerDependencies:
      '@babel/core': ^7.0.0-0

  '@babel/plugin-syntax-dynamic-import@7.8.3':
    resolution: {integrity: sha512-5gdGbFon+PszYzqs83S3E5mpi7/y/8M9eC90MRTZfduQOYW76ig6SOSPNe41IG5LoP3FGBn2N0RjVDSQiS94kQ==}
    peerDependencies:
      '@babel/core': ^7.0.0-0

  '@babel/plugin-syntax-export-default-from@7.25.9':
    resolution: {integrity: sha512-9MhJ/SMTsVqsd69GyQg89lYR4o9T+oDGv5F6IsigxxqFVOyR/IflDLYP8WDI1l8fkhNGGktqkvL5qwNCtGEpgQ==}
    engines: {node: '>=6.9.0'}
    peerDependencies:
      '@babel/core': ^7.0.0-0

  '@babel/plugin-syntax-export-namespace-from@7.8.3':
    resolution: {integrity: sha512-MXf5laXo6c1IbEbegDmzGPwGNTsHZmEy6QGznu5Sh2UCWvueywb2ee+CCE4zQiZstxU9BMoQO9i6zUFSY0Kj0Q==}
    peerDependencies:
      '@babel/core': ^7.0.0-0

  '@babel/plugin-syntax-function-bind@7.25.9':
    resolution: {integrity: sha512-BZL1pyoJHWZXCR7PyckN71jhRqXTOV115823tMfsokvvkrYdq1i5MFOYoNPGUyPixK1eNDsuYofHWdA5yEMZdw==}
    engines: {node: '>=6.9.0'}
    peerDependencies:
      '@babel/core': ^7.0.0-0

  '@babel/plugin-syntax-function-sent@7.25.9':
    resolution: {integrity: sha512-U03YXfOvnh89U4/47Yet4T6GVK1TuKEUvH54WsLcvb9lzkRmL0h8i5ybeddzu44eAS91FgiC1X2NJaxIkpqJqw==}
    engines: {node: '>=6.9.0'}
    peerDependencies:
      '@babel/core': ^7.0.0-0

  '@babel/plugin-syntax-import-assertions@7.26.0':
    resolution: {integrity: sha512-QCWT5Hh830hK5EQa7XzuqIkQU9tT/whqbDz7kuaZMHFl1inRRg7JnuAEOQ0Ur0QUl0NufCk1msK2BeY79Aj/eg==}
    engines: {node: '>=6.9.0'}
    peerDependencies:
      '@babel/core': ^7.0.0-0

  '@babel/plugin-syntax-import-attributes@7.26.0':
    resolution: {integrity: sha512-e2dttdsJ1ZTpi3B9UYGLw41hifAubg19AtCu/2I/F1QNVclOBr1dYpTdmdyZ84Xiz43BS/tCUkMAZNLv12Pi+A==}
    engines: {node: '>=6.9.0'}
    peerDependencies:
      '@babel/core': ^7.0.0-0

  '@babel/plugin-syntax-import-meta@7.10.4':
    resolution: {integrity: sha512-Yqfm+XDx0+Prh3VSeEQCPU81yC+JWZ2pDPFSS4ZdpfZhp4MkFMaDC1UqseovEKwSUpnIL7+vK+Clp7bfh0iD7g==}
    peerDependencies:
      '@babel/core': ^7.0.0-0

  '@babel/plugin-syntax-json-strings@7.8.3':
    resolution: {integrity: sha512-lY6kdGpWHvjoe2vk4WrAapEuBR69EMxZl+RoGRhrFGNYVK8mOPAW8VfbT/ZgrFbXlDNiiaxQnAtgVCZ6jv30EA==}
    peerDependencies:
      '@babel/core': ^7.0.0-0

  '@babel/plugin-syntax-jsx@7.25.9':
    resolution: {integrity: sha512-ld6oezHQMZsZfp6pWtbjaNDF2tiiCYYDqQszHt5VV437lewP9aSi2Of99CK0D0XB21k7FLgnLcmQKyKzynfeAA==}
    engines: {node: '>=6.9.0'}
    peerDependencies:
      '@babel/core': ^7.0.0-0

  '@babel/plugin-syntax-logical-assignment-operators@7.10.4':
    resolution: {integrity: sha512-d8waShlpFDinQ5MtvGU9xDAOzKH47+FFoney2baFIoMr952hKOLp1HR7VszoZvOsV/4+RRszNY7D17ba0te0ig==}
    peerDependencies:
      '@babel/core': ^7.0.0-0

  '@babel/plugin-syntax-nullish-coalescing-operator@7.8.3':
    resolution: {integrity: sha512-aSff4zPII1u2QD7y+F8oDsz19ew4IGEJg9SVW+bqwpwtfFleiQDMdzA/R+UlWDzfnHFCxxleFT0PMIrR36XLNQ==}
    peerDependencies:
      '@babel/core': ^7.0.0-0

  '@babel/plugin-syntax-numeric-separator@7.10.4':
    resolution: {integrity: sha512-9H6YdfkcK/uOnY/K7/aA2xpzaAgkQn37yzWUMRK7OaPOqOpGS1+n0H5hxT9AUw9EsSjPW8SVyMJwYRtWs3X3ug==}
    peerDependencies:
      '@babel/core': ^7.0.0-0

  '@babel/plugin-syntax-object-rest-spread@7.8.3':
    resolution: {integrity: sha512-XoqMijGZb9y3y2XskN+P1wUGiVwWZ5JmoDRwx5+3GmEplNyVM2s2Dg8ILFQm8rWM48orGy5YpI5Bl8U1y7ydlA==}
    peerDependencies:
      '@babel/core': ^7.0.0-0

  '@babel/plugin-syntax-optional-catch-binding@7.8.3':
    resolution: {integrity: sha512-6VPD0Pc1lpTqw0aKoeRTMiB+kWhAoT24PA+ksWSBrFtl5SIRVpZlwN3NNPQjehA2E/91FV3RjLWoVTglWcSV3Q==}
    peerDependencies:
      '@babel/core': ^7.0.0-0

  '@babel/plugin-syntax-optional-chaining@7.8.3':
    resolution: {integrity: sha512-KoK9ErH1MBlCPxV0VANkXW2/dw4vlbGDrFgz8bmUsBGYkFRcbRwMh6cIJubdPrkxRwuGdtCk0v/wPTKbQgBjkg==}
    peerDependencies:
      '@babel/core': ^7.0.0-0

  '@babel/plugin-syntax-pipeline-operator@7.25.9':
    resolution: {integrity: sha512-W0KjBvv8uT4A8DUoRNpXEHkKekqO/PC57doaWCqbJeG0lGxKFh7w7/PHYPmwgF+jKxekNnc+YOMQNCo94d8MJg==}
    engines: {node: '>=6.9.0'}
    peerDependencies:
      '@babel/core': ^7.0.0-0

  '@babel/plugin-syntax-private-property-in-object@7.14.5':
    resolution: {integrity: sha512-0wVnp9dxJ72ZUJDV27ZfbSj6iHLoytYZmh3rFcxNnvsJF3ktkzLDZPy/mA17HGsaQT3/DQsWYX1f1QGWkCoVUg==}
    engines: {node: '>=6.9.0'}
    peerDependencies:
      '@babel/core': ^7.0.0-0

  '@babel/plugin-syntax-throw-expressions@7.25.9':
    resolution: {integrity: sha512-lVO49hFBP/HNgPwAeiigPOUmtMWgs9yECOY7vWhCK7jbY++z3LZGpTPPdRbcTxRh1U94lGaQO35ZrkLGDaN/Nw==}
    engines: {node: '>=6.9.0'}
    peerDependencies:
      '@babel/core': ^7.0.0-0

  '@babel/plugin-syntax-top-level-await@7.14.5':
    resolution: {integrity: sha512-hx++upLv5U1rgYfwe1xBQUhRmU41NEvpUvrp8jkrSCdvGSnM5/qdRMtylJ6PG5OFkBaHkbTAKTnd3/YyESRHFw==}
    engines: {node: '>=6.9.0'}
    peerDependencies:
      '@babel/core': ^7.0.0-0

  '@babel/plugin-syntax-typescript@7.25.9':
    resolution: {integrity: sha512-hjMgRy5hb8uJJjUcdWunWVcoi9bGpJp8p5Ol1229PoN6aytsLwNMgmdftO23wnCLMfVmTwZDWMPNq/D1SY60JQ==}
    engines: {node: '>=6.9.0'}
    peerDependencies:
      '@babel/core': ^7.0.0-0

  '@babel/plugin-syntax-unicode-sets-regex@7.18.6':
    resolution: {integrity: sha512-727YkEAPwSIQTv5im8QHz3upqp92JTWhidIC81Tdx4VJYIte/VndKf1qKrfnnhPLiPghStWfvC/iFaMCQu7Nqg==}
    engines: {node: '>=6.9.0'}
    peerDependencies:
      '@babel/core': ^7.0.0

  '@babel/plugin-transform-arrow-functions@7.25.9':
    resolution: {integrity: sha512-6jmooXYIwn9ca5/RylZADJ+EnSxVUS5sjeJ9UPk6RWRzXCmOJCy6dqItPJFpw2cuCangPK4OYr5uhGKcmrm5Qg==}
    engines: {node: '>=6.9.0'}
    peerDependencies:
      '@babel/core': ^7.0.0-0

  '@babel/plugin-transform-async-generator-functions@7.25.9':
    resolution: {integrity: sha512-RXV6QAzTBbhDMO9fWwOmwwTuYaiPbggWQ9INdZqAYeSHyG7FzQ+nOZaUUjNwKv9pV3aE4WFqFm1Hnbci5tBCAw==}
    engines: {node: '>=6.9.0'}
    peerDependencies:
      '@babel/core': ^7.0.0-0

  '@babel/plugin-transform-async-to-generator@7.25.9':
    resolution: {integrity: sha512-NT7Ejn7Z/LjUH0Gv5KsBCxh7BH3fbLTV0ptHvpeMvrt3cPThHfJfst9Wrb7S8EvJ7vRTFI7z+VAvFVEQn/m5zQ==}
    engines: {node: '>=6.9.0'}
    peerDependencies:
      '@babel/core': ^7.0.0-0

  '@babel/plugin-transform-block-scoped-functions@7.25.9':
    resolution: {integrity: sha512-toHc9fzab0ZfenFpsyYinOX0J/5dgJVA2fm64xPewu7CoYHWEivIWKxkK2rMi4r3yQqLnVmheMXRdG+k239CgA==}
    engines: {node: '>=6.9.0'}
    peerDependencies:
      '@babel/core': ^7.0.0-0

  '@babel/plugin-transform-block-scoping@7.25.9':
    resolution: {integrity: sha512-1F05O7AYjymAtqbsFETboN1NvBdcnzMerO+zlMyJBEz6WkMdejvGWw9p05iTSjC85RLlBseHHQpYaM4gzJkBGg==}
    engines: {node: '>=6.9.0'}
    peerDependencies:
      '@babel/core': ^7.0.0-0

  '@babel/plugin-transform-class-properties@7.25.9':
    resolution: {integrity: sha512-bbMAII8GRSkcd0h0b4X+36GksxuheLFjP65ul9w6C3KgAamI3JqErNgSrosX6ZPj+Mpim5VvEbawXxJCyEUV3Q==}
    engines: {node: '>=6.9.0'}
    peerDependencies:
      '@babel/core': ^7.0.0-0

  '@babel/plugin-transform-class-static-block@7.26.0':
    resolution: {integrity: sha512-6J2APTs7BDDm+UMqP1useWqhcRAXo0WIoVj26N7kPFB6S73Lgvyka4KTZYIxtgYXiN5HTyRObA72N2iu628iTQ==}
    engines: {node: '>=6.9.0'}
    peerDependencies:
      '@babel/core': ^7.12.0

  '@babel/plugin-transform-classes@7.25.9':
    resolution: {integrity: sha512-mD8APIXmseE7oZvZgGABDyM34GUmK45Um2TXiBUt7PnuAxrgoSVf123qUzPxEr/+/BHrRn5NMZCdE2m/1F8DGg==}
    engines: {node: '>=6.9.0'}
    peerDependencies:
      '@babel/core': ^7.0.0-0

  '@babel/plugin-transform-computed-properties@7.25.9':
    resolution: {integrity: sha512-HnBegGqXZR12xbcTHlJ9HGxw1OniltT26J5YpfruGqtUHlz/xKf/G2ak9e+t0rVqrjXa9WOhvYPz1ERfMj23AA==}
    engines: {node: '>=6.9.0'}
    peerDependencies:
      '@babel/core': ^7.0.0-0

  '@babel/plugin-transform-destructuring@7.25.9':
    resolution: {integrity: sha512-WkCGb/3ZxXepmMiX101nnGiU+1CAdut8oHyEOHxkKuS1qKpU2SMXE2uSvfz8PBuLd49V6LEsbtyPhWC7fnkgvQ==}
    engines: {node: '>=6.9.0'}
    peerDependencies:
      '@babel/core': ^7.0.0-0

  '@babel/plugin-transform-dotall-regex@7.25.9':
    resolution: {integrity: sha512-t7ZQ7g5trIgSRYhI9pIJtRl64KHotutUJsh4Eze5l7olJv+mRSg4/MmbZ0tv1eeqRbdvo/+trvJD/Oc5DmW2cA==}
    engines: {node: '>=6.9.0'}
    peerDependencies:
      '@babel/core': ^7.0.0-0

  '@babel/plugin-transform-duplicate-keys@7.25.9':
    resolution: {integrity: sha512-LZxhJ6dvBb/f3x8xwWIuyiAHy56nrRG3PeYTpBkkzkYRRQ6tJLu68lEF5VIqMUZiAV7a8+Tb78nEoMCMcqjXBw==}
    engines: {node: '>=6.9.0'}
    peerDependencies:
      '@babel/core': ^7.0.0-0

  '@babel/plugin-transform-dynamic-import@7.25.9':
    resolution: {integrity: sha512-GCggjexbmSLaFhqsojeugBpeaRIgWNTcgKVq/0qIteFEqY2A+b9QidYadrWlnbWQUrW5fn+mCvf3tr7OeBFTyg==}
    engines: {node: '>=6.9.0'}
    peerDependencies:
      '@babel/core': ^7.0.0-0

  '@babel/plugin-transform-exponentiation-operator@7.25.9':
    resolution: {integrity: sha512-KRhdhlVk2nObA5AYa7QMgTMTVJdfHprfpAk4DjZVtllqRg9qarilstTKEhpVjyt+Npi8ThRyiV8176Am3CodPA==}
    engines: {node: '>=6.9.0'}
    peerDependencies:
      '@babel/core': ^7.0.0-0

  '@babel/plugin-transform-export-namespace-from@7.25.9':
    resolution: {integrity: sha512-2NsEz+CxzJIVOPx2o9UsW1rXLqtChtLoVnwYHHiB04wS5sgn7mrV45fWMBX0Kk+ub9uXytVYfNP2HjbVbCB3Ww==}
    engines: {node: '>=6.9.0'}
    peerDependencies:
      '@babel/core': ^7.0.0-0

  '@babel/plugin-transform-for-of@7.25.9':
    resolution: {integrity: sha512-LqHxduHoaGELJl2uhImHwRQudhCM50pT46rIBNvtT/Oql3nqiS3wOwP+5ten7NpYSXrrVLgtZU3DZmPtWZo16A==}
    engines: {node: '>=6.9.0'}
    peerDependencies:
      '@babel/core': ^7.0.0-0

  '@babel/plugin-transform-function-name@7.25.9':
    resolution: {integrity: sha512-8lP+Yxjv14Vc5MuWBpJsoUCd3hD6V9DgBon2FVYL4jJgbnVQ9fTgYmonchzZJOVNgzEgbxp4OwAf6xz6M/14XA==}
    engines: {node: '>=6.9.0'}
    peerDependencies:
      '@babel/core': ^7.0.0-0

  '@babel/plugin-transform-json-strings@7.25.9':
    resolution: {integrity: sha512-xoTMk0WXceiiIvsaquQQUaLLXSW1KJ159KP87VilruQm0LNNGxWzahxSS6T6i4Zg3ezp4vA4zuwiNUR53qmQAw==}
    engines: {node: '>=6.9.0'}
    peerDependencies:
      '@babel/core': ^7.0.0-0

  '@babel/plugin-transform-literals@7.25.9':
    resolution: {integrity: sha512-9N7+2lFziW8W9pBl2TzaNht3+pgMIRP74zizeCSrtnSKVdUl8mAjjOP2OOVQAfZ881P2cNjDj1uAMEdeD50nuQ==}
    engines: {node: '>=6.9.0'}
    peerDependencies:
      '@babel/core': ^7.0.0-0

  '@babel/plugin-transform-logical-assignment-operators@7.25.9':
    resolution: {integrity: sha512-wI4wRAzGko551Y8eVf6iOY9EouIDTtPb0ByZx+ktDGHwv6bHFimrgJM/2T021txPZ2s4c7bqvHbd+vXG6K948Q==}
    engines: {node: '>=6.9.0'}
    peerDependencies:
      '@babel/core': ^7.0.0-0

  '@babel/plugin-transform-member-expression-literals@7.25.9':
    resolution: {integrity: sha512-PYazBVfofCQkkMzh2P6IdIUaCEWni3iYEerAsRWuVd8+jlM1S9S9cz1dF9hIzyoZ8IA3+OwVYIp9v9e+GbgZhA==}
    engines: {node: '>=6.9.0'}
    peerDependencies:
      '@babel/core': ^7.0.0-0

  '@babel/plugin-transform-modules-amd@7.25.9':
    resolution: {integrity: sha512-g5T11tnI36jVClQlMlt4qKDLlWnG5pP9CSM4GhdRciTNMRgkfpo5cR6b4rGIOYPgRRuFAvwjPQ/Yk+ql4dyhbw==}
    engines: {node: '>=6.9.0'}
    peerDependencies:
      '@babel/core': ^7.0.0-0

  '@babel/plugin-transform-modules-commonjs@7.24.8':
    resolution: {integrity: sha512-WHsk9H8XxRs3JXKWFiqtQebdh9b/pTk4EgueygFzYlTKAg0Ud985mSevdNjdXdFBATSKVJGQXP1tv6aGbssLKA==}
    engines: {node: '>=6.9.0'}
    peerDependencies:
      '@babel/core': ^7.0.0-0

  '@babel/plugin-transform-modules-commonjs@7.26.3':
    resolution: {integrity: sha512-MgR55l4q9KddUDITEzEFYn5ZsGDXMSsU9E+kh7fjRXTIC3RHqfCo8RPRbyReYJh44HQ/yomFkqbOFohXvDCiIQ==}
    engines: {node: '>=6.9.0'}
    peerDependencies:
      '@babel/core': ^7.0.0-0

  '@babel/plugin-transform-modules-systemjs@7.25.9':
    resolution: {integrity: sha512-hyss7iIlH/zLHaehT+xwiymtPOpsiwIIRlCAOwBB04ta5Tt+lNItADdlXw3jAWZ96VJ2jlhl/c+PNIQPKNfvcA==}
    engines: {node: '>=6.9.0'}
    peerDependencies:
      '@babel/core': ^7.0.0-0

  '@babel/plugin-transform-modules-umd@7.25.9':
    resolution: {integrity: sha512-bS9MVObUgE7ww36HEfwe6g9WakQ0KF07mQF74uuXdkoziUPfKyu/nIm663kz//e5O1nPInPFx36z7WJmJ4yNEw==}
    engines: {node: '>=6.9.0'}
    peerDependencies:
      '@babel/core': ^7.0.0-0

  '@babel/plugin-transform-named-capturing-groups-regex@7.25.9':
    resolution: {integrity: sha512-oqB6WHdKTGl3q/ItQhpLSnWWOpjUJLsOCLVyeFgeTktkBSCiurvPOsyt93gibI9CmuKvTUEtWmG5VhZD+5T/KA==}
    engines: {node: '>=6.9.0'}
    peerDependencies:
      '@babel/core': ^7.0.0

  '@babel/plugin-transform-new-target@7.25.9':
    resolution: {integrity: sha512-U/3p8X1yCSoKyUj2eOBIx3FOn6pElFOKvAAGf8HTtItuPyB+ZeOqfn+mvTtg9ZlOAjsPdK3ayQEjqHjU/yLeVQ==}
    engines: {node: '>=6.9.0'}
    peerDependencies:
      '@babel/core': ^7.0.0-0

  '@babel/plugin-transform-nullish-coalescing-operator@7.25.9':
    resolution: {integrity: sha512-ENfftpLZw5EItALAD4WsY/KUWvhUlZndm5GC7G3evUsVeSJB6p0pBeLQUnRnBCBx7zV0RKQjR9kCuwrsIrjWog==}
    engines: {node: '>=6.9.0'}
    peerDependencies:
      '@babel/core': ^7.0.0-0

  '@babel/plugin-transform-numeric-separator@7.25.9':
    resolution: {integrity: sha512-TlprrJ1GBZ3r6s96Yq8gEQv82s8/5HnCVHtEJScUj90thHQbwe+E5MLhi2bbNHBEJuzrvltXSru+BUxHDoog7Q==}
    engines: {node: '>=6.9.0'}
    peerDependencies:
      '@babel/core': ^7.0.0-0

  '@babel/plugin-transform-object-rest-spread@7.25.9':
    resolution: {integrity: sha512-fSaXafEE9CVHPweLYw4J0emp1t8zYTXyzN3UuG+lylqkvYd7RMrsOQ8TYx5RF231be0vqtFC6jnx3UmpJmKBYg==}
    engines: {node: '>=6.9.0'}
    peerDependencies:
      '@babel/core': ^7.0.0-0

  '@babel/plugin-transform-object-super@7.25.9':
    resolution: {integrity: sha512-Kj/Gh+Rw2RNLbCK1VAWj2U48yxxqL2x0k10nPtSdRa0O2xnHXalD0s+o1A6a0W43gJ00ANo38jxkQreckOzv5A==}
    engines: {node: '>=6.9.0'}
    peerDependencies:
      '@babel/core': ^7.0.0-0

  '@babel/plugin-transform-optional-catch-binding@7.25.9':
    resolution: {integrity: sha512-qM/6m6hQZzDcZF3onzIhZeDHDO43bkNNlOX0i8n3lR6zLbu0GN2d8qfM/IERJZYauhAHSLHy39NF0Ctdvcid7g==}
    engines: {node: '>=6.9.0'}
    peerDependencies:
      '@babel/core': ^7.0.0-0

  '@babel/plugin-transform-optional-chaining@7.25.9':
    resolution: {integrity: sha512-6AvV0FsLULbpnXeBjrY4dmWF8F7gf8QnvTEoO/wX/5xm/xE1Xo8oPuD3MPS+KS9f9XBEAWN7X1aWr4z9HdOr7A==}
    engines: {node: '>=6.9.0'}
    peerDependencies:
      '@babel/core': ^7.0.0-0

  '@babel/plugin-transform-parameters@7.25.9':
    resolution: {integrity: sha512-wzz6MKwpnshBAiRmn4jR8LYz/g8Ksg0o80XmwZDlordjwEk9SxBzTWC7F5ef1jhbrbOW2DJ5J6ayRukrJmnr0g==}
    engines: {node: '>=6.9.0'}
    peerDependencies:
      '@babel/core': ^7.0.0-0

  '@babel/plugin-transform-private-methods@7.25.9':
    resolution: {integrity: sha512-D/JUozNpQLAPUVusvqMxyvjzllRaF8/nSrP1s2YGQT/W4LHK4xxsMcHjhOGTS01mp9Hda8nswb+FblLdJornQw==}
    engines: {node: '>=6.9.0'}
    peerDependencies:
      '@babel/core': ^7.0.0-0

  '@babel/plugin-transform-private-property-in-object@7.25.9':
    resolution: {integrity: sha512-Evf3kcMqzXA3xfYJmZ9Pg1OvKdtqsDMSWBDzZOPLvHiTt36E75jLDQo5w1gtRU95Q4E5PDttrTf25Fw8d/uWLw==}
    engines: {node: '>=6.9.0'}
    peerDependencies:
      '@babel/core': ^7.0.0-0

  '@babel/plugin-transform-property-literals@7.25.9':
    resolution: {integrity: sha512-IvIUeV5KrS/VPavfSM/Iu+RE6llrHrYIKY1yfCzyO/lMXHQ+p7uGhonmGVisv6tSBSVgWzMBohTcvkC9vQcQFA==}
    engines: {node: '>=6.9.0'}
    peerDependencies:
      '@babel/core': ^7.0.0-0

  '@babel/plugin-transform-react-display-name@7.25.9':
    resolution: {integrity: sha512-KJfMlYIUxQB1CJfO3e0+h0ZHWOTLCPP115Awhaz8U0Zpq36Gl/cXlpoyMRnUWlhNUBAzldnCiAZNvCDj7CrKxQ==}
    engines: {node: '>=6.9.0'}
    peerDependencies:
      '@babel/core': ^7.0.0-0

  '@babel/plugin-transform-react-jsx-development@7.25.9':
    resolution: {integrity: sha512-9mj6rm7XVYs4mdLIpbZnHOYdpW42uoiBCTVowg7sP1thUOiANgMb4UtpRivR0pp5iL+ocvUv7X4mZgFRpJEzGw==}
    engines: {node: '>=6.9.0'}
    peerDependencies:
      '@babel/core': ^7.0.0-0

  '@babel/plugin-transform-react-jsx@7.25.9':
    resolution: {integrity: sha512-s5XwpQYCqGerXl+Pu6VDL3x0j2d82eiV77UJ8a2mDHAW7j9SWRqQ2y1fNo1Z74CdcYipl5Z41zvjj4Nfzq36rw==}
    engines: {node: '>=6.9.0'}
    peerDependencies:
      '@babel/core': ^7.0.0-0

  '@babel/plugin-transform-react-pure-annotations@7.25.9':
    resolution: {integrity: sha512-KQ/Takk3T8Qzj5TppkS1be588lkbTp5uj7w6a0LeQaTMSckU/wK0oJ/pih+T690tkgI5jfmg2TqDJvd41Sj1Cg==}
    engines: {node: '>=6.9.0'}
    peerDependencies:
      '@babel/core': ^7.0.0-0

  '@babel/plugin-transform-regenerator@7.25.9':
    resolution: {integrity: sha512-vwDcDNsgMPDGP0nMqzahDWE5/MLcX8sv96+wfX7as7LoF/kr97Bo/7fI00lXY4wUXYfVmwIIyG80fGZ1uvt2qg==}
    engines: {node: '>=6.9.0'}
    peerDependencies:
      '@babel/core': ^7.0.0-0

  '@babel/plugin-transform-reserved-words@7.25.9':
    resolution: {integrity: sha512-7DL7DKYjn5Su++4RXu8puKZm2XBPHyjWLUidaPEkCUBbE7IPcsrkRHggAOOKydH1dASWdcUBxrkOGNxUv5P3Jg==}
    engines: {node: '>=6.9.0'}
    peerDependencies:
      '@babel/core': ^7.0.0-0

  '@babel/plugin-transform-shorthand-properties@7.25.9':
    resolution: {integrity: sha512-MUv6t0FhO5qHnS/W8XCbHmiRWOphNufpE1IVxhK5kuN3Td9FT1x4rx4K42s3RYdMXCXpfWkGSbCSd0Z64xA7Ng==}
    engines: {node: '>=6.9.0'}
    peerDependencies:
      '@babel/core': ^7.0.0-0

  '@babel/plugin-transform-spread@7.25.9':
    resolution: {integrity: sha512-oNknIB0TbURU5pqJFVbOOFspVlrpVwo2H1+HUIsVDvp5VauGGDP1ZEvO8Nn5xyMEs3dakajOxlmkNW7kNgSm6A==}
    engines: {node: '>=6.9.0'}
    peerDependencies:
      '@babel/core': ^7.0.0-0

  '@babel/plugin-transform-sticky-regex@7.25.9':
    resolution: {integrity: sha512-WqBUSgeVwucYDP9U/xNRQam7xV8W5Zf+6Eo7T2SRVUFlhRiMNFdFz58u0KZmCVVqs2i7SHgpRnAhzRNmKfi2uA==}
    engines: {node: '>=6.9.0'}
    peerDependencies:
      '@babel/core': ^7.0.0-0

  '@babel/plugin-transform-template-literals@7.25.9':
    resolution: {integrity: sha512-o97AE4syN71M/lxrCtQByzphAdlYluKPDBzDVzMmfCobUjjhAryZV0AIpRPrxN0eAkxXO6ZLEScmt+PNhj2OTw==}
    engines: {node: '>=6.9.0'}
    peerDependencies:
      '@babel/core': ^7.0.0-0

  '@babel/plugin-transform-typeof-symbol@7.25.9':
    resolution: {integrity: sha512-v61XqUMiueJROUv66BVIOi0Fv/CUuZuZMl5NkRoCVxLAnMexZ0A3kMe7vvZ0nulxMuMp0Mk6S5hNh48yki08ZA==}
    engines: {node: '>=6.9.0'}
    peerDependencies:
      '@babel/core': ^7.0.0-0

  '@babel/plugin-transform-typescript@7.26.8':
    resolution: {integrity: sha512-bME5J9AC8ChwA7aEPJ6zym3w7aObZULHhbNLU0bKUhKsAkylkzUdq+0kdymh9rzi8nlNFl2bmldFBCKNJBUpuw==}
    engines: {node: '>=6.9.0'}
    peerDependencies:
      '@babel/core': ^7.0.0-0

  '@babel/plugin-transform-unicode-escapes@7.25.9':
    resolution: {integrity: sha512-s5EDrE6bW97LtxOcGj1Khcx5AaXwiMmi4toFWRDP9/y0Woo6pXC+iyPu/KuhKtfSrNFd7jJB+/fkOtZy6aIC6Q==}
    engines: {node: '>=6.9.0'}
    peerDependencies:
      '@babel/core': ^7.0.0-0

  '@babel/plugin-transform-unicode-property-regex@7.25.9':
    resolution: {integrity: sha512-Jt2d8Ga+QwRluxRQ307Vlxa6dMrYEMZCgGxoPR8V52rxPyldHu3hdlHspxaqYmE7oID5+kB+UKUB/eWS+DkkWg==}
    engines: {node: '>=6.9.0'}
    peerDependencies:
      '@babel/core': ^7.0.0-0

  '@babel/plugin-transform-unicode-regex@7.25.9':
    resolution: {integrity: sha512-yoxstj7Rg9dlNn9UQxzk4fcNivwv4nUYz7fYXBaKxvw/lnmPuOm/ikoELygbYq68Bls3D/D+NBPHiLwZdZZ4HA==}
    engines: {node: '>=6.9.0'}
    peerDependencies:
      '@babel/core': ^7.0.0-0

  '@babel/plugin-transform-unicode-sets-regex@7.25.9':
    resolution: {integrity: sha512-8BYqO3GeVNHtx69fdPshN3fnzUNLrWdHhk/icSwigksJGczKSizZ+Z6SBCxTs723Fr5VSNorTIK7a+R2tISvwQ==}
    engines: {node: '>=6.9.0'}
    peerDependencies:
      '@babel/core': ^7.0.0

  '@babel/preset-env@7.15.6':
    resolution: {integrity: sha512-L+6jcGn7EWu7zqaO2uoTDjjMBW+88FXzV8KvrBl2z6MtRNxlsmUNRlZPaNNPUTgqhyC5DHNFk/2Jmra+ublZWw==}
    engines: {node: '>=6.9.0'}
    peerDependencies:
      '@babel/core': ^7.0.0-0

  '@babel/preset-env@7.24.8':
    resolution: {integrity: sha512-vObvMZB6hNWuDxhSaEPTKCwcqkAIuDtE+bQGn4XMXne1DSLzFVY8Vmj1bm+mUQXYNN8NmaQEO+r8MMbzPr1jBQ==}
    engines: {node: '>=6.9.0'}
    peerDependencies:
      '@babel/core': ^7.0.0-0

  '@babel/preset-modules@0.1.6':
    resolution: {integrity: sha512-ID2yj6K/4lKfhuU3+EX4UvNbIt7eACFbHmNUjzA+ep+B5971CknnA/9DEWKbRokfbbtblxxxXFJJrH47UEAMVg==}
    peerDependencies:
      '@babel/core': ^7.0.0-0 || ^8.0.0-0 <8.0.0

  '@babel/preset-modules@0.1.6-no-external-plugins':
    resolution: {integrity: sha512-HrcgcIESLm9aIR842yhJ5RWan/gebQUJ6E/E5+rf0y9o6oj7w0Br+sWuL6kEQ/o/AdfvR1Je9jG18/gnpwjEyA==}
    peerDependencies:
      '@babel/core': ^7.0.0-0 || ^8.0.0-0 <8.0.0

  '@babel/preset-react@7.24.7':
    resolution: {integrity: sha512-AAH4lEkpmzFWrGVlHaxJB7RLH21uPQ9+He+eFLWHmF9IuFQVugz8eAsamaW0DXRrTfco5zj1wWtpdcXJUOfsag==}
    engines: {node: '>=6.9.0'}
    peerDependencies:
      '@babel/core': ^7.0.0-0

  '@babel/preset-typescript@7.26.0':
    resolution: {integrity: sha512-NMk1IGZ5I/oHhoXEElcm+xUnL/szL6xflkFZmoEU9xj1qSJXpiS7rsspYo92B4DRCDvZn2erT5LdsCeXAKNCkg==}
    engines: {node: '>=6.9.0'}
    peerDependencies:
      '@babel/core': ^7.0.0-0

  '@babel/runtime@7.26.0':
    resolution: {integrity: sha512-FDSOghenHTiToteC/QRlv2q3DhPZ/oOXTBoirfWNx1Cx3TMVcGWQtMMmQcSvb/JjpNeGzx8Pq/b4fKEJuWm1sw==}
    engines: {node: '>=6.9.0'}

  '@babel/template@7.25.9':
    resolution: {integrity: sha512-9DGttpmPvIxBb/2uwpVo3dqJ+O6RooAFOS+lB+xDqoE2PVCE8nfoHMdZLpfCQRLwvohzXISPZcgxt80xLfsuwg==}
    engines: {node: '>=6.9.0'}

  '@babel/traverse@7.25.9':
    resolution: {integrity: sha512-ZCuvfwOwlz/bawvAuvcj8rrithP2/N55Tzz342AkTvq4qaWbGfmCk/tKhNaV2cthijKrPAA8SRJV5WWe7IBMJw==}
    engines: {node: '>=6.9.0'}

  '@babel/types@7.26.0':
    resolution: {integrity: sha512-Z/yiTPj+lDVnF7lWeKCIJzaIkI0vYO87dMpZ4bg4TDrFe4XXLFWL1TbXU27gBP3QccxV9mZICCrnjnYlJjXHOA==}
    engines: {node: '>=6.9.0'}

  '@bcoe/v8-coverage@0.2.3':
    resolution: {integrity: sha512-0hYQ8SB4Db5zvZB4axdMHGwEaQjkZzFjQiN9LVYvIFB2nSUHW9tYpxWriPrWDASIxiaXax83REcLxuSdnGPZtw==}

  '@changesets/apply-release-plan@6.1.4':
    resolution: {integrity: sha512-FMpKF1fRlJyCZVYHr3CbinpZZ+6MwvOtWUuO8uo+svcATEoc1zRDcj23pAurJ2TZ/uVz1wFHH6K3NlACy0PLew==}

  '@changesets/assemble-release-plan@5.2.4':
    resolution: {integrity: sha512-xJkWX+1/CUaOUWTguXEbCDTyWJFECEhmdtbkjhn5GVBGxdP/JwaHBIU9sW3FR6gD07UwZ7ovpiPclQZs+j+mvg==}

  '@changesets/changelog-git@0.1.14':
    resolution: {integrity: sha512-+vRfnKtXVWsDDxGctOfzJsPhaCdXRYoe+KyWYoq5X/GqoISREiat0l3L8B0a453B2B4dfHGcZaGyowHbp9BSaA==}

  '@changesets/changelog-github@0.4.7':
    resolution: {integrity: sha512-UUG5sKwShs5ha1GFnayUpZNcDGWoY7F5XxhOEHS62sDPOtoHQZsG3j1nC5RxZ3M1URHA321cwVZHeXgu99Y3ew==}

  '@changesets/cli@2.25.0':
    resolution: {integrity: sha512-Svu5KD2enurVHGEEzCRlaojrHjVYgF9srmMP9VQSy9c1TspX6C9lDPpulsSNIjYY9BuU/oiWpjBgR7RI9eQiAA==}
    hasBin: true

  '@changesets/config@2.3.1':
    resolution: {integrity: sha512-PQXaJl82CfIXddUOppj4zWu+987GCw2M+eQcOepxN5s+kvnsZOwjEJO3DH9eVy+OP6Pg/KFEWdsECFEYTtbg6w==}

  '@changesets/errors@0.1.4':
    resolution: {integrity: sha512-HAcqPF7snsUJ/QzkWoKfRfXushHTu+K5KZLJWPb34s4eCZShIf8BFO3fwq6KU8+G7L5KdtN2BzQAXOSXEyiY9Q==}

  '@changesets/get-dependents-graph@1.3.6':
    resolution: {integrity: sha512-Q/sLgBANmkvUm09GgRsAvEtY3p1/5OCzgBE5vX3vgb5CvW0j7CEljocx5oPXeQSNph6FXulJlXV3Re/v3K3P3Q==}

  '@changesets/get-github-info@0.5.2':
    resolution: {integrity: sha512-JppheLu7S114aEs157fOZDjFqUDpm7eHdq5E8SSR0gUBTEK0cNSHsrSR5a66xs0z3RWuo46QvA3vawp8BxDHvg==}

  '@changesets/get-release-plan@3.0.17':
    resolution: {integrity: sha512-6IwKTubNEgoOZwDontYc2x2cWXfr6IKxP3IhKeK+WjyD6y3M4Gl/jdQvBw+m/5zWILSOCAaGLu2ZF6Q+WiPniw==}

  '@changesets/get-version-range-type@0.3.2':
    resolution: {integrity: sha512-SVqwYs5pULYjYT4op21F2pVbcrca4qA/bAA3FmFXKMN7Y+HcO8sbZUTx3TAy2VXulP2FACd1aC7f2nTuqSPbqg==}

  '@changesets/git@1.5.0':
    resolution: {integrity: sha512-Xo8AT2G7rQJSwV87c8PwMm6BAc98BnufRMsML7m7Iw8Or18WFvFmxqG5aOL5PBvhgq9KrKvaeIBNIymracSuHg==}

  '@changesets/git@2.0.0':
    resolution: {integrity: sha512-enUVEWbiqUTxqSnmesyJGWfzd51PY4H7mH9yUw0hPVpZBJ6tQZFMU3F3mT/t9OJ/GjyiM4770i+sehAn6ymx6A==}

  '@changesets/logger@0.0.5':
    resolution: {integrity: sha512-gJyZHomu8nASHpaANzc6bkQMO9gU/ib20lqew1rVx753FOxffnCrJlGIeQVxNWCqM+o6OOleCo/ivL8UAO5iFw==}

  '@changesets/parse@0.3.16':
    resolution: {integrity: sha512-127JKNd167ayAuBjUggZBkmDS5fIKsthnr9jr6bdnuUljroiERW7FBTDNnNVyJ4l69PzR57pk6mXQdtJyBCJKg==}

  '@changesets/pre@1.0.14':
    resolution: {integrity: sha512-dTsHmxQWEQekHYHbg+M1mDVYFvegDh9j/kySNuDKdylwfMEevTeDouR7IfHNyVodxZXu17sXoJuf2D0vi55FHQ==}

  '@changesets/read@0.5.9':
    resolution: {integrity: sha512-T8BJ6JS6j1gfO1HFq50kU3qawYxa4NTbI/ASNVVCBTsKquy2HYwM9r7ZnzkiMe8IEObAJtUVGSrePCOxAK2haQ==}

  '@changesets/types@4.1.0':
    resolution: {integrity: sha512-LDQvVDv5Kb50ny2s25Fhm3d9QSZimsoUGBsUioj6MC3qbMUCuC8GPIvk/M6IvXx3lYhAs0lwWUQLb+VIEUCECw==}

  '@changesets/types@5.2.1':
    resolution: {integrity: sha512-myLfHbVOqaq9UtUKqR/nZA/OY7xFjQMdfgfqeZIBK4d0hA6pgxArvdv8M+6NUzzBsjWLOtvApv8YHr4qM+Kpfg==}

  '@changesets/write@0.2.3':
    resolution: {integrity: sha512-Dbamr7AIMvslKnNYsLFafaVORx4H0pvCA2MHqgtNCySMe1blImEyAEOzDmcgKAkgz4+uwoLz7demIrX+JBr/Xw==}

  '@cnakazawa/watch@1.0.4':
    resolution: {integrity: sha512-v9kIhKwjeZThiWrLmj0y17CWoyddASLj9O2yvbZkbvw/N3rWOYy9zkV66ursAoVr0mV15bL8g0c4QZUE6cdDoQ==}
    engines: {node: '>=0.1.95'}
    hasBin: true

  '@conventional-changelog/git-client@1.0.1':
    resolution: {integrity: sha512-PJEqBwAleffCMETaVm/fUgHldzBE35JFk3/9LL6NUA5EXa3qednu+UT6M7E5iBu3zIQZCULYIiZ90fBYHt6xUw==}
    engines: {node: '>=18'}
    peerDependencies:
      conventional-commits-filter: ^5.0.0
      conventional-commits-parser: ^6.0.0
    peerDependenciesMeta:
      conventional-commits-filter:
        optional: true
      conventional-commits-parser:
        optional: true

  '@cspotcode/source-map-support@0.8.1':
    resolution: {integrity: sha512-IchNf6dN4tHoMFIn/7OE8LWZ19Y6q/67Bmf6vnGREv8RSbBVb9LPJxEcnwrcwX6ixSvaiGoomAUvu4YSxXrVgw==}
    engines: {node: '>=12'}

  '@develar/schema-utils@2.6.5':
    resolution: {integrity: sha512-0cp4PsWQ/9avqTVMCtZ+GirikIA36ikvjtHweU4/j8yLtgObI0+JUPhYFScgwlteveGB1rt3Cm8UhN04XayDig==}
    engines: {node: '>= 8.9.0'}

  '@electron/asar@3.2.18':
    resolution: {integrity: sha512-2XyvMe3N3Nrs8cV39IKELRHTYUWFKrmqqSY1U+GMlc0jvqjIVnoxhNd2H4JolWQncbJi1DCvb5TNxZuI2fEjWg==}
    engines: {node: '>=10.12.0'}
    hasBin: true

  '@electron/fuses@1.8.0':
    resolution: {integrity: sha512-zx0EIq78WlY/lBb1uXlziZmDZI4ubcCXIMJ4uGjXzZW0nS19TjSPeXPAjzzTmKQlJUZm0SbmZhPKP7tuQ1SsEw==}
    hasBin: true

  '@electron/get@2.0.3':
    resolution: {integrity: sha512-Qkzpg2s9GnVV2I2BjRksUi43U5e6+zaQMcjoJy0C+C5oxaKl+fmckGDQFtRpZpZV0NQekuZZ+tGz7EA9TVnQtQ==}
    engines: {node: '>=12'}

  '@electron/node-gyp@https://codeload.github.com/electron/node-gyp/tar.gz/06b29aafb7708acef8b3669835c8a7857ebc92d2':
    resolution: {tarball: https://codeload.github.com/electron/node-gyp/tar.gz/06b29aafb7708acef8b3669835c8a7857ebc92d2}
    version: 10.2.0-electron.1
    engines: {node: '>=12.13.0'}
    hasBin: true

  '@electron/notarize@2.5.0':
    resolution: {integrity: sha512-jNT8nwH1f9X5GEITXaQ8IF/KdskvIkOFfB2CvwumsveVidzpSc+mvhhTMdAGSYF3O+Nq49lJ7y+ssODRXu06+A==}
    engines: {node: '>= 10.0.0'}

  '@electron/osx-sign@1.3.1':
    resolution: {integrity: sha512-BAfviURMHpmb1Yb50YbCxnOY0wfwaLXH5KJ4+80zS0gUkzDX3ec23naTlEqKsN+PwYn+a1cCzM7BJ4Wcd3sGzw==}
    engines: {node: '>=12.0.0'}
    hasBin: true

  '@electron/rebuild@3.7.0':
    resolution: {integrity: sha512-VW++CNSlZwMYP7MyXEbrKjpzEwhB5kDNbzGtiPEjwYysqyTCF+YbNJ210Dj3AjWsGSV4iEEwNkmJN9yGZmVvmw==}
    engines: {node: '>=12.13.0'}
    hasBin: true

  '@electron/universal@2.0.1':
    resolution: {integrity: sha512-fKpv9kg4SPmt+hY7SVBnIYULE9QJl8L3sCfcBsnqbJwwBwAeTLokJ9TRt9y7bK0JAzIW2y78TVVjvnQEms/yyA==}
    engines: {node: '>=16.4'}

  '@electron/windows-sign@1.2.0':
    resolution: {integrity: sha512-5zfLHfD6kGgsXzuYlKwlWWO8w6dboKy4dhd7rGnR4rQYumuDgPAF2TYjEa8LUi89KdHxtDy2btq02KvbjhK9Iw==}
    engines: {node: '>=14.14'}
    hasBin: true

  '@esbuild/aix-ppc64@0.24.2':
    resolution: {integrity: sha512-thpVCb/rhxE/BnMLQ7GReQLLN8q9qbHmI55F4489/ByVg2aQaQ6kbcLb6FHkocZzQhxc4gx0sCk0tJkKBFzDhA==}
    engines: {node: '>=18'}
    cpu: [ppc64]
    os: [aix]

  '@esbuild/android-arm64@0.24.2':
    resolution: {integrity: sha512-cNLgeqCqV8WxfcTIOeL4OAtSmL8JjcN6m09XIgro1Wi7cF4t/THaWEa7eL5CMoMBdjoHOTh/vwTO/o2TRXIyzg==}
    engines: {node: '>=18'}
    cpu: [arm64]
    os: [android]

  '@esbuild/android-arm@0.24.2':
    resolution: {integrity: sha512-tmwl4hJkCfNHwFB3nBa8z1Uy3ypZpxqxfTQOcHX+xRByyYgunVbZ9MzUUfb0RxaHIMnbHagwAxuTL+tnNM+1/Q==}
    engines: {node: '>=18'}
    cpu: [arm]
    os: [android]

  '@esbuild/android-x64@0.24.2':
    resolution: {integrity: sha512-B6Q0YQDqMx9D7rvIcsXfmJfvUYLoP722bgfBlO5cGvNVb5V/+Y7nhBE3mHV9OpxBf4eAS2S68KZztiPaWq4XYw==}
    engines: {node: '>=18'}
    cpu: [x64]
    os: [android]

  '@esbuild/darwin-arm64@0.24.2':
    resolution: {integrity: sha512-kj3AnYWc+CekmZnS5IPu9D+HWtUI49hbnyqk0FLEJDbzCIQt7hg7ucF1SQAilhtYpIujfaHr6O0UHlzzSPdOeA==}
    engines: {node: '>=18'}
    cpu: [arm64]
    os: [darwin]

  '@esbuild/darwin-x64@0.24.2':
    resolution: {integrity: sha512-WeSrmwwHaPkNR5H3yYfowhZcbriGqooyu3zI/3GGpF8AyUdsrrP0X6KumITGA9WOyiJavnGZUwPGvxvwfWPHIA==}
    engines: {node: '>=18'}
    cpu: [x64]
    os: [darwin]

  '@esbuild/freebsd-arm64@0.24.2':
    resolution: {integrity: sha512-UN8HXjtJ0k/Mj6a9+5u6+2eZ2ERD7Edt1Q9IZiB5UZAIdPnVKDoG7mdTVGhHJIeEml60JteamR3qhsr1r8gXvg==}
    engines: {node: '>=18'}
    cpu: [arm64]
    os: [freebsd]

  '@esbuild/freebsd-x64@0.24.2':
    resolution: {integrity: sha512-TvW7wE/89PYW+IevEJXZ5sF6gJRDY/14hyIGFXdIucxCsbRmLUcjseQu1SyTko+2idmCw94TgyaEZi9HUSOe3Q==}
    engines: {node: '>=18'}
    cpu: [x64]
    os: [freebsd]

  '@esbuild/linux-arm64@0.24.2':
    resolution: {integrity: sha512-7HnAD6074BW43YvvUmE/35Id9/NB7BeX5EoNkK9obndmZBUk8xmJJeU7DwmUeN7tkysslb2eSl6CTrYz6oEMQg==}
    engines: {node: '>=18'}
    cpu: [arm64]
    os: [linux]

  '@esbuild/linux-arm@0.24.2':
    resolution: {integrity: sha512-n0WRM/gWIdU29J57hJyUdIsk0WarGd6To0s+Y+LwvlC55wt+GT/OgkwoXCXvIue1i1sSNWblHEig00GBWiJgfA==}
    engines: {node: '>=18'}
    cpu: [arm]
    os: [linux]

  '@esbuild/linux-ia32@0.24.2':
    resolution: {integrity: sha512-sfv0tGPQhcZOgTKO3oBE9xpHuUqguHvSo4jl+wjnKwFpapx+vUDcawbwPNuBIAYdRAvIDBfZVvXprIj3HA+Ugw==}
    engines: {node: '>=18'}
    cpu: [ia32]
    os: [linux]

  '@esbuild/linux-loong64@0.24.2':
    resolution: {integrity: sha512-CN9AZr8kEndGooS35ntToZLTQLHEjtVB5n7dl8ZcTZMonJ7CCfStrYhrzF97eAecqVbVJ7APOEe18RPI4KLhwQ==}
    engines: {node: '>=18'}
    cpu: [loong64]
    os: [linux]

  '@esbuild/linux-mips64el@0.24.2':
    resolution: {integrity: sha512-iMkk7qr/wl3exJATwkISxI7kTcmHKE+BlymIAbHO8xanq/TjHaaVThFF6ipWzPHryoFsesNQJPE/3wFJw4+huw==}
    engines: {node: '>=18'}
    cpu: [mips64el]
    os: [linux]

  '@esbuild/linux-ppc64@0.24.2':
    resolution: {integrity: sha512-shsVrgCZ57Vr2L8mm39kO5PPIb+843FStGt7sGGoqiiWYconSxwTiuswC1VJZLCjNiMLAMh34jg4VSEQb+iEbw==}
    engines: {node: '>=18'}
    cpu: [ppc64]
    os: [linux]

  '@esbuild/linux-riscv64@0.24.2':
    resolution: {integrity: sha512-4eSFWnU9Hhd68fW16GD0TINewo1L6dRrB+oLNNbYyMUAeOD2yCK5KXGK1GH4qD/kT+bTEXjsyTCiJGHPZ3eM9Q==}
    engines: {node: '>=18'}
    cpu: [riscv64]
    os: [linux]

  '@esbuild/linux-s390x@0.24.2':
    resolution: {integrity: sha512-S0Bh0A53b0YHL2XEXC20bHLuGMOhFDO6GN4b3YjRLK//Ep3ql3erpNcPlEFed93hsQAjAQDNsvcK+hV90FubSw==}
    engines: {node: '>=18'}
    cpu: [s390x]
    os: [linux]

  '@esbuild/linux-x64@0.24.2':
    resolution: {integrity: sha512-8Qi4nQcCTbLnK9WoMjdC9NiTG6/E38RNICU6sUNqK0QFxCYgoARqVqxdFmWkdonVsvGqWhmm7MO0jyTqLqwj0Q==}
    engines: {node: '>=18'}
    cpu: [x64]
    os: [linux]

  '@esbuild/netbsd-arm64@0.24.2':
    resolution: {integrity: sha512-wuLK/VztRRpMt9zyHSazyCVdCXlpHkKm34WUyinD2lzK07FAHTq0KQvZZlXikNWkDGoT6x3TD51jKQ7gMVpopw==}
    engines: {node: '>=18'}
    cpu: [arm64]
    os: [netbsd]

  '@esbuild/netbsd-x64@0.24.2':
    resolution: {integrity: sha512-VefFaQUc4FMmJuAxmIHgUmfNiLXY438XrL4GDNV1Y1H/RW3qow68xTwjZKfj/+Plp9NANmzbH5R40Meudu8mmw==}
    engines: {node: '>=18'}
    cpu: [x64]
    os: [netbsd]

  '@esbuild/openbsd-arm64@0.24.2':
    resolution: {integrity: sha512-YQbi46SBct6iKnszhSvdluqDmxCJA+Pu280Av9WICNwQmMxV7nLRHZfjQzwbPs3jeWnuAhE9Jy0NrnJ12Oz+0A==}
    engines: {node: '>=18'}
    cpu: [arm64]
    os: [openbsd]

  '@esbuild/openbsd-x64@0.24.2':
    resolution: {integrity: sha512-+iDS6zpNM6EnJyWv0bMGLWSWeXGN/HTaF/LXHXHwejGsVi+ooqDfMCCTerNFxEkM3wYVcExkeGXNqshc9iMaOA==}
    engines: {node: '>=18'}
    cpu: [x64]
    os: [openbsd]

  '@esbuild/sunos-x64@0.24.2':
    resolution: {integrity: sha512-hTdsW27jcktEvpwNHJU4ZwWFGkz2zRJUz8pvddmXPtXDzVKTTINmlmga3ZzwcuMpUvLw7JkLy9QLKyGpD2Yxig==}
    engines: {node: '>=18'}
    cpu: [x64]
    os: [sunos]

  '@esbuild/win32-arm64@0.24.2':
    resolution: {integrity: sha512-LihEQ2BBKVFLOC9ZItT9iFprsE9tqjDjnbulhHoFxYQtQfai7qfluVODIYxt1PgdoyQkz23+01rzwNwYfutxUQ==}
    engines: {node: '>=18'}
    cpu: [arm64]
    os: [win32]

  '@esbuild/win32-ia32@0.24.2':
    resolution: {integrity: sha512-q+iGUwfs8tncmFC9pcnD5IvRHAzmbwQ3GPS5/ceCyHdjXubwQWI12MKWSNSMYLJMq23/IUCvJMS76PDqXe1fxA==}
    engines: {node: '>=18'}
    cpu: [ia32]
    os: [win32]

  '@esbuild/win32-x64@0.24.2':
    resolution: {integrity: sha512-7VTgWzgMGvup6aSqDPLiW5zHaxYJGTO4OokMjIlrCtf+VpEL+cXKtCvg723iguPYI5oaUNdS+/V7OU2gvXVWEg==}
    engines: {node: '>=18'}
    cpu: [x64]
    os: [win32]

  '@eslint-community/eslint-utils@4.4.1':
    resolution: {integrity: sha512-s3O3waFUrMV8P/XaF/+ZTp1X9XBZW1a4B97ZnjQF2KYWaFD2A8KyFBsrsfSjEmjn3RGWAIuvlneuZm3CUK3jbA==}
    engines: {node: ^12.22.0 || ^14.17.0 || >=16.0.0}
    peerDependencies:
      eslint: ^6.0.0 || ^7.0.0 || >=8.0.0

  '@eslint-community/regexpp@4.12.1':
    resolution: {integrity: sha512-CCZCDJuduB9OUkFkY2IgppNZMi2lBQgD2qzwXkEia16cge2pijY/aXi96CJMquDMn3nJdlPV1A5KrJEXwfLNzQ==}
    engines: {node: ^12.0.0 || ^14.0.0 || >=16.0.0}

  '@eslint/config-array@0.19.0':
    resolution: {integrity: sha512-zdHg2FPIFNKPdcHWtiNT+jEFCHYVplAXRDlQDyqy0zGx/q2parwh7brGJSiTxRk/TSMkbM//zt/f5CHgyTyaSQ==}
    engines: {node: ^18.18.0 || ^20.9.0 || >=21.1.0}

  '@eslint/core@0.9.0':
    resolution: {integrity: sha512-7ATR9F0e4W85D/0w7cU0SNj7qkAexMG+bAHEZOjo9akvGuhHE2m7umzWzfnpa0XAg5Kxc1BWmtPMV67jJ+9VUg==}
    engines: {node: ^18.18.0 || ^20.9.0 || >=21.1.0}

  '@eslint/eslintrc@3.2.0':
    resolution: {integrity: sha512-grOjVNN8P3hjJn/eIETF1wwd12DdnwFDoyceUJLYYdkpbwq3nLi+4fqrTAONx7XDALqlL220wC/RHSC/QTI/0w==}
    engines: {node: ^18.18.0 || ^20.9.0 || >=21.1.0}

  '@eslint/js@9.16.0':
    resolution: {integrity: sha512-tw2HxzQkrbeuvyj1tG2Yqq+0H9wGoI2IMk4EOsQeX+vmd75FtJAzf+gTA69WF+baUKRYQ3x2kbLE08js5OsTVg==}
    engines: {node: ^18.18.0 || ^20.9.0 || >=21.1.0}

  '@eslint/object-schema@2.1.4':
    resolution: {integrity: sha512-BsWiH1yFGjXXS2yvrf5LyuoSIIbPrGUWob917o+BTKuZ7qJdxX8aJLRxs1fS9n6r7vESrq1OUqb68dANcFXuQQ==}
    engines: {node: ^18.18.0 || ^20.9.0 || >=21.1.0}

  '@eslint/plugin-kit@0.2.3':
    resolution: {integrity: sha512-2b/g5hRmpbb1o4GnTZax9N9m0FXzz9OV42ZzI4rDDMDuHUqigAiQCEWChBWCY4ztAGVRjoWT19v0yMmc5/L5kA==}
    engines: {node: ^18.18.0 || ^20.9.0 || >=21.1.0}

  '@gar/promisify@1.1.3':
    resolution: {integrity: sha512-k2Ty1JcVojjJFwrg/ThKi2ujJ7XNLYaFGNB/bWT9wGR+oSMJHMa5w+CUq6p/pVrKeNNgA7pCqEcjSnHVoqJQFw==}

  '@humanfs/core@0.19.1':
    resolution: {integrity: sha512-5DyQ4+1JEUzejeK1JGICcideyfUbGixgS9jNgex5nqkW+cY7WZhxBigmieN5Qnw9ZosSNVC9KQKyb+GUaGyKUA==}
    engines: {node: '>=18.18.0'}

  '@humanfs/node@0.16.6':
    resolution: {integrity: sha512-YuI2ZHQL78Q5HbhDiBA1X4LmYdXCKCMQIfw0pw7piHJwyREFebJUvrQN4cMssyES6x+vfUbx1CIpaQUKYdQZOw==}
    engines: {node: '>=18.18.0'}

  '@humanwhocodes/module-importer@1.0.1':
    resolution: {integrity: sha512-bxveV4V8v5Yb4ncFTT3rPSgZBOpCkjfK0y4oVVVJwIuDVBRMDXrPyXRL988i5ap9m9bnyEEjWfm5WkBmtffLfA==}
    engines: {node: '>=12.22'}

  '@humanwhocodes/retry@0.3.1':
    resolution: {integrity: sha512-JBxkERygn7Bv/GbN5Rv8Ul6LVknS+5Bp6RgDC/O8gEBU/yeH5Ui5C/OlWrTb6qct7LjjfT6Re2NxB0ln0yYybA==}
    engines: {node: '>=18.18'}

  '@humanwhocodes/retry@0.4.1':
    resolution: {integrity: sha512-c7hNEllBlenFTHBky65mhq8WD2kbN9Q6gk0bTk8lSBvc554jpXSkST1iePudpt7+A/AQvuHs9EMqjHDXMY1lrA==}
    engines: {node: '>=18.18'}

  '@hutson/parse-repository-url@5.0.0':
    resolution: {integrity: sha512-e5+YUKENATs1JgYHMzTr2MW/NDcXGfYFAuOQU8gJgF/kEh4EqKgfGrfLI67bMD4tbhZVlkigz/9YYwWcbOFthg==}
    engines: {node: '>=10.13.0'}

  '@isaacs/cliui@8.0.2':
    resolution: {integrity: sha512-O8jcjabXaleOG9DQ0+ARXWZBTfnP4WNAqzuiJK7ll44AmxGKv/J2M4TPjxjY3znBCfvBXFzucm1twdyFybFqEA==}
    engines: {node: '>=12'}

  '@istanbuljs/load-nyc-config@1.1.0':
    resolution: {integrity: sha512-VjeHSlIzpv/NyD3N0YuHfXOPDIixcA1q2ZV98wsMqcYlPmv2n3Yb2lYP9XMElnaFVXg5A7YLTeLu6V84uQDjmQ==}
    engines: {node: '>=8'}

  '@istanbuljs/schema@0.1.3':
    resolution: {integrity: sha512-ZXRY4jNvVgSVQ8DL3LTcakaAtXwTVUxE81hslsyD2AtoXW/wVob10HkOJ1X/pAlcI7D+2YoZKg5do8G/w6RYgA==}
    engines: {node: '>=8'}

  '@jest/console@29.7.0':
    resolution: {integrity: sha512-5Ni4CU7XHQi32IJ398EEP4RrB8eV09sXP2ROqD4bksHrnTree52PsxvX8tpL8LvTZ3pFzXyPbNQReSN41CAhOg==}
    engines: {node: ^14.15.0 || ^16.10.0 || >=18.0.0}

  '@jest/core@29.7.0':
    resolution: {integrity: sha512-n7aeXWKMnGtDA48y8TLWJPJmLmmZ642Ceo78cYWEpiD7FzDgmNDV/GCVRorPABdXLJZ/9wzzgZAlHjXjxDHGsg==}
    engines: {node: ^14.15.0 || ^16.10.0 || >=18.0.0}
    peerDependencies:
      node-notifier: ^8.0.1 || ^9.0.0 || ^10.0.0
    peerDependenciesMeta:
      node-notifier:
        optional: true

  '@jest/environment@29.7.0':
    resolution: {integrity: sha512-aQIfHDq33ExsN4jP1NWGXhxgQ/wixs60gDiKO+XVMd8Mn0NWPWgc34ZQDTb2jKaUWQ7MuwoitXAsN2XVXNMpAw==}
    engines: {node: ^14.15.0 || ^16.10.0 || >=18.0.0}

  '@jest/expect-utils@29.7.0':
    resolution: {integrity: sha512-GlsNBWiFQFCVi9QVSx7f5AgMeLxe9YCCs5PuP2O2LdjDAA8Jh9eX7lA1Jq/xdXw3Wb3hyvlFNfZIfcRetSzYcA==}
    engines: {node: ^14.15.0 || ^16.10.0 || >=18.0.0}

  '@jest/expect@29.7.0':
    resolution: {integrity: sha512-8uMeAMycttpva3P1lBHB8VciS9V0XAr3GymPpipdyQXbBcuhkLQOSe8E/p92RyAdToS6ZD1tFkX+CkhoECE0dQ==}
    engines: {node: ^14.15.0 || ^16.10.0 || >=18.0.0}

  '@jest/fake-timers@29.7.0':
    resolution: {integrity: sha512-q4DH1Ha4TTFPdxLsqDXK1d3+ioSL7yL5oCMJZgDYm6i+6CygW5E5xVr/D1HdsGxjt1ZWSfUAs9OxSB/BNelWrQ==}
    engines: {node: ^14.15.0 || ^16.10.0 || >=18.0.0}

  '@jest/globals@29.7.0':
    resolution: {integrity: sha512-mpiz3dutLbkW2MNFubUGUEVLkTGiqW6yLVTA+JbP6fI6J5iL9Y0Nlg8k95pcF8ctKwCS7WVxteBs29hhfAotzQ==}
    engines: {node: ^14.15.0 || ^16.10.0 || >=18.0.0}

  '@jest/reporters@29.7.0':
    resolution: {integrity: sha512-DApq0KJbJOEzAFYjHADNNxAE3KbhxQB1y5Kplb5Waqw6zVbuWatSnMjE5gs8FUgEPmNsnZA3NCWl9NG0ia04Pg==}
    engines: {node: ^14.15.0 || ^16.10.0 || >=18.0.0}
    peerDependencies:
      node-notifier: ^8.0.1 || ^9.0.0 || ^10.0.0
    peerDependenciesMeta:
      node-notifier:
        optional: true

  '@jest/schemas@29.6.3':
    resolution: {integrity: sha512-mo5j5X+jIZmJQveBKeS/clAueipV7KgiX1vMgCxam1RNYiqE1w62n0/tJJnHtjW8ZHcQco5gY85jA3mi0L+nSA==}
    engines: {node: ^14.15.0 || ^16.10.0 || >=18.0.0}

  '@jest/source-map@29.6.3':
    resolution: {integrity: sha512-MHjT95QuipcPrpLM+8JMSzFx6eHp5Bm+4XeFDJlwsvVBjmKNiIAvasGK2fxz2WbGRlnvqehFbh07MMa7n3YJnw==}
    engines: {node: ^14.15.0 || ^16.10.0 || >=18.0.0}

  '@jest/test-result@29.7.0':
    resolution: {integrity: sha512-Fdx+tv6x1zlkJPcWXmMDAG2HBnaR9XPSd5aDWQVsfrZmLVT3lU1cwyxLgRmXR9yrq4NBoEm9BMsfgFzTQAbJYA==}
    engines: {node: ^14.15.0 || ^16.10.0 || >=18.0.0}

  '@jest/test-sequencer@29.7.0':
    resolution: {integrity: sha512-GQwJ5WZVrKnOJuiYiAF52UNUJXgTZx1NHjFSEB0qEMmSZKAkdMoIzw/Cj6x6NF4AvV23AUqDpFzQkN/eYCYTxw==}
    engines: {node: ^14.15.0 || ^16.10.0 || >=18.0.0}

  '@jest/transform@26.6.2':
    resolution: {integrity: sha512-E9JjhUgNzvuQ+vVAL21vlyfy12gP0GhazGgJC4h6qUt1jSdUXGWJ1wfu/X7Sd8etSgxV4ovT1pb9v5D6QW4XgA==}
    engines: {node: '>= 10.14.2'}

  '@jest/transform@29.7.0':
    resolution: {integrity: sha512-ok/BTPFzFKVMwO5eOHRrvnBVHdRy9IrsrW1GpMaQ9MCnilNLXQKmAX8s1YXDFaai9xJpac2ySzV0YeRRECr2Vw==}
    engines: {node: ^14.15.0 || ^16.10.0 || >=18.0.0}

  '@jest/types@26.6.2':
    resolution: {integrity: sha512-fC6QCp7Sc5sX6g8Tvbmj4XUTbyrik0akgRy03yjXbQaBWWNWGE7SGtJk98m0N8nzegD/7SggrUlivxo5ax4KWQ==}
    engines: {node: '>= 10.14.2'}

  '@jest/types@29.6.3':
    resolution: {integrity: sha512-u3UPsIilWKOM3F9CXtrG8LEJmNxwoCQC/XVj4IKYXvvpx7QIi/Kg1LI5uDmDpKlac62NUtX7eLjRh+jVZcLOzw==}
    engines: {node: ^14.15.0 || ^16.10.0 || >=18.0.0}

  '@jridgewell/gen-mapping@0.3.5':
    resolution: {integrity: sha512-IzL8ZoEDIBRWEzlCcRhOaCupYyN5gdIK+Q6fbFdPDg6HqX6jpkItn7DFIpW9LQzXG6Df9sA7+OKnq0qlz/GaQg==}
    engines: {node: '>=6.0.0'}

  '@jridgewell/resolve-uri@3.1.2':
    resolution: {integrity: sha512-bRISgCIjP20/tbWSPWMEi54QVPRZExkuD9lJL+UIxUKtwVJA8wW1Trb1jMs1RFXo1CBTNZ/5hpC9QvmKWdopKw==}
    engines: {node: '>=6.0.0'}

  '@jridgewell/set-array@1.2.1':
    resolution: {integrity: sha512-R8gLRTZeyp03ymzP/6Lil/28tGeGEzhx1q2k703KGWRAI1VdvPIXdG70VJc2pAMw3NA6JKL5hhFu1sJX0Mnn/A==}
    engines: {node: '>=6.0.0'}

  '@jridgewell/sourcemap-codec@1.5.0':
    resolution: {integrity: sha512-gv3ZRaISU3fjPAgNsriBRqGWQL6quFx04YMPW/zD8XMLsU32mhCCbfbO6KZFLjvYpCZ8zyDEgqsgf+PwPaM7GQ==}

  '@jridgewell/trace-mapping@0.3.25':
    resolution: {integrity: sha512-vNk6aEwybGtawWmy/PzwnGDOjCkLWSD2wqvjGGAgOAwCGWySYXfYoxt00IJkTF+8Lb57DwOb3Aa0o9CApepiYQ==}

  '@jridgewell/trace-mapping@0.3.9':
    resolution: {integrity: sha512-3Belt6tdc8bPgAtbcmdtNJlirVoTmEb5e2gC94PnkwEW9jI6CAHUeoG85tjWP5WquqfavoMtMwiG4P926ZKKuQ==}

  '@malept/cross-spawn-promise@2.0.0':
    resolution: {integrity: sha512-1DpKU0Z5ThltBwjNySMC14g0CkbyhCaz9FkhxqNsZI6uAPJXFS8cMXlBKo26FJ8ZuW6S9GCMcR9IO5k2X5/9Fg==}
    engines: {node: '>= 12.13.0'}

  '@malept/flatpak-bundler@0.4.0':
    resolution: {integrity: sha512-9QOtNffcOF/c1seMCDnjckb3R9WHcG34tky+FHpNKKCW0wc/scYLwMtO+ptyGUfMW0/b/n4qRiALlaFHc9Oj7Q==}
    engines: {node: '>= 10.0.0'}

  '@manypkg/find-root@1.1.0':
    resolution: {integrity: sha512-mki5uBvhHzO8kYYix/WRy2WX8S3B5wdVSc9D6KcU5lQNglP2yt58/VfLuAK49glRXChosY8ap2oJ1qgma3GUVA==}

  '@manypkg/get-packages@1.1.3':
    resolution: {integrity: sha512-fo+QhuU3qE/2TQMQmbVMqaQ6EWbMhi4ABWP+O4AM1NqPBuy0OrApV5LO6BrrgnhtAHS2NH6RrVk9OL181tTi8A==}

  '@nodelib/fs.scandir@2.1.5':
    resolution: {integrity: sha512-vq24Bq3ym5HEQm2NKCr3yXDwjc7vTsEThRDnkp2DK9p1uqLR+DHurm/NOTo0KG7HYHU7eppKZj3MyqYuMBf62g==}
    engines: {node: '>= 8'}

  '@nodelib/fs.stat@2.0.5':
    resolution: {integrity: sha512-RkhPPp2zrqDAQA/2jNhnztcPAlv64XdhIp7a7454A5ovI7Bukxgt7MX7udwAu3zg1DcpPU0rz3VV1SeaqvY4+A==}
    engines: {node: '>= 8'}

  '@nodelib/fs.walk@1.2.8':
    resolution: {integrity: sha512-oGB+UxlgWcgQkgwo8GcEGwemoTFt3FIO9ababBmaGwXIoBKZ+GTy0pP185beGg7Llih/NSHSV2XAs1lnznocSg==}
    engines: {node: '>= 8'}

  '@npmcli/fs@2.1.2':
    resolution: {integrity: sha512-yOJKRvohFOaLqipNtwYB9WugyZKhC/DZC4VYPmpaCzDBrA8YpK3qHZ8/HGscMnE4GqbkLNuVcCnxkeQEdGt6LQ==}
    engines: {node: ^12.13.0 || ^14.15.0 || >=16.0.0}

  '@npmcli/move-file@2.0.1':
    resolution: {integrity: sha512-mJd2Z5TjYWq/ttPLLGqArdtnC74J6bOzg4rMDnN+p1xTacZ2yPRCk2y0oSWQtygLR9YVQXgOcONrwtnk3JupxQ==}
    engines: {node: ^12.13.0 || ^14.15.0 || >=16.0.0}
    deprecated: This functionality has been moved to @npmcli/fs

  '@parcel/watcher-android-arm64@2.5.0':
    resolution: {integrity: sha512-qlX4eS28bUcQCdribHkg/herLe+0A9RyYC+mm2PXpncit8z5b3nSqGVzMNR3CmtAOgRutiZ02eIJJgP/b1iEFQ==}
    engines: {node: '>= 10.0.0'}
    cpu: [arm64]
    os: [android]

  '@parcel/watcher-darwin-arm64@2.5.0':
    resolution: {integrity: sha512-hyZ3TANnzGfLpRA2s/4U1kbw2ZI4qGxaRJbBH2DCSREFfubMswheh8TeiC1sGZ3z2jUf3s37P0BBlrD3sjVTUw==}
    engines: {node: '>= 10.0.0'}
    cpu: [arm64]
    os: [darwin]

  '@parcel/watcher-darwin-x64@2.5.0':
    resolution: {integrity: sha512-9rhlwd78saKf18fT869/poydQK8YqlU26TMiNg7AIu7eBp9adqbJZqmdFOsbZ5cnLp5XvRo9wcFmNHgHdWaGYA==}
    engines: {node: '>= 10.0.0'}
    cpu: [x64]
    os: [darwin]

  '@parcel/watcher-freebsd-x64@2.5.0':
    resolution: {integrity: sha512-syvfhZzyM8kErg3VF0xpV8dixJ+RzbUaaGaeb7uDuz0D3FK97/mZ5AJQ3XNnDsXX7KkFNtyQyFrXZzQIcN49Tw==}
    engines: {node: '>= 10.0.0'}
    cpu: [x64]
    os: [freebsd]

  '@parcel/watcher-linux-arm-glibc@2.5.0':
    resolution: {integrity: sha512-0VQY1K35DQET3dVYWpOaPFecqOT9dbuCfzjxoQyif1Wc574t3kOSkKevULddcR9znz1TcklCE7Ht6NIxjvTqLA==}
    engines: {node: '>= 10.0.0'}
    cpu: [arm]
    os: [linux]

  '@parcel/watcher-linux-arm-musl@2.5.0':
    resolution: {integrity: sha512-6uHywSIzz8+vi2lAzFeltnYbdHsDm3iIB57d4g5oaB9vKwjb6N6dRIgZMujw4nm5r6v9/BQH0noq6DzHrqr2pA==}
    engines: {node: '>= 10.0.0'}
    cpu: [arm]
    os: [linux]

  '@parcel/watcher-linux-arm64-glibc@2.5.0':
    resolution: {integrity: sha512-BfNjXwZKxBy4WibDb/LDCriWSKLz+jJRL3cM/DllnHH5QUyoiUNEp3GmL80ZqxeumoADfCCP19+qiYiC8gUBjA==}
    engines: {node: '>= 10.0.0'}
    cpu: [arm64]
    os: [linux]

  '@parcel/watcher-linux-arm64-musl@2.5.0':
    resolution: {integrity: sha512-S1qARKOphxfiBEkwLUbHjCY9BWPdWnW9j7f7Hb2jPplu8UZ3nes7zpPOW9bkLbHRvWM0WDTsjdOTUgW0xLBN1Q==}
    engines: {node: '>= 10.0.0'}
    cpu: [arm64]
    os: [linux]

  '@parcel/watcher-linux-x64-glibc@2.5.0':
    resolution: {integrity: sha512-d9AOkusyXARkFD66S6zlGXyzx5RvY+chTP9Jp0ypSTC9d4lzyRs9ovGf/80VCxjKddcUvnsGwCHWuF2EoPgWjw==}
    engines: {node: '>= 10.0.0'}
    cpu: [x64]
    os: [linux]

  '@parcel/watcher-linux-x64-musl@2.5.0':
    resolution: {integrity: sha512-iqOC+GoTDoFyk/VYSFHwjHhYrk8bljW6zOhPuhi5t9ulqiYq1togGJB5e3PwYVFFfeVgc6pbz3JdQyDoBszVaA==}
    engines: {node: '>= 10.0.0'}
    cpu: [x64]
    os: [linux]

  '@parcel/watcher-win32-arm64@2.5.0':
    resolution: {integrity: sha512-twtft1d+JRNkM5YbmexfcH/N4znDtjgysFaV9zvZmmJezQsKpkfLYJ+JFV3uygugK6AtIM2oADPkB2AdhBrNig==}
    engines: {node: '>= 10.0.0'}
    cpu: [arm64]
    os: [win32]

  '@parcel/watcher-win32-ia32@2.5.0':
    resolution: {integrity: sha512-+rgpsNRKwo8A53elqbbHXdOMtY/tAtTzManTWShB5Kk54N8Q9mzNWV7tV+IbGueCbcj826MfWGU3mprWtuf1TA==}
    engines: {node: '>= 10.0.0'}
    cpu: [ia32]
    os: [win32]

  '@parcel/watcher-win32-x64@2.5.0':
    resolution: {integrity: sha512-lPrxve92zEHdgeff3aiu4gDOIt4u7sJYha6wbdEZDCDUhtjTsOMiaJzG5lMY4GkWH8p0fMmO2Ppq5G5XXG+DQw==}
    engines: {node: '>= 10.0.0'}
    cpu: [x64]
    os: [win32]

  '@parcel/watcher@2.5.0':
    resolution: {integrity: sha512-i0GV1yJnm2n3Yq1qw6QrUrd/LI9bE8WEBOTtOkpCXHHdyN3TAGgqAK/DAT05z4fq2x04cARXt2pDmjWjL92iTQ==}
    engines: {node: '>= 10.0.0'}

  '@pkgjs/parseargs@0.11.0':
    resolution: {integrity: sha512-+1VkjdD0QBLPodGrJUeqarH8VAIvQODIbwh9XpP5Syisf7YoQgsJKPNFoqqLQlu+VQ/tVSshMR6loPMn8U+dPg==}
    engines: {node: '>=14'}

  '@pkgr/core@0.1.1':
    resolution: {integrity: sha512-cq8o4cWH0ibXh9VGi5P20Tu9XF/0fFXl9EUinr9QfTM7a7p0oTA4iJRCQWppXR1Pg8dSM0UCItCkPwsk9qWWYA==}
    engines: {node: ^12.20.0 || ^14.18.0 || >=16.0.0}

  '@polka/url@1.0.0-next.28':
    resolution: {integrity: sha512-8LduaNlMZGwdZ6qWrKlfa+2M4gahzFkprZiAt2TF8uS0qQgBizKXpXURqvTJ4WtmupWxaLqjRb2UCTe72mu+Aw==}

  '@rollup/rollup-android-arm-eabi@4.32.1':
    resolution: {integrity: sha512-/pqA4DmqyCm8u5YIDzIdlLcEmuvxb0v8fZdFhVMszSpDTgbQKdw3/mB3eMUHIbubtJ6F9j+LtmyCnHTEqIHyzA==}
    cpu: [arm]
    os: [android]

  '@rollup/rollup-android-arm64@4.32.1':
    resolution: {integrity: sha512-If3PDskT77q7zgqVqYuj7WG3WC08G1kwXGVFi9Jr8nY6eHucREHkfpX79c0ACAjLj3QIWKPJR7w4i+f5EdLH5Q==}
    cpu: [arm64]
    os: [android]

  '@rollup/rollup-darwin-arm64@4.32.1':
    resolution: {integrity: sha512-zCpKHioQ9KgZToFp5Wvz6zaWbMzYQ2LJHQ+QixDKq52KKrF65ueu6Af4hLlLWHjX1Wf/0G5kSJM9PySW9IrvHA==}
    cpu: [arm64]
    os: [darwin]

  '@rollup/rollup-darwin-x64@4.32.1':
    resolution: {integrity: sha512-sFvF+t2+TyUo/ZQqUcifrJIgznx58oFZbdHS9TvHq3xhPVL9nOp+yZ6LKrO9GWTP+6DbFtoyLDbjTpR62Mbr3Q==}
    cpu: [x64]
    os: [darwin]

  '@rollup/rollup-freebsd-arm64@4.32.1':
    resolution: {integrity: sha512-NbOa+7InvMWRcY9RG+B6kKIMD/FsnQPH0MWUvDlQB1iXnF/UcKSudCXZtv4lW+C276g3w5AxPbfry5rSYvyeYA==}
    cpu: [arm64]
    os: [freebsd]

  '@rollup/rollup-freebsd-x64@4.32.1':
    resolution: {integrity: sha512-JRBRmwvHPXR881j2xjry8HZ86wIPK2CcDw0EXchE1UgU0ubWp9nvlT7cZYKc6bkypBt745b4bglf3+xJ7hXWWw==}
    cpu: [x64]
    os: [freebsd]

  '@rollup/rollup-linux-arm-gnueabihf@4.32.1':
    resolution: {integrity: sha512-PKvszb+9o/vVdUzCCjL0sKHukEQV39tD3fepXxYrHE3sTKrRdCydI7uldRLbjLmDA3TFDmh418XH19NOsDRH8g==}
    cpu: [arm]
    os: [linux]

  '@rollup/rollup-linux-arm-musleabihf@4.32.1':
    resolution: {integrity: sha512-9WHEMV6Y89eL606ReYowXuGF1Yb2vwfKWKdD1A5h+OYnPZSJvxbEjxTRKPgi7tkP2DSnW0YLab1ooy+i/FQp/Q==}
    cpu: [arm]
    os: [linux]

  '@rollup/rollup-linux-arm64-gnu@4.32.1':
    resolution: {integrity: sha512-tZWc9iEt5fGJ1CL2LRPw8OttkCBDs+D8D3oEM8mH8S1ICZCtFJhD7DZ3XMGM8kpqHvhGUTvNUYVDnmkj4BDXnw==}
    cpu: [arm64]
    os: [linux]

  '@rollup/rollup-linux-arm64-musl@4.32.1':
    resolution: {integrity: sha512-FTYc2YoTWUsBz5GTTgGkRYYJ5NGJIi/rCY4oK/I8aKowx1ToXeoVVbIE4LGAjsauvlhjfl0MYacxClLld1VrOw==}
    cpu: [arm64]
    os: [linux]

  '@rollup/rollup-linux-loongarch64-gnu@4.32.1':
    resolution: {integrity: sha512-F51qLdOtpS6P1zJVRzYM0v6MrBNypyPEN1GfMiz0gPu9jN8ScGaEFIZQwteSsGKg799oR5EaP7+B2jHgL+d+Kw==}
    cpu: [loong64]
    os: [linux]

  '@rollup/rollup-linux-powerpc64le-gnu@4.32.1':
    resolution: {integrity: sha512-wO0WkfSppfX4YFm5KhdCCpnpGbtgQNj/tgvYzrVYFKDpven8w2N6Gg5nB6w+wAMO3AIfSTWeTjfVe+uZ23zAlg==}
    cpu: [ppc64]
    os: [linux]

  '@rollup/rollup-linux-riscv64-gnu@4.32.1':
    resolution: {integrity: sha512-iWswS9cIXfJO1MFYtI/4jjlrGb/V58oMu4dYJIKnR5UIwbkzR0PJ09O0PDZT0oJ3LYWXBSWahNf/Mjo6i1E5/g==}
    cpu: [riscv64]
    os: [linux]

  '@rollup/rollup-linux-s390x-gnu@4.32.1':
    resolution: {integrity: sha512-RKt8NI9tebzmEthMnfVgG3i/XeECkMPS+ibVZjZ6mNekpbbUmkNWuIN2yHsb/mBPyZke4nlI4YqIdFPgKuoyQQ==}
    cpu: [s390x]
    os: [linux]

  '@rollup/rollup-linux-x64-gnu@4.32.1':
    resolution: {integrity: sha512-WQFLZ9c42ECqEjwg/GHHsouij3pzLXkFdz0UxHa/0OM12LzvX7DzedlY0SIEly2v18YZLRhCRoHZDxbBSWoGYg==}
    cpu: [x64]
    os: [linux]

  '@rollup/rollup-linux-x64-musl@4.32.1':
    resolution: {integrity: sha512-BLoiyHDOWoS3uccNSADMza6V6vCNiphi94tQlVIL5de+r6r/CCQuNnerf+1g2mnk2b6edp5dk0nhdZ7aEjOBsA==}
    cpu: [x64]
    os: [linux]

  '@rollup/rollup-win32-arm64-msvc@4.32.1':
    resolution: {integrity: sha512-w2l3UnlgYTNNU+Z6wOR8YdaioqfEnwPjIsJ66KxKAf0p+AuL2FHeTX6qvM+p/Ue3XPBVNyVSfCrfZiQh7vZHLQ==}
    cpu: [arm64]
    os: [win32]

  '@rollup/rollup-win32-ia32-msvc@4.32.1':
    resolution: {integrity: sha512-Am9H+TGLomPGkBnaPWie4F3x+yQ2rr4Bk2jpwy+iV+Gel9jLAu/KqT8k3X4jxFPW6Zf8OMnehyutsd+eHoq1WQ==}
    cpu: [ia32]
    os: [win32]

  '@rollup/rollup-win32-x64-msvc@4.32.1':
    resolution: {integrity: sha512-ar80GhdZb4DgmW3myIS9nRFYcpJRSME8iqWgzH2i44u+IdrzmiXVxeFnExQ5v4JYUSpg94bWjevMG8JHf1Da5Q==}
    cpu: [x64]
    os: [win32]

  '@shikijs/core@1.24.0':
    resolution: {integrity: sha512-6pvdH0KoahMzr6689yh0QJ3rCgF4j1XsXRHNEeEN6M4xJTfQ6QPWrmHzIddotg+xPJUPEPzYzYCKzpYyhTI6Gw==}

  '@shikijs/engine-javascript@1.24.0':
    resolution: {integrity: sha512-ZA6sCeSsF3Mnlxxr+4wGEJ9Tto4RHmfIS7ox8KIAbH0MTVUkw3roHPHZN+LlJMOHJJOVupe6tvuAzRpN8qK1vA==}

  '@shikijs/engine-oniguruma@1.24.0':
    resolution: {integrity: sha512-Eua0qNOL73Y82lGA4GF5P+G2+VXX9XnuUxkiUuwcxQPH4wom+tE39kZpBFXfUuwNYxHSkrSxpB1p4kyRW0moSg==}

  '@shikijs/types@1.24.0':
    resolution: {integrity: sha512-aptbEuq1Pk88DMlCe+FzXNnBZ17LCiLIGWAeCWhoFDzia5Q5Krx3DgnULLiouSdd6+LUM39XwXGppqYE0Ghtug==}

  '@shikijs/vscode-textmate@9.3.0':
    resolution: {integrity: sha512-jn7/7ky30idSkd/O5yDBfAnVt+JJpepofP/POZ1iMOxK59cOfqIgg/Dj0eFsjOTMw+4ycJN0uhZH/Eb0bs/EUA==}

  '@sinclair/typebox@0.27.8':
    resolution: {integrity: sha512-+Fj43pSMwJs4KRrH/938Uf+uAELIgVBmQzg/q1YG10djyfA3TnrU8N8XzqCh/okZdszqBQTZf96idMfE5lnwTA==}

  '@sindresorhus/is@4.6.0':
    resolution: {integrity: sha512-t09vSN3MdfsyCHoFcTRCH/iUtG7OJ0CsjzB8cjAmKc/va/kIgeDI/TxsigdncE/4be734m0cvIYwNaV4i2XqAw==}
    engines: {node: '>=10'}

  '@sinonjs/commons@3.0.1':
    resolution: {integrity: sha512-K3mCHKQ9sVh8o1C9cxkwxaOmXoAMlDxC1mYyHrjqOWEcBjYr76t96zL2zlj5dUGZ3HSw240X1qgH3Mjf1yJWpQ==}

  '@sinonjs/fake-timers@10.3.0':
    resolution: {integrity: sha512-V4BG07kuYSUkTCSBHG8G8TNhM+F19jXFWnQtzj+we8DrkpSBCee9Z3Ms8yiGer/dlmhe35/Xdgyo3/0rQKg7YA==}

  '@stylistic/eslint-plugin@2.11.0':
    resolution: {integrity: sha512-PNRHbydNG5EH8NK4c+izdJlxajIR6GxcUhzsYNRsn6Myep4dsZt0qFCz3rCPnkvgO5FYibDcMqgNHUT+zvjYZw==}
    engines: {node: ^18.18.0 || ^20.9.0 || >=21.1.0}
    peerDependencies:
      eslint: '>=8.40.0'

  '@szmarczak/http-timer@4.0.6':
    resolution: {integrity: sha512-4BAffykYOgO+5nzBWYwE3W90sBgLJoUPRWWcL8wlyiM8IB8ipJz3UMJ9KXQd1RKQXpKp8Tutn80HZtWsu2u76w==}
    engines: {node: '>=10'}

  '@tootallnate/once@2.0.0':
    resolution: {integrity: sha512-XCuKFP5PS55gnMVu3dty8KPatLqUoy/ZYzDzAGCQ8JNFCkLXzmI7vNHCR+XpbZaMWQK/vQubr7PkYq8g470J/A==}
    engines: {node: '>= 10'}

  '@tsconfig/node10@1.0.11':
    resolution: {integrity: sha512-DcRjDCujK/kCk/cUe8Xz8ZSpm8mS3mNNpta+jGCA6USEDfktlNvm1+IuZ9eTcDbNk41BHwpHHeW+N1lKCz4zOw==}

  '@tsconfig/node12@1.0.11':
    resolution: {integrity: sha512-cqefuRsh12pWyGsIoBKJA9luFu3mRxCA+ORZvA4ktLSzIuCUtWVxGIuXigEwO5/ywWFMZ2QEGKWvkZG1zDMTag==}

  '@tsconfig/node14@1.0.3':
    resolution: {integrity: sha512-ysT8mhdixWK6Hw3i1V2AeRqZ5WfXg1G43mqoYlM2nc6388Fq5jcXyr5mRsqViLx/GJYdoL0bfXD8nmF+Zn/Iow==}

  '@tsconfig/node16@1.0.4':
    resolution: {integrity: sha512-vxhUy4J8lyeyinH7Azl1pdd43GJhZH/tP2weN8TntQblOY+A0XbT8DJk1/oCPuOOyg/Ja757rG0CgHcWC8OfMA==}

  '@types/adm-zip@0.5.6':
    resolution: {integrity: sha512-lRlcSLg5Yoo7C2H2AUiAoYlvifWoCx/se7iUNiCBTfEVVYFVn+Tr9ZGed4K73tYgLe9O4PjdJvbxlkdAOx/qiw==}

  '@types/archiver@5.3.1':
    resolution: {integrity: sha512-wKYZaSXaDvTZuInAWjCeGG7BEAgTWG2zZW0/f7IYFcoHB2X2d9lkVFnrOlXl3W6NrvO6Ml3FLLu8Uksyymcpnw==}

  '@types/babel__core@7.20.5':
    resolution: {integrity: sha512-qoQprZvz5wQFJwMDqeseRXWv3rqMvhgpbXFfVyWhbx9X47POIA6i/+dXefEmZKoAgOaTdaIgNSMqMIU61yRyzA==}

  '@types/babel__generator@7.6.8':
    resolution: {integrity: sha512-ASsj+tpEDsEiFr1arWrlN6V3mdfjRMZt6LtK/Vp/kreFLnr5QH5+DhvD5nINYZXzwJvXeGq+05iUXcAzVrqWtw==}

  '@types/babel__template@7.4.4':
    resolution: {integrity: sha512-h/NUaSyG5EyxBIp8YRxo4RMe2/qQgvyowRwVMzhYhBCONbW8PUsg4lkFMrhgZhUe5z3L3MiLDuvyJ/CaPa2A8A==}

  '@types/babel__traverse@7.20.6':
    resolution: {integrity: sha512-r1bzfrm0tomOI8g1SzvCaQHo6Lcv6zu0EA+W2kHrt8dyrHQxGzBBL4kdkzIS+jBMV+EYcMAEAqXqYaLJq5rOZg==}

  '@types/cacheable-request@6.0.3':
    resolution: {integrity: sha512-IQ3EbTzGxIigb1I3qPZc1rWJnH0BmSKv5QYTalEwweFvyBDLSAe24zP0le/hyi7ecGfZVlIVAg4BZqb8WBwKqw==}

  '@types/cross-spawn@6.0.6':
    resolution: {integrity: sha512-fXRhhUkG4H3TQk5dBhQ7m/JDdSNHKwR2BBia62lhwEIq9xGiQKLxd6LymNhn47SjXhsUEPmxi+PKw2OkW4LLjA==}

  '@types/debug@4.1.7':
    resolution: {integrity: sha512-9AonUzyTjXXhEOa0DnqpzZi6VHlqKMswga9EXjpXnnqxwLtdvPPtlO8evrI5D9S6asFRCQ6v+wpiUKbw+vKqyg==}

  '@types/ejs@3.1.0':
    resolution: {integrity: sha512-DCg+Ka+uDQ31lJ/UtEXVlaeV3d6t81gifaVWKJy4MYVVgvJttyX/viREy+If7fz+tK/gVxTGMtyrFPnm4gjrVA==}

  '@types/estree@1.0.6':
    resolution: {integrity: sha512-AYnb1nQyY49te+VRAVgmzfcgjYS91mY5P0TKUDCLEM+gNnA+3T6rWITXRLYCpahpqSQbN5cE+gHpnPyXjHWxcw==}

  '@types/fs-extra@11.0.4':
    resolution: {integrity: sha512-yTbItCNreRooED33qjunPthRcSjERP1r4MqCZc7wv0u2sUkzTFp45tgUfS5+r7FrZPdmCCNflLhVSP/o+SemsQ==}

  '@types/fs-extra@9.0.13':
    resolution: {integrity: sha512-nEnwB++1u5lVDM2UI4c1+5R+FYaKfaAzS4OococimjVm3nQw3TuzH5UNsocrcTBbhnerblyHj4A49qXbIiZdpA==}

  '@types/glob@8.1.0':
    resolution: {integrity: sha512-IO+MJPVhoqz+28h1qLAcBEH2+xHMK6MTyHJc7MTnnYb6wsoLR29POVGJ7LycmVXIqyy/4/2ShP5sUwTXuOwb/w==}

  '@types/graceful-fs@4.1.9':
    resolution: {integrity: sha512-olP3sd1qOEe5dXTSaFvQG+02VdRXcdytWLAZsAq1PecU8uqQAhkrnbli7DagjtXKW/Bl7YJbUsa8MPcuc8LHEQ==}

  '@types/hast@3.0.4':
    resolution: {integrity: sha512-WPs+bbQw5aCj+x6laNGWLH3wviHtoCv/P3+otBhbOhJgG8qtpdAMlTCxLtsTWA7LH1Oh/bFCHsBn0TPS5m30EQ==}

  '@types/hosted-git-info@3.0.2':
    resolution: {integrity: sha512-RURNTeEFUwF+ifnp7kK3WLLlTmBSlRynLNS9jeAsI6RHtSrupV0l0nO6kmpaz75EUJVexy348bR452SvmH98vQ==}

  '@types/http-cache-semantics@4.0.4':
    resolution: {integrity: sha512-1m0bIFVc7eJWyve9S0RnuRgcQqF/Xd5QsUZAZeQFr1Q3/p9JWoQQEqmVy+DPTNpGXwhgIetAoYF8JSc33q29QA==}

  '@types/is-ci@3.0.0':
    resolution: {integrity: sha512-Q0Op0hdWbYd1iahB+IFNQcWXFq4O0Q5MwQP7uN0souuQ4rPg1vEYcnIOfr1gY+M+6rc8FGoRaBO1mOOvL29sEQ==}

  '@types/istanbul-lib-coverage@2.0.6':
    resolution: {integrity: sha512-2QF/t/auWm0lsy8XtKVPG19v3sSOQlJe/YHZgfjb/KBBHOGSV+J2q/S671rcq9uTBrLAXmZpqJiaQbMT+zNU1w==}

  '@types/istanbul-lib-report@3.0.3':
    resolution: {integrity: sha512-NQn7AHQnk/RSLOxrBbGyJM/aVQ+pjj5HCgasFxc0K/KhoATfQ/47AyUl15I2yBUpihjmas+a+VJBOqecrFH+uA==}

  '@types/istanbul-reports@3.0.4':
    resolution: {integrity: sha512-pk2B1NWalF9toCRu6gjBzR69syFjP4Od8WRAX+0mmf9lAjCRicLOWc+ZrxZHx/0XRjotgkF9t6iaMJ+aXcOdZQ==}

  '@types/js-yaml@4.0.3':
    resolution: {integrity: sha512-5t9BhoORasuF5uCPr+d5/hdB++zRFUTMIZOzbNkr+jZh3yQht4HYbRDyj9fY8n2TZT30iW9huzav73x4NikqWg==}

  '@types/json-schema@7.0.15':
    resolution: {integrity: sha512-5+fP8P8MFNC+AyZCDxrB2pkZFPGzqQWUzpSeuuVLvm8VMcorNYavBqoFcxK8bQz4Qsbn4oUEEem4wDLfcysGHA==}

  '@types/jsonfile@6.1.4':
    resolution: {integrity: sha512-D5qGUYwjvnNNextdU59/+fI+spnwtTFmyQP0h+PfIOSkNfpU6AOICUOkm4i0OnSk+NyjdPJrxCDro0sJsWlRpQ==}

  '@types/keyv@3.1.4':
    resolution: {integrity: sha512-BQ5aZNSCpj7D6K2ksrRCTmKRLEpnPvWDiLPfoGyhZ++8YtiK9d/3DBKPJgry359X/P1PfruyYwvnvwFjuEiEIg==}

  '@types/lodash.escaperegexp@4.1.6':
    resolution: {integrity: sha512-uENiqxLlqh6RzeE1cC6Z2gHqakToN9vKlTVCFkSVjAfeMeh2fY0916tHwJHeeKs28qB/hGYvKuampGYH5QDVCw==}

  '@types/lodash.isequal@4.5.5':
    resolution: {integrity: sha512-4IKbinG7MGP131wRfceK6W4E/Qt3qssEFLF30LnJbjYiSfHGGRU/Io8YxXrZX109ir+iDETC8hw8QsDijukUVg==}

  '@types/lodash@4.17.13':
    resolution: {integrity: sha512-lfx+dftrEZcdBPczf9d0Qv0x+j/rfNCMuC6OcfXmO8gkfeNAY88PgKUbvG56whcN23gc27yenwF6oJZXGFpYxg==}

  '@types/mdast@4.0.4':
    resolution: {integrity: sha512-kGaNbPh1k7AFzgpud/gMdvIm5xuECykRR+JnWKQno9TAXVa6WIVCGTPvYGekIDL4uwCZQSYbUxNBSb1aUo79oA==}

  '@types/mime@2.0.3':
    resolution: {integrity: sha512-Jus9s4CDbqwocc5pOAnh8ShfrnMcPHuJYzVcSUU7lrh8Ni5HuIqX3oilL86p3dlTrk0LzHRCgA/GQ7uNCw6l2Q==}

  '@types/minimatch@3.0.5':
    resolution: {integrity: sha512-Klz949h02Gz2uZCMGwDUSDS1YBlTdDDgbWHi+81l29tQALUtvz4rAYi5uoVhE5Lagoq6DeqAUlbrHvW/mXDgdQ==}

  '@types/minimatch@5.1.2':
    resolution: {integrity: sha512-K0VQKziLUWkVKiRVrx4a40iPaxTUefQmjtkQofBkYRcoaaL/8rhwDWww9qWbrgicNOgnpIsMxyNIUM4+n6dUIA==}

  '@types/minimist@1.2.5':
    resolution: {integrity: sha512-hov8bUuiLiyFPGyFPE1lwWhmzYbirOXQNNo40+y3zow8aFVTeyn3VWL0VFFfdNddA8S4Vf0Tc062rzyNr7Paag==}

  '@types/ms@0.7.34':
    resolution: {integrity: sha512-nG96G3Wp6acyAgJqGasjODb+acrI7KltPiRxzHPXnP3NgI28bpQDRv53olbqGXbfcgF5aiiHmO3xpwEpS5Ld9g==}

  '@types/node@12.20.55':
    resolution: {integrity: sha512-J8xLz7q2OFulZ2cyGTLE1TbbZcjpno7FaN6zdJNrgAdrJ+DZzh/uFR6YrTb4C+nXakvud8Q4+rbhoIWlYQbUFQ==}

  '@types/node@16.18.121':
    resolution: {integrity: sha512-Gk/pOy8H0cvX8qNrwzElYIECpcUn87w4EAEFXFvPJ8qsP9QR/YqukUORSy0zmyDyvdo149idPpy4W6iC5aSbQA==}

  '@types/node@20.17.9':
    resolution: {integrity: sha512-0JOXkRyLanfGPE2QRCwgxhzlBAvaRdCNMcvbd7jFfpmD4eEXll7LRwy5ymJmyeZqk7Nh7eD2LeUyQ68BbndmXw==}

  '@types/node@22.10.1':
    resolution: {integrity: sha512-qKgsUwfHZV2WCWLAnVP1JqnpE6Im6h3Y0+fYgMTasNQ7V++CBX5OT1as0g0f+OyubbFqhf6XVNIsmN4IIhEgGQ==}

  '@types/normalize-package-data@2.4.4':
    resolution: {integrity: sha512-37i+OaWTh9qeK4LSHPsyRC7NahnGotNuZvjLSgcPzblpHB3rrCJxAOgI5gCdKm7coonsaX1Of0ILiTcnZjbfxA==}

  '@types/parse-json@4.0.2':
    resolution: {integrity: sha512-dISoDXWWQwUquiKsyZ4Ng+HX2KsPL7LyHKHQwgGFEA3IaKac4Obd+h2a/a6waisAoepJlBcx9paWqjA8/HVjCw==}

  '@types/plist@3.0.5':
    resolution: {integrity: sha512-E6OCaRmAe4WDmWNsL/9RMqdkkzDCY1etutkflWk4c+AcjDU07Pcz1fQwTX0TQz+Pxqn9i4L1TU3UFpjnrcDgxA==}

  '@types/responselike@1.0.3':
    resolution: {integrity: sha512-H/+L+UkTV33uf49PH5pCAUBVPNj2nDBXTN+qS1dOwyyg24l3CcicicCA7ca+HMvJBZcFgl5r8e+RR6elsb4Lyw==}

  '@types/sax@1.2.3':
    resolution: {integrity: sha512-+QSw6Tqvs/KQpZX8DvIl3hZSjNFLW/OqE5nlyHXtTwODaJvioN2rOWpBNEWZp2HZUFhOh+VohmJku/WxEXU2XA==}

  '@types/semver@6.2.7':
    resolution: {integrity: sha512-blctEWbzUFzQx799RZjzzIdBJOXmE37YYEyDtKkx5Dg+V7o/zyyAxLPiI98A2jdTtDgxZleMdfV+7p8WbRJ1OQ==}

  '@types/semver@7.3.8':
    resolution: {integrity: sha512-D/2EJvAlCEtYFEYmmlGwbGXuK886HzyCc3nZX/tkFTQdEU8jZDAgiv08P162yB17y4ZXZoq7yFAnW4GDBb9Now==}

  '@types/semver@7.5.8':
    resolution: {integrity: sha512-I8EUhyrgfLrcTkzV3TSsGyl1tSuPrEDzr0yd5m90UgNxQkyDXULk3b6MlQqTCpZpNtWe1K0hzclnZkTcLBe2UQ==}

  '@types/source-map-support@0.5.4':
    resolution: {integrity: sha512-9zGujX1sOPg32XLyfgEB/0G9ZnrjthL/Iv1ZfuAjj8LEilHZEpQSQs1scpRXPhHzGYgWiLz9ldF1cI8JhL+yMw==}

  '@types/stack-utils@2.0.3':
    resolution: {integrity: sha512-9aEbYZ3TbYMznPdcdr3SmIrLXwC/AKZXQeCf9Pgao5CKb8CyHuEX5jzWPTkvregvhRJHcpRO6BFoGW9ycaOkYw==}

  '@types/tar@6.1.13':
    resolution: {integrity: sha512-IznnlmU5f4WcGTh2ltRu/Ijpmk8wiWXfF0VA4s+HPjHZgvFggk1YaIkbo5krX/zUCzWF8N/l4+W/LNxnvAJ8nw==}

  '@types/tiny-async-pool@1.0.5':
    resolution: {integrity: sha512-8hqr+s4rBthBtb+k02NXejl7BGVbj7CD/ZB2rMSvoSjXO52aXbtm9q/JEey5uDjzADs/zXEo7bU9iX+M6glAUA==}

  '@types/unist@3.0.3':
    resolution: {integrity: sha512-ko/gIFJRv177XgZsZcBwnqJN5x/Gien8qNOn0D5bQU/zAzVf9Zt3BlcUiLqhV9y4ARk0GbT3tnUiPNgnTXzc/Q==}

  '@types/verror@1.10.10':
    resolution: {integrity: sha512-l4MM0Jppn18hb9xmM6wwD1uTdShpf9Pn80aXTStnK1C94gtPvJcV2FrDmbOQUAQfJ1cKZHktkQUDwEqaAKXMMg==}

  '@types/yargs-parser@21.0.3':
    resolution: {integrity: sha512-I4q9QU9MQv4oEOz4tAHJtNz1cwuLxn2F3xcc2iV5WdqLPpUnj30aUuxt1mAxYTG+oe8CZMV/+6rU4S4gRDzqtQ==}

  '@types/yargs@15.0.19':
    resolution: {integrity: sha512-2XUaGVmyQjgyAZldf0D0c14vvo/yv0MhQBSTJcejMMaitsn3nxCB6TmH4G0ZQf+uxROOa9mpanoSm8h6SG/1ZA==}

  '@types/yargs@17.0.33':
    resolution: {integrity: sha512-WpxBCKWPLr4xSsHgz511rFJAM+wS28w2zEO1QDNY5zM/S8ok70NNfztH0xwhqKyaK0OHCbN98LDAZuy1ctxDkA==}

  '@types/yauzl@2.10.3':
    resolution: {integrity: sha512-oJoftv0LSuaDZE3Le4DbKX+KS9G36NzOeSap90UIK0yMA/NhKJhqlSGtNDORNRaIbQfzjXDrQa0ytJ6mNRGz/Q==}

  '@typescript-eslint/eslint-plugin@8.17.0':
    resolution: {integrity: sha512-HU1KAdW3Tt8zQkdvNoIijfWDMvdSweFYm4hWh+KwhPstv+sCmWb89hCIP8msFm9N1R/ooh9honpSuvqKWlYy3w==}
    engines: {node: ^18.18.0 || ^20.9.0 || >=21.1.0}
    peerDependencies:
      '@typescript-eslint/parser': ^8.0.0 || ^8.0.0-alpha.0
      eslint: ^8.57.0 || ^9.0.0
      typescript: '*'
    peerDependenciesMeta:
      typescript:
        optional: true

  '@typescript-eslint/parser@8.17.0':
    resolution: {integrity: sha512-Drp39TXuUlD49F7ilHHCG7TTg8IkA+hxCuULdmzWYICxGXvDXmDmWEjJYZQYgf6l/TFfYNE167m7isnc3xlIEg==}
    engines: {node: ^18.18.0 || ^20.9.0 || >=21.1.0}
    peerDependencies:
      eslint: ^8.57.0 || ^9.0.0
      typescript: '*'
    peerDependenciesMeta:
      typescript:
        optional: true

  '@typescript-eslint/scope-manager@8.17.0':
    resolution: {integrity: sha512-/ewp4XjvnxaREtqsZjF4Mfn078RD/9GmiEAtTeLQ7yFdKnqwTOgRMSvFz4et9U5RiJQ15WTGXPLj89zGusvxBg==}
    engines: {node: ^18.18.0 || ^20.9.0 || >=21.1.0}

  '@typescript-eslint/type-utils@8.17.0':
    resolution: {integrity: sha512-q38llWJYPd63rRnJ6wY/ZQqIzPrBCkPdpIsaCfkR3Q4t3p6sb422zougfad4TFW9+ElIFLVDzWGiGAfbb/v2qw==}
    engines: {node: ^18.18.0 || ^20.9.0 || >=21.1.0}
    peerDependencies:
      eslint: ^8.57.0 || ^9.0.0
      typescript: '*'
    peerDependenciesMeta:
      typescript:
        optional: true

  '@typescript-eslint/types@8.17.0':
    resolution: {integrity: sha512-gY2TVzeve3z6crqh2Ic7Cr+CAv6pfb0Egee7J5UAVWCpVvDI/F71wNfolIim4FE6hT15EbpZFVUj9j5i38jYXA==}
    engines: {node: ^18.18.0 || ^20.9.0 || >=21.1.0}

  '@typescript-eslint/typescript-estree@8.17.0':
    resolution: {integrity: sha512-JqkOopc1nRKZpX+opvKqnM3XUlM7LpFMD0lYxTqOTKQfCWAmxw45e3qlOCsEqEB2yuacujivudOFpCnqkBDNMw==}
    engines: {node: ^18.18.0 || ^20.9.0 || >=21.1.0}
    peerDependencies:
      typescript: '*'
    peerDependenciesMeta:
      typescript:
        optional: true

  '@typescript-eslint/utils@8.17.0':
    resolution: {integrity: sha512-bQC8BnEkxqG8HBGKwG9wXlZqg37RKSMY7v/X8VEWD8JG2JuTHuNK0VFvMPMUKQcbk6B+tf05k+4AShAEtCtJ/w==}
    engines: {node: ^18.18.0 || ^20.9.0 || >=21.1.0}
    peerDependencies:
      eslint: ^8.57.0 || ^9.0.0
      typescript: '*'
    peerDependenciesMeta:
      typescript:
        optional: true

  '@typescript-eslint/visitor-keys@8.17.0':
    resolution: {integrity: sha512-1Hm7THLpO6ww5QU6H/Qp+AusUUl+z/CAm3cNZZ0jQvon9yicgO7Rwd+/WWRpMKLYV6p2UvdbR27c86rzCPpreg==}
    engines: {node: ^18.18.0 || ^20.9.0 || >=21.1.0}

  '@ungap/structured-clone@1.2.0':
    resolution: {integrity: sha512-zuVdFrMJiuCDQUMCzQaD6KL28MjnqqN8XnAqiEq9PNm/hCPTSGfrXCOfwj1ow4LFb/tNymJPwsNbVePc1xFqrQ==}

  '@vitest/expect@3.0.4':
    resolution: {integrity: sha512-Nm5kJmYw6P2BxhJPkO3eKKhGYKRsnqJqf+r0yOGRKpEP+bSCBDsjXgiu1/5QFrnPMEgzfC38ZEjvCFgaNBC0Eg==}

  '@vitest/mocker@3.0.4':
    resolution: {integrity: sha512-gEef35vKafJlfQbnyOXZ0Gcr9IBUsMTyTLXsEQwuyYAerpHqvXhzdBnDFuHLpFqth3F7b6BaFr4qV/Cs1ULx5A==}
    peerDependencies:
      msw: ^2.4.9
      vite: ^5.0.0 || ^6.0.0
    peerDependenciesMeta:
      msw:
        optional: true
      vite:
        optional: true

  '@vitest/pretty-format@3.0.4':
    resolution: {integrity: sha512-ts0fba+dEhK2aC9PFuZ9LTpULHpY/nd6jhAQ5IMU7Gaj7crPCTdCFfgvXxruRBLFS+MLraicCuFXxISEq8C93g==}

  '@vitest/runner@3.0.4':
    resolution: {integrity: sha512-dKHzTQ7n9sExAcWH/0sh1elVgwc7OJ2lMOBrAm73J7AH6Pf9T12Zh3lNE1TETZaqrWFXtLlx3NVrLRb5hCK+iw==}

  '@vitest/snapshot@3.0.4':
    resolution: {integrity: sha512-+p5knMLwIk7lTQkM3NonZ9zBewzVp9EVkVpvNta0/PlFWpiqLaRcF4+33L1it3uRUCh0BGLOaXPPGEjNKfWb4w==}

  '@vitest/spy@3.0.4':
    resolution: {integrity: sha512-sXIMF0oauYyUy2hN49VFTYodzEAu744MmGcPR3ZBsPM20G+1/cSW/n1U+3Yu/zHxX2bIDe1oJASOkml+osTU6Q==}

  '@vitest/ui@3.0.4':
    resolution: {integrity: sha512-e+s2F9e9FUURkZ5aFIe1Fi3Y8M7UF6gEuShcaV/ur7y/Ldri+1tzWQ1TJq9Vas42NXnXvCAIrU39Z4U2RyET6g==}
    peerDependencies:
      vitest: 3.0.4

  '@vitest/utils@3.0.4':
    resolution: {integrity: sha512-8BqC1ksYsHtbWH+DfpOAKrFw3jl3Uf9J7yeFh85Pz52IWuh1hBBtyfEbRNNZNjl8H8A5yMLH9/t+k7HIKzQcZQ==}

  '@vue/compiler-core@3.5.13':
    resolution: {integrity: sha512-oOdAkwqUfW1WqpwSYJce06wvt6HljgY3fGeM9NcVA1HaYOij3mZG9Rkysn0OHuyUAGMbEbARIpsG+LPVlBJ5/Q==}

  '@vue/compiler-dom@3.5.13':
    resolution: {integrity: sha512-ZOJ46sMOKUjO3e94wPdCzQ6P1Lx/vhp2RSvfaab88Ajexs0AHeV0uasYhi99WPaogmBlRHNRuly8xV75cNTMDA==}

  '@vue/compiler-sfc@3.5.13':
    resolution: {integrity: sha512-6VdaljMpD82w6c2749Zhf5T9u5uLBWKnVue6XWxprDobftnletJ8+oel7sexFfM3qIxNmVE7LSFGTpv6obNyaQ==}

  '@vue/compiler-ssr@3.5.13':
    resolution: {integrity: sha512-wMH6vrYHxQl/IybKJagqbquvxpWCuVYpoUJfCqFZwa/JY1GdATAQ+TgVtgrwwMZ0D07QhA99rs/EAAWfvG6KpA==}

  '@vue/shared@3.5.13':
    resolution: {integrity: sha512-/hnE/qP5ZoGpol0a5mDi45bOd7t3tjYJBjsgCsivow7D48cJeV5l05RD82lPqi7gRiphZM37rnhW1l6ZoCNNnQ==}

  '@xmldom/xmldom@0.8.10':
    resolution: {integrity: sha512-2WALfTl4xo2SkGCYRt6rDTFfk9R1czmBvUQy12gK2KuRKIpWEhcbbzy8EZXtz/jkRqHX8bFEc6FC1HjX4TUWYw==}
    engines: {node: '>=10.0.0'}

  abbrev@1.1.1:
    resolution: {integrity: sha512-nne9/IiQ/hzIhY6pdDnbBtz7DjPTKrY00P/zvPSm5pOFkl6xuGrGnXn/VtTNNfNtAfZ9/1RtehkszU9qcTii0Q==}

  acorn-jsx@5.3.2:
    resolution: {integrity: sha512-rq9s+JNhf0IChjtDXxllJ7g41oZk5SlXtp0LHwyA5cejwn7vKmKp4pPri6YEePv2PU65sAsegbXtIinmDFDXgQ==}
    peerDependencies:
      acorn: ^6.0.0 || ^7.0.0 || ^8.0.0

  acorn-walk@8.3.4:
    resolution: {integrity: sha512-ueEepnujpqee2o5aIYnvHU6C0A42MNdsIDeqy5BydrkuC5R1ZuUFnm27EeFJGoEHJQgn3uleRvmTXaJgfXbt4g==}
    engines: {node: '>=0.4.0'}

  acorn@8.14.0:
    resolution: {integrity: sha512-cl669nCJTZBsL97OF4kUQm5g5hC2uihk0NxY3WENAC0TYdILVkAyHymAntgxGkl7K+t0cXIrH5siy5S4XkFycA==}
    engines: {node: '>=0.4.0'}
    hasBin: true

  add-stream@1.0.0:
    resolution: {integrity: sha512-qQLMr+8o0WC4FZGQTcJiKBVC59JylcPSrTtk6usvmIDFUOCKegapy1VHQwRbFMOFyb/inzUVqHs+eMYKDM1YeQ==}

  adm-zip@0.5.16:
    resolution: {integrity: sha512-TGw5yVi4saajsSEgz25grObGHEUaDrniwvA2qwSC060KfqGPdglhvPMA2lPIoxs3PQIItj2iag35fONcQqgUaQ==}
    engines: {node: '>=12.0'}

  agent-base@6.0.2:
    resolution: {integrity: sha512-RZNwNclF7+MS/8bDg70amg32dyeZGZxiDuQmZxKLAlQjr3jGyLx+4Kkk58UO7D2QdgFIQCovuSuZESne6RG6XQ==}
    engines: {node: '>= 6.0.0'}

  agent-base@7.1.1:
    resolution: {integrity: sha512-H0TSyFNDMomMNJQBn8wFV5YC/2eJ+VXECwOadZJT554xP6cODZHPX3H9QMQECxvrgiSOP1pHjy1sMWQVYJOUOA==}
    engines: {node: '>= 14'}

  agentkeepalive@4.5.0:
    resolution: {integrity: sha512-5GG/5IbQQpC9FpkRGsSvZI5QYeSCzlJHdpBQntCsuTOxhKD8lqKhrleg2Yi7yvMIf82Ycmmqln9U8V9qwEiJew==}
    engines: {node: '>= 8.0.0'}

  aggregate-error@3.1.0:
    resolution: {integrity: sha512-4I7Td01quW/RpocfNayFdFVk1qSuoh0E7JrbRJ16nH01HhKFQ88INq9Sd+nd72zqRySlr9BmDA8xlEJ6vJMrYA==}
    engines: {node: '>=8'}

  ajv-keywords@3.5.2:
    resolution: {integrity: sha512-5p6WTN0DdTGVQk6VjcEju19IgaHudalcfabD7yhDGeA6bcQnmL+CpveLJq/3hvfwd1aof6L386Ougkx6RfyMIQ==}
    peerDependencies:
      ajv: ^6.9.1

  ajv@6.12.6:
    resolution: {integrity: sha512-j3fVLgvTo527anyYyJOGTYJbG+vnnQYvE0m5mmkc1TK+nxAppkCLMIL0aZ4dblVCNoGShhm+kzE4ZUykBoMg4g==}

  ansi-colors@4.1.3:
    resolution: {integrity: sha512-/6w/C21Pm1A7aZitlI5Ni/2J6FFQN8i1Cvz3kHABAAbw93v/NlvKdVOqz7CCWz/3iv/JplRSEEZ83XION15ovw==}
    engines: {node: '>=6'}

  ansi-escapes@4.3.2:
    resolution: {integrity: sha512-gKXj5ALrKWQLsYG9jlTRmR/xKluxHV+Z9QEwNIgCfM1/uwPMCuzVVnh5mwTd+OuBZcwSIMbqssNWRm1lE51QaQ==}
    engines: {node: '>=8'}

  ansi-escapes@7.0.0:
    resolution: {integrity: sha512-GdYO7a61mR0fOlAsvC9/rIHf7L96sBc6dEWzeOu+KAea5bZyQRPIpojrVoI4AXGJS/ycu/fBTdLrUkA4ODrvjw==}
    engines: {node: '>=18'}

  ansi-regex@4.1.1:
    resolution: {integrity: sha512-ILlv4k/3f6vfQ4OoP2AGvirOktlQ98ZEL1k9FaQjxa3L1abBgbuTDAdPOpvbGncC0BTVQrl+OM8xZGK6tWXt7g==}
    engines: {node: '>=6'}

  ansi-regex@5.0.1:
    resolution: {integrity: sha512-quJQXlTSUGL2LH9SUXo8VwsY4soanhgo6LNSm84E1LBcE8s3O0wpdiRzyR9z/ZZJMlMWv37qOOb9pdJlMUEKFQ==}
    engines: {node: '>=8'}

  ansi-regex@6.1.0:
    resolution: {integrity: sha512-7HSX4QQb4CspciLpVFwyRe79O3xsIZDDLER21kERQ71oaPodF8jL725AgJMFAYbooIqolJoRLuM81SpeUkpkvA==}
    engines: {node: '>=12'}

  ansi-styles@3.2.1:
    resolution: {integrity: sha512-VT0ZI6kZRdTh8YyJw3SMbYm/u+NqfsAxEpWO0Pf9sq8/e94WxxOpPKx9FR1FlyCtOVDNOQ+8ntlqFxiRc+r5qA==}
    engines: {node: '>=4'}

  ansi-styles@4.3.0:
    resolution: {integrity: sha512-zbB9rCJAT1rbjiVDb2hqKFHNYLxgtk8NURxZ3IZwD3F6NtxbXZQCnnSi1Lkx+IDohdPlFp222wVALIheZJQSEg==}
    engines: {node: '>=8'}

  ansi-styles@5.2.0:
    resolution: {integrity: sha512-Cxwpt2SfTzTtXcfOlzGEee8O+c+MmUgGrNiBcXnuWxuFJHe6a5Hz7qwhwe5OgaSYI0IJvkLqWX1ASG+cJOkEiA==}
    engines: {node: '>=10'}

  ansi-styles@6.2.1:
    resolution: {integrity: sha512-bN798gFfQX+viw3R7yrGWRqnrN2oRkEkUjjl4JNn4E8GxxbjtG3FbrEIIY3l8/hrwUwIeCZvi4QuOTP4MErVug==}
    engines: {node: '>=12'}

  anymatch@2.0.0:
    resolution: {integrity: sha512-5teOsQWABXHHBFP9y3skS5P3d/WfWXpv3FUpy+LorMrNYaT9pI4oLMQX7jzQ2KklNpGpWHzdCXTDT2Y3XGlZBw==}

  anymatch@3.1.3:
    resolution: {integrity: sha512-KMReFUr0B4t+D+OBkjR3KYqvocp2XaSzO55UcB6mgQMd3KbcE+mWTyvVV7D/zsdEbNnV6acZUutkiHQXvTr1Rw==}
    engines: {node: '>= 8'}

  app-builder-bin@5.0.0-alpha.12:
    resolution: {integrity: sha512-j87o0j6LqPL3QRr8yid6c+Tt5gC7xNfYo6uQIQkorAC6MpeayVMZrEDzKmJJ/Hlv7EnOQpaRm53k6ktDYZyB6w==}

  arg@4.1.3:
    resolution: {integrity: sha512-58S9QDqG0Xx27YwPSt9fJxivjYl432YCwfDMfZ+71RAqUrZef7LrKQZ3LHLOwCS4FLNBplP533Zx895SeOCHvA==}

  argparse@1.0.10:
    resolution: {integrity: sha512-o5Roy6tNG4SL/FOkCAN6RzjiakZS25RLYFrcMttJqbdd8BWrnA+fGz57iN5Pb06pvBGvl5gQ0B48dJlslXvoTg==}

  argparse@2.0.1:
    resolution: {integrity: sha512-8+9WqebbFzpX9OR+Wa6O29asIogeRMzcGtAINdpMHHyAg10f05aSFVBbcEqGf/PXw1EjAZ+q2/bEBg3DvurK3Q==}

  arr-diff@4.0.0:
    resolution: {integrity: sha512-YVIQ82gZPGBebQV/a8dar4AitzCQs0jjXwMPZllpXMaGjXPYVUawSxQrRsjhjupyVxEvbHgUmIhKVlND+j02kA==}
    engines: {node: '>=0.10.0'}

  arr-flatten@1.1.0:
    resolution: {integrity: sha512-L3hKV5R/p5o81R7O02IGnwpDmkp6E982XhtbuwSe3O4qOtMMMtodicASA1Cny2U+aCXcNpml+m4dPsvsJ3jatg==}
    engines: {node: '>=0.10.0'}

  arr-union@3.1.0:
    resolution: {integrity: sha512-sKpyeERZ02v1FeCZT8lrfJq5u6goHCtpTAzPwJYe7c8SPFOboNjNg1vz2L4VTn9T4PQxEx13TbXLmYUcS6Ug7Q==}
    engines: {node: '>=0.10.0'}

  array-buffer-byte-length@1.0.1:
    resolution: {integrity: sha512-ahC5W1xgou+KTXix4sAO8Ki12Q+jf4i0+tmk3sC+zgcynshkHxzpXdImBehiUYKKKDwvfFiJl1tZt6ewscS1Mg==}
    engines: {node: '>= 0.4'}

  array-differ@3.0.0:
    resolution: {integrity: sha512-THtfYS6KtME/yIAhKjZ2ul7XI96lQGHRputJQHO80LAWQnuGP4iCIN8vdMRboGbIEYBwU33q8Tch1os2+X0kMg==}
    engines: {node: '>=8'}

  array-ify@1.0.0:
    resolution: {integrity: sha512-c5AMf34bKdvPhQ7tBGhqkgKNUzMr4WUs+WDtC2ZUGOUncbxKMTvqxYctiseW3+L4bA8ec+GcZ6/A/FW4m8ukng==}

  array-union@2.1.0:
    resolution: {integrity: sha512-HGyxoOTYUyCM6stUe6EJgnd4EoewAI7zMdfqO+kGjnlZmBDz/cR5pf8r/cR4Wq60sL/p0IkcjUEEPwS3GFrIyw==}
    engines: {node: '>=8'}

  array-unique@0.3.2:
    resolution: {integrity: sha512-SleRWjh9JUud2wH1hPs9rZBZ33H6T9HOiL0uwGnGx9FpE6wKGyfWugmbkEOIs6qWrZhg0LWeLziLrEwQJhs5mQ==}
    engines: {node: '>=0.10.0'}

  array.prototype.flat@1.3.2:
    resolution: {integrity: sha512-djYB+Zx2vLewY8RWlNCUdHjDXs2XOgm602S9E7P/UpHgfeHL00cRiIF+IN/G/aUJ7kGPb6yO/ErDI5V2s8iycA==}
    engines: {node: '>= 0.4'}

  arraybuffer.prototype.slice@1.0.3:
    resolution: {integrity: sha512-bMxMKAjg13EBSVscxTaYA4mRc5t1UAXa2kXiGTNfZ079HIWXEkKmkgFrh/nJqamaLSrXO5H4WFFkPEaLJWbs3A==}
    engines: {node: '>= 0.4'}

  arrify@1.0.1:
    resolution: {integrity: sha512-3CYzex9M9FGQjCGMGyi6/31c8GJbgb0qGyrx5HWxPd0aCwh4cB2YjMb2Xf9UuoogrMrlO9cTqnB5rI5GHZTcUA==}
    engines: {node: '>=0.10.0'}

  arrify@2.0.1:
    resolution: {integrity: sha512-3duEwti880xqi4eAMN8AyR4a0ByT90zoYdLlevfrvU43vb0YZwZVfxOgxWrLXXXpyugL0hNZc9G6BiB5B3nUug==}
    engines: {node: '>=8'}

  assert-plus@1.0.0:
    resolution: {integrity: sha512-NfJ4UzBCcQGLDlQq7nHxH+tv3kyZ0hHQqF5BO6J7tNJeP5do1llPr8dZ8zHonfhAu0PHAdMkSo+8o0wxg9lZWw==}
    engines: {node: '>=0.8'}

  assertion-error@2.0.1:
    resolution: {integrity: sha512-Izi8RQcffqCeNVgFigKli1ssklIbpHnCYc6AknXGYoB6grJqyeby7jv12JUQgmTAnIDnbck1uxksT4dzN3PWBA==}
    engines: {node: '>=12'}

  assign-symbols@1.0.0:
    resolution: {integrity: sha512-Q+JC7Whu8HhmTdBph/Tq59IoRtoy6KAm5zzPv00WdujX82lbAL8K7WVjne7vdCsAmbF4AYaDOPyO3k0kl8qIrw==}
    engines: {node: '>=0.10.0'}

  astral-regex@2.0.0:
    resolution: {integrity: sha512-Z7tMw1ytTXt5jqMcOP+OQteU1VuNK9Y02uuJtKQ1Sv69jXQKKg5cibLwGJow8yzZP+eAc18EmLGPal0bp36rvQ==}
    engines: {node: '>=8'}

  async-exit-hook@2.0.1:
    resolution: {integrity: sha512-NW2cX8m1Q7KPA7a5M2ULQeZ2wR5qI5PAbw5L0UOMxdioVk9PMZ0h1TmyZEkPYrCvYjDlFICusOu1dlEKAAeXBw==}
    engines: {node: '>=0.12.0'}

  async@3.2.6:
    resolution: {integrity: sha512-htCUDlxyyCLMgaM3xXg0C0LW2xqfuQ6p05pCEIsXuyQ+a1koYKTuBMzRNwmybfLgvJDMd0r1LTn4+E0Ti6C2AA==}

  asynckit@0.4.0:
    resolution: {integrity: sha512-Oei9OH4tRh0YqU3GxhX79dM/mwVgvbZJaSNaRk+bshkj0S5cfHcgYakreBjrHwatXKbz+IoIdYLxrKim2MjW0Q==}

  at-least-node@1.0.0:
    resolution: {integrity: sha512-+q/t7Ekv1EDY2l6Gda6LLiX14rU9TV20Wa3ofeQmwPFZbOMo9DXrLbOjFaaclkXKWidIaopwAObQDqwWtGUjqg==}
    engines: {node: '>= 4.0.0'}

  atob@2.1.2:
    resolution: {integrity: sha512-Wm6ukoaOGJi/73p/cl2GvLjTI5JM1k/O14isD73YML8StrH/7/lRFgmg8nICZgD3bZZvjwCGxtMOD3wWNAu8cg==}
    engines: {node: '>= 4.5.0'}
    hasBin: true

  available-typed-arrays@1.0.7:
    resolution: {integrity: sha512-wvUjBtSGN7+7SjNpq/9M2Tg350UZD3q62IFZLbRAR1bSMlCo1ZaeW+BJ+D090e4hIIZLBcTDWe4Mh4jvUDajzQ==}
    engines: {node: '>= 0.4'}

  babel-jest@26.6.3:
    resolution: {integrity: sha512-pl4Q+GAVOHwvjrck6jKjvmGhnO3jHX/xuB9d27f+EJZ/6k+6nMuPjorrYp7s++bKKdANwzElBWnLWaObvTnaZA==}
    engines: {node: '>= 10.14.2'}
    peerDependencies:
      '@babel/core': ^7.0.0

  babel-jest@29.7.0:
    resolution: {integrity: sha512-BrvGY3xZSwEcCzKvKsCi2GgHqDqsYkOP4/by5xCgIwGXQxIEh+8ew3gmrE1y7XRR6LHZIj6yLYnUi/mm2KXKBg==}
    engines: {node: ^14.15.0 || ^16.10.0 || >=18.0.0}
    peerDependencies:
      '@babel/core': ^7.8.0

  babel-plugin-istanbul@6.1.1:
    resolution: {integrity: sha512-Y1IQok9821cC9onCx5otgFfRm7Lm+I+wwxOx738M/WLPZ9Q42m4IG5W0FNX8WLL2gYMZo3JkuXIH2DOpWM+qwA==}
    engines: {node: '>=8'}

  babel-plugin-jest-hoist@26.6.2:
    resolution: {integrity: sha512-PO9t0697lNTmcEHH69mdtYiOIkkOlj9fySqfO3K1eCcdISevLAE0xY59VLLUj0SoiPiTX/JU2CYFpILydUa5Lw==}
    engines: {node: '>= 10.14.2'}

  babel-plugin-jest-hoist@29.6.3:
    resolution: {integrity: sha512-ESAc/RJvGTFEzRwOTT4+lNDk/GNHMkKbNzsvT0qKRfDyyYTskxB5rnU2njIDYVxXCBHHEI1c0YwHob3WaYujOg==}
    engines: {node: ^14.15.0 || ^16.10.0 || >=18.0.0}

  babel-plugin-polyfill-corejs2@0.2.3:
    resolution: {integrity: sha512-NDZ0auNRzmAfE1oDDPW2JhzIMXUk+FFe2ICejmt5T4ocKgiQx3e0VCRx9NCAidcMtL2RUZaWtXnmjTCkx0tcbA==}
    peerDependencies:
      '@babel/core': ^7.0.0-0

  babel-plugin-polyfill-corejs2@0.4.12:
    resolution: {integrity: sha512-CPWT6BwvhrTO2d8QVorhTCQw9Y43zOu7G9HigcfxvepOU6b8o3tcWad6oVgZIsZCTt42FFv97aA7ZJsbM4+8og==}
    peerDependencies:
      '@babel/core': ^7.4.0 || ^8.0.0-0 <8.0.0

  babel-plugin-polyfill-corejs3@0.10.6:
    resolution: {integrity: sha512-b37+KR2i/khY5sKmWNVQAnitvquQbNdWy6lJdsr0kmquCKEEUgMKK4SboVM3HtfnZilfjr4MMQ7vY58FVWDtIA==}
    peerDependencies:
      '@babel/core': ^7.4.0 || ^8.0.0-0 <8.0.0

  babel-plugin-polyfill-corejs3@0.2.5:
    resolution: {integrity: sha512-ninF5MQNwAX9Z7c9ED+H2pGt1mXdP4TqzlHKyPIYmJIYz0N+++uwdM7RnJukklhzJ54Q84vA4ZJkgs7lu5vqcw==}
    peerDependencies:
      '@babel/core': ^7.0.0-0

  babel-plugin-polyfill-regenerator@0.2.3:
    resolution: {integrity: sha512-JVE78oRZPKFIeUqFGrSORNzQnrDwZR16oiWeGM8ZyjBn2XAT5OjP+wXx5ESuo33nUsFUEJYjtklnsKbxW5L+7g==}
    peerDependencies:
      '@babel/core': ^7.0.0-0

  babel-plugin-polyfill-regenerator@0.6.3:
    resolution: {integrity: sha512-LiWSbl4CRSIa5x/JAU6jZiG9eit9w6mz+yVMFwDE83LAWvt0AfGBoZ7HS/mkhrKuh2ZlzfVZYKoLjXdqw6Yt7Q==}
    peerDependencies:
      '@babel/core': ^7.4.0 || ^8.0.0-0 <8.0.0

  babel-preset-current-node-syntax@1.1.0:
    resolution: {integrity: sha512-ldYss8SbBlWva1bs28q78Ju5Zq1F+8BrqBZZ0VFhLBvhh6lCpC2o3gDJi/5DRLs9FgYZCnmPYIVFU4lRXCkyUw==}
    peerDependencies:
      '@babel/core': ^7.0.0

  babel-preset-jest@26.6.2:
    resolution: {integrity: sha512-YvdtlVm9t3k777c5NPQIv6cxFFFapys25HiUmuSgHwIZhfifweR5c5Sf5nwE3MAbfu327CYSvps8Yx6ANLyleQ==}
    engines: {node: '>= 10.14.2'}
    peerDependencies:
      '@babel/core': ^7.0.0

  babel-preset-jest@29.6.3:
    resolution: {integrity: sha512-0B3bhxR6snWXJZtR/RliHTDPRgn1sNHOR0yVtq/IiQFyuOVjFS+wuio/R4gSNkyYmKmJB4wGZv2NZanmKmTnNA==}
    engines: {node: ^14.15.0 || ^16.10.0 || >=18.0.0}
    peerDependencies:
      '@babel/core': ^7.0.0

  balanced-match@1.0.2:
    resolution: {integrity: sha512-3oSeUO0TMV67hN1AmbXsK4yaqU7tjiHlbxRDZOpH0KW9+CeX4bRAaX0Anxt0tx2MrpRpWwQaPwIlISEJhYU5Pw==}

  base64-js@1.5.1:
    resolution: {integrity: sha512-AKpaYlHn8t4SVbOHCy+b5+KKgvR4vrsD8vbvrbiQJps7fKDTkjkDry6ji0rUJjC0kzbNePLwzxq8iypo41qeWA==}

  base@0.11.2:
    resolution: {integrity: sha512-5T6P4xPgpp0YDFvSWwEZ4NoE3aM4QBQXDzmVbraCkFj8zHM+mba8SyqB5DbZWyR7mYHo6Y7BdQo3MoA4m0TeQg==}
    engines: {node: '>=0.10.0'}

  better-path-resolve@1.0.0:
    resolution: {integrity: sha512-pbnl5XzGBdrFU/wT4jqmJVPn2B6UHPBOhzMQkY/SPUPB6QtUXtmBHBIwCbXJol93mOpGMnQyP/+BB19q04xj7g==}
    engines: {node: '>=4'}

  bl@4.1.0:
    resolution: {integrity: sha512-1W07cM9gS6DcLperZfFSj+bWLtaPGSOHWhPiGzXmvVJbRLdG82sH/Kn8EtW1VqWVA54AKf2h5k5BbnIbwF3h6w==}

  boolean@3.2.0:
    resolution: {integrity: sha512-d0II/GO9uf9lfUHH2BQsjxzRJZBdsjgsBiW4BvhWk/3qoKwQFjIDVN19PfX8F2D/r9PCMTtLWjYVCFrpeYUzsw==}
    deprecated: Package no longer supported. Contact Support at https://www.npmjs.com/support for more info.

  brace-expansion@1.1.11:
    resolution: {integrity: sha512-iCuPHDFgrHX7H2vEI/5xpz07zSHB00TpugqhmYtVmMO6518mCuRMoOYFldEBl0g187ufozdaHgWKcYFb61qGiA==}

  brace-expansion@2.0.1:
    resolution: {integrity: sha512-XnAIvQ8eM+kC6aULx6wuQiwVsnzsi9d3WxzV3FpWTGA19F621kwdbsAcFKXgKUHZWsy+mY6iL1sHTxWEFCytDA==}

  braces@2.3.2:
    resolution: {integrity: sha512-aNdbnj9P8PjdXU4ybaWLK2IF3jc/EoDYbC7AazW6to3TRsfXxscC9UXOB5iDiEQrkyIbWp2SLQda4+QAa7nc3w==}
    engines: {node: '>=0.10.0'}

  braces@3.0.3:
    resolution: {integrity: sha512-yQbXgO/OSZVD2IsiLlro+7Hf6Q18EJrKSEsdoMzKePKXct3gvD8oLcOQdIzGupr5Fj+EDe8gO/lxc1BzfMpxvA==}
    engines: {node: '>=8'}

  breakword@1.0.6:
    resolution: {integrity: sha512-yjxDAYyK/pBvws9H4xKYpLDpYKEH6CzrBPAuXq3x18I+c/2MkVtT3qAr7Oloi6Dss9qNhPVueAAVU1CSeNDIXw==}

  browserslist@4.24.2:
    resolution: {integrity: sha512-ZIc+Q62revdMcqC6aChtW4jz3My3klmCO1fEmINZY/8J3EpBg5/A/D0AKmBveUh6pgoeycoMkVMko84tuYS+Gg==}
    engines: {node: ^6 || ^7 || ^8 || ^9 || ^10 || ^11 || ^12 || >=13.7}
    hasBin: true

  bser@2.1.1:
    resolution: {integrity: sha512-gQxTNE/GAfIIrmHLUE3oJyp5FO6HRBfhjnw4/wMmA63ZGDJnWBmgY/lyQBpnDUkGmAhbSe39tx2d/iTOAfglwQ==}

  buffer-crc32@0.2.13:
    resolution: {integrity: sha512-VO9Ht/+p3SN7SKWqcrgEzjGbRSJYTx+Q1pTQC0wrWqHx0vpJraQ6GtHx8tvcg1rlK1byhU5gccxgOgj7B0TDkQ==}

  buffer-from@1.1.2:
    resolution: {integrity: sha512-E+XQCRwSbaaiChtv6k6Dwgc+bx+Bs6vuKJHHl5kox/BaKbhiXzqQOwK4cO22yElGp2OCmjwVhT3HmxgyPGnJfQ==}

  buffer@5.7.1:
    resolution: {integrity: sha512-EHcyIPBQ4BSGlvjB16k5KgAJ27CIsHY/2JBmCRReo48y9rQ3MaUzWX3KVlBa4U7MyX02HdVj0K7C3WaB3ju7FQ==}

  cac@6.7.14:
    resolution: {integrity: sha512-b6Ilus+c3RrdDk+JhLKUAQfzzgLEPy6wcXqS7f/xe1EETvsDP6GORG7SFuOs6cID5YkqchW/LXZbX5bc8j7ZcQ==}
    engines: {node: '>=8'}

  cacache@16.1.3:
    resolution: {integrity: sha512-/+Emcj9DAXxX4cwlLmRI9c166RuL3w30zp4R7Joiv2cQTtTtA+jeuCAjH3ZlGnYS3tKENSrKhAzVVP9GVyzeYQ==}
    engines: {node: ^12.13.0 || ^14.15.0 || >=16.0.0}

  cache-base@1.0.1:
    resolution: {integrity: sha512-AKcdTnFSWATd5/GCPRxr2ChwIJ85CeyrEyjRHlKxQ56d4XJMGym0uAiKn0xbLOGOl3+yRpOTi484dVCEc5AUzQ==}
    engines: {node: '>=0.10.0'}

  cacheable-lookup@5.0.4:
    resolution: {integrity: sha512-2/kNscPhpcxrOigMZzbiWF7dz8ilhb/nIHU3EyZiXWXpeq/au8qJ8VhdftMkty3n7Gj6HIGalQG8oiBNB3AJgA==}
    engines: {node: '>=10.6.0'}

  cacheable-request@7.0.4:
    resolution: {integrity: sha512-v+p6ongsrp0yTGbJXjgxPow2+DL93DASP4kXCDKb8/bwRtt9OEF3whggkkDkGNzgcWy2XaF4a8nZglC7uElscg==}
    engines: {node: '>=8'}

  call-bind@1.0.7:
    resolution: {integrity: sha512-GHTSNSYICQ7scH7sZ+M2rFopRoLh8t2bLSW6BbgrtLsahOIB5iyAVJf9GjWK3cYTDaMj4XdBpM1cA6pIS0Kv2w==}
    engines: {node: '>= 0.4'}

  callsites@3.1.0:
    resolution: {integrity: sha512-P8BjAsXvZS+VIDUI11hHCQEv74YT67YUi5JJFNWIqL235sBmjX4+qx9Muvls5ivyNENctx46xQLQ3aTuE7ssaQ==}
    engines: {node: '>=6'}

  camelcase-keys@6.2.2:
    resolution: {integrity: sha512-YrwaA0vEKazPBkn0ipTiMpSajYDSe+KjQfrjhcBMxJt/znbvlHd8Pw/Vamaz5EB4Wfhs3SUR3Z9mwRu/P3s3Yg==}
    engines: {node: '>=8'}

  camelcase@5.3.1:
    resolution: {integrity: sha512-L28STB170nwWS63UjtlEOE3dldQApaJXZkOI1uMFfzf3rRuPegHaHesyee+YxQ+W6SvRDQV6UrdOdRiR153wJg==}
    engines: {node: '>=6'}

  camelcase@6.3.0:
    resolution: {integrity: sha512-Gmy6FhYlCY7uOElZUSbxo2UCDH8owEk996gkbrpsgGtrJLM3J7jGxl9Ic7Qwwj4ivOE5AWZWRMecDdF7hqGjFA==}
    engines: {node: '>=10'}

  caniuse-lite@1.0.30001686:
    resolution: {integrity: sha512-Y7deg0Aergpa24M3qLC5xjNklnKnhsmSyR/V89dLZ1n0ucJIFNs7PgR2Yfa/Zf6W79SbBicgtGxZr2juHkEUIA==}

  capture-exit@2.0.0:
    resolution: {integrity: sha512-PiT/hQmTonHhl/HFGN+Lx3JJUznrVYJ3+AQsnthneZbvW7x+f08Tk7yLJTLEOUvBTbduLeeBkxEaYXUOUrRq6g==}
    engines: {node: 6.* || 8.* || >= 10.*}

  ccount@2.0.1:
    resolution: {integrity: sha512-eyrF0jiFpY+3drT6383f1qhkbGsLSifNAjA61IUjZjmLCWjItY6LB9ft9YhoDgwfmclB2zhu51Lc7+95b8NRAg==}

  chai@5.1.2:
    resolution: {integrity: sha512-aGtmf24DW6MLHHG5gCx4zaI3uBq3KRtxeVs0DjFH6Z0rDNbsvTxFASFvdj79pxjxZ8/5u3PIiN3IwEIQkiiuPw==}
    engines: {node: '>=12'}

  chalk@2.4.2:
    resolution: {integrity: sha512-Mti+f9lpJNcwF4tWV8/OrTTtF1gZi+f8FqlyAdouralcFWFQWF2+NgCHShjkCb+IFBLq9buZwE1xckQU4peSuQ==}
    engines: {node: '>=4'}

  chalk@4.1.2:
    resolution: {integrity: sha512-oKnbhFyRIXpUuez8iBMmyEa4nbj4IOQyuhc/wy9kY7/WVPcwIO9VA668Pu8RkO7+0G76SLROeyw9CpQ061i4mA==}
    engines: {node: '>=10'}

  chalk@5.3.0:
    resolution: {integrity: sha512-dLitG79d+GV1Nb/VYcCDFivJeK1hiukt9QjRNVOsUtTy1rR1YJsmpGGTZ3qJos+uw7WmWF4wUwBd9jxjocFC2w==}
    engines: {node: ^12.17.0 || ^14.13 || >=16.0.0}

  char-regex@1.0.2:
    resolution: {integrity: sha512-kWWXztvZ5SBQV+eRgKFeh8q5sLuZY2+8WUIzlxWVTg+oGwY14qylx1KbKzHd8P6ZYkAg0xyIDU9JMHhyJMZ1jw==}
    engines: {node: '>=10'}

  character-entities-html4@2.1.0:
    resolution: {integrity: sha512-1v7fgQRj6hnSwFpq1Eu0ynr/CDEw0rXo2B61qXrLNdHZmPKgb7fqS1a2JwF0rISo9q77jDI8VMEHoApn8qDoZA==}

  character-entities-legacy@3.0.0:
    resolution: {integrity: sha512-RpPp0asT/6ufRm//AJVwpViZbGM/MkjQFxJccQRHmISF/22NBtsHqAWmL+/pmkPWoIUJdWyeVleTl1wydHATVQ==}

  chardet@0.7.0:
    resolution: {integrity: sha512-mT8iDcrh03qDGRRmoA2hmBJnxpllMR+0/0qlzjqZES6NdiWDcZkCNAk4rPFZ9Q85r27unkiNNg8ZOiwZXBHwcA==}

  check-error@2.1.1:
    resolution: {integrity: sha512-OAlb+T7V4Op9OwdkjmguYRqncdlx5JiofwOAUkmTF+jNdHwzTaTs4sRAGpzLF3oOz5xAyDGrPgeIDFQmDOTiJw==}
    engines: {node: '>= 16'}

  chokidar@4.0.1:
    resolution: {integrity: sha512-n8enUVCED/KVRQlab1hr3MVpcVMvxtZjmEa956u+4YijlmQED223XMSYj2tLuKvr4jcCTzNNMpQDUer72MMmzA==}
    engines: {node: '>= 14.16.0'}

  chownr@2.0.0:
    resolution: {integrity: sha512-bIomtDF5KGpdogkLd9VspvFzk9KfpyyGlS8YFVZl7TGPBHL5snIOnxeshwVgPteQ9b4Eydl+pVbIyE1DcvCWgQ==}
    engines: {node: '>=10'}

  chromium-pickle-js@0.2.0:
    resolution: {integrity: sha512-1R5Fho+jBq0DDydt+/vHWj5KJNJCKdARKOCwZUen84I5BreWoLqRLANH1U87eJy1tiASPtMnGqJJq0ZsLoRPOw==}

  ci-info@2.0.0:
    resolution: {integrity: sha512-5tK7EtrZ0N+OLFMthtqOj4fI2Jeb88C4CAZPu25LDVUgXJ0A3Js4PMGqrn0JU1W0Mh1/Z8wZzYPxqUrXeBboCQ==}

  ci-info@3.9.0:
    resolution: {integrity: sha512-NIxF55hv4nSqQswkAeiOi1r83xy8JldOFDTWiug55KBu9Jnblncd2U6ViHmYgHf01TPZS77NJBhBMKdWj9HQMQ==}
    engines: {node: '>=8'}

  cjs-module-lexer@1.4.1:
    resolution: {integrity: sha512-cuSVIHi9/9E/+821Qjdvngor+xpnlwnuwIyZOaLmHBVdXL+gP+I6QQB9VkO7RI77YIcTV+S1W9AreJ5eN63JBA==}

  class-utils@0.3.6:
    resolution: {integrity: sha512-qOhPa/Fj7s6TY8H8esGu5QNpMMQxz79h+urzrNYN6mn+9BnxlDGf5QZ+XeCDsxSjPqsSR56XOZOJmpeurnLMeg==}
    engines: {node: '>=0.10.0'}

  clean-stack@2.2.0:
    resolution: {integrity: sha512-4diC9HaTE+KRAMWhDhrGOECgWZxoevMc5TlkObMqNSsVU62PYzXZ/SMTjzyGAFF1YusgxGcSWTEXBhp0CPwQ1A==}
    engines: {node: '>=6'}

  cli-cursor@3.1.0:
    resolution: {integrity: sha512-I/zHAwsKf9FqGoXM4WWRACob9+SNukZTd94DWF57E4toouRulbCxcUh6RKUEOQlYTHJnzkPMySvPNaaSLNfLZw==}
    engines: {node: '>=8'}

  cli-cursor@5.0.0:
    resolution: {integrity: sha512-aCj4O5wKyszjMmDT4tZj93kxyydN/K5zPWSCe6/0AV/AA1pqe5ZBIw0a2ZfPQV7lL5/yb5HsUreJ6UFAF1tEQw==}
    engines: {node: '>=18'}

  cli-spinners@2.9.2:
    resolution: {integrity: sha512-ywqV+5MmyL4E7ybXgKys4DugZbX0FC6LnwrhjuykIjnK9k8OQacQ7axGKnjDXWNhns0xot3bZI5h55H8yo9cJg==}
    engines: {node: '>=6'}

  cli-truncate@2.1.0:
    resolution: {integrity: sha512-n8fOixwDD6b/ObinzTrp1ZKFzbgvKZvuz/TvejnLn1aQfC6r52XEx85FmuC+3HI+JM7coBRXUvNqEU2PHVrHpg==}
    engines: {node: '>=8'}

  cli-truncate@4.0.0:
    resolution: {integrity: sha512-nPdaFdQ0h/GEigbPClz11D0v/ZJEwxmeVZGeMo3Z5StPtUTkA9o1lD6QwoirYiSDzbcwn2XcjwmCp68W1IS4TA==}
    engines: {node: '>=18'}

  cliui@6.0.0:
    resolution: {integrity: sha512-t6wbgtoCXvAzst7QgXxJYqPt0usEfbgQdftEPbLL/cvv6HPE5VgvqCuAIDR0NgU52ds6rFwqrgakNLrHEjCbrQ==}

  cliui@7.0.4:
    resolution: {integrity: sha512-OcRE68cOsVMXp1Yvonl/fzkQOyjLSu/8bhPDfQt0e0/Eb283TKP20Fs2MqoPsr9SwA595rRCA+QMzYc9nBP+JQ==}

  cliui@8.0.1:
    resolution: {integrity: sha512-BSeNnyus75C4//NQ9gQt1/csTXyo/8Sb+afLAkzAptFuMsod9HFokGNudZpi/oQV73hnVK+sR+5PVRMd+Dr7YQ==}
    engines: {node: '>=12'}

  clone-response@1.0.3:
    resolution: {integrity: sha512-ROoL94jJH2dUVML2Y/5PEDNaSHgeOdSDicUyS7izcF63G6sTc/FTjLub4b8Il9S8S0beOfYt0TaA5qvFK+w0wA==}

  clone@1.0.4:
    resolution: {integrity: sha512-JQHZ2QMW6l3aH/j6xCqQThY/9OH4D/9ls34cgkUBiEeocRTU04tHfKPBsUK1PqZCUQM7GiA0IIXJSuXHI64Kbg==}
    engines: {node: '>=0.8'}

  co@4.6.0:
    resolution: {integrity: sha512-QVb0dM5HvG+uaxitm8wONl7jltx8dqhfU33DcqtOZcLSVIKSDDLDi7+0LbAKiyI8hD9u42m2YxXSkMGWThaecQ==}
    engines: {iojs: '>= 1.0.0', node: '>= 0.12.0'}

  collect-v8-coverage@1.0.2:
    resolution: {integrity: sha512-lHl4d5/ONEbLlJvaJNtsF/Lz+WvB07u2ycqTYbdrq7UypDXailES4valYb2eWiJFxZlVmpGekfqoxQhzyFdT4Q==}

  collection-visit@1.0.0:
    resolution: {integrity: sha512-lNkKvzEeMBBjUGHZ+q6z9pSJla0KWAQPvtzhEV9+iGyQYG+pBpl7xKDhxoNSOZH2hhv0v5k0y2yAM4o4SjoSkw==}
    engines: {node: '>=0.10.0'}

  color-convert@1.9.3:
    resolution: {integrity: sha512-QfAUtd+vFdAtFQcC8CCyYt1fYWxSqAiK2cSD6zDB8N3cpsEBAvRxp9zOGg6G/SHHJYAT88/az/IuDGALsNVbGg==}

  color-convert@2.0.1:
    resolution: {integrity: sha512-RRECPsj7iu/xb5oKYcsFHSppFNnsj/52OVTRKb4zP5onXwVF3zVmmToNcOfGC+CRDpfK/U584fMg38ZHCaElKQ==}
    engines: {node: '>=7.0.0'}

  color-name@1.1.3:
    resolution: {integrity: sha512-72fSenhMw2HZMTVHeCA9KCmpEIbzWiQsjN+BHcBbS9vr1mtt+vJjPdksIBNUmKAW8TFUDPJK5SUU3QhE9NEXDw==}

  color-name@1.1.4:
    resolution: {integrity: sha512-dOy+3AuW3a2wNbZHIuMZpTcgjGuLU/uBL/ubcZF9OXbDo8ff4O8yVp5Bf0efS8uEoYo5q4Fx7dY9OgQGXgAsQA==}

  colorette@2.0.20:
    resolution: {integrity: sha512-IfEDxwoWIjkeXL1eXcDiow4UbKjhLdq6/EuSVR9GMN7KVH3r9gQ83e73hsz1Nd1T3ijd5xv1wcWRYO+D6kCI2w==}

  combined-stream@1.0.8:
    resolution: {integrity: sha512-FQN4MRfuJeHf7cBbBMJFXhKSDq+2kAArBlmRBvcvFE5BB1HZKXtSFASDhdlz9zOYwxh8lDdnvmMOe/+5cdoEdg==}
    engines: {node: '>= 0.8'}

  comma-separated-tokens@2.0.3:
    resolution: {integrity: sha512-Fu4hJdvzeylCfQPp9SGWidpzrMs7tTrlu6Vb8XGaRGck8QSNZJJp538Wrb60Lax4fPwR64ViY468OIUTbRlGZg==}

  commander@12.1.0:
    resolution: {integrity: sha512-Vw8qHK3bZM9y/P10u3Vib8o/DdkvA2OtPtZvD871QKjy74Wj1WSKFILMPRPSdUSx5RFK1arlJzEtA4PkFgnbuA==}
    engines: {node: '>=18'}

  commander@5.1.0:
    resolution: {integrity: sha512-P0CysNDQ7rtVw4QIQtm+MRxV66vKFSvlsQvGYXZWR3qFU0jlMKHZZZgw8e+8DSah4UDKMqnknRDQz+xuQXQ/Zg==}
    engines: {node: '>= 6'}

  commander@9.5.0:
    resolution: {integrity: sha512-KRs7WVDKg86PWiuAqhDrAQnTXZKraVcCc6vFdL14qrZ/DcWwuRo7VoiYXalXO7S5GKpqYiVEwCbgFDfxNHKJBQ==}
    engines: {node: ^12.20.0 || >=14}

  compare-func@2.0.0:
    resolution: {integrity: sha512-zHig5N+tPWARooBnb0Zx1MFcdfpyJrfTJ3Y5L+IFvUm8rM74hHz66z0gw0x4tijh5CorKkKUCnW82R2vmpeCRA==}

  compare-version@0.1.2:
    resolution: {integrity: sha512-pJDh5/4wrEnXX/VWRZvruAGHkzKdr46z11OlTPN+VrATlWWhSKewNCJ1futCO5C7eJB3nPMFZA1LeYtcFboZ2A==}
    engines: {node: '>=0.10.0'}

  component-emitter@1.3.1:
    resolution: {integrity: sha512-T0+barUSQRTUQASh8bx02dl+DhF54GtIDY13Y3m9oWTklKbb3Wv974meRpeZ3lp1JpLVECWWNHC4vaG2XHXouQ==}

  concat-map@0.0.1:
    resolution: {integrity: sha512-/Srv4dswyQNBfohGpz9o6Yb3Gz3SrUDqBH5rTuhGR7ahtlbYKnVxw2bCFMRljaA7EXHaXZ8wsHdodFvbkhKmqg==}

  config-file-ts@0.2.8-rc1:
    resolution: {integrity: sha512-GtNECbVI82bT4RiDIzBSVuTKoSHufnU7Ce7/42bkWZJZFLjmDF2WBpVsvRkhKCfKBnTBb3qZrBwPpFBU/Myvhg==}

  conventional-changelog-angular@8.0.0:
    resolution: {integrity: sha512-CLf+zr6St0wIxos4bmaKHRXWAcsCXrJU6F4VdNDrGRK3B8LDLKoX3zuMV5GhtbGkVR/LohZ6MT6im43vZLSjmA==}
    engines: {node: '>=18'}

  conventional-changelog-atom@5.0.0:
    resolution: {integrity: sha512-WfzCaAvSCFPkznnLgLnfacRAzjgqjLUjvf3MftfsJzQdDICqkOOpcMtdJF3wTerxSpv2IAAjX8doM3Vozqle3g==}
    engines: {node: '>=18'}

  conventional-changelog-cli@5.0.0:
    resolution: {integrity: sha512-9Y8fucJe18/6ef6ZlyIlT2YQUbczvoQZZuYmDLaGvcSBP+M6h+LAvf7ON7waRxKJemcCII8Yqu5/8HEfskTxJQ==}
    engines: {node: '>=18'}
    hasBin: true

  conventional-changelog-codemirror@5.0.0:
    resolution: {integrity: sha512-8gsBDI5Y3vrKUCxN6Ue8xr6occZ5nsDEc4C7jO/EovFGozx8uttCAyfhRrvoUAWi2WMm3OmYs+0mPJU7kQdYWQ==}
    engines: {node: '>=18'}

  conventional-changelog-conventionalcommits@8.0.0:
    resolution: {integrity: sha512-eOvlTO6OcySPyyyk8pKz2dP4jjElYunj9hn9/s0OB+gapTO8zwS9UQWrZ1pmF2hFs3vw1xhonOLGcGjy/zgsuA==}
    engines: {node: '>=18'}

  conventional-changelog-core@8.0.0:
    resolution: {integrity: sha512-EATUx5y9xewpEe10UEGNpbSHRC6cVZgO+hXQjofMqpy+gFIrcGvH3Fl6yk2VFKh7m+ffenup2N7SZJYpyD9evw==}
    engines: {node: '>=18'}

  conventional-changelog-ember@5.0.0:
    resolution: {integrity: sha512-RPflVfm5s4cSO33GH/Ey26oxhiC67akcxSKL8CLRT3kQX2W3dbE19sSOM56iFqUJYEwv9mD9r6k79weWe1urfg==}
    engines: {node: '>=18'}

  conventional-changelog-eslint@6.0.0:
    resolution: {integrity: sha512-eiUyULWjzq+ybPjXwU6NNRflApDWlPEQEHvI8UAItYW/h22RKkMnOAtfCZxMmrcMO1OKUWtcf2MxKYMWe9zJuw==}
    engines: {node: '>=18'}

  conventional-changelog-express@5.0.0:
    resolution: {integrity: sha512-D8Q6WctPkQpvr2HNCCmwU5GkX22BVHM0r4EW8vN0230TSyS/d6VQJDAxGb84lbg0dFjpO22MwmsikKL++Oo/oQ==}
    engines: {node: '>=18'}

  conventional-changelog-jquery@6.0.0:
    resolution: {integrity: sha512-2kxmVakyehgyrho2ZHBi90v4AHswkGzHuTaoH40bmeNqUt20yEkDOSpw8HlPBfvEQBwGtbE+5HpRwzj6ac2UfA==}
    engines: {node: '>=18'}

  conventional-changelog-jshint@5.0.0:
    resolution: {integrity: sha512-gGNphSb/opc76n2eWaO6ma4/Wqu3tpa2w7i9WYqI6Cs2fncDSI2/ihOfMvXveeTTeld0oFvwMVNV+IYQIk3F3g==}
    engines: {node: '>=18'}

  conventional-changelog-preset-loader@5.0.0:
    resolution: {integrity: sha512-SetDSntXLk8Jh1NOAl1Gu5uLiCNSYenB5tm0YVeZKePRIgDW9lQImromTwLa3c/Gae298tsgOM+/CYT9XAl0NA==}
    engines: {node: '>=18'}

  conventional-changelog-writer@8.0.0:
    resolution: {integrity: sha512-TQcoYGRatlAnT2qEWDON/XSfnVG38JzA7E0wcGScu7RElQBkg9WWgZd1peCWFcWDh1xfb2CfsrcvOn1bbSzztA==}
    engines: {node: '>=18'}
    hasBin: true

  conventional-changelog@6.0.0:
    resolution: {integrity: sha512-tuUH8H/19VjtD9Ig7l6TQRh+Z0Yt0NZ6w/cCkkyzUbGQTnUEmKfGtkC9gGfVgCfOL1Rzno5NgNF4KY8vR+Jo3w==}
    engines: {node: '>=18'}

  conventional-commits-filter@5.0.0:
    resolution: {integrity: sha512-tQMagCOC59EVgNZcC5zl7XqO30Wki9i9J3acbUvkaosCT6JX3EeFwJD7Qqp4MCikRnzS18WXV3BLIQ66ytu6+Q==}
    engines: {node: '>=18'}

  conventional-commits-parser@6.0.0:
    resolution: {integrity: sha512-TbsINLp48XeMXR8EvGjTnKGsZqBemisPoyWESlpRyR8lif0lcwzqz+NMtYSj1ooF/WYjSuu7wX0CtdeeMEQAmA==}
    engines: {node: '>=18'}
    hasBin: true

  convert-source-map@1.9.0:
    resolution: {integrity: sha512-ASFBup0Mz1uyiIjANan1jzLQami9z1PoYSZCiiYW2FczPbenXc45FZdBZLzOT+r6+iciuEModtmCti+hjaAk0A==}

  convert-source-map@2.0.0:
    resolution: {integrity: sha512-Kvp459HrV2FEJ1CAsi1Ku+MY3kasH19TFykTz2xWmMeq6bk2NU3XXvfJ+Q61m0xktWwt+1HSYf3JZsTms3aRJg==}

  copy-descriptor@0.1.1:
    resolution: {integrity: sha512-XgZ0pFcakEUlbwQEVNg3+QAis1FyTL3Qel9FYy8pSkQqoG3PNoT0bOCQtOXcOkur21r2Eq2kI+IE+gsmAEVlYw==}
    engines: {node: '>=0.10.0'}

  core-js-compat@3.39.0:
    resolution: {integrity: sha512-VgEUx3VwlExr5no0tXlBt+silBvhTryPwCXRI2Id1PN8WTKu7MreethvddqOubrYxkFdv/RnYrqlv1sFNAUelw==}

  core-util-is@1.0.2:
    resolution: {integrity: sha512-3lqz5YjWTYnW6dlDa5TLaTCcShfar1e40rmcJVwCBJC6mWlFuj0eCHIElmG1g5kyuJ/GD+8Wn4FFCcz4gJPfaQ==}

  cosmiconfig@7.1.0:
    resolution: {integrity: sha512-AdmX6xUzdNASswsFtmwSt7Vj8po9IuqXm0UXz7QKPuEUmPB4XyjGfaAr2PSuELMwkRMVH1EpIkX5bTZGRB3eCA==}
    engines: {node: '>=10'}

  crc@3.8.0:
    resolution: {integrity: sha512-iX3mfgcTMIq3ZKLIsVFAbv7+Mc10kxabAGQb8HvjA1o3T1PIYprbakQ65d3I+2HGHt6nSKkM9PYjgoJO2KcFBQ==}

  create-jest@29.7.0:
    resolution: {integrity: sha512-Adz2bdH0Vq3F53KEMJOoftQFutWCukm6J24wbPWRO4k1kMY7gS7ds/uoJkNuV8wDCtWWnuwGcJwpWcih+zEW1Q==}
    engines: {node: ^14.15.0 || ^16.10.0 || >=18.0.0}
    hasBin: true

  create-require@1.1.1:
    resolution: {integrity: sha512-dcKFX3jn0MpIaXjisoRvexIJVEKzaq7z2rZKxf+MSr9TkdmHmsU4m2lcLojrj/FHl8mk5VxMmYA+ftRkP/3oKQ==}

  cross-dirname@0.1.0:
    resolution: {integrity: sha512-+R08/oI0nl3vfPcqftZRpytksBXDzOUveBq/NBVx0sUp1axwzPQrKinNx5yd5sxPu8j1wIy8AfnVQ+5eFdha6Q==}

  cross-spawn@5.1.0:
    resolution: {integrity: sha512-pTgQJ5KC0d2hcY8eyL1IzlBPYjTkyH72XRZPnLyKus2mBfNjQs3klqbJU2VILqZryAZUt9JOb3h/mWMy23/f5A==}

  cross-spawn@6.0.6:
    resolution: {integrity: sha512-VqCUuhcd1iB+dsv8gxPttb5iZh/D0iubSP21g36KXdEuf6I5JiioesUVjpCdHV9MZRUfVFlvwtIUyPfxo5trtw==}
    engines: {node: '>=4.8'}

  cross-spawn@7.0.6:
    resolution: {integrity: sha512-uV2QOWP2nWzsy2aMp8aRibhi9dlzF5Hgh5SHaB9OiTGEyDTiJJyx0uy51QXdyWbtAHNua4XJzUKca3OzKUd3vA==}
    engines: {node: '>= 8'}

  csv-generate@3.4.3:
    resolution: {integrity: sha512-w/T+rqR0vwvHqWs/1ZyMDWtHHSJaN06klRqJXBEpDJaM/+dZkso0OKh1VcuuYvK3XM53KysVNq8Ko/epCK8wOw==}

  csv-parse@4.16.3:
    resolution: {integrity: sha512-cO1I/zmz4w2dcKHVvpCr7JVRu8/FymG5OEpmvsZYlccYolPBLoVGKUHgNoc4ZGkFeFlWGEDmMyBM+TTqRdW/wg==}

  csv-stringify@5.6.5:
    resolution: {integrity: sha512-PjiQ659aQ+fUTQqSrd1XEDnOr52jh30RBurfzkscaE2tPaFsDH5wOAHJiw8XAHphRknCwMUE9KRayc4K/NbO8A==}

  csv@5.5.3:
    resolution: {integrity: sha512-QTaY0XjjhTQOdguARF0lGKm5/mEq9PD9/VhZZegHDIBq2tQwgNpHc3dneD4mGo2iJs+fTKv5Bp0fZ+BRuY3Z0g==}
    engines: {node: '>= 0.1.90'}

  data-view-buffer@1.0.1:
    resolution: {integrity: sha512-0lht7OugA5x3iJLOWFhWK/5ehONdprk0ISXqVFn/NFrDu+cuc8iADFrGQz5BnRK7LLU3JmkbXSxaqX+/mXYtUA==}
    engines: {node: '>= 0.4'}

  data-view-byte-length@1.0.1:
    resolution: {integrity: sha512-4J7wRJD3ABAzr8wP+OcIcqq2dlUKp4DVflx++hs5h5ZKydWMI6/D/fAot+yh6g2tHh8fLFTvNOaVN357NvSrOQ==}
    engines: {node: '>= 0.4'}

  data-view-byte-offset@1.0.0:
    resolution: {integrity: sha512-t/Ygsytq+R995EJ5PZlD4Cu56sWa8InXySaViRzw9apusqsOO2bQP+SbYzAhR0pFKoB+43lYy8rWban9JSuXnA==}
    engines: {node: '>= 0.4'}

  dataloader@1.4.0:
    resolution: {integrity: sha512-68s5jYdlvasItOJnCuI2Q9s4q98g0pCyL3HrcKJu8KNugUl8ahgmZYg38ysLTgQjjXX3H8CJLkAvWrclWfcalw==}

  debug@2.6.9:
    resolution: {integrity: sha512-bC7ElrdJaJnPbAP+1EotYvqZsb3ecl5wi6Bfi6BJTUcNowp6cvspg0jXznRTKDjm/E7AdgFBVeAPVMNcKGsHMA==}
    peerDependencies:
      supports-color: '*'
    peerDependenciesMeta:
      supports-color:
        optional: true

  debug@4.3.7:
    resolution: {integrity: sha512-Er2nc/H7RrMXZBFCEim6TCmMk02Z8vLC2Rbi1KEBggpo0fS6l0S1nnapwmIi3yW/+GOJap1Krg4w0Hg80oCqgQ==}
    engines: {node: '>=6.0'}
    peerDependencies:
      supports-color: '*'
    peerDependenciesMeta:
      supports-color:
        optional: true

  debug@4.4.0:
    resolution: {integrity: sha512-6WTZ/IxCY/T6BALoZHaE4ctp9xm+Z5kY/pzYaCHRFeyVhojxlrm+46y68HA6hr0TcwEssoxNiDEUJQjfPZ/RYA==}
    engines: {node: '>=6.0'}
    peerDependencies:
      supports-color: '*'
    peerDependenciesMeta:
      supports-color:
        optional: true

  decamelize-keys@1.1.1:
    resolution: {integrity: sha512-WiPxgEirIV0/eIOMcnFBA3/IJZAZqKnwAwWyvvdi4lsr1WCN22nhdf/3db3DoZcUjTV2SqfzIwNyp6y2xs3nmg==}
    engines: {node: '>=0.10.0'}

  decamelize@1.2.0:
    resolution: {integrity: sha512-z2S+W9X73hAUUki+N+9Za2lBlun89zigOyGrsax+KUQ6wKW4ZoWpEYBkGhQjwAjjDCkWxhY0VKEhk8wzY7F5cA==}
    engines: {node: '>=0.10.0'}

  decode-uri-component@0.2.2:
    resolution: {integrity: sha512-FqUYQ+8o158GyGTrMFJms9qh3CqTKvAqgqsTnkLI8sKu0028orqBhxNMFkFen0zGyg6epACD32pjVk58ngIErQ==}
    engines: {node: '>=0.10'}

  decompress-response@6.0.0:
    resolution: {integrity: sha512-aW35yZM6Bb/4oJlZncMH2LCoZtJXTRxES17vE3hoRiowU2kWHaJKFkSBDnDR+cm9J+9QhXmREyIfv0pji9ejCQ==}
    engines: {node: '>=10'}

  dedent@1.5.3:
    resolution: {integrity: sha512-NHQtfOOW68WD8lgypbLA5oT+Bt0xXJhiYvoR6SmmNXZfpzOGXwdKWmcwG8N7PwVVWV3eF/68nmD9BaJSsTBhyQ==}
    peerDependencies:
      babel-plugin-macros: ^3.1.0
    peerDependenciesMeta:
      babel-plugin-macros:
        optional: true

  deep-eql@5.0.2:
    resolution: {integrity: sha512-h5k/5U50IJJFpzfL6nO9jaaumfjO/f2NjK/oYB2Djzm4p9L+3T9qWpZqZ2hAbLPuuYq9wrU08WQyBTL5GbPk5Q==}
    engines: {node: '>=6'}

  deep-is@0.1.4:
    resolution: {integrity: sha512-oIPzksmTg4/MriiaYGO+okXDT7ztn/w3Eptv/+gSIdMdKsJo0u4CfYNFJPy+4SKMuCqGw2wxnA+URMg3t8a/bQ==}

  deepmerge@4.3.1:
    resolution: {integrity: sha512-3sUqbMEc77XqpdNO7FRyRog+eW3ph+GYCbj+rK+uYyRMuwsVy0rMiVtPn+QJlKFvWP/1PYpapqYn0Me2knFn+A==}
    engines: {node: '>=0.10.0'}

  defaults@1.0.4:
    resolution: {integrity: sha512-eFuaLoy/Rxalv2kr+lqMlUnrDWV+3j4pljOIJgLIhI058IQfWJ7vXhyEIHu+HtC738klGALYxOKDO0bQP3tg8A==}

  defer-to-connect@2.0.1:
    resolution: {integrity: sha512-4tvttepXG1VaYGrRibk5EwJd1t4udunSOVMdLSAL6mId1ix438oPwPZMALY41FCijukO1L0twNcGsdzS7dHgDg==}
    engines: {node: '>=10'}

  define-data-property@1.1.4:
    resolution: {integrity: sha512-rBMvIzlpA8v6E+SJZoo++HAYqsLrkg7MSfIinMPFhmkorw7X+dOXVJQs+QT69zGkzMyfDnIMN2Wid1+NbL3T+A==}
    engines: {node: '>= 0.4'}

  define-properties@1.2.1:
    resolution: {integrity: sha512-8QmQKqEASLd5nx0U1B1okLElbUuuttJ/AnYmRXbbbGDWh6uS208EjD4Xqq/I9wK7u0v6O08XhTWnt5XtEbR6Dg==}
    engines: {node: '>= 0.4'}

  define-property@0.2.5:
    resolution: {integrity: sha512-Rr7ADjQZenceVOAKop6ALkkRAmH1A4Gx9hV/7ZujPUN2rkATqFO0JZLZInbAjpZYoJ1gUx8MRMQVkYemcbMSTA==}
    engines: {node: '>=0.10.0'}

  define-property@1.0.0:
    resolution: {integrity: sha512-cZTYKFWspt9jZsMscWo8sc/5lbPC9Q0N5nBLgb+Yd915iL3udB1uFgS3B8YCx66UVHq018DAVFoee7x+gxggeA==}
    engines: {node: '>=0.10.0'}

  define-property@2.0.2:
    resolution: {integrity: sha512-jwK2UV4cnPpbcG7+VRARKTZPUWowwXA8bzH5NP6ud0oeAxyYPuGZUAC7hMugpCdz4BeSZl2Dl9k66CHJ/46ZYQ==}
    engines: {node: '>=0.10.0'}

  delayed-stream@1.0.0:
    resolution: {integrity: sha512-ZySD7Nf91aLB0RxL4KGrKHBXl7Eds1DAmEdcoVawXnLD7SDhpNgtuII2aAkg7a7QS41jxPSZ17p4VdGnMHk3MQ==}
    engines: {node: '>=0.4.0'}

  depcheck@1.4.3:
    resolution: {integrity: sha512-vy8xe1tlLFu7t4jFyoirMmOR7x7N601ubU9Gkifyr9z8rjBFtEdWHDBMqXyk6OkK+94NXutzddVXJuo0JlUQKQ==}
    engines: {node: '>=10'}
    hasBin: true

  deps-regex@0.1.4:
    resolution: {integrity: sha512-3tzwGYogSJi8HoG93R5x9NrdefZQOXgHgGih/7eivloOq6yC6O+yoFxZnkgP661twvfILONfoKRdF9GQOGx2RA==}

  dequal@2.0.3:
    resolution: {integrity: sha512-0je+qPKHEMohvfRTCEo3CrPG6cAzAYgmzKyxRiYSSDkS6eGJdyVJm7WaYA5ECaAD9wLB2T4EEeymA5aFVcYXCA==}
    engines: {node: '>=6'}

  detect-indent@6.1.0:
    resolution: {integrity: sha512-reYkTUJAZb9gUuZ2RvVCNhVHdg62RHnJ7WJl8ftMi4diZ6NWlciOzQN88pUhSELEwflJht4oQDv0F0BMlwaYtA==}
    engines: {node: '>=8'}

  detect-libc@1.0.3:
    resolution: {integrity: sha512-pGjwhsmsp4kL2RTz08wcOlGN83otlqHeD/Z5T8GXZB+/YcpQ/dgo+lbU8ZsGxV0HIvqqxo9l7mqYwyYMD9bKDg==}
    engines: {node: '>=0.10'}
    hasBin: true

  detect-libc@2.0.3:
    resolution: {integrity: sha512-bwy0MGW55bG41VqxxypOsdSdGqLwXPI/focwgTYCFMbdUiBAxLg9CFzG08sz2aqzknwiX7Hkl0bQENjg8iLByw==}
    engines: {node: '>=8'}

  detect-newline@3.1.0:
    resolution: {integrity: sha512-TLz+x/vEXm/Y7P7wn1EJFNLxYpUD4TgMosxY6fAVJUnJMbupHBOncxyWUG9OpTaH9EBD7uFI5LfEgmMOc54DsA==}
    engines: {node: '>=8'}

  detect-node@2.1.0:
    resolution: {integrity: sha512-T0NIuQpnTvFDATNuHN5roPwSBG83rFsuO+MXXH9/3N1eFbn4wcPjttvjMLEPWJ0RGUYgQE7cGgS3tNxbqCGM7g==}

  devlop@1.1.0:
    resolution: {integrity: sha512-RWmIqhcFf1lRYBvNmr7qTNuyCt/7/ns2jbpp1+PalgE/rDQcBT0fioSMUpJ93irlUhC5hrg4cYqe6U+0ImW0rA==}

  diff-sequences@29.6.3:
    resolution: {integrity: sha512-EjePK1srD3P08o2j4f0ExnylqRs5B9tJjcp9t1krH2qRi8CCdsYfwe9JgSLurFBWwq4uOlipzfk5fHNvwFKr8Q==}
    engines: {node: ^14.15.0 || ^16.10.0 || >=18.0.0}

  diff@4.0.2:
    resolution: {integrity: sha512-58lmxKSA4BNyLz+HHMUzlOEpg09FV+ev6ZMe3vJihgdxzgcwZ8VoEEPmALCZG9LmqfVoNMMKpttIYTVG6uDY7A==}
    engines: {node: '>=0.3.1'}

  dir-compare@4.2.0:
    resolution: {integrity: sha512-2xMCmOoMrdQIPHdsTawECdNPwlVFB9zGcz3kuhmBO6U3oU+UQjsue0i8ayLKpgBcm+hcXPMVSGUN9d+pvJ6+VQ==}

  dir-glob@3.0.1:
    resolution: {integrity: sha512-WkrWp9GR4KXfKGYzOLmTuGVi1UWFfws377n9cc55/tb6DuqyF6pcQ5AbiHEshaDpY9v6oaSr2XCDidGmMwdzIA==}
    engines: {node: '>=8'}

  dmg-license@1.0.11:
    resolution: {integrity: sha512-ZdzmqwKmECOWJpqefloC5OJy1+WZBBse5+MR88z9g9Zn4VY+WYUkAyojmhzJckH5YbbZGcYIuGAkY5/Ys5OM2Q==}
    engines: {node: '>=8'}
    os: [darwin]
    hasBin: true

  dot-prop@5.3.0:
    resolution: {integrity: sha512-QM8q3zDe58hqUqjraQOmzZ1LIH9SWQJTlEKCH4kJ2oQvLZk7RbQXvtDM2XEq3fwkV9CCvvH4LA0AV+ogFsBM2Q==}
    engines: {node: '>=8'}

  dotenv-expand@11.0.7:
    resolution: {integrity: sha512-zIHwmZPRshsCdpMDyVsqGmgyP0yT8GAgXUnkdAoJisxvf33k7yO6OuoKmcTGuXPWSsm8Oh88nZicRLA9Y0rUeA==}
    engines: {node: '>=12'}

  dotenv@16.4.7:
    resolution: {integrity: sha512-47qPchRCykZC03FhkYAhrvwU4xDBFIj1QPqaarj6mdM/hgUzfPHcpkHJOn3mJAufFeeAxAzeGsr5X0M4k6fLZQ==}
    engines: {node: '>=12'}

  dotenv@8.6.0:
    resolution: {integrity: sha512-IrPdXQsk2BbzvCBGBOTmmSH5SodmqZNt4ERAZDmW4CT+tL8VtvinqywuANaFu4bOMWki16nqf0e4oC0QIaDr/g==}
    engines: {node: '>=10'}

  eastasianwidth@0.2.0:
    resolution: {integrity: sha512-I88TYZWc9XiYHRQ4/3c5rjjfgkjhLyW2luGIheGERbNQ6OY7yTybanSpDXZa8y7VUP9YmDcYa+eyq4ca7iLqWA==}

  ejs@3.1.10:
    resolution: {integrity: sha512-UeJmFfOrAQS8OJWPZ4qtgHyWExa088/MtK5UEyoJGFH67cDEXkZSviOiKRCZ4Xij0zxI3JECgYs3oKx+AizQBA==}
    engines: {node: '>=0.10.0'}
    hasBin: true

  electron-to-chromium@1.5.68:
    resolution: {integrity: sha512-FgMdJlma0OzUYlbrtZ4AeXjKxKPk6KT8WOP8BjcqxWtlg8qyJQjRzPJzUtUn5GBg1oQ26hFs7HOOHJMYiJRnvQ==}

  electron-winstaller@5.4.0:
    resolution: {integrity: sha512-bO3y10YikuUwUuDUQRM4KfwNkKhnpVO7IPdbsrejwN9/AABJzzTQ4GeHwyzNSrVO+tEH3/Np255a3sVZpZDjvg==}
    engines: {node: '>=8.0.0'}

  electron@31.7.5:
    resolution: {integrity: sha512-8zFzVJdhxTRmoPcRiKkEmPW0bJHAUsTQJwEX2YJ8X0BVFIJLwSvHkSlpCjEExVbNCAk+gHnkIYX+2OyCXrRwHQ==}
    engines: {node: '>= 12.20.55'}
    hasBin: true

  emittery@0.13.1:
    resolution: {integrity: sha512-DeWwawk6r5yR9jFgnDKYt4sLS0LmHJJi3ZOnb5/JdbYwj3nW+FxQnHIjhBKz8YLC7oRNPVM9NQ47I3CVx34eqQ==}
    engines: {node: '>=12'}

  emoji-regex-xs@1.0.0:
    resolution: {integrity: sha512-LRlerrMYoIDrT6jgpeZ2YYl/L8EulRTt5hQcYjy5AInh7HWXKimpqx68aknBFpGL2+/IcogTcaydJEgaTmOpDg==}

  emoji-regex@10.4.0:
    resolution: {integrity: sha512-EC+0oUMY1Rqm4O6LLrgjtYDvcVYTy7chDnM4Q7030tP4Kwj3u/pR6gP9ygnp2CJMK5Gq+9Q2oqmrFJAz01DXjw==}

  emoji-regex@8.0.0:
    resolution: {integrity: sha512-MSjYzcWNOA0ewAHpz0MxpYFvwg6yjy1NG3xteoqz644VCo/RPgnr1/GGt+ic3iJTzQ8Eu3TdM14SawnVUmGE6A==}

  emoji-regex@9.2.2:
    resolution: {integrity: sha512-L18DaJsXSUk2+42pv8mLs5jJT2hqFkFE4j21wOmgbUqsZ2hL72NsUU785g9RXgo3s0ZNgVl42TiHp3ZtOv/Vyg==}

  encoding@0.1.13:
    resolution: {integrity: sha512-ETBauow1T35Y/WZMkio9jiM0Z5xjHHmJ4XmjZOq1l/dXz3lr2sRn87nJy20RupqSh1F2m3HHPSp8ShIPQJrJ3A==}

  end-of-stream@1.4.4:
    resolution: {integrity: sha512-+uw1inIHVPQoaVuHzRyXd21icM+cnt4CzD5rW+NC1wjOUSTOs+Te7FOv7AhN7vS9x/oIyhLP5PR1H+phQAHu5Q==}

  enquirer@2.4.1:
    resolution: {integrity: sha512-rRqJg/6gd538VHvR3PSrdRBb/1Vy2YfzHqzvbhGIQpDRKIa4FgV/54b5Q1xYSxOOwKvjXweS26E0Q+nAMwp2pQ==}
    engines: {node: '>=8.6'}

  entities@4.5.0:
    resolution: {integrity: sha512-V0hjH4dGPh9Ao5p0MoRY6BVqtwCjhz6vI5LT8AJ55H+4g9/4vbHx1I54fS0XuclLhDHArPQCiMjDxjaL8fPxhw==}
    engines: {node: '>=0.12'}

  env-paths@2.2.1:
    resolution: {integrity: sha512-+h1lkLKhZMTYjog1VEpJNG7NZJWcuc2DDk/qsqSTRRCOXiLjeQ1d1/udrUGhqMxUgAlwKNZ0cf2uqan5GLuS2A==}
    engines: {node: '>=6'}

  environment@1.1.0:
    resolution: {integrity: sha512-xUtoPkMggbz0MPyPiIWr1Kp4aeWJjDZ6SMvURhimjdZgsRuDplF5/s9hcgGhyXMhs+6vpnuoiZ2kFiu3FMnS8Q==}
    engines: {node: '>=18'}

  err-code@2.0.3:
    resolution: {integrity: sha512-2bmlRpNKBxT/CRmPOlyISQpNj+qSeYvcym/uT0Jx2bMOlKLtSy1ZmLuVxSEKKyor/N5yhvp/ZiG1oE3DEYMSFA==}

  error-ex@1.3.2:
    resolution: {integrity: sha512-7dFHNmqeFSEt2ZBsCriorKnn3Z2pj+fd9kmI6QoWw4//DL+icEBfc0U7qJCisqrTsKTjw4fNFy2pW9OqStD84g==}

  es-abstract@1.23.5:
    resolution: {integrity: sha512-vlmniQ0WNPwXqA0BnmwV3Ng7HxiGlh6r5U6JcTMNx8OilcAGqVJBHJcPjqOMaczU9fRuRK5Px2BdVyPRnKMMVQ==}
    engines: {node: '>= 0.4'}

  es-define-property@1.0.0:
    resolution: {integrity: sha512-jxayLKShrEqqzJ0eumQbVhTYQM27CfT1T35+gCgDFoL82JLsXqTJ76zv6A0YLOgEnLUMvLzsDsGIrl8NFpT2gQ==}
    engines: {node: '>= 0.4'}

  es-errors@1.3.0:
    resolution: {integrity: sha512-Zf5H2Kxt2xjTvbJvP2ZWLEICxA6j+hAmMzIlypy4xcBg1vKVnx89Wy0GbS+kf5cwCVFFzdCFh2XSCFNULS6csw==}
    engines: {node: '>= 0.4'}

  es-module-lexer@1.6.0:
    resolution: {integrity: sha512-qqnD1yMU6tk/jnaMosogGySTZP8YtUgAffA9nMN+E/rjxcfRQ6IEk7IiozUjgxKoFHBGjTLnrHB/YC45r/59EQ==}

  es-object-atoms@1.0.0:
    resolution: {integrity: sha512-MZ4iQ6JwHOBQjahnjwaC1ZtIBH+2ohjamzAO3oaHcXYup7qxjF2fixyH+Q71voWHeOkI2q/TnJao/KfXYIZWbw==}
    engines: {node: '>= 0.4'}

  es-set-tostringtag@2.0.3:
    resolution: {integrity: sha512-3T8uNMC3OQTHkFUsFq8r/BwAXLHvU/9O9mE0fBc/MY5iq/8H7ncvO947LmYA6ldWw9Uh8Yhf25zu6n7nML5QWQ==}
    engines: {node: '>= 0.4'}

  es-shim-unscopables@1.0.2:
    resolution: {integrity: sha512-J3yBRXCzDu4ULnQwxyToo/OjdMx6akgVC7K6few0a7F/0wLtmKKN7I73AH5T2836UuXRqN7Qg+IIUw/+YJksRw==}

  es-to-primitive@1.3.0:
    resolution: {integrity: sha512-w+5mJ3GuFL+NjVtJlvydShqE1eN3h3PbI7/5LAsYJP/2qtuMXjfL2LpHSRqo4b4eSF5K/DH1JXKUAHSB2UW50g==}
    engines: {node: '>= 0.4'}

  es6-error@4.1.1:
    resolution: {integrity: sha512-Um/+FxMr9CISWh0bi5Zv0iOD+4cFh5qLeks1qhAopKVAJw3drgKbKySikp7wGhDL0HPeaja0P5ULZrxLkniUVg==}

  esbuild-jest@0.5.0:
    resolution: {integrity: sha512-AMZZCdEpXfNVOIDvURlqYyHwC8qC1/BFjgsrOiSL1eyiIArVtHL8YAC83Shhn16cYYoAWEW17yZn0W/RJKJKHQ==}
    peerDependencies:
      esbuild: '>=0.8.50'

  esbuild@0.12.29:
    resolution: {integrity: sha512-w/XuoBCSwepyiZtIRsKsetiLDUVGPVw1E/R3VTFSecIy8UR7Cq3SOtwKHJMFoVqqVG36aGkzh4e8BvpO1Fdc7g==}
    hasBin: true

  esbuild@0.24.2:
    resolution: {integrity: sha512-+9egpBW8I3CD5XPe0n6BfT5fxLzxrlDzqydF3aviG+9ni1lDC/OvMHcxqEFV0+LANZG5R1bFMWfUrjVsdwxJvA==}
    engines: {node: '>=18'}
    hasBin: true

  escalade@3.2.0:
    resolution: {integrity: sha512-WUj2qlxaQtO4g6Pq5c29GTcWGDyd8itL8zTlipgECz3JesAiiOKotd8JU6otB3PACgG6xkJUyVhboMS+bje/jA==}
    engines: {node: '>=6'}

  escape-string-regexp@1.0.5:
    resolution: {integrity: sha512-vbRorB5FUQWvla16U8R/qgaFIya2qGzwDrNmCZuYKrbdSUMG6I1ZCGQRefkRVhuOkIGVne7BQ35DSfo1qvJqFg==}
    engines: {node: '>=0.8.0'}

  escape-string-regexp@2.0.0:
    resolution: {integrity: sha512-UpzcLCXolUWcNu5HtVMHYdXJjArjsF9C0aNnquZYY4uW/Vu0miy5YoWvbV345HauVvcAUnpRuhMMcqTcGOY2+w==}
    engines: {node: '>=8'}

  escape-string-regexp@4.0.0:
    resolution: {integrity: sha512-TtpcNJ3XAzx3Gq8sWRzJaVajRs0uVxA2YAkdb1jm2YkPz4G6egUFAyA3n5vtEIZefPk5Wa4UXbKuS5fKkJWdgA==}
    engines: {node: '>=10'}

  eslint-config-prettier@9.1.0:
    resolution: {integrity: sha512-NSWl5BFQWEPi1j4TjVNItzYV7dZXZ+wP6I6ZhrBGpChQhZRUaElihE9uRRkcbRnNb76UMKDF3r+WTmNcGPKsqw==}
    hasBin: true
    peerDependencies:
      eslint: '>=7.0.0'

  eslint-plugin-prettier@5.2.1:
    resolution: {integrity: sha512-gH3iR3g4JfF+yYPaJYkN7jEl9QbweL/YfkoRlNnuIEHEz1vHVlCmWOS+eGGiRuzHQXdJFCOTxRgvju9b8VUmrw==}
    engines: {node: ^14.18.0 || >=16.0.0}
    peerDependencies:
      '@types/eslint': '>=8.0.0'
      eslint: '>=8.0.0'
      eslint-config-prettier: '*'
      prettier: '>=3.0.0'
    peerDependenciesMeta:
      '@types/eslint':
        optional: true
      eslint-config-prettier:
        optional: true

  eslint-scope@8.2.0:
    resolution: {integrity: sha512-PHlWUfG6lvPc3yvP5A4PNyBL1W8fkDUccmI21JUu/+GKZBoH/W5u6usENXUrWFRsyoW5ACUjFGgAFQp5gUlb/A==}
    engines: {node: ^18.18.0 || ^20.9.0 || >=21.1.0}

  eslint-visitor-keys@3.4.3:
    resolution: {integrity: sha512-wpc+LXeiyiisxPlEkUzU6svyS1frIO3Mgxj1fdy7Pm8Ygzguax2N3Fa/D/ag1WqbOprdI+uY6wMUl8/a2G+iag==}
    engines: {node: ^12.22.0 || ^14.17.0 || >=16.0.0}

  eslint-visitor-keys@4.2.0:
    resolution: {integrity: sha512-UyLnSehNt62FFhSwjZlHmeokpRK59rcz29j+F1/aDgbkbRTk7wIc9XzdoasMUbRNKDM0qQt/+BJ4BrpFeABemw==}
    engines: {node: ^18.18.0 || ^20.9.0 || >=21.1.0}

  eslint@9.16.0:
    resolution: {integrity: sha512-whp8mSQI4C8VXd+fLgSM0lh3UlmcFtVwUQjyKCFfsp+2ItAIYhlq/hqGahGqHE6cv9unM41VlqKk2VtKYR2TaA==}
    engines: {node: ^18.18.0 || ^20.9.0 || >=21.1.0}
    hasBin: true
    peerDependencies:
      jiti: '*'
    peerDependenciesMeta:
      jiti:
        optional: true

  espree@10.3.0:
    resolution: {integrity: sha512-0QYC8b24HWY8zjRnDTL6RiHfDbAWn63qb4LMj1Z4b076A4une81+z03Kg7l7mn/48PUTqoLptSXez8oknU8Clg==}
    engines: {node: ^18.18.0 || ^20.9.0 || >=21.1.0}

  esprima@4.0.1:
    resolution: {integrity: sha512-eGuFFw7Upda+g4p+QHvnW0RyTX/SVeJBDM/gCtMARO0cLuT2HcEKnTPvhjV6aGeqrCB/sbNop0Kszm0jsaWU4A==}
    engines: {node: '>=4'}
    hasBin: true

  esquery@1.6.0:
    resolution: {integrity: sha512-ca9pw9fomFcKPvFLXhBKUK90ZvGibiGOvRJNbjljY7s7uq/5YO4BOzcYtJqExdx99rF6aAcnRxHmcUHcz6sQsg==}
    engines: {node: '>=0.10'}

  esrecurse@4.3.0:
    resolution: {integrity: sha512-KmfKL3b6G+RXvP8N1vr3Tq1kL/oCFgn2NYXEtqP8/L3pKapUA4G8cFVaoF3SU323CD4XypR/ffioHmkti6/Tag==}
    engines: {node: '>=4.0'}

  estraverse@5.3.0:
    resolution: {integrity: sha512-MMdARuVEQziNTeJD8DgMqmhwR11BRQ/cBP+pLtYdSTnf3MIO8fFeiINEbX36ZdNlfU/7A9f3gUw49B3oQsvwBA==}
    engines: {node: '>=4.0'}

  estree-walker@2.0.2:
    resolution: {integrity: sha512-Rfkk/Mp/DL7JVje3u18FxFujQlTNR2q6QfMSMB7AvCBx91NGj/ba3kCfza0f6dVDbw7YlRf/nDrn7pQrCCyQ/w==}

  estree-walker@3.0.3:
    resolution: {integrity: sha512-7RUKfXgSMMkzt6ZuXmqapOurLGPPfgj6l9uRZ7lRGolvk0y2yocc35LdcxKC5PQZdn2DMqioAQ2NoWcrTKmm6g==}

  esutils@2.0.3:
    resolution: {integrity: sha512-kVscqXk4OCp68SZ0dkgEKVi6/8ij300KBWTJq32P/dYeWTSwK41WyTxalN1eRmA5Z9UU/LX9D7FWSmV9SAYx6g==}
    engines: {node: '>=0.10.0'}

  eventemitter3@5.0.1:
    resolution: {integrity: sha512-GWkBvjiSZK87ELrYOSESUYeVIc9mvLLf/nXalMOS5dYrgZq9o5OVkbZAVM06CVxYsCwH9BDZFPlQTlPA1j4ahA==}

  exec-sh@0.3.6:
    resolution: {integrity: sha512-nQn+hI3yp+oD0huYhKwvYI32+JFeq+XkNcD1GAo3Y/MjxsfVGmrrzrnzjWiNY6f+pUCP440fThsFh5gZrRAU/w==}

  execa@1.0.0:
    resolution: {integrity: sha512-adbxcyWV46qiHyvSp50TKt05tB4tK3HcmF7/nxfAdhnox83seTDbwnaqKO4sXRy7roHAIFqJP/Rw/AuEbX61LA==}
    engines: {node: '>=6'}

  execa@5.1.1:
    resolution: {integrity: sha512-8uSpZZocAZRBAPIEINJj3Lo9HyGitllczc27Eh5YYojjMFMn8yHMDMaUHE2Jqfq05D/wucwI4JGURyXt1vchyg==}
    engines: {node: '>=10'}

  execa@8.0.1:
    resolution: {integrity: sha512-VyhnebXciFV2DESc+p6B+y0LjSm0krU4OgJN44qFAhBY0TJ+1V61tYD2+wHusZ6F9n5K+vl8k0sTy7PEfV4qpg==}
    engines: {node: '>=16.17'}

  exit@0.1.2:
    resolution: {integrity: sha512-Zk/eNKV2zbjpKzrsQ+n1G6poVbErQxJ0LBOJXaKZ1EViLzH+hrLu9cdXI4zw9dBQJslwBEpbQ2P1oS7nDxs6jQ==}
    engines: {node: '>= 0.8.0'}

  expand-brackets@2.1.4:
    resolution: {integrity: sha512-w/ozOKR9Obk3qoWeY/WDi6MFta9AoMR+zud60mdnbniMcBxRuFJyDt2LdX/14A1UABeqk+Uk+LDfUpvoGKppZA==}
    engines: {node: '>=0.10.0'}

  expect-type@1.1.0:
    resolution: {integrity: sha512-bFi65yM+xZgk+u/KRIpekdSYkTB5W1pEf0Lt8Q8Msh7b+eQ7LXVtIB1Bkm4fvclDEL1b2CZkMhv2mOeF8tMdkA==}
    engines: {node: '>=12.0.0'}

  expect@29.7.0:
    resolution: {integrity: sha512-2Zks0hf1VLFYI1kbh0I5jP3KHHyCHpkfyHBzsSXRFgl/Bg9mWYfMW8oD+PdMPlEwy5HNsR9JutYy6pMeOh61nw==}
    engines: {node: ^14.15.0 || ^16.10.0 || >=18.0.0}

  exponential-backoff@3.1.1:
    resolution: {integrity: sha512-dX7e/LHVJ6W3DE1MHWi9S1EYzDESENfLrYohG2G++ovZrYOkm4Knwa0mc1cn84xJOR4KEU0WSchhLbd0UklbHw==}

  extend-shallow@2.0.1:
    resolution: {integrity: sha512-zCnTtlxNoAiDc3gqY2aYAWFx7XWWiasuF2K8Me5WbN8otHKTUKBwjPtNpRs/rbUZm7KxWAaNj7P1a/p52GbVug==}
    engines: {node: '>=0.10.0'}

  extend-shallow@3.0.2:
    resolution: {integrity: sha512-BwY5b5Ql4+qZoefgMj2NUmx+tehVTH/Kf4k1ZEtOHNFcm2wSxMRo992l6X3TIgni2eZVTZ85xMOjF31fwZAj6Q==}
    engines: {node: '>=0.10.0'}

  extendable-error@0.1.7:
    resolution: {integrity: sha512-UOiS2in6/Q0FK0R0q6UY9vYpQ21mr/Qn1KOnte7vsACuNJf514WvCCUHSRCPcgjPT2bAhNIJdlE6bVap1GKmeg==}

  external-editor@3.1.0:
    resolution: {integrity: sha512-hMQ4CX1p1izmuLYyZqLMO/qGNw10wSv9QDCPfzXfyFrOaCSSoRfqE1Kf1s5an66J5JZC62NewG+mK49jOCtQew==}
    engines: {node: '>=4'}

  extglob@2.0.4:
    resolution: {integrity: sha512-Nmb6QXkELsuBr24CJSkilo6UHHgbekK5UiZgfE6UHD3Eb27YC6oD+bhcT+tJ6cl8dmsgdQxnWlcry8ksBIBLpw==}
    engines: {node: '>=0.10.0'}

  extract-zip@2.0.1:
    resolution: {integrity: sha512-GDhU9ntwuKyGXdZBUgTIe+vXnWj0fppUEtMDL0+idd5Sta8TGpHssn/eusA9mrPr9qNDym6SxAYZjNvCn/9RBg==}
    engines: {node: '>= 10.17.0'}
    hasBin: true

  extsprintf@1.4.1:
    resolution: {integrity: sha512-Wrk35e8ydCKDj/ArClo1VrPVmN8zph5V4AtHwIuHhvMXsKf73UT3BOD+azBIW+3wOJ4FhEH7zyaJCFvChjYvMA==}
    engines: {'0': node >=0.6.0}

  fast-deep-equal@3.1.3:
    resolution: {integrity: sha512-f3qQ9oQy9j2AhBe/H9VC91wLmKBCCU/gDOnKNAYG5hswO7BLKj09Hc5HYNz9cGI++xlpDCIgDaitVs03ATR84Q==}

  fast-diff@1.3.0:
    resolution: {integrity: sha512-VxPP4NqbUjj6MaAOafWeUn2cXWLcCtljklUtZf0Ind4XQ+QPtmA0b18zZy0jIQx+ExRVCR/ZQpBmik5lXshNsw==}

  fast-glob@3.3.2:
    resolution: {integrity: sha512-oX2ruAFQwf/Orj8m737Y5adxDQO0LAB7/S5MnxCdTNDd4p6BsyIVsv9JQsATbTSq8KHRpLwIHbVlUNatxd+1Ow==}
    engines: {node: '>=8.6.0'}

  fast-json-stable-stringify@2.1.0:
    resolution: {integrity: sha512-lhd/wF+Lk98HZoTCtlVraHtfh5XYijIjalXck7saUtuanSDyLMxnHhSXEDJqHxD7msR8D0uCmqlkwjCV8xvwHw==}

  fast-levenshtein@2.0.6:
    resolution: {integrity: sha512-DCXu6Ifhqcks7TZKY3Hxp3y6qphY5SJZmrWMDrKcERSOXWQdMhU9Ig/PYrzyw/ul9jOIyh0N4M0tbC5hodg8dw==}

  fast-xml-parser@4.4.1:
    resolution: {integrity: sha512-xkjOecfnKGkSsOwtZ5Pz7Us/T6mrbPQrq0nh+aCO5V9nk5NLWmasAHumTKjiPJPWANe+kAZ84Jc8ooJkzZ88Sw==}
    hasBin: true

  fastq@1.17.1:
    resolution: {integrity: sha512-sRVD3lWVIXWg6By68ZN7vho9a1pQcN/WBFaAAsDDFzlJjvoGx0P8z7V1t72grFJfJhu3YPZBuu25f7Kaw2jN1w==}

  fb-watchman@2.0.2:
    resolution: {integrity: sha512-p5161BqbuCaSnB8jIbzQHOlpgsPmK5rJVDfDKO91Axs5NC1uu3HRQm6wt9cd9/+GtQQIO53JdGXXoyDpTAsgYA==}

  fd-slicer@1.1.0:
    resolution: {integrity: sha512-cE1qsB/VwyQozZ+q1dGxR8LBYNZeofhEdUNGSMbQD3Gw2lAzX9Zb3uIU6Ebc/Fmyjo9AWWfnn0AUCHqtevs/8g==}

  fdir@6.4.3:
    resolution: {integrity: sha512-PMXmW2y1hDDfTSRc9gaXIuCCRpuoz3Kaz8cUelp3smouvfT632ozg2vrT6lJsHKKOF59YLbOGfAWGUcKEfRMQw==}
    peerDependencies:
      picomatch: ^3 || ^4
    peerDependenciesMeta:
      picomatch:
        optional: true

  fflate@0.8.2:
    resolution: {integrity: sha512-cPJU47OaAoCbg0pBvzsgpTPhmhqI5eJjh/JIu8tPj5q+T7iLvW/JAYUqmE7KOB4R1ZyEhzBaIQpQpardBF5z8A==}

  file-entry-cache@8.0.0:
    resolution: {integrity: sha512-XXTUwCvisa5oacNGRP9SfNtYBNAMi+RPwBFmblZEF7N7swHYQS6/Zfk7SRwx4D5j3CH211YNRco1DEMNVfZCnQ==}
    engines: {node: '>=16.0.0'}

  filelist@1.0.4:
    resolution: {integrity: sha512-w1cEuf3S+DrLCQL7ET6kz+gmlJdbq9J7yXCSjK/OZCPA+qEN1WyF4ZAf0YYJa4/shHJra2t/d/r8SV4Ji+x+8Q==}

  fill-range@4.0.0:
    resolution: {integrity: sha512-VcpLTWqWDiTerugjj8e3+esbg+skS3M9e54UuR3iCeIDMXCLTsAH8hTSzDQU/X6/6t3eYkOKoZSef2PlU6U1XQ==}
    engines: {node: '>=0.10.0'}

  fill-range@7.1.1:
    resolution: {integrity: sha512-YsGpe3WHLK8ZYi4tWDg2Jy3ebRz2rXowDxnld4bkQB00cc/1Zw9AWnC0i9ztDJitivtQvaI9KaLyKrc+hBW0yg==}
    engines: {node: '>=8'}

  find-up-simple@1.0.0:
    resolution: {integrity: sha512-q7Us7kcjj2VMePAa02hDAF6d+MzsdsAWEwYyOpwUtlerRBkOEPBCRZrAV4XfcSN8fHAgaD0hP7miwoay6DCprw==}
    engines: {node: '>=18'}

  find-up@4.1.0:
    resolution: {integrity: sha512-PpOwAdQ/YlXQ2vj8a3h8IipDuYRi3wceVQQGYWxNINccq40Anw7BlsEXCMbt1Zt+OLA6Fq9suIpIWD0OsnISlw==}
    engines: {node: '>=8'}

  find-up@5.0.0:
    resolution: {integrity: sha512-78/PXT1wlLLDgTzDs7sjq9hzz0vXD+zn+7wypEe4fXQxCmdmqfGsEPQxmiCSQI3ajFV91bVSsvNtrJRiW6nGng==}
    engines: {node: '>=10'}

  find-yarn-workspace-root2@1.2.16:
    resolution: {integrity: sha512-hr6hb1w8ePMpPVUK39S4RlwJzi+xPLuVuG8XlwXU3KD5Yn3qgBWVfy3AzNlDhWvE1EORCE65/Qm26rFQt3VLVA==}

  flat-cache@4.0.1:
    resolution: {integrity: sha512-f7ccFPK3SXFHpx15UIGyRJ/FJQctuKZ0zVuN3frBo4HnK3cay9VEW0R6yPYFHC0AgqhukPzKjq22t5DmAyqGyw==}
    engines: {node: '>=16'}

  flatted@3.3.2:
    resolution: {integrity: sha512-AiwGJM8YcNOaobumgtng+6NHuOqC3A7MixFeDafM3X9cIUM+xUXoS5Vfgf+OihAYe20fxqNM9yPBXJzRtZ/4eA==}

  for-each@0.3.3:
    resolution: {integrity: sha512-jqYfLp7mo9vIyQf8ykW2v7A+2N4QjeCeI5+Dz9XraiO1ign81wjiH7Fb9vSOWvQfNtmSa4H2RoQTrrXivdUZmw==}

  for-in@1.0.2:
    resolution: {integrity: sha512-7EwmXrOjyL+ChxMhmG5lnW9MPt1aIeZEwKhQzoBUdTV0N3zuwWDZYVJatDvZ2OyzPUvdIAZDsCetk3coyMfcnQ==}
    engines: {node: '>=0.10.0'}

  foreground-child@3.3.0:
    resolution: {integrity: sha512-Ld2g8rrAyMYFXBhEqMz8ZAHBi4J4uS1i/CxGMDnjyFWddMXLVcDp051DZfu+t7+ab7Wv6SMqpWmyFIj5UbfFvg==}
    engines: {node: '>=14'}

  form-data@4.0.1:
    resolution: {integrity: sha512-tzN8e4TX8+kkxGPK8D5u0FNmjPUjw3lwC9lSLxxoB/+GtsJG91CO8bSWy73APlgAZzZbXEYZJuxjkHH2w+Ezhw==}
    engines: {node: '>= 6'}

  fragment-cache@0.2.1:
    resolution: {integrity: sha512-GMBAbW9antB8iZRHLoGw0b3HANt57diZYFO/HL1JGIC1MjKrdmhxvrJbupnVvpys0zsz7yBApXdQyfepKly2kA==}
    engines: {node: '>=0.10.0'}

  fs-extra@10.1.0:
    resolution: {integrity: sha512-oRXApq54ETRj4eMiFzGnHWGy+zo5raudjuxN0b8H7s/RU2oW0Wvsx9O0ACRN/kRq9E8Vu/ReskGB5o3ji+FzHQ==}
    engines: {node: '>=12'}

  fs-extra@11.2.0:
    resolution: {integrity: sha512-PmDi3uwK5nFuXh7XDTlVnS17xJS7vW36is2+w3xcv8SVxiB4NyATf4ctkVY5bkSjX0Y4nbvZCq1/EjtEyr9ktw==}
    engines: {node: '>=14.14'}

  fs-extra@7.0.1:
    resolution: {integrity: sha512-YJDaCJZEnBmcbw13fvdAM9AwNOJwOzrE4pqMqBq5nFiEqXUqHwlK4B+3pUw6JNvfSPtX05xFHtYy/1ni01eGCw==}
    engines: {node: '>=6 <7 || >=8'}

  fs-extra@8.1.0:
    resolution: {integrity: sha512-yhlQgA6mnOJUKOsRUFsgJdQCvkKhcz8tlZG5HBQfReYZy46OwLcY+Zia0mtdHsOo9y/hP+CxMN0TU9QxoOtG4g==}
    engines: {node: '>=6 <7 || >=8'}

  fs-extra@9.1.0:
    resolution: {integrity: sha512-hcg3ZmepS30/7BSFqRvoo3DOMQu7IjqxO5nCDt+zM9XWjb33Wg7ziNT+Qvqbuc3+gWpzO02JubVyk2G4Zvo1OQ==}
    engines: {node: '>=10'}

  fs-minipass@2.1.0:
    resolution: {integrity: sha512-V/JgOLFCS+R6Vcq0slCuaeWEdNC3ouDlJMNIsacH2VtALiu9mV4LPrHc5cDl8k5aw6J8jwgWWpiTo5RYhmIzvg==}
    engines: {node: '>= 8'}

  fs.realpath@1.0.0:
    resolution: {integrity: sha512-OO0pH2lK6a0hZnAdau5ItzHPI6pUlvI7jMVnxUQRtw4owF2wk8lOSabtGDCTP4Ggrg2MbGnWO9X8K1t4+fGMDw==}

  fsevents@2.3.3:
    resolution: {integrity: sha512-5xoDfX+fL7faATnagmWPpbFtwh/R77WmMMqqHGS65C3vvB0YHrgF+B1YmZ3441tMj5n63k0212XNoJwzlhffQw==}
    engines: {node: ^8.16.0 || ^10.6.0 || >=11.0.0}
    os: [darwin]

  function-bind@1.1.2:
    resolution: {integrity: sha512-7XHNxH7qX9xG5mIwxkhumTox/MIRNcOgDrxWsMt2pAr23WHp6MrRlN7FBSFpCpr+oVO0F744iUgR82nJMfG2SA==}

  function.prototype.name@1.1.6:
    resolution: {integrity: sha512-Z5kx79swU5P27WEayXM1tBi5Ze/lbIyiNgU3qyXUOf9b2rgXYyF9Dy9Cx+IQv/Lc8WCG6L82zwUPpSS9hGehIg==}
    engines: {node: '>= 0.4'}

  functions-have-names@1.2.3:
    resolution: {integrity: sha512-xckBUXyTIqT97tq2x2AMb+g163b5JFysYk0x4qxNFwbfQkmNZoiRHb6sPzI9/QV33WeuvVYBUIiD4NzNIyqaRQ==}

  gensync@1.0.0-beta.2:
    resolution: {integrity: sha512-3hN7NaskYvMDLQY55gnW3NQ+mesEAepTqlg+VEbj7zzqEMBVNhzcGYYeqFo/TlYz6eQiFcp1HcsCZO+nGgS8zg==}
    engines: {node: '>=6.9.0'}

  get-caller-file@2.0.5:
    resolution: {integrity: sha512-DyFP3BM/3YHTQOCUL/w0OZHR0lpKeGrxotcHWcqNEdnltqFwXVfhEBQ94eIo34AfQpo0rGki4cyIiftY06h2Fg==}
    engines: {node: 6.* || 8.* || >= 10.*}

  get-east-asian-width@1.3.0:
    resolution: {integrity: sha512-vpeMIQKxczTD/0s2CdEWHcb0eeJe6TFjxb+J5xgX7hScxqrGuyjmv4c1D4A/gelKfyox0gJJwIHF+fLjeaM8kQ==}
    engines: {node: '>=18'}

  get-intrinsic@1.2.4:
    resolution: {integrity: sha512-5uYhsJH8VJBTv7oslg4BznJYhDoRI6waYCxMmCdnTrcCrHA/fCFKoTFz2JKKE0HdDFUF7/oQuhzumXJK7paBRQ==}
    engines: {node: '>= 0.4'}

  get-package-type@0.1.0:
    resolution: {integrity: sha512-pjzuKtY64GYfWizNAJ0fr9VqttZkNiK2iS430LtIHzjBEr6bX8Am2zm4sW4Ro5wjWW5cAlRL1qAMTcXbjNAO2Q==}
    engines: {node: '>=8.0.0'}

  get-stream@4.1.0:
    resolution: {integrity: sha512-GMat4EJ5161kIy2HevLlr4luNjBgvmj413KaQA7jt4V8B4RDsfpHk7WQ9GVqfYyyx8OS/L66Kox+rJRNklLK7w==}
    engines: {node: '>=6'}

  get-stream@5.2.0:
    resolution: {integrity: sha512-nBF+F1rAZVCu/p7rjzgA+Yb4lfYXrpl7a6VmJrU8wF9I1CKvP/QwPNZHnOlwbTkY6dvtFIzFMSyQXbLoTQPRpA==}
    engines: {node: '>=8'}

  get-stream@6.0.1:
    resolution: {integrity: sha512-ts6Wi+2j3jQjqi70w5AlN8DFnkSwC+MqmxEzdEALB2qXZYV3X/b1CTfgPLGJNMeAWxdPfU8FO1ms3NUfaHCPYg==}
    engines: {node: '>=10'}

  get-stream@8.0.1:
    resolution: {integrity: sha512-VaUJspBffn/LMCJVoMvSAdmscJyS1auj5Zulnn5UoYcY531UWmdwhRWkcGKnGU93m5HSXP9LP2usOryrBtQowA==}
    engines: {node: '>=16'}

  get-symbol-description@1.0.2:
    resolution: {integrity: sha512-g0QYk1dZBxGwk+Ngc+ltRH2IBp2f7zBkBMBJZCDerh6EhlhSR6+9irMCuT/09zD6qkarHUSn529sK/yL4S27mg==}
    engines: {node: '>= 0.4'}

  get-value@2.0.6:
    resolution: {integrity: sha512-Ln0UQDlxH1BapMu3GPtf7CuYNwRZf2gwCuPqbyG6pB8WfmFpzqcy4xtAaAMUhnNqjMKTiCPZG2oMT3YSx8U2NA==}
    engines: {node: '>=0.10.0'}

  git-raw-commits@5.0.0:
    resolution: {integrity: sha512-I2ZXrXeOc0KrCvC7swqtIFXFN+rbjnC7b2T943tvemIOVNl+XP8YnA9UVwqFhzzLClnSA60KR/qEjLpXzs73Qg==}
    engines: {node: '>=18'}
    hasBin: true

  git-semver-tags@8.0.0:
    resolution: {integrity: sha512-N7YRIklvPH3wYWAR2vysaqGLPRcpwQ0GKdlqTiVN5w1UmCdaeY3K8s6DMKRCh54DDdzyt/OAB6C8jgVtb7Y2Fg==}
    engines: {node: '>=18'}
    hasBin: true

  glob-parent@5.1.2:
    resolution: {integrity: sha512-AOIgSQCepiJYwP3ARnGx+5VnTu2HBYdzbGP45eLw1vr3zB3vZLeyed1sC9hnbcOc9/SrMyM5RPQrkGz4aS9Zow==}
    engines: {node: '>= 6'}

  glob-parent@6.0.2:
    resolution: {integrity: sha512-XxwI8EOhVQgWp6iDL+3b0r86f4d6AX6zSU55HfB4ydCEuXLXc5FcYeOu+nnGftS4TEju/11rt4KJPTMgbfmv4A==}
    engines: {node: '>=10.13.0'}

  glob@10.4.5:
    resolution: {integrity: sha512-7Bv8RF0k6xjo7d4A/PxYLbUCfb6c+Vpd2/mB2yRDlew7Jb5hEXiCD9ibfO7wpk8i4sevK6DFny9h7EYbM3/sHg==}
    hasBin: true

  glob@7.2.3:
    resolution: {integrity: sha512-nFR0zLpU2YCaRxwoCJvL6UvCH2JFyFVIvwTLsIf21AuHlMskA1hhTdk+LlYJtOlYt9v6dvszD2BGRqBL+iQK9Q==}
    deprecated: Glob versions prior to v9 are no longer supported

  glob@8.1.0:
    resolution: {integrity: sha512-r8hpEjiQEYlF2QU0df3dS+nxxSIreXQS1qRhMJM0Q5NDdR386C7jb7Hwwod8Fgiuex+k0GFjgft18yvxm5XoCQ==}
    engines: {node: '>=12'}
    deprecated: Glob versions prior to v9 are no longer supported

  global-agent@3.0.0:
    resolution: {integrity: sha512-PT6XReJ+D07JvGoxQMkT6qji/jVNfX/h364XHZOWeRzy64sSFr+xJ5OX7LI3b4MPQzdL4H8Y8M0xzPpsVMwA8Q==}
    engines: {node: '>=10.0'}

  globals@11.12.0:
    resolution: {integrity: sha512-WOBp/EEGUiIsJSp7wcv/y6MO+lV9UoncWqxuFfm8eBwzWNgyfBd6Gz+IeKQ9jCmyhoH99g15M3T+QaVHFjizVA==}
    engines: {node: '>=4'}

  globals@14.0.0:
    resolution: {integrity: sha512-oahGvuMGQlPw/ivIYBjVSrWAfWLBeku5tpPE2fOPLi+WHffIWbuh2tCjhyQhTBPMf5E9jDEH4FOmTYgYwbKwtQ==}
    engines: {node: '>=18'}

  globalthis@1.0.4:
    resolution: {integrity: sha512-DpLKbNU4WylpxJykQujfCcwYWiV/Jhm50Goo0wrVILAv5jOr9d+H+UR3PhSCD2rCCEIg0uc+G+muBTwD54JhDQ==}
    engines: {node: '>= 0.4'}

  globby@11.1.0:
    resolution: {integrity: sha512-jhIXaOzy1sb8IyocaruWSn1TjmnBVs8Ayhcy83rmxNJ8q2uWKCAj3CnJY+KpGSXCueAPc0i05kVvVKtP1t9S3g==}
    engines: {node: '>=10'}

  gopd@1.1.0:
    resolution: {integrity: sha512-FQoVQnqcdk4hVM4JN1eromaun4iuS34oStkdlLENLdpULsuQcTyXj8w7ayhuUfPwEYZ1ZOooOTT6fdA9Vmx/RA==}
    engines: {node: '>= 0.4'}

  got@11.8.6:
    resolution: {integrity: sha512-6tfZ91bOr7bOXnK7PRDCGBLa1H4U080YHNaAQ2KsMGlLEzRbk44nsZF2E1IeRc3vtJHPVbKCYgdFbaGO2ljd8g==}
    engines: {node: '>=10.19.0'}

  graceful-fs@4.2.11:
    resolution: {integrity: sha512-RbJ5/jmFcNNCcDV5o9eTnBLJ/HszWV0P73bc+Ff4nS/rJj+YaS6IGyiOL0VoBYX+l1Wrl3k63h/KrH+nhJ0XvQ==}

  grapheme-splitter@1.0.4:
    resolution: {integrity: sha512-bzh50DW9kTPM00T8y4o8vQg89Di9oLJVLW/KaOGIXJWP/iqCN6WKYkbNOF04vFLJhwcpYUh9ydh/+5vpOqV4YQ==}

  graphemer@1.4.0:
    resolution: {integrity: sha512-EtKwoO6kxCL9WO5xipiHTZlSzBm7WLT627TqC/uVRd0HKmq8NXyebnNYxDoBi7wt8eTWrUrKXCOVaFq9x1kgag==}

  handlebars@4.7.8:
    resolution: {integrity: sha512-vafaFqs8MZkRrSX7sFVUdo3ap/eNiLnb4IakshzvP56X5Nr1iGKAIqdX6tMlm6HcNRIkr6AxO5jFEoJzzpT8aQ==}
    engines: {node: '>=0.4.7'}
    hasBin: true

  hard-rejection@2.1.0:
    resolution: {integrity: sha512-VIZB+ibDhx7ObhAe7OVtoEbuP4h/MuOTHJ+J8h/eBXotJYl0fBgR72xDFCKgIh22OJZIOVNxBMWuhAr10r8HdA==}
    engines: {node: '>=6'}

  has-bigints@1.0.2:
    resolution: {integrity: sha512-tSvCKtBr9lkF0Ex0aQiP9N+OpV4zi2r/Nee5VkRDbaqv35RLYMzbwQfFSZZH0kR+Rd6302UJZ2p/bJCEoR3VoQ==}

  has-flag@3.0.0:
    resolution: {integrity: sha512-sKJf1+ceQBr4SMkvQnBDNDtf4TXpVhVGateu0t918bl30FnbE2m4vNLX+VWe/dpjlb+HugGYzW7uQXH98HPEYw==}
    engines: {node: '>=4'}

  has-flag@4.0.0:
    resolution: {integrity: sha512-EykJT/Q1KjTWctppgIAgfSO0tKVuZUjhgMr17kqTumMl6Afv3EISleU7qZUzoXDFTAHTDC4NOoG/ZxU3EvlMPQ==}
    engines: {node: '>=8'}

  has-property-descriptors@1.0.2:
    resolution: {integrity: sha512-55JNKuIW+vq4Ke1BjOTjM2YctQIvCT7GFzHwmfZPGo5wnrgkid0YQtnAleFSqumZm4az3n2BS+erby5ipJdgrg==}

  has-proto@1.1.0:
    resolution: {integrity: sha512-QLdzI9IIO1Jg7f9GT1gXpPpXArAn6cS31R1eEZqz08Gc+uQ8/XiqHWt17Fiw+2p6oTTIq5GXEpQkAlA88YRl/Q==}
    engines: {node: '>= 0.4'}

  has-symbols@1.1.0:
    resolution: {integrity: sha512-1cDNdwJ2Jaohmb3sg4OmKaMBwuC48sYni5HUw2DvsC8LjGTLK9h+eb1X6RyuOHe4hT0ULCW68iomhjUoKUqlPQ==}
    engines: {node: '>= 0.4'}

  has-tostringtag@1.0.2:
    resolution: {integrity: sha512-NqADB8VjPFLM2V0VvHUewwwsw0ZWBaIdgo+ieHtK3hasLz4qeCRjYcqfB6AQrBggRKppKF8L52/VqdVsO47Dlw==}
    engines: {node: '>= 0.4'}

  has-value@0.3.1:
    resolution: {integrity: sha512-gpG936j8/MzaeID5Yif+577c17TxaDmhuyVgSwtnL/q8UUTySg8Mecb+8Cf1otgLoD7DDH75axp86ER7LFsf3Q==}
    engines: {node: '>=0.10.0'}

  has-value@1.0.0:
    resolution: {integrity: sha512-IBXk4GTsLYdQ7Rvt+GRBrFSVEkmuOUy4re0Xjd9kJSUQpnTrWR4/y9RpfexN9vkAPMFuQoeWKwqzPozRTlasGw==}
    engines: {node: '>=0.10.0'}

  has-values@0.1.4:
    resolution: {integrity: sha512-J8S0cEdWuQbqD9//tlZxiMuMNmxB8PlEwvYwuxsTmR1G5RXUePEX/SJn7aD0GMLieuZYSwNH0cQuJGwnYunXRQ==}
    engines: {node: '>=0.10.0'}

  has-values@1.0.0:
    resolution: {integrity: sha512-ODYZC64uqzmtfGMEAX/FvZiRyWLpAC3vYnNunURUnkGVTS+mI0smVsWaPydRBsE3g+ok7h960jChO8mFcWlHaQ==}
    engines: {node: '>=0.10.0'}

  hasown@2.0.2:
    resolution: {integrity: sha512-0hJU9SCPvmMzIBdZFqNPXWa6dqh7WdH0cII9y+CyS8rG3nL48Bclra9HmKhVVUHyPWNH5Y7xDwAB7bfgSjkUMQ==}
    engines: {node: '>= 0.4'}

  hast-util-to-html@9.0.3:
    resolution: {integrity: sha512-M17uBDzMJ9RPCqLMO92gNNUDuBSq10a25SDBI08iCCxmorf4Yy6sYHK57n9WAbRAAaU+DuR4W6GN9K4DFZesYg==}

  hast-util-whitespace@3.0.0:
    resolution: {integrity: sha512-88JUN06ipLwsnv+dVn+OIYOvAuvBMy/Qoi6O7mQHxdPXpjy+Cd6xRkWwux7DKO+4sYILtLBRIKgsdpS2gQc7qw==}

  hosted-git-info@2.8.9:
    resolution: {integrity: sha512-mxIDAb9Lsm6DoOJ7xH+5+X4y1LU/4Hi50L9C5sIswK3JzULS4bwk1FvjdBgvYR4bzT4tuUQiC15FE2f5HbLvYw==}

  hosted-git-info@4.1.0:
    resolution: {integrity: sha512-kyCuEOWjJqZuDbRHzL8V93NzQhwIB71oFWSyzVo+KPZI+pnQPPxucdkrOZvkLRnrf5URsQM+IJ09Dw29cRALIA==}
    engines: {node: '>=10'}

  hosted-git-info@7.0.2:
    resolution: {integrity: sha512-puUZAUKT5m8Zzvs72XWy3HtvVbTWljRE66cP60bxJzAqf2DgICo7lYTY2IHUmLnNpjYvw5bvmoHvPc0QO2a62w==}
    engines: {node: ^16.14.0 || >=18.0.0}

  html-escaper@2.0.2:
    resolution: {integrity: sha512-H2iMtd0I4Mt5eYiapRdIDjp+XzelXQ0tFE4JS7YFwFevXXMmOp9myNrUvCg0D6ws8iqkRPBfKHgbwig1SmlLfg==}

  html-void-elements@3.0.0:
    resolution: {integrity: sha512-bEqo66MRXsUGxWHV5IP0PUiAWwoEjba4VCzg0LjFJBpchPaTfyfCKTG6bc5F8ucKec3q5y6qOdGyYTSBEvhCrg==}

  http-cache-semantics@4.1.1:
    resolution: {integrity: sha512-er295DKPVsV82j5kw1Gjt+ADA/XYHsajl82cGNQG2eyoPkvgUhX+nDIyelzhIWbbsXP39EHcI6l5tYs2FYqYXQ==}

  http-proxy-agent@5.0.0:
    resolution: {integrity: sha512-n2hY8YdoRE1i7r6M0w9DIw5GgZN0G25P8zLCRQ8rjXtTU3vsNFBI/vWK/UIeE6g5MUUz6avwAPXmL6Fy9D/90w==}
    engines: {node: '>= 6'}

  http-proxy-agent@7.0.2:
    resolution: {integrity: sha512-T1gkAiYYDWYx3V5Bmyu7HcfcvL7mUrTWiM6yOfa3PIphViJ/gFPbvidQ+veqSOHci/PxBcDabeUNCzpOODJZig==}
    engines: {node: '>= 14'}

  http2-wrapper@1.0.3:
    resolution: {integrity: sha512-V+23sDMr12Wnz7iTcDeJr3O6AIxlnvT/bmaAAAP/Xda35C90p9599p0F1eHR/N1KILWSoWVAiOMFjBBXaXSMxg==}
    engines: {node: '>=10.19.0'}

  https-proxy-agent@5.0.1:
    resolution: {integrity: sha512-dFcAjpTQFgoLMzC2VwU+C/CbS7uRL0lWmxDITmqm7C+7F0Odmj6s9l6alZc6AELXhrnggM2CeWSXHGOdX2YtwA==}
    engines: {node: '>= 6'}

  https-proxy-agent@7.0.5:
    resolution: {integrity: sha512-1e4Wqeblerz+tMKPIq2EMGiiWW1dIjZOksyHWSUm1rmuvw/how9hBHZ38lAGj5ID4Ik6EdkOw7NmWPy6LAwalw==}
    engines: {node: '>= 14'}

  human-id@1.0.2:
    resolution: {integrity: sha512-UNopramDEhHJD+VR+ehk8rOslwSfByxPIZyJRfV739NDhN5LF1fa1MqnzKm2lGTQRjNrjK19Q5fhkgIfjlVUKw==}

  human-signals@2.1.0:
    resolution: {integrity: sha512-B4FFZ6q/T2jhhksgkbEW3HBvWIfDW85snkQgawt07S7J5QXTk6BkNV+0yAeZrM5QpMAdYlocGoljn0sJ/WQkFw==}
    engines: {node: '>=10.17.0'}

  human-signals@5.0.0:
    resolution: {integrity: sha512-AXcZb6vzzrFAUE61HnN4mpLqd/cSIwNQjtNWR0euPm6y0iqx3G4gOXaIDdtdDwZmhwe82LA6+zinmW4UBWVePQ==}
    engines: {node: '>=16.17.0'}

  humanize-ms@1.2.1:
    resolution: {integrity: sha512-Fl70vYtsAFb/C06PTS9dZBo7ihau+Tu/DNCk/OyHhea07S+aeMWpFFkUaXRa8fI+ScZbEI8dfSxwY7gxZ9SAVQ==}

  husky@7.0.4:
    resolution: {integrity: sha512-vbaCKN2QLtP/vD4yvs6iz6hBEo6wkSzs8HpRah1Z6aGmF2KW5PdYuAd7uX5a+OyBZHBhd+TFLqgjUgytQr4RvQ==}
    engines: {node: '>=12'}
    hasBin: true

  iconv-corefoundation@1.1.7:
    resolution: {integrity: sha512-T10qvkw0zz4wnm560lOEg0PovVqUXuOFhhHAkixw8/sycy7TJt7v/RrkEKEQnAw2viPSJu6iAkErxnzR0g8PpQ==}
    engines: {node: ^8.11.2 || >=10}
    os: [darwin]

  iconv-lite@0.4.24:
    resolution: {integrity: sha512-v3MXnZAcvnywkTUEZomIActle7RXXeedOR31wwl7VlyoXO4Qi9arvSenNQWne1TcRwhCL1HwLI21bEqdpj8/rA==}
    engines: {node: '>=0.10.0'}

  iconv-lite@0.6.3:
    resolution: {integrity: sha512-4fCk79wshMdzMp2rH06qWrJE4iolqLhCUH+OiuIgU++RB0+94NlDL81atO7GX55uUKueo0txHNtvEyI6D7WdMw==}
    engines: {node: '>=0.10.0'}

  ieee754@1.2.1:
    resolution: {integrity: sha512-dcyqhDvX1C46lXZcVqCpK+FtMRQVdIMN6/Df5js2zouUsqG7I6sFxitIC+7KYK29KdXOLHdu9zL4sFnoVQnqaA==}

  ignore@5.3.2:
    resolution: {integrity: sha512-hsBTNUqQTDwkWtcdYI2i06Y/nUBEsNEDJKjWdigLvegy8kDuJAS8uRlpkkcQpyEXL0Z/pjDy5HBmMjRCJ2gq+g==}
    engines: {node: '>= 4'}

  immutable@5.0.3:
    resolution: {integrity: sha512-P8IdPQHq3lA1xVeBRi5VPqUm5HDgKnx0Ru51wZz5mjxHr5n3RWhjIpOFU7ybkUxfB+5IToy+OLaHYDBIWsv+uw==}

  import-fresh@3.3.0:
    resolution: {integrity: sha512-veYYhQa+D1QBKznvhUHxb8faxlrwUnxseDAbAp457E0wLNio2bOSKnjYDhMj+YiAq61xrMGhQk9iXVk5FzgQMw==}
    engines: {node: '>=6'}

  import-local@3.2.0:
    resolution: {integrity: sha512-2SPlun1JUPWoM6t3F0dw0FkCF/jWY8kttcY4f599GLTSjh2OCuuhdTkJQsEcZzBqbXZGKMK2OqW1oZsjtf/gQA==}
    engines: {node: '>=8'}
    hasBin: true

  imurmurhash@0.1.4:
    resolution: {integrity: sha512-JmXMZ6wuvDmLiHEml9ykzqO6lwFbof0GG4IkcGaENdCRDDmMVnny7s5HsIgHCbaq0w2MyPhDqkhTUgS2LU2PHA==}
    engines: {node: '>=0.8.19'}

  indent-string@4.0.0:
    resolution: {integrity: sha512-EdDDZu4A2OyIK7Lr/2zG+w5jmbuk1DVBnEwREQvBzspBJkCEbRa8GxU1lghYcaGJCnRWibjDXlq779X1/y5xwg==}
    engines: {node: '>=8'}

  index-to-position@0.1.2:
    resolution: {integrity: sha512-MWDKS3AS1bGCHLBA2VLImJz42f7bJh8wQsTGCzI3j519/CASStoDONUBVz2I/VID0MpiX3SGSnbOD2xUalbE5g==}
    engines: {node: '>=18'}

  infer-owner@1.0.4:
    resolution: {integrity: sha512-IClj+Xz94+d7irH5qRyfJonOdfTzuDaifE6ZPWfx0N0+/ATZCbuTPq2prFl526urkQd90WyUKIh1DfBQ2hMz9A==}

  inflight@1.0.6:
    resolution: {integrity: sha512-k92I/b08q4wvFscXCLvqfsHCrjrF7yiXsQuIVvVE7N82W3+aqpzuUdBbfhWcy/FZR3/4IgflMgKLOsvPDrGCJA==}
    deprecated: This module is not supported, and leaks memory. Do not use it. Check out lru-cache if you want a good and tested way to coalesce async requests by a key value, which is much more comprehensive and powerful.

  inherits@2.0.4:
    resolution: {integrity: sha512-k/vGaX4/Yla3WzyMCvTQOXYeIHvqOKtnqBduzTHpzpQZzAskKMhZ2K+EnBiSM9zGSoIFeMpXKxa4dYeZIQqewQ==}

  internal-slot@1.0.7:
    resolution: {integrity: sha512-NGnrKwXzSms2qUUih/ILZ5JBqNTSa1+ZmP6flaIp6KmSElgE9qdndzS3cqjrDovwFdmwsGsLdeFgB6suw+1e9g==}
    engines: {node: '>= 0.4'}

  invariant@2.2.4:
    resolution: {integrity: sha512-phJfQVBuaJM5raOpJjSfkiD6BpbCE4Ns//LaXl6wGYtUBY83nWS6Rf9tXm2e8VaK60JEjYldbPif/A2B1C2gNA==}

  ip-address@9.0.5:
    resolution: {integrity: sha512-zHtQzGojZXTwZTHQqra+ETKd4Sn3vgi7uBmlPoXVWZqYvuKmtI0l/VZTjqGmJY9x88GGOaZ9+G9ES8hC4T4X8g==}
    engines: {node: '>= 12'}

  is-accessor-descriptor@1.0.1:
    resolution: {integrity: sha512-YBUanLI8Yoihw923YeFUS5fs0fF2f5TSFTNiYAAzhhDscDa3lEqYuz1pDOEP5KvX94I9ey3vsqjJcLVFVU+3QA==}
    engines: {node: '>= 0.10'}

  is-array-buffer@3.0.4:
    resolution: {integrity: sha512-wcjaerHw0ydZwfhiKbXJWLDY8A7yV7KhjQOpb83hGgGfId/aQa4TOvwyzn2PuswW2gPCYEL/nEAiSVpdOj1lXw==}
    engines: {node: '>= 0.4'}

  is-arrayish@0.2.1:
    resolution: {integrity: sha512-zz06S8t0ozoDXMG+ube26zeCTNXcKIPJZJi8hBrF4idCLms4CG9QtK7qBl1boi5ODzFpjswb5JPmHCbMpjaYzg==}

  is-async-function@2.0.0:
    resolution: {integrity: sha512-Y1JXKrfykRJGdlDwdKlLpLyMIiWqWvuSd17TvZk68PLAOGOoF4Xyav1z0Xhoi+gCYjZVeC5SI+hYFOfvXmGRCA==}
    engines: {node: '>= 0.4'}

  is-bigint@1.1.0:
    resolution: {integrity: sha512-n4ZT37wG78iz03xPRKJrHTdZbe3IicyucEtdRsV5yglwc3GyUfbAfpSeD0FJ41NbUNSt5wbhqfp1fS+BgnvDFQ==}
    engines: {node: '>= 0.4'}

  is-boolean-object@1.2.0:
    resolution: {integrity: sha512-kR5g0+dXf/+kXnqI+lu0URKYPKgICtHGGNCDSB10AaUFj3o/HkB3u7WfpRBJGFopxxY0oH3ux7ZsDjLtK7xqvw==}
    engines: {node: '>= 0.4'}

  is-buffer@1.1.6:
    resolution: {integrity: sha512-NcdALwpXkTm5Zvvbk7owOUSvVvBKDgKP5/ewfXEznmQFfs4ZRmanOeKBTjRVjka3QFoN6XJ+9F3USqfHqTaU5w==}

  is-callable@1.2.7:
    resolution: {integrity: sha512-1BC0BVFhS/p0qtw6enp8e+8OD0UrK0oFLztSjNzhcKA3WDuJxxAPXzPuPtKkjEY9UUoEWlX/8fgKeu2S8i9JTA==}
    engines: {node: '>= 0.4'}

  is-ci@2.0.0:
    resolution: {integrity: sha512-YfJT7rkpQB0updsdHLGWrvhBJfcfzNNawYDNIyQXJz0IViGf75O8EBPKSdvw2rF+LGCsX4FZ8tcr3b19LcZq4w==}
    hasBin: true

  is-ci@3.0.1:
    resolution: {integrity: sha512-ZYvCgrefwqoQ6yTyYUbQu64HsITZ3NfKX1lzaEYdkTDcfKzzCI/wthRRYKkdjHKFVgNiXKAKm65Zo1pk2as/QQ==}
    hasBin: true

  is-core-module@2.15.1:
    resolution: {integrity: sha512-z0vtXSwucUJtANQWldhbtbt7BnL0vxiFjIdDLAatwhDYty2bad6s+rijD6Ri4YuYJubLzIJLUidCh09e1djEVQ==}
    engines: {node: '>= 0.4'}

  is-data-descriptor@1.0.1:
    resolution: {integrity: sha512-bc4NlCDiCr28U4aEsQ3Qs2491gVq4V8G7MQyws968ImqjKuYtTJXrl7Vq7jsN7Ly/C3xj5KWFrY7sHNeDkAzXw==}
    engines: {node: '>= 0.4'}

  is-data-view@1.0.1:
    resolution: {integrity: sha512-AHkaJrsUVW6wq6JS8y3JnM/GJF/9cf+k20+iDzlSaJrinEo5+7vRiteOSwBhHRiAyQATN1AmY4hwzxJKPmYf+w==}
    engines: {node: '>= 0.4'}

  is-date-object@1.0.5:
    resolution: {integrity: sha512-9YQaSxsAiSwcvS33MBk3wTCVnWK+HhF8VZR2jRxehM16QcVOdHqPn4VPHmRK4lSr38n9JriurInLcP90xsYNfQ==}
    engines: {node: '>= 0.4'}

  is-descriptor@0.1.7:
    resolution: {integrity: sha512-C3grZTvObeN1xud4cRWl366OMXZTj0+HGyk4hvfpx4ZHt1Pb60ANSXqCK7pdOTeUQpRzECBSTphqvD7U+l22Eg==}
    engines: {node: '>= 0.4'}

  is-descriptor@1.0.3:
    resolution: {integrity: sha512-JCNNGbwWZEVaSPtS45mdtrneRWJFp07LLmykxeFV5F6oBvNF8vHSfJuJgoT472pSfk+Mf8VnlrspaFBHWM8JAw==}
    engines: {node: '>= 0.4'}

  is-extendable@0.1.1:
    resolution: {integrity: sha512-5BMULNob1vgFX6EjQw5izWDxrecWK9AM72rugNr0TFldMOi0fj6Jk+zeKIt0xGj4cEfQIJth4w3OKWOJ4f+AFw==}
    engines: {node: '>=0.10.0'}

  is-extendable@1.0.1:
    resolution: {integrity: sha512-arnXMxT1hhoKo9k1LZdmlNyJdDDfy2v0fXjFlmok4+i8ul/6WlbVge9bhM74OpNPQPMGUToDtz+KXa1PneJxOA==}
    engines: {node: '>=0.10.0'}

  is-extglob@2.1.1:
    resolution: {integrity: sha512-SbKbANkN603Vi4jEZv49LeVJMn4yGwsbzZworEoyEiutsN3nJYdbO36zfhGJ6QEDpOZIFkDtnq5JRxmvl3jsoQ==}
    engines: {node: '>=0.10.0'}

  is-finalizationregistry@1.1.0:
    resolution: {integrity: sha512-qfMdqbAQEwBw78ZyReKnlA8ezmPdb9BemzIIip/JkjaZUhitfXDkkr+3QTboW0JrSXT1QWyYShpvnNHGZ4c4yA==}
    engines: {node: '>= 0.4'}

  is-fullwidth-code-point@3.0.0:
    resolution: {integrity: sha512-zymm5+u+sCsSWyD9qNaejV3DFvhCKclKdizYaJUuHA83RLjb7nSuGnddCHGv0hk+KY7BMAlsWeK4Ueg6EV6XQg==}
    engines: {node: '>=8'}

  is-fullwidth-code-point@4.0.0:
    resolution: {integrity: sha512-O4L094N2/dZ7xqVdrXhh9r1KODPJpFms8B5sGdJLPy664AgvXsreZUyCQQNItZRDlYug4xStLjNp/sz3HvBowQ==}
    engines: {node: '>=12'}

  is-fullwidth-code-point@5.0.0:
    resolution: {integrity: sha512-OVa3u9kkBbw7b8Xw5F9P+D/T9X+Z4+JruYVNapTjPYZYUznQ5YfWeFkOj606XYYW8yugTfC8Pj0hYqvi4ryAhA==}
    engines: {node: '>=18'}

  is-generator-fn@2.1.0:
    resolution: {integrity: sha512-cTIB4yPYL/Grw0EaSzASzg6bBy9gqCofvWN8okThAYIxKJZC+udlRAmGbM0XLeniEJSs8uEgHPGuHSe1XsOLSQ==}
    engines: {node: '>=6'}

  is-generator-function@1.0.10:
    resolution: {integrity: sha512-jsEjy9l3yiXEQ+PsXdmBwEPcOxaXWLspKdplFUVI9vq1iZgIekeC0L167qeu86czQaxed3q/Uzuw0swL0irL8A==}
    engines: {node: '>= 0.4'}

  is-glob@4.0.3:
    resolution: {integrity: sha512-xelSayHH36ZgE7ZWhli7pW34hNbNl8Ojv5KVmkJD4hBdD3th8Tfk9vYasLM+mXWOZhFkgZfxhLSnrwRr4elSSg==}
    engines: {node: '>=0.10.0'}

  is-interactive@1.0.0:
    resolution: {integrity: sha512-2HvIEKRoqS62guEC+qBjpvRubdX910WCMuJTZ+I9yvqKU2/12eSL549HMwtabb4oupdj2sMP50k+XJfB/8JE6w==}
    engines: {node: '>=8'}

  is-lambda@1.0.1:
    resolution: {integrity: sha512-z7CMFGNrENq5iFB9Bqo64Xk6Y9sg+epq1myIcdHaGnbMTYOxvzsEtdYqQUylB7LxfkvgrrjP32T6Ywciio9UIQ==}

  is-map@2.0.3:
    resolution: {integrity: sha512-1Qed0/Hr2m+YqxnM09CjA2d/i6YZNfF6R2oRAOj36eUdS6qIV/huPJNSEpKbupewFs+ZsJlxsjjPbc0/afW6Lw==}
    engines: {node: '>= 0.4'}

  is-negative-zero@2.0.3:
    resolution: {integrity: sha512-5KoIu2Ngpyek75jXodFvnafB6DJgr3u8uuK0LEZJjrU19DrMD3EVERaR8sjz8CCGgpZvxPl9SuE1GMVPFHx1mw==}
    engines: {node: '>= 0.4'}

  is-number-object@1.1.0:
    resolution: {integrity: sha512-KVSZV0Dunv9DTPkhXwcZ3Q+tUc9TsaE1ZwX5J2WMvsSGS6Md8TFPun5uwh0yRdrNerI6vf/tbJxqSx4c1ZI1Lw==}
    engines: {node: '>= 0.4'}

  is-number@3.0.0:
    resolution: {integrity: sha512-4cboCqIpliH+mAvFNegjZQ4kgKc3ZUhQVr3HvWbSh5q3WH2v82ct+T2Y1hdU5Gdtorx/cLifQjqCbL7bpznLTg==}
    engines: {node: '>=0.10.0'}

  is-number@7.0.0:
    resolution: {integrity: sha512-41Cifkg6e8TylSpdtTpeLVMqvSBEVzTttHvERD741+pnZ8ANv0004MRL43QKPDlK9cGvNp6NZWZUBlbGXYxxng==}
    engines: {node: '>=0.12.0'}

  is-obj@2.0.0:
    resolution: {integrity: sha512-drqDG3cbczxxEJRoOXcOjtdp1J/lyp1mNn0xaznRs8+muBhgQcrnbspox5X5fOw0HnMnbfDzvnEMEtqDEJEo8w==}
    engines: {node: '>=8'}

  is-plain-obj@1.1.0:
    resolution: {integrity: sha512-yvkRyxmFKEOQ4pNXCmJG5AEQNlXJS5LaONXo5/cLdTZdWvsZ1ioJEonLGAosKlMWE8lwUy/bJzMjcw8az73+Fg==}
    engines: {node: '>=0.10.0'}

  is-plain-object@2.0.4:
    resolution: {integrity: sha512-h5PpgXkWitc38BBMYawTYMWJHFZJVnBquFE57xFpjB8pJFiF6gZ+bU+WyI/yqXiFR5mdLsgYNaPe8uao6Uv9Og==}
    engines: {node: '>=0.10.0'}

  is-regex@1.2.0:
    resolution: {integrity: sha512-B6ohK4ZmoftlUe+uvenXSbPJFo6U37BH7oO1B3nQH8f/7h27N56s85MhUtbFJAziz5dcmuR3i8ovUl35zp8pFA==}
    engines: {node: '>= 0.4'}

  is-set@2.0.3:
    resolution: {integrity: sha512-iPAjerrse27/ygGLxw+EBR9agv9Y6uLeYVJMu+QNCoouJ1/1ri0mGrcWpfCqFZuzzx3WjtwxG098X+n4OuRkPg==}
    engines: {node: '>= 0.4'}

  is-shared-array-buffer@1.0.3:
    resolution: {integrity: sha512-nA2hv5XIhLR3uVzDDfCIknerhx8XUKnstuOERPNNIinXG7v9u+ohXF67vxm4TPTEPU6lm61ZkwP3c9PCB97rhg==}
    engines: {node: '>= 0.4'}

  is-stream@1.1.0:
    resolution: {integrity: sha512-uQPm8kcs47jx38atAcWTVxyltQYoPT68y9aWYdV6yWXSyW8mzSat0TL6CiWdZeCdF3KrAvpVtnHbTv4RN+rqdQ==}
    engines: {node: '>=0.10.0'}

  is-stream@2.0.1:
    resolution: {integrity: sha512-hFoiJiTl63nn+kstHGBtewWSKnQLpyb155KHheA1l39uvtO9nWIop1p3udqPcUd/xbF1VLMO4n7OI6p7RbngDg==}
    engines: {node: '>=8'}

  is-stream@3.0.0:
    resolution: {integrity: sha512-LnQR4bZ9IADDRSkvpqMGvt/tEJWclzklNgSw48V5EAaAeDd6qGvN8ei6k5p0tvxSR171VmGyHuTiAOfxAbr8kA==}
    engines: {node: ^12.20.0 || ^14.13.1 || >=16.0.0}

  is-string@1.1.0:
    resolution: {integrity: sha512-PlfzajuF9vSo5wErv3MJAKD/nqf9ngAs1NFQYm16nUYFO2IzxJ2hcm+IOCg+EEopdykNNUhVq5cz35cAUxU8+g==}
    engines: {node: '>= 0.4'}

  is-subdir@1.2.0:
    resolution: {integrity: sha512-2AT6j+gXe/1ueqbW6fLZJiIw3F8iXGJtt0yDrZaBhAZEG1raiTxKWU+IPqMCzQAXOUCKdA4UDMgacKH25XG2Cw==}
    engines: {node: '>=4'}

  is-symbol@1.1.0:
    resolution: {integrity: sha512-qS8KkNNXUZ/I+nX6QT8ZS1/Yx0A444yhzdTKxCzKkNjQ9sHErBxJnJAgh+f5YhusYECEcjo4XcyH87hn6+ks0A==}
    engines: {node: '>= 0.4'}

  is-typed-array@1.1.13:
    resolution: {integrity: sha512-uZ25/bUAlUY5fR4OKT4rZQEBrzQWYV9ZJYGGsUmEJ6thodVJ1HX64ePQ6Z0qPWP+m+Uq6e9UugrE38jeYsDSMw==}
    engines: {node: '>= 0.4'}

  is-typedarray@1.0.0:
    resolution: {integrity: sha512-cyA56iCMHAh5CdzjJIa4aohJyeO1YbwLi3Jc35MmRU6poroFjIGZzUzupGiRPOjgHg9TLu43xbpwXk523fMxKA==}

  is-unicode-supported@0.1.0:
    resolution: {integrity: sha512-knxG2q4UC3u8stRGyAVJCOdxFmv5DZiRcdlIaAQXAbSfJya+OhopNotLQrstBhququ4ZpuKbDc/8S6mgXgPFPw==}
    engines: {node: '>=10'}

  is-weakmap@2.0.2:
    resolution: {integrity: sha512-K5pXYOm9wqY1RgjpL3YTkF39tni1XajUIkawTLUo9EZEVUFga5gSQJF8nNS7ZwJQ02y+1YCNYcMh+HIf1ZqE+w==}
    engines: {node: '>= 0.4'}

  is-weakref@1.0.2:
    resolution: {integrity: sha512-qctsuLZmIQ0+vSSMfoVvyFe2+GSEvnmZ2ezTup1SBse9+twCCeial6EEi3Nc2KFcf6+qz2FBPnjXsk8xhKSaPQ==}

  is-weakset@2.0.3:
    resolution: {integrity: sha512-LvIm3/KWzS9oRFHugab7d+M/GcBXuXX5xZkzPmN+NxihdQlZUQ4dWuSV1xR/sq6upL1TJEDrfBgRepHFdBtSNQ==}
    engines: {node: '>= 0.4'}

  is-windows@1.0.2:
    resolution: {integrity: sha512-eXK1UInq2bPmjyX6e3VHIzMLobc4J94i4AWn+Hpq3OU5KkrRC96OAcR3PRJ/pGu6m8TRnBHP9dkXQVsT/COVIA==}
    engines: {node: '>=0.10.0'}

  isarray@1.0.0:
    resolution: {integrity: sha512-VLghIWNM6ELQzo7zwmcg0NmTVyWKYjvIeM83yjp0wRDTmUnrM678fQbcKBo6n2CJEF0szoG//ytg+TKla89ALQ==}

  isarray@2.0.5:
    resolution: {integrity: sha512-xHjhDr3cNBK0BzdUJSPXZntQUx/mwMS5Rw4A7lPJ90XGAO6ISP/ePDNuo0vhqOZU+UD5JoodwCAAoZQd3FeAKw==}

  isbinaryfile@4.0.10:
    resolution: {integrity: sha512-iHrqe5shvBUcFbmZq9zOQHBoeOhZJu6RQGrDpBgenUm/Am+F3JM2MgQj+rK3Z601fzrL5gLZWtAPH2OBaSVcyw==}
    engines: {node: '>= 8.0.0'}

  isbinaryfile@5.0.4:
    resolution: {integrity: sha512-YKBKVkKhty7s8rxddb40oOkuP0NbaeXrQvLin6QMHL7Ypiy2RW9LwOVrVgZRyOrhQlayMd9t+D8yDy8MKFTSDQ==}
    engines: {node: '>= 18.0.0'}

  isexe@2.0.0:
    resolution: {integrity: sha512-RHxMLp9lnKHGHRng9QFhRCMbYAcVpn69smSGcq3f36xjgVVWThj4qqLbTLlq7Ssj8B+fIQ1EuCEGI2lKsyQeIw==}

  isobject@2.1.0:
    resolution: {integrity: sha512-+OUdGJlgjOBZDfxnDjYYG6zp487z0JGNQq3cYQYg5f5hKR+syHMsaztzGeml/4kGG55CSpKSpWTY+jYGgsHLgA==}
    engines: {node: '>=0.10.0'}

  isobject@3.0.1:
    resolution: {integrity: sha512-WhB9zCku7EGTj/HQQRz5aUQEUeoQZH2bWcltRErOpymJ4boYE6wL9Tbr23krRPSZ+C5zqNSrSw+Cc7sZZ4b7vg==}
    engines: {node: '>=0.10.0'}

  istanbul-lib-coverage@3.2.2:
    resolution: {integrity: sha512-O8dpsF+r0WV/8MNRKfnmrtCWhuKjxrq2w+jpzBL5UZKTi2LeVWnWOmWRxFlesJONmc+wLAGvKQZEOanko0LFTg==}
    engines: {node: '>=8'}

  istanbul-lib-instrument@5.2.1:
    resolution: {integrity: sha512-pzqtp31nLv/XFOzXGuvhCb8qhjmTVo5vjVk19XE4CRlSWz0KoeJ3bw9XsA7nOp9YBf4qHjwBxkDzKcME/J29Yg==}
    engines: {node: '>=8'}

  istanbul-lib-instrument@6.0.3:
    resolution: {integrity: sha512-Vtgk7L/R2JHyyGW07spoFlB8/lpjiOLTjMdms6AFMraYt3BaJauod/NGrfnVG/y4Ix1JEuMRPDPEj2ua+zz1/Q==}
    engines: {node: '>=10'}

  istanbul-lib-report@3.0.1:
    resolution: {integrity: sha512-GCfE1mtsHGOELCU8e/Z7YWzpmybrx/+dSTfLrvY8qRmaY6zXTKWn6WQIjaAFw069icm6GVMNkgu0NzI4iPZUNw==}
    engines: {node: '>=10'}

  istanbul-lib-source-maps@4.0.1:
    resolution: {integrity: sha512-n3s8EwkdFIJCG3BPKBYvskgXGoy88ARzvegkitk60NxRdwltLOTaH7CUiMRXvwYorl0Q712iEjcWB+fK/MrWVw==}
    engines: {node: '>=10'}

  istanbul-reports@3.1.7:
    resolution: {integrity: sha512-BewmUXImeuRk2YY0PVbxgKAysvhRPUQE0h5QRM++nVWyubKGV0l8qQ5op8+B2DOmwSe63Jivj0BjkPQVf8fP5g==}
    engines: {node: '>=8'}

  jackspeak@3.4.3:
    resolution: {integrity: sha512-OGlZQpz2yfahA/Rd1Y8Cd9SIEsqvXkLVoSw/cgwhnhFMDbsQFeZYoJJ7bIZBS9BcamUW96asq/npPWugM+RQBw==}

  jake@10.9.2:
    resolution: {integrity: sha512-2P4SQ0HrLQ+fw6llpLnOaGAvN2Zu6778SJMrCUwns4fOoG9ayrTiZk3VV8sCPkVZF8ab0zksVpS8FDY5pRCNBA==}
    engines: {node: '>=10'}
    hasBin: true

  jest-changed-files@29.7.0:
    resolution: {integrity: sha512-fEArFiwf1BpQ+4bXSprcDc3/x4HSzL4al2tozwVpDFpsxALjLYdyiIK4e5Vz66GQJIbXJ82+35PtysofptNX2w==}
    engines: {node: ^14.15.0 || ^16.10.0 || >=18.0.0}

  jest-circus@29.7.0:
    resolution: {integrity: sha512-3E1nCMgipcTkCocFwM90XXQab9bS+GMsjdpmPrlelaxwD93Ad8iVEjX/vvHPdLPnFf+L40u+5+iutRdA1N9myw==}
    engines: {node: ^14.15.0 || ^16.10.0 || >=18.0.0}

  jest-cli@29.7.0:
    resolution: {integrity: sha512-OVVobw2IubN/GSYsxETi+gOe7Ka59EFMR/twOU3Jb2GnKKeMGJB5SGUUrEz3SFVmJASUdZUzy83sLNNQ2gZslg==}
    engines: {node: ^14.15.0 || ^16.10.0 || >=18.0.0}
    hasBin: true
    peerDependencies:
      node-notifier: ^8.0.1 || ^9.0.0 || ^10.0.0
    peerDependenciesMeta:
      node-notifier:
        optional: true

  jest-config@29.7.0:
    resolution: {integrity: sha512-uXbpfeQ7R6TZBqI3/TxCU4q4ttk3u0PJeC+E0zbfSoSjq6bJ7buBPxzQPL0ifrkY4DNu4JUdk0ImlBUYi840eQ==}
    engines: {node: ^14.15.0 || ^16.10.0 || >=18.0.0}
    peerDependencies:
      '@types/node': '*'
      ts-node: '>=9.0.0'
    peerDependenciesMeta:
      '@types/node':
        optional: true
      ts-node:
        optional: true

  jest-diff@29.7.0:
    resolution: {integrity: sha512-LMIgiIrhigmPrs03JHpxUh2yISK3vLFPkAodPeo0+BuF7wA2FoQbkEg1u8gBYBThncu7e1oEDUfIXVuTqLRUjw==}
    engines: {node: ^14.15.0 || ^16.10.0 || >=18.0.0}

  jest-docblock@29.7.0:
    resolution: {integrity: sha512-q617Auw3A612guyaFgsbFeYpNP5t2aoUNLwBUbc/0kD1R4t9ixDbyFTHd1nok4epoVFpr7PmeWHrhvuV3XaJ4g==}
    engines: {node: ^14.15.0 || ^16.10.0 || >=18.0.0}

  jest-each@29.7.0:
    resolution: {integrity: sha512-gns+Er14+ZrEoC5fhOfYCY1LOHHr0TI+rQUHZS8Ttw2l7gl+80eHc/gFf2Ktkw0+SIACDTeWvpFcv3B04VembQ==}
    engines: {node: ^14.15.0 || ^16.10.0 || >=18.0.0}

  jest-environment-node@29.7.0:
    resolution: {integrity: sha512-DOSwCRqXirTOyheM+4d5YZOrWcdu0LNZ87ewUoywbcb2XR4wKgqiG8vNeYwhjFMbEkfju7wx2GYH0P2gevGvFw==}
    engines: {node: ^14.15.0 || ^16.10.0 || >=18.0.0}

  jest-get-type@29.6.3:
    resolution: {integrity: sha512-zrteXnqYxfQh7l5FHyL38jL39di8H8rHoecLH3JNxH3BwOrBsNeabdap5e0I23lD4HHI8W5VFBZqG4Eaq5LNcw==}
    engines: {node: ^14.15.0 || ^16.10.0 || >=18.0.0}

  jest-haste-map@26.6.2:
    resolution: {integrity: sha512-easWIJXIw71B2RdR8kgqpjQrbMRWQBgiBwXYEhtGUTaX+doCjBheluShdDMeR8IMfJiTqH4+zfhtg29apJf/8w==}
    engines: {node: '>= 10.14.2'}

  jest-haste-map@29.7.0:
    resolution: {integrity: sha512-fP8u2pyfqx0K1rGn1R9pyE0/KTn+G7PxktWidOBTqFPLYX0b9ksaMFkhK5vrS3DVun09pckLdlx90QthlW7AmA==}
    engines: {node: ^14.15.0 || ^16.10.0 || >=18.0.0}

  jest-junit@12.3.0:
    resolution: {integrity: sha512-+NmE5ogsEjFppEl90GChrk7xgz8xzvF0f+ZT5AnhW6suJC93gvQtmQjfyjDnE0Z2nXJqEkxF0WXlvjG/J+wn/g==}
    engines: {node: '>=10.12.0'}

  jest-leak-detector@29.7.0:
    resolution: {integrity: sha512-kYA8IJcSYtST2BY9I+SMC32nDpBT3J2NvWJx8+JCuCdl/CR1I4EKUJROiP8XtCcxqgTTBGJNdbB1A8XRKbTetw==}
    engines: {node: ^14.15.0 || ^16.10.0 || >=18.0.0}

  jest-matcher-utils@29.7.0:
    resolution: {integrity: sha512-sBkD+Xi9DtcChsI3L3u0+N0opgPYnCRPtGcQYrgXmR+hmt/fYfWAL0xRXYU8eWOdfuLgBe0YCW3AFtnRLagq/g==}
    engines: {node: ^14.15.0 || ^16.10.0 || >=18.0.0}

  jest-message-util@29.7.0:
    resolution: {integrity: sha512-GBEV4GRADeP+qtB2+6u61stea8mGcOT4mCtrYISZwfu9/ISHFJ/5zOMXYbpBE9RsS5+Gb63DW4FgmnKJ79Kf6w==}
    engines: {node: ^14.15.0 || ^16.10.0 || >=18.0.0}

  jest-mock@29.7.0:
    resolution: {integrity: sha512-ITOMZn+UkYS4ZFh83xYAOzWStloNzJFO2s8DWrE4lhtGD+AorgnbkiKERe4wQVBydIGPx059g6riW5Btp6Llnw==}
    engines: {node: ^14.15.0 || ^16.10.0 || >=18.0.0}

  jest-pnp-resolver@1.2.3:
    resolution: {integrity: sha512-+3NpwQEnRoIBtx4fyhblQDPgJI0H1IEIkX7ShLUjPGA7TtUTvI1oiKi3SR4oBR0hQhQR80l4WAe5RrXBwWMA8w==}
    engines: {node: '>=6'}
    peerDependencies:
      jest-resolve: '*'
    peerDependenciesMeta:
      jest-resolve:
        optional: true

  jest-regex-util@26.0.0:
    resolution: {integrity: sha512-Gv3ZIs/nA48/Zvjrl34bf+oD76JHiGDUxNOVgUjh3j890sblXryjY4rss71fPtD/njchl6PSE2hIhvyWa1eT0A==}
    engines: {node: '>= 10.14.2'}

  jest-regex-util@29.6.3:
    resolution: {integrity: sha512-KJJBsRCyyLNWCNBOvZyRDnAIfUiRJ8v+hOBQYGn8gDyF3UegwiP4gwRR3/SDa42g1YbVycTidUF3rKjyLFDWbg==}
    engines: {node: ^14.15.0 || ^16.10.0 || >=18.0.0}

  jest-resolve-dependencies@29.7.0:
    resolution: {integrity: sha512-un0zD/6qxJ+S0et7WxeI3H5XSe9lTBBR7bOHCHXkKR6luG5mwDDlIzVQ0V5cZCuoTgEdcdwzTghYkTWfubi+nA==}
    engines: {node: ^14.15.0 || ^16.10.0 || >=18.0.0}

  jest-resolve@29.7.0:
    resolution: {integrity: sha512-IOVhZSrg+UvVAshDSDtHyFCCBUl/Q3AAJv8iZ6ZjnZ74xzvwuzLXid9IIIPgTnY62SJjfuupMKZsZQRsCvxEgA==}
    engines: {node: ^14.15.0 || ^16.10.0 || >=18.0.0}

  jest-runner@29.7.0:
    resolution: {integrity: sha512-fsc4N6cPCAahybGBfTRcq5wFR6fpLznMg47sY5aDpsoejOcVYFb07AHuSnR0liMcPTgBsA3ZJL6kFOjPdoNipQ==}
    engines: {node: ^14.15.0 || ^16.10.0 || >=18.0.0}

  jest-runtime@29.7.0:
    resolution: {integrity: sha512-gUnLjgwdGqW7B4LvOIkbKs9WGbn+QLqRQQ9juC6HndeDiezIwhDP+mhMwHWCEcfQ5RUXa6OPnFF8BJh5xegwwQ==}
    engines: {node: ^14.15.0 || ^16.10.0 || >=18.0.0}

  jest-serializer@26.6.2:
    resolution: {integrity: sha512-S5wqyz0DXnNJPd/xfIzZ5Xnp1HrJWBczg8mMfMpN78OJ5eDxXyf+Ygld9wX1DnUWbIbhM1YDY95NjR4CBXkb2g==}
    engines: {node: '>= 10.14.2'}

  jest-snapshot@29.7.0:
    resolution: {integrity: sha512-Rm0BMWtxBcioHr1/OX5YCP8Uov4riHvKPknOGs804Zg9JGZgmIBkbtlxJC/7Z4msKYVbIJtfU+tKb8xlYNfdkw==}
    engines: {node: ^14.15.0 || ^16.10.0 || >=18.0.0}

  jest-util@26.6.2:
    resolution: {integrity: sha512-MDW0fKfsn0OI7MS7Euz6h8HNDXVQ0gaM9uW6RjfDmd1DAFcaxX9OqIakHIqhbnmF08Cf2DLDG+ulq8YQQ0Lp0Q==}
    engines: {node: '>= 10.14.2'}

  jest-util@29.7.0:
    resolution: {integrity: sha512-z6EbKajIpqGKU56y5KBUgy1dt1ihhQJgWzUlZHArA/+X2ad7Cb5iF+AK1EWVL/Bo7Rz9uurpqw6SiBCefUbCGA==}
    engines: {node: ^14.15.0 || ^16.10.0 || >=18.0.0}

  jest-validate@29.7.0:
    resolution: {integrity: sha512-ZB7wHqaRGVw/9hST/OuFUReG7M8vKeq0/J2egIGLdvjHCmYqGARhzXmtgi+gVeZ5uXFF219aOc3Ls2yLg27tkw==}
    engines: {node: ^14.15.0 || ^16.10.0 || >=18.0.0}

  jest-watcher@29.7.0:
    resolution: {integrity: sha512-49Fg7WXkU3Vl2h6LbLtMQ/HyB6rXSIX7SqvBLQmssRBGN9I0PNvPmAmCWSOY6SOvrjhI/F7/bGAv9RtnsPA03g==}
    engines: {node: ^14.15.0 || ^16.10.0 || >=18.0.0}

  jest-worker@26.6.2:
    resolution: {integrity: sha512-KWYVV1c4i+jbMpaBC+U++4Va0cp8OisU185o73T1vo99hqi7w8tSJfUXYswwqqrjzwxa6KpRK54WhPvwf5w6PQ==}
    engines: {node: '>= 10.13.0'}

  jest-worker@29.7.0:
    resolution: {integrity: sha512-eIz2msL/EzL9UFTFFx7jBTkeZfku0yUAyZZZmJ93H2TYEiroIx2PQjEXcwYtYl8zXCxb+PAmA2hLIt/6ZEkPHw==}
    engines: {node: ^14.15.0 || ^16.10.0 || >=18.0.0}

  jest@29.7.0:
    resolution: {integrity: sha512-NIy3oAFp9shda19hy4HK0HRTWKtPJmGdnvywu01nOqNC2vZg+Z+fvJDxpMQA88eb2I9EcafcdjYgsDthnYTvGw==}
    engines: {node: ^14.15.0 || ^16.10.0 || >=18.0.0}
    hasBin: true
    peerDependencies:
      node-notifier: ^8.0.1 || ^9.0.0 || ^10.0.0
    peerDependenciesMeta:
      node-notifier:
        optional: true

  js-tokens@4.0.0:
    resolution: {integrity: sha512-RdJUflcE3cUzKiMqQgsCu06FPu9UdIJO0beYbPhHN4k6apgJtifcoCtT9bcxOpYBtpD2kCM6Sbzg4CausW/PKQ==}

  js-yaml@3.14.1:
    resolution: {integrity: sha512-okMH7OXXJ7YrN9Ok3/SXrnu4iX9yOk+25nqX4imS2npuvTYDmo/QEZoqwZkYaIDk3jVvBOTOIEgEhaLOynBS9g==}
    hasBin: true

  js-yaml@4.1.0:
    resolution: {integrity: sha512-wpxZs9NoxZaJESJGIZTyDEaYpl0FKSA+FB9aJiyemKhMwkxQg63h4T1KJgUGHpTqPDNRcmmYLugrRjJlBtWvRA==}
    hasBin: true

  jsbn@1.1.0:
    resolution: {integrity: sha512-4bYVV3aAMtDTTu4+xsDYa6sy9GyJ69/amsu9sYF2zqjiEoZA5xJi3BrfX3uY+/IekIu7MwdObdbDWpoZdBv3/A==}

  jsesc@3.0.2:
    resolution: {integrity: sha512-xKqzzWXDttJuOcawBt4KnKHHIf5oQ/Cxax+0PWFG+DFDgHNAdi+TXECADI+RYiFUMmx8792xsMbbgXj4CwnP4g==}
    engines: {node: '>=6'}
    hasBin: true

  json-buffer@3.0.1:
    resolution: {integrity: sha512-4bV5BfR2mqfQTJm+V5tPPdf+ZpuhiIvTuAB5g8kcrXOZpTT/QwwVRWBywX1ozr6lEuPdbHxwaJlm9G6mI2sfSQ==}

  json-parse-even-better-errors@2.3.1:
    resolution: {integrity: sha512-xyFwyhro/JEof6Ghe2iz2NcXoj2sloNsWr/XsERDK/oiPCfaNhl5ONfp+jQdAZRQQ0IJWNzH9zIZF7li91kh2w==}

  json-schema-traverse@0.4.1:
    resolution: {integrity: sha512-xbbCH5dCYU5T8LcEhhuh7HJ88HXuW3qsI3Y0zOZFKfZEHcpWiHU/Jxzk629Brsab/mMiHQti9wMP+845RPe3Vg==}

  json-stable-stringify-without-jsonify@1.0.1:
    resolution: {integrity: sha512-Bdboy+l7tA3OGW6FjyFHWkP5LuByj1Tk33Ljyq0axyzdk9//JSi2u3fP1QSmd1KNwq6VOKYGlAu87CisVir6Pw==}

  json-stringify-safe@5.0.1:
    resolution: {integrity: sha512-ZClg6AaYvamvYEE82d3Iyd3vSSIjQ+odgjaTzRuO3s7toCdFKczob2i0zCh7JE8kWn17yvAWhUVxvqGwUalsRA==}

  json5@2.2.3:
    resolution: {integrity: sha512-XmOWe7eyHYH14cLdVPoyg+GOH3rYX++KpzrylJwSW98t3Nk+U8XOl8FWKOgwtzdb8lXGf6zYwDUzeHMWfxasyg==}
    engines: {node: '>=6'}
    hasBin: true

  jsonfile@4.0.0:
    resolution: {integrity: sha512-m6F1R3z8jjlf2imQHS2Qez5sjKWQzbuuhuJ/FKYFRZvPE3PuHcSMVZzfsLhGVOkfd20obL5SWEBew5ShlquNxg==}

  jsonfile@6.1.0:
    resolution: {integrity: sha512-5dgndWOriYSm5cnYaJNhalLNDKOqFwyDB/rr1E9ZsGciGvKPs8R2xYGCacuf3z6K1YKDz182fd+fY3cn3pMqXQ==}

  keyv@4.5.4:
    resolution: {integrity: sha512-oxVHkHR/EJf2CNXnWxRLW6mg7JyCCUcG0DtEGmL2ctUo1PNTin1PUil+r/+4r5MpVgC/fn1kjsx7mjSujKqIpw==}

  kind-of@3.2.2:
    resolution: {integrity: sha512-NOW9QQXMoZGg/oqnVNoNTTIFEIid1627WCffUBJEdMxYApq7mNE7CpzucIPc+ZQg25Phej7IJSmX3hO+oblOtQ==}
    engines: {node: '>=0.10.0'}

  kind-of@4.0.0:
    resolution: {integrity: sha512-24XsCxmEbRwEDbz/qz3stgin8TTzZ1ESR56OMCN0ujYg+vRutNSiOj9bHH9u85DKgXguraugV5sFuvbD4FW/hw==}
    engines: {node: '>=0.10.0'}

  kind-of@6.0.3:
    resolution: {integrity: sha512-dcS1ul+9tmeD95T+x28/ehLgd9mENa3LsvDTtzm3vyBEO7RPptvAD+t44WVXaUjTBRcrpFeFlC8WCruUR456hw==}
    engines: {node: '>=0.10.0'}

  kleur@3.0.3:
    resolution: {integrity: sha512-eTIzlVOSUR+JxdDFepEYcBMtZ9Qqdef+rnzWdRZuMbOywu5tO2w2N7rqjoANZ5k9vywhL6Br1VRjUIgTQx4E8w==}
    engines: {node: '>=6'}

  kleur@4.1.5:
    resolution: {integrity: sha512-o+NO+8WrRiQEE4/7nwRJhN1HWpVmJm511pBHUxPLtp0BUISzlBplORYSmTclCnJvQq2tKu/sgl3xVpkc7ZWuQQ==}
    engines: {node: '>=6'}

  lazy-val@1.0.5:
    resolution: {integrity: sha512-0/BnGCCfyUMkBpeDgWihanIAF9JmZhHBgUhEqzvf+adhNGLoP6TaiI5oF8oyb3I45P+PcnrqihSf01M0l0G5+Q==}

  leven@3.1.0:
    resolution: {integrity: sha512-qsda+H8jTaUaN/x5vzW2rzc+8Rw4TAQ/4KjB46IwK5VH+IlVeeeje/EoZRpiXvIqjFgK84QffqPztGI3VBLG1A==}
    engines: {node: '>=6'}

  levn@0.4.1:
    resolution: {integrity: sha512-+bT2uH4E5LGE7h/n3evcS/sQlJXCpIp6ym8OWJ5eV6+67Dsql/LaaT7qJBAt2rzfoa/5QBGBhxDix1dMt2kQKQ==}
    engines: {node: '>= 0.8.0'}

  lilconfig@3.1.3:
    resolution: {integrity: sha512-/vlFKAoH5Cgt3Ie+JLhRbwOsCQePABiU3tJ1egGvyQ+33R/vcwM2Zl2QR/LzjsBeItPt3oSVXapn+m4nQDvpzw==}
    engines: {node: '>=14'}

  lines-and-columns@1.2.4:
    resolution: {integrity: sha512-7ylylesZQ/PV29jhEDl3Ufjo6ZX7gCqJr5F7PKrqc93v7fzSymt1BpwEU8nAUXs8qzzvqhbjhK5QZg6Mt/HkBg==}

  linkify-it@5.0.0:
    resolution: {integrity: sha512-5aHCbzQRADcdP+ATqnDuhhJ/MRIqDkZX5pyjFHRRysS8vZ5AbqGEoFIb6pYHPZ+L/OC2Lc+xT8uHVVR5CAK/wQ==}

  lint-staged@15.2.10:
    resolution: {integrity: sha512-5dY5t743e1byO19P9I4b3x8HJwalIznL5E1FWYnU6OWw33KxNBSLAc6Cy7F2PsFEO8FKnLwjwm5hx7aMF0jzZg==}
    engines: {node: '>=18.12.0'}
    hasBin: true

  listr2@8.2.5:
    resolution: {integrity: sha512-iyAZCeyD+c1gPyE9qpFu8af0Y+MRtmKOncdGoA2S5EY8iFq99dmmvkNnHiWo+pj0s7yH7l3KPIgee77tKpXPWQ==}
    engines: {node: '>=18.0.0'}

  load-yaml-file@0.2.0:
    resolution: {integrity: sha512-OfCBkGEw4nN6JLtgRidPX6QxjBQGQf72q3si2uvqyFEMbycSFFHwAZeXx6cJgFM9wmLrf9zBwCP3Ivqa+LLZPw==}
    engines: {node: '>=6'}

  locate-path@5.0.0:
    resolution: {integrity: sha512-t7hw9pI+WvuwNJXwk5zVHpyhIqzg2qTlklJOf0mVxGSbe3Fp2VieZcduNYjaLDoy6p9uGpQEGWG87WpMKlNq8g==}
    engines: {node: '>=8'}

  locate-path@6.0.0:
    resolution: {integrity: sha512-iPZK6eYjbxRu3uB4/WZ3EsEIMJFMqAoopl3R+zuq0UjcAm/MO6KCweDgPfP3elTztoKP3KtnVHxTn2NHBSDVUw==}
    engines: {node: '>=10'}

  lodash.debounce@4.0.8:
    resolution: {integrity: sha512-FT1yDzDYEoYWhnSGnpE/4Kj1fLZkDFyqRb7fNt6FdYOSxlUWAtp42Eh6Wb0rGIv/m9Bgo7x4GhQbm5Ys4SG5ow==}

  lodash.escaperegexp@4.1.2:
    resolution: {integrity: sha512-TM9YBvyC84ZxE3rgfefxUWiQKLilstD6k7PTGt6wfbtXF8ixIJLOL3VYyV/z+ZiPLsVxAsKAFVwWlWeb2Y8Yyw==}

  lodash.isequal@4.5.0:
    resolution: {integrity: sha512-pDo3lu8Jhfjqls6GkMgpahsF9kCyayhgykjyLMNFTKWrpVdAQtYyB4muAMWozBB4ig/dtWAmsMxLEI8wuz+DYQ==}

  lodash.merge@4.6.2:
    resolution: {integrity: sha512-0KpjqXRVvrYyCsX1swR/XTK0va6VQkQM6MNo7PqW77ByjAhoARA8EfrP1N4+KlKj8YS0ZUCtRT/YUuhyYDujIQ==}

  lodash.startcase@4.4.0:
    resolution: {integrity: sha512-+WKqsK294HMSc2jEbNgpHpd0JfIBhp7rEV4aqXWqFr6AlXov+SlcgB1Fv01y2kGe3Gc8nMW7VA0SrGuSkRfIEg==}

  lodash@4.17.21:
    resolution: {integrity: sha512-v2kDEe57lecTulaDIuNTPy3Ry4gLGJ6Z1O3vE1krgXZNrsQ+LFTGHVxVjcXPs17LhbZVGedAJv8XZ1tvj5FvSg==}

  log-symbols@4.1.0:
    resolution: {integrity: sha512-8XPvpAA8uyhfteu8pIvQxpJZ7SYYdpUivZpGy6sFsBuKRY/7rQGavedeB8aK+Zkyq6upMFVL/9AW6vOYzfRyLg==}
    engines: {node: '>=10'}

  log-update@6.1.0:
    resolution: {integrity: sha512-9ie8ItPR6tjY5uYJh8K/Zrv/RMZ5VOlOWvtZdEHYSTFKZfIBPQa9tOAEeAWhd+AnIneLJ22w5fjOYtoutpWq5w==}
    engines: {node: '>=18'}

  loose-envify@1.4.0:
    resolution: {integrity: sha512-lyuxPGr/Wfhrlem2CL/UcnUc1zcqKAImBDzukY7Y5F/yQiNdko6+fRLevlw1HgMySw7f611UIY408EtxRSoK3Q==}
    hasBin: true

  loupe@3.1.3:
    resolution: {integrity: sha512-kkIp7XSkP78ZxJEsSxW3712C6teJVoeHHwgo9zJ380de7IYyJ2ISlxojcH2pC5OFLewESmnRi/+XCDIEEVyoug==}

  lowercase-keys@2.0.0:
    resolution: {integrity: sha512-tqNXrS78oMOE73NMxK4EMLQsQowWf8jKooH9g7xPavRT706R6bkQJ6DY2Te7QukaZsulxa30wQ7bk0pm4XiHmA==}
    engines: {node: '>=8'}

  lru-cache@10.4.3:
    resolution: {integrity: sha512-JNAzZcXrCt42VGLuYz0zfAzDfAvJWW6AfYlDBQyDV5DClI2m5sAmK+OIO7s59XfsRsWHp02jAJrRadPRGTt6SQ==}

  lru-cache@4.1.5:
    resolution: {integrity: sha512-sWZlbEP2OsHNkXrMl5GYk/jKk70MBng6UU4YI/qGDYbgf6YbP4EvmqISbXCoJiRKs+1bSpFHVgQxvJ17F2li5g==}

  lru-cache@5.1.1:
    resolution: {integrity: sha512-KpNARQA3Iwv+jTA0utUVVbrh+Jlrr1Fv0e56GGzAFOXN7dk/FviaDW8LHmK52DlcH4WP2n6gI8vN1aesBFgo9w==}

  lru-cache@6.0.0:
    resolution: {integrity: sha512-Jo6dJ04CmSjuznwJSS3pUeWmd/H0ffTlkXXgwZi+eq1UCmqQwCh+eLsYOYCwY991i2Fah4h1BEMCx4qThGbsiA==}
    engines: {node: '>=10'}

  lru-cache@7.18.3:
    resolution: {integrity: sha512-jumlc0BIUrS3qJGgIkWZsyfAM7NCWiBcCDhnd+3NNM5KbBmLTgHVfWBcg6W+rLUsIpzpERPsvwUP7CckAQSOoA==}
    engines: {node: '>=12'}

  lunr@2.3.9:
    resolution: {integrity: sha512-zTU3DaZaF3Rt9rhN3uBMGQD3dD2/vFQqnvZCDv4dl5iOzq2IZQqTxu90r4E5J+nP70J3ilqVCrbho2eWaeW8Ow==}

  magic-string@0.30.17:
    resolution: {integrity: sha512-sNPKHvyjVf7gyjwS4xGTaW/mCnF8wnjtifKBEhxfZ7E/S8tQ0rssrwGNn6q8JH/ohItJfSQp9mBtQYuTlH5QnA==}

  make-dir@4.0.0:
    resolution: {integrity: sha512-hXdUTZYIVOt1Ex//jAQi+wTZZpUpwBj/0QsOzqegb3rGMMeJiSEu5xLHnYfBrRV4RH2+OCSOO95Is/7x1WJ4bw==}
    engines: {node: '>=10'}

  make-error@1.3.6:
    resolution: {integrity: sha512-s8UhlNe7vPKomQhC1qFelMokr/Sc3AgNbso3n74mVPA5LTZwkB9NlXf4XPamLxJE8h0gh73rM94xvwRT2CVInw==}

  make-fetch-happen@10.2.1:
    resolution: {integrity: sha512-NgOPbRiaQM10DYXvN3/hhGVI2M5MtITFryzBGxHM5p4wnFxsVCbxkrBrDsk+EZ5OB4jEOT7AjDxtdF+KVEFT7w==}
    engines: {node: ^12.13.0 || ^14.15.0 || >=16.0.0}

  makeerror@1.0.12:
    resolution: {integrity: sha512-JmqCvUhmt43madlpFzG4BQzG2Z3m6tvQDNKdClZnO3VbIudJYmxsT0FNJMeiB2+JTSlTQTSbU8QdesVmwJcmLg==}

  map-cache@0.2.2:
    resolution: {integrity: sha512-8y/eV9QQZCiyn1SprXSrCmqJN0yNRATe+PO8ztwqrvrbdRLA3eYJF0yaR0YayLWkMbsQSKWS9N2gPcGEc4UsZg==}
    engines: {node: '>=0.10.0'}

  map-obj@1.0.1:
    resolution: {integrity: sha512-7N/q3lyZ+LVCp7PzuxrJr4KMbBE2hW7BT7YNia330OFxIf4d3r5zVpicP2650l7CPN6RM9zOJRl3NGpqSiw3Eg==}
    engines: {node: '>=0.10.0'}

  map-obj@4.3.0:
    resolution: {integrity: sha512-hdN1wVrZbb29eBGiGjJbeP8JbKjq1urkHJ/LIP/NY48MZ1QVXUsQBV1G1zvYFHn1XE06cwjBsOI2K3Ulnj1YXQ==}
    engines: {node: '>=8'}

  map-visit@1.0.0:
    resolution: {integrity: sha512-4y7uGv8bd2WdM9vpQsiQNo41Ln1NvhvDRuVt0k2JZQ+ezN2uaQes7lZeZ+QQUHOLQAtDaBJ+7wCbi+ab/KFs+w==}
    engines: {node: '>=0.10.0'}

  markdown-it@14.1.0:
    resolution: {integrity: sha512-a54IwgWPaeBCAAsv13YgmALOF1elABB08FxO9i+r4VFk5Vl4pKokRPeX8u5TCgSsPi6ec1otfLjdOpVcgbpshg==}
    hasBin: true

  matcher@3.0.0:
    resolution: {integrity: sha512-OkeDaAZ/bQCxeFAozM55PKcKU0yJMPGifLwV4Qgjitu+5MoAfSQN4lsLJeXZ1b8w0x+/Emda6MZgXS1jvsapng==}
    engines: {node: '>=10'}

  mdast-util-to-hast@13.2.0:
    resolution: {integrity: sha512-QGYKEuUsYT9ykKBCMOEDLsU5JRObWQusAolFMeko/tYPufNkRffBAQjIE+99jbA87xv6FgmjLtwjh9wBWajwAA==}

  mdurl@2.0.0:
    resolution: {integrity: sha512-Lf+9+2r+Tdp5wXDXC4PcIBjTDtq4UKjCPMQhKIuzpJNW0b96kVqSwW0bT7FhRSfmAiFYgP+SCRvdrDozfh0U5w==}

  meow@13.2.0:
    resolution: {integrity: sha512-pxQJQzB6djGPXh08dacEloMFopsOqGVRKFPYvPOt9XDZ1HasbgDZA74CJGreSU4G3Ak7EFJGoiH2auq+yXISgA==}
    engines: {node: '>=18'}

  meow@6.1.1:
    resolution: {integrity: sha512-3YffViIt2QWgTy6Pale5QpopX/IvU3LPL03jOTqp6pGj3VjesdO/U8CuHMKpnQr4shCNCM5fd5XFFvIIl6JBHg==}
    engines: {node: '>=8'}

  merge-stream@2.0.0:
    resolution: {integrity: sha512-abv/qOcuPfk3URPfDzmZU1LKmuw8kT+0nIHvKrKgFrwifol/doWcdA4ZqsWQ8ENrFKkd67Mfpo/LovbIUsbt3w==}

  merge2@1.4.1:
    resolution: {integrity: sha512-8q7VEgMJW4J8tcfVPy8g09NcQwZdbwFEqhe/WZkoIzjn/3TGDwtOCYtXGxA3O8tPzpczCCDgv+P2P5y00ZJOOg==}
    engines: {node: '>= 8'}

  micromark-util-character@2.1.1:
    resolution: {integrity: sha512-wv8tdUTJ3thSFFFJKtpYKOYiGP2+v96Hvk4Tu8KpCAsTMs6yi+nVmGh1syvSCsaxz45J6Jbw+9DD6g97+NV67Q==}

  micromark-util-encode@2.0.1:
    resolution: {integrity: sha512-c3cVx2y4KqUnwopcO9b/SCdo2O67LwJJ/UyqGfbigahfegL9myoEFoDYZgkT7f36T0bLrM9hZTAaAyH+PCAXjw==}

  micromark-util-sanitize-uri@2.0.1:
    resolution: {integrity: sha512-9N9IomZ/YuGGZZmQec1MbgxtlgougxTodVwDzzEouPKo3qFWvymFHWcnDi2vzV1ff6kas9ucW+o3yzJK9YB1AQ==}

  micromark-util-symbol@2.0.1:
    resolution: {integrity: sha512-vs5t8Apaud9N28kgCrRUdEed4UJ+wWNvicHLPxCa9ENlYuAY31M0ETy5y1vA33YoNPDFTghEbnh6efaE8h4x0Q==}

  micromark-util-types@2.0.1:
    resolution: {integrity: sha512-534m2WhVTddrcKVepwmVEVnUAmtrx9bfIjNoQHRqfnvdaHQiFytEhJoTgpWJvDEXCO5gLTQh3wYC1PgOJA4NSQ==}

  micromatch@3.1.10:
    resolution: {integrity: sha512-MWikgl9n9M3w+bpsY3He8L+w9eF9338xRl8IAO5viDizwSzziFEyUzo2xrrloB64ADbTf8uA8vRqqttDTOmccg==}
    engines: {node: '>=0.10.0'}

  micromatch@4.0.8:
    resolution: {integrity: sha512-PXwfBhYu0hBCPw8Dn0E+WDYb7af3dSLVWKi3HGv84IdF4TyFoC0ysxFd0Goxw7nSv4T/PzEJQxsYsEiFCKo2BA==}
    engines: {node: '>=8.6'}

  mime-db@1.52.0:
    resolution: {integrity: sha512-sPU4uV7dYlvtWJxwwxHD0PuihVNiE7TyAbQ5SWxDCB9mUYvOgroQOwYQQOKPJ8CIbE+1ETVlOoK1UC2nU3gYvg==}
    engines: {node: '>= 0.6'}

  mime-types@2.1.35:
    resolution: {integrity: sha512-ZDY+bPm5zTTF+YpCrAU9nK0UgICYPT0QtT1NZWFv4s++TNkcgVaT0g6+4R2uI4MjQjzysHB1zxuWL50hzaeXiw==}
    engines: {node: '>= 0.6'}

  mime@2.6.0:
    resolution: {integrity: sha512-USPkMeET31rOMiarsBNIHZKLGgvKc/LrjofAnBlOttf5ajRvqiRA8QsenbcooctK6d6Ts6aqZXBA+XbkKthiQg==}
    engines: {node: '>=4.0.0'}
    hasBin: true

  mimic-fn@2.1.0:
    resolution: {integrity: sha512-OqbOk5oEQeAZ8WXWydlu9HJjz9WVdEIvamMCcXmuqUYjTknH/sqsWvhQ3vgwKFRR1HpjvNBKQ37nbJgYzGqGcg==}
    engines: {node: '>=6'}

  mimic-fn@4.0.0:
    resolution: {integrity: sha512-vqiC06CuhBTUdZH+RYl8sFrL096vA45Ok5ISO6sE/Mr1jRbGH4Csnhi8f3wKVl7x8mO4Au7Ir9D3Oyv1VYMFJw==}
    engines: {node: '>=12'}

  mimic-function@5.0.1:
    resolution: {integrity: sha512-VP79XUPxV2CigYP3jWwAUFSku2aKqBH7uTAapFWCBqutsbmDo96KY5o8uh6U+/YSIn5OxJnXp73beVkpqMIGhA==}
    engines: {node: '>=18'}

  mimic-response@1.0.1:
    resolution: {integrity: sha512-j5EctnkH7amfV/q5Hgmoal1g2QHFJRraOtmx0JpIqkxhBhI/lJSl1nMpQ45hVarwNETOoWEimndZ4QK0RHxuxQ==}
    engines: {node: '>=4'}

  mimic-response@3.1.0:
    resolution: {integrity: sha512-z0yWI+4FDrrweS8Zmt4Ej5HdJmky15+L2e6Wgn3+iK5fWzb6T3fhNFq2+MeTRb064c6Wr4N/wv0DzQTjNzHNGQ==}
    engines: {node: '>=10'}

  min-indent@1.0.1:
    resolution: {integrity: sha512-I9jwMn07Sy/IwOj3zVkVik2JTvgpaykDZEigL6Rx6N9LbMywwUSMtxET+7lVoDLLd3O3IXwJwvuuns8UB/HeAg==}
    engines: {node: '>=4'}

  minimatch@10.0.1:
    resolution: {integrity: sha512-ethXTt3SGGR+95gudmqJ1eNhRO7eGEGIgYA9vnPatK4/etz2MEVDno5GMCibdMTuBMyElzIlgxMna3K94XDIDQ==}
    engines: {node: 20 || >=22}

  minimatch@3.1.2:
    resolution: {integrity: sha512-J7p63hRiAjw1NDEww1W7i37+ByIrOWO5XQQAzZ3VOcL0PNybwpfmV/N05zFAzwQ9USyEcX6t3UO+K5aqBQOIHw==}

  minimatch@5.1.6:
    resolution: {integrity: sha512-lKwV/1brpG6mBUFHtb7NUmtABCb2WZZmm2wNiOA5hAb8VdCS4B3dtMWyvcoViccwAW/COERjXLt0zP1zXUN26g==}
    engines: {node: '>=10'}

  minimatch@9.0.5:
    resolution: {integrity: sha512-G6T0ZX48xgozx7587koeX9Ys2NYy6Gmv//P89sEte9V9whIapMNF4idKxnW2QtCcLiTWlb/wfCabAtAFWhhBow==}
    engines: {node: '>=16 || 14 >=14.17'}

  minimist-options@4.1.0:
    resolution: {integrity: sha512-Q4r8ghd80yhO/0j1O3B2BjweX3fiHg9cdOwjJd2J76Q135c+NDxGCqdYKQ1SKBuFfgWbAUzBfvYjPUEeNgqN1A==}
    engines: {node: '>= 6'}

  minimist@1.2.8:
    resolution: {integrity: sha512-2yyAR8qBkN3YuheJanUpWC5U3bb5osDywNB8RzDVlDwDHbocAJveqqj1u8+SVD7jkWT4yvsHCpWqqWqAxb0zCA==}

  minipass-collect@1.0.2:
    resolution: {integrity: sha512-6T6lH0H8OG9kITm/Jm6tdooIbogG9e0tLgpY6mphXSm/A9u8Nq1ryBG+Qspiub9LjWlBPsPS3tWQ/Botq4FdxA==}
    engines: {node: '>= 8'}

  minipass-fetch@2.1.2:
    resolution: {integrity: sha512-LT49Zi2/WMROHYoqGgdlQIZh8mLPZmOrN2NdJjMXxYe4nkN6FUyuPuOAOedNJDrx0IRGg9+4guZewtp8hE6TxA==}
    engines: {node: ^12.13.0 || ^14.15.0 || >=16.0.0}

  minipass-flush@1.0.5:
    resolution: {integrity: sha512-JmQSYYpPUqX5Jyn1mXaRwOda1uQ8HP5KAT/oDSLCzt1BYRhQU0/hDtsB1ufZfEEzMZ9aAVmsBw8+FWsIXlClWw==}
    engines: {node: '>= 8'}

  minipass-pipeline@1.2.4:
    resolution: {integrity: sha512-xuIq7cIOt09RPRJ19gdi4b+RiNvDFYe5JH+ggNvBqGqpQXcru3PcRmOZuHBKWK1Txf9+cQ+HMVN4d6z46LZP7A==}
    engines: {node: '>=8'}

  minipass-sized@1.0.3:
    resolution: {integrity: sha512-MbkQQ2CTiBMlA2Dm/5cY+9SWFEN8pzzOXi6rlM5Xxq0Yqbda5ZQy9sU75a673FE9ZK0Zsbr6Y5iP6u9nktfg2g==}
    engines: {node: '>=8'}

  minipass@3.3.6:
    resolution: {integrity: sha512-DxiNidxSEK+tHG6zOIklvNOwm3hvCrbUrdtzY74U6HKTJxvIDfOUL5W5P2Ghd3DTkhhKPYGqeNUIh5qcM4YBfw==}
    engines: {node: '>=8'}

  minipass@4.2.8:
    resolution: {integrity: sha512-fNzuVyifolSLFL4NzpF+wEF4qrgqaaKX0haXPQEdQ7NKAN+WecoKMHV09YcuL/DHxrUsYQOK3MiuDf7Ip2OXfQ==}
    engines: {node: '>=8'}

  minipass@5.0.0:
    resolution: {integrity: sha512-3FnjYuehv9k6ovOEbyOswadCDPX1piCfhV8ncmYtHOjuPwylVWsghTLo7rabjC3Rx5xD4HDx8Wm1xnMF7S5qFQ==}
    engines: {node: '>=8'}

  minipass@7.1.2:
    resolution: {integrity: sha512-qOOzS1cBTWYF4BH8fVePDBOO9iptMnGUEZwNc/cMWnTV2nVLZ7VoNWEPHkYczZA0pdoA7dl6e7FL659nX9S2aw==}
    engines: {node: '>=16 || 14 >=14.17'}

  minizlib@2.1.2:
    resolution: {integrity: sha512-bAxsR8BVfj60DWXHE3u30oHzfl4G7khkSuPW+qvpd7jFRHm7dLxOjUk1EHACJ/hxLY8phGJ0YhYHZo7jil7Qdg==}
    engines: {node: '>= 8'}

  mixin-deep@1.3.2:
    resolution: {integrity: sha512-WRoDn//mXBiJ1H40rqa3vH0toePwSsGb45iInWlTySa+Uu4k3tYUSxa2v1KqAiLtvlrSzaExqS1gtk96A9zvEA==}
    engines: {node: '>=0.10.0'}

  mixme@0.5.10:
    resolution: {integrity: sha512-5H76ANWinB1H3twpJ6JY8uvAtpmFvHNArpilJAjXRKXSDDLPIMoZArw5SH0q9z+lLs8IrMw7Q2VWpWimFKFT1Q==}
    engines: {node: '>= 8.0.0'}

  mkdirp@0.5.6:
    resolution: {integrity: sha512-FP+p8RB8OWpF3YZBCrP5gtADmtXApB5AMLn+vdyA+PyxCjrCs00mjyUozssO33cwDeT3wNGdLxJ5M//YqtHAJw==}
    hasBin: true

  mkdirp@1.0.4:
    resolution: {integrity: sha512-vVqVZQyf3WLx2Shd0qJ9xuvqgAyKPLAiqITEtqW0oIUjzo3PePDd6fW9iFz30ef7Ysp/oiWqbhszeGWW2T6Gzw==}
    engines: {node: '>=10'}
    hasBin: true

  mrmime@2.0.0:
    resolution: {integrity: sha512-eu38+hdgojoyq63s+yTpN4XMBdt5l8HhMhc4VKLO9KM5caLIBvUm4thi7fFaxyTmCKeNnXZ5pAlBwCUnhA09uw==}
    engines: {node: '>=10'}

  ms@2.0.0:
    resolution: {integrity: sha512-Tpp60P6IUJDTuOq/5Z8cdskzJujfwqfOTkrwIwj7IRISpnkJnT6SyJ4PCPnGMoFjC9ddhal5KVIYtAt97ix05A==}

  ms@2.1.3:
    resolution: {integrity: sha512-6FlzubTLZG3J2a/NVCAleEhjzq5oxgHyaCU9yYXvcLsvoVaHJq/s5xXI6/XXP6tz7R9xAOtHnSO/tXtF3WRTlA==}

  multimatch@5.0.0:
    resolution: {integrity: sha512-ypMKuglUrZUD99Tk2bUQ+xNQj43lPEfAeX2o9cTteAmShXy2VHDJpuwu1o0xqoKCt9jLVAvwyFKdLTPXKAfJyA==}
    engines: {node: '>=10'}

  nanoid@3.3.8:
    resolution: {integrity: sha512-WNLf5Sd8oZxOm+TzppcYk8gVOgP+l58xNy58D0nbUnOxOWRWvlcCV4kUF7ltmI6PsrLl/BgKEyS4mqsGChFN0w==}
    engines: {node: ^10 || ^12 || ^13.7 || ^14 || >=15.0.1}
    hasBin: true

  nanomatch@1.2.13:
    resolution: {integrity: sha512-fpoe2T0RbHwBTBUOftAfBPaDEi06ufaUai0mE6Yn1kacc3SnTErfb/h+X94VXzI64rKFHYImXSvdwGGCmwOqCA==}
    engines: {node: '>=0.10.0'}

  natural-compare@1.4.0:
    resolution: {integrity: sha512-OWND8ei3VtNC9h7V60qff3SVobHr996CTwgxubgyQYEpg290h9J0buyECNNJexkFm5sOajh5G116RYA1c8ZMSw==}

  negotiator@0.6.4:
    resolution: {integrity: sha512-myRT3DiWPHqho5PrJaIRyaMv2kgYf0mUVgBNOYMuCH5Ki1yEiQaf/ZJuQ62nvpc44wL5WDbTX7yGJi1Neevw8w==}
    engines: {node: '>= 0.6'}

  neo-async@2.6.2:
    resolution: {integrity: sha512-Yd3UES5mWCSqR+qNT93S3UoYUkqAZ9lLg8a7g9rimsWmYGK8cVToA4/sF3RrshdyV3sAGMXVUmpMYOw+dLpOuw==}

  nice-try@1.0.5:
    resolution: {integrity: sha512-1nh45deeb5olNY7eX82BkPO7SSxR5SSYJiPTrTdFUVYwAl8CKMA5N9PjTYkHiRjisVcxcQ1HXdLhx2qxxJzLNQ==}

  node-abi@3.71.0:
    resolution: {integrity: sha512-SZ40vRiy/+wRTf21hxkkEjPJZpARzUMVcJoQse2EF8qkUWbbO2z7vd5oA/H6bVH6SZQ5STGcu0KRDS7biNRfxw==}
    engines: {node: '>=10'}

  node-addon-api@1.7.2:
    resolution: {integrity: sha512-ibPK3iA+vaY1eEjESkQkM0BbCqFOaZMiXRTtdB0u7b4djtY6JnsjvPdUHVMg6xQt3B8fpTTWHI9A+ADjM9frzg==}

  node-addon-api@7.1.1:
    resolution: {integrity: sha512-5m3bsyrjFWE1xf7nz7YXdN4udnVtXK6/Yfgn5qnahL6bCkf2yKt4k3nuTKAtT4r3IG8JNR2ncsIMdZuAzJjHQQ==}

  node-api-version@0.2.0:
    resolution: {integrity: sha512-fthTTsi8CxaBXMaBAD7ST2uylwvsnYxh2PfaScwpMhos6KlSFajXQPcM4ogNE1q2s3Lbz9GCGqeIHC+C6OZnKg==}

  node-fetch@2.7.0:
    resolution: {integrity: sha512-c4FRfUm/dbcWZ7U+1Wq0AwCyFL+3nt2bEw05wfxSz+DWpWsitgmSgYmy2dQdWyKC1694ELPqMs/YzUSNozLt8A==}
    engines: {node: 4.x || >=6.0.0}
    peerDependencies:
      encoding: ^0.1.0
    peerDependenciesMeta:
      encoding:
        optional: true

  node-int64@0.4.0:
    resolution: {integrity: sha512-O5lz91xSOeoXP6DulyHfllpq+Eg00MWitZIbtPfoSEvqIHdl5gfcY6hYzDWnj0qD5tz52PI08u9qUvSVeUBeHw==}

  node-releases@2.0.18:
    resolution: {integrity: sha512-d9VeXT4SJ7ZeOqGX6R5EM022wpL+eWPooLI+5UpWn2jCT1aosUQEhQP214x33Wkwx3JQMvIm+tIoVOdodFS40g==}

  nopt@6.0.0:
    resolution: {integrity: sha512-ZwLpbTgdhuZUnZzjd7nb1ZV+4DoiC6/sfiVKok72ym/4Tlf+DFdlHYmT2JPmcNNWV6Pi3SDf1kT+A4r9RTuT9g==}
    engines: {node: ^12.13.0 || ^14.15.0 || >=16.0.0}
    hasBin: true

  normalize-package-data@2.5.0:
    resolution: {integrity: sha512-/5CMN3T0R4XTj4DcGaexo+roZSdSFW/0AOOTROrjxzCG1wrWXEsGbRKevjlIL+ZDE4sZlJr5ED4YW0yqmkK+eA==}

  normalize-package-data@6.0.2:
    resolution: {integrity: sha512-V6gygoYb/5EmNI+MEGrWkC+e6+Rr7mTmfHrxDbLzxQogBkgzo76rkok0Am6thgSF7Mv2nLOajAJj5vDJZEFn7g==}
    engines: {node: ^16.14.0 || >=18.0.0}

  normalize-path@2.1.1:
    resolution: {integrity: sha512-3pKJwH184Xo/lnH6oyP1q2pMd7HcypqqmRs91/6/i2CGtWwIKGCkOOMTm/zXbgTEWHw1uNpNi/igc3ePOYHb6w==}
    engines: {node: '>=0.10.0'}

  normalize-path@3.0.0:
    resolution: {integrity: sha512-6eZs5Ls3WtCisHWp9S2GUy8dqkpGi4BVSz3GaqiE6ezub0512ESztXUwUB6C6IKbQkY2Pnb/mD4WYojCRwcwLA==}
    engines: {node: '>=0.10.0'}

  normalize-url@6.1.0:
    resolution: {integrity: sha512-DlL+XwOy3NxAQ8xuC0okPgK46iuVNAK01YN7RueYBqqFeGsBjV9XmCAzAdgt+667bCl5kPh9EqKKDwnaPG1I7A==}
    engines: {node: '>=10'}

  npm-run-path@2.0.2:
    resolution: {integrity: sha512-lJxZYlT4DW/bRUtFh1MQIWqmLwQfAxnqWG4HhEdjMlkrJYnJn0Jrr2u3mgxqaWsdiBc76TYkTG/mhrnYTuzfHw==}
    engines: {node: '>=4'}

  npm-run-path@4.0.1:
    resolution: {integrity: sha512-S48WzZW777zhNIrn7gxOlISNAqi9ZC/uQFnRdbeIHhZhCA6UqpkOT8T1G7BvfdgP4Er8gF4sUbaS0i7QvIfCWw==}
    engines: {node: '>=8'}

  npm-run-path@5.3.0:
    resolution: {integrity: sha512-ppwTtiJZq0O/ai0z7yfudtBpWIoxM8yE6nHi1X47eFR2EWORqfbu6CnPlNsjeN683eT0qG6H/Pyf9fCcvjnnnQ==}
    engines: {node: ^12.20.0 || ^14.13.1 || >=16.0.0}

  object-copy@0.1.0:
    resolution: {integrity: sha512-79LYn6VAb63zgtmAteVOWo9Vdj71ZVBy3Pbse+VqxDpEP83XuujMrGqHIwAXJ5I/aM0zU7dIyIAhifVTPrNItQ==}
    engines: {node: '>=0.10.0'}

  object-inspect@1.13.3:
    resolution: {integrity: sha512-kDCGIbxkDSXE3euJZZXzc6to7fCrKHNI/hSRQnRuQ+BWjFNzZwiFF8fj/6o2t2G9/jTj8PSIYTfCLelLZEeRpA==}
    engines: {node: '>= 0.4'}

  object-keys@1.1.1:
    resolution: {integrity: sha512-NuAESUOUMrlIXOfHKzD6bpPu3tYt3xvjNdRIQ+FeT0lNb4K8WR70CaDxhuNguS2XG+GjkyMwOzsN5ZktImfhLA==}
    engines: {node: '>= 0.4'}

  object-visit@1.0.1:
    resolution: {integrity: sha512-GBaMwwAVK9qbQN3Scdo0OyvgPW7l3lnaVMj84uTOZlswkX0KpF6fyDBJhtTthf7pymztoN36/KEr1DyhF96zEA==}
    engines: {node: '>=0.10.0'}

  object.assign@4.1.5:
    resolution: {integrity: sha512-byy+U7gp+FVwmyzKPYhW2h5l3crpmGsxl7X2s8y43IgxvG4g3QZ6CffDtsNQy1WsmZpQbO+ybo0AlW7TY6DcBQ==}
    engines: {node: '>= 0.4'}

  object.pick@1.3.0:
    resolution: {integrity: sha512-tqa/UMy/CCoYmj+H5qc07qvSL9dqcs/WZENZ1JbtWBlATP+iVOe778gE6MSijnyCnORzDuX6hU+LA4SZ09YjFQ==}
    engines: {node: '>=0.10.0'}

  once@1.4.0:
    resolution: {integrity: sha512-lNaJgI+2Q5URQBkccEKHTQOPaXdUxnZZElQTZY0MFUAuaEqe1E+Nyvgdz/aIyNi6Z9MzO5dv1H8n58/GELp3+w==}

  onetime@5.1.2:
    resolution: {integrity: sha512-kbpaSSGJTWdAY5KPVeMOKXSrPtr8C8C7wodJbcsd51jRnmD+GZu8Y0VoU6Dm5Z4vWr0Ig/1NKuWRKf7j5aaYSg==}
    engines: {node: '>=6'}

  onetime@6.0.0:
    resolution: {integrity: sha512-1FlR+gjXK7X+AsAHso35MnyN5KqGwJRi/31ft6x0M194ht7S+rWAvd7PHss9xSKMzE0asv1pyIHaJYq+BbacAQ==}
    engines: {node: '>=12'}

  onetime@7.0.0:
    resolution: {integrity: sha512-VXJjc87FScF88uafS3JllDgvAm+c/Slfz06lorj2uAY34rlUu0Nt+v8wreiImcrgAjjIHp1rXpTDlLOGw29WwQ==}
    engines: {node: '>=18'}

  oniguruma-to-es@0.7.0:
    resolution: {integrity: sha512-HRaRh09cE0gRS3+wi2zxekB+I5L8C/gN60S+vb11eADHUaB/q4u8wGGOX3GvwvitG8ixaeycZfeoyruKQzUgNg==}

  optionator@0.9.4:
    resolution: {integrity: sha512-6IpQ7mKUxRcZNLIObR0hz7lxsapSSIYNZJwXPGeF0mTVqGKFIXj1DQcMoT22S3ROcLyY/rz0PWaWZ9ayWmad9g==}
    engines: {node: '>= 0.8.0'}

  ora@5.4.1:
    resolution: {integrity: sha512-5b6Y85tPxZZ7QytO+BQzysW31HJku27cRIlkbAXaNx+BdcVi+LlRFmVXzeF6a7JCwJpyw5c4b+YSVImQIrBpuQ==}
    engines: {node: '>=10'}

  os-tmpdir@1.0.2:
    resolution: {integrity: sha512-D2FR03Vir7FIu45XBY20mTb+/ZSWB00sjU9jdQXt83gDrI4Ztz5Fs7/yy74g2N5SVQY4xY1qDr4rNddwYRVX0g==}
    engines: {node: '>=0.10.0'}

  outdent@0.5.0:
    resolution: {integrity: sha512-/jHxFIzoMXdqPzTaCpFzAAWhpkSjZPF4Vsn6jAfNpmbH/ymsmd7Qc6VE9BGn0L6YMj6uwpQLxCECpus4ukKS9Q==}

  p-cancelable@2.1.1:
    resolution: {integrity: sha512-BZOr3nRQHOntUjTrH8+Lh54smKHoHyur8We1V8DSMVrl5A2malOOwuJRnKRDjSnkoeBh4at6BwEnb5I7Jl31wg==}
    engines: {node: '>=8'}

  p-filter@2.1.0:
    resolution: {integrity: sha512-ZBxxZ5sL2HghephhpGAQdoskxplTwr7ICaehZwLIlfL6acuVgZPm8yBNuRAFBGEqtD/hmUeq9eqLg2ys9Xr/yw==}
    engines: {node: '>=8'}

  p-finally@1.0.0:
    resolution: {integrity: sha512-LICb2p9CB7FS+0eR1oqWnHhp0FljGLZCWBE9aix0Uye9W8LTQPwMTYVGWQWIw9RdQiDg4+epXQODwIYJtSJaow==}
    engines: {node: '>=4'}

  p-limit@2.3.0:
    resolution: {integrity: sha512-//88mFWSJx8lxCzwdAABTJL2MyWB12+eIY7MDL2SqLmAkeKU9qxRvWuSyTjm3FUmpBEMuFfckAIqEaVGUDxb6w==}
    engines: {node: '>=6'}

  p-limit@3.1.0:
    resolution: {integrity: sha512-TYOanM3wGwNGsZN2cVTYPArw454xnXj5qmWF1bEoAc4+cU/ol7GVh7odevjp1FNHduHc3KZMcFduxU5Xc6uJRQ==}
    engines: {node: '>=10'}

  p-locate@4.1.0:
    resolution: {integrity: sha512-R79ZZ/0wAxKGu3oYMlz8jy/kbhsNrS7SKZ7PxEHBgJ5+F2mtFW2fK2cOtBh1cHYkQsbzFV7I+EoRKe6Yt0oK7A==}
    engines: {node: '>=8'}

  p-locate@5.0.0:
    resolution: {integrity: sha512-LaNjtRWUBY++zB5nE/NwcaoMylSPk+S+ZHNB1TzdbMJMny6dynpAGt7X/tl/QYq3TIeE6nxHppbo2LGymrG5Pw==}
    engines: {node: '>=10'}

  p-map@2.1.0:
    resolution: {integrity: sha512-y3b8Kpd8OAN444hxfBbFfj1FY/RjtTd8tzYwhUqNYXx0fXx2iX4maP4Qr6qhIKbQXI02wTLAda4fYUbDagTUFw==}
    engines: {node: '>=6'}

  p-map@4.0.0:
    resolution: {integrity: sha512-/bjOqmgETBYB5BoEeGVea8dmvHb2m9GLy1E9W43yeyfP6QQCZGFNa+XRceJEuDB6zqr+gKpIAmlLebMpykw/MQ==}
    engines: {node: '>=10'}

  p-try@2.2.0:
    resolution: {integrity: sha512-R4nPAVTAU0B9D35/Gk3uJf/7XYbQcyohSKdvAxIRSNghFl4e71hVoGnBNQz9cWaXxO2I10KTC+3jMdvvoKw6dQ==}
    engines: {node: '>=6'}

  package-json-from-dist@1.0.1:
    resolution: {integrity: sha512-UEZIS3/by4OC8vL3P2dTXRETpebLI2NiI5vIrjaD/5UtrkFX/tNbwjTSRAGC/+7CAo2pIcBaRgWmcBBHcsaCIw==}

  parent-module@1.0.1:
    resolution: {integrity: sha512-GQ2EWRpQV8/o+Aw8YqtfZZPfNRWZYkbidE9k5rpl/hC3vtHHBfGm2Ifi6qWV+coDGkrUKZAxE3Lot5kcsRlh+g==}
    engines: {node: '>=6'}

  parse-json@5.2.0:
    resolution: {integrity: sha512-ayCKvm/phCGxOkYRSCM82iDwct8/EonSEgCSxWxD7ve6jHggsFl4fZVQBPRNgQoKiuV/odhFrGzQXZwbifC8Rg==}
    engines: {node: '>=8'}

  parse-json@8.1.0:
    resolution: {integrity: sha512-rum1bPifK5SSar35Z6EKZuYPJx85pkNaFrxBK3mwdfSJ1/WKbYrjoW/zTPSjRRamfmVX1ACBIdFAO0VRErW/EA==}
    engines: {node: '>=18'}

  pascalcase@0.1.1:
    resolution: {integrity: sha512-XHXfu/yOQRy9vYOtUDVMN60OEJjW013GoObG1o+xwQTpB9eYJX/BjXMsdW13ZDPruFhYYn0AG22w0xgQMwl3Nw==}
    engines: {node: '>=0.10.0'}

  path-equal@1.2.5:
    resolution: {integrity: sha512-i73IctDr3F2W+bsOWDyyVm/lqsXO47aY9nsFZUjTT/aljSbkxHxxCoyZ9UUrM8jK0JVod+An+rl48RCsvWM+9g==}

  path-exists@4.0.0:
    resolution: {integrity: sha512-ak9Qy5Q7jYb2Wwcey5Fpvg2KoAc/ZIhLSLOSBmRmygPsGwkVVt0fZa0qrtMz+m6tJTAHfZQ8FnmB4MG4LWy7/w==}
    engines: {node: '>=8'}

  path-is-absolute@1.0.1:
    resolution: {integrity: sha512-AVbw3UJ2e9bq64vSaS9Am0fje1Pa8pbGqTTsmXfaIiMpnr5DlDhfJOuLj9Sf95ZPVDAUerDfEk88MPmPe7UCQg==}
    engines: {node: '>=0.10.0'}

  path-key@2.0.1:
    resolution: {integrity: sha512-fEHGKCSmUSDPv4uoj8AlD+joPlq3peND+HRYyxFz4KPw4z926S/b8rIuFs2FYJg3BwsxJf6A9/3eIdLaYC+9Dw==}
    engines: {node: '>=4'}

  path-key@3.1.1:
    resolution: {integrity: sha512-ojmeN0qd+y0jszEtoY48r0Peq5dwMEkIlCOu6Q5f41lfkswXuKtYrhgoTpLnyIcHm24Uhqx+5Tqm2InSwLhE6Q==}
    engines: {node: '>=8'}

  path-key@4.0.0:
    resolution: {integrity: sha512-haREypq7xkM7ErfgIyA0z+Bj4AGKlMSdlQE2jvJo6huWD1EdkKYV+G/T4nq0YEF2vgTT8kqMFKo1uHn950r4SQ==}
    engines: {node: '>=12'}

  path-parse@1.0.7:
    resolution: {integrity: sha512-LDJzPVEEEPR+y48z93A0Ed0yXb8pAByGWo/k5YYdYgpY2/2EsOsksJrq7lOHxryrVOn1ejG6oAp8ahvOIQD8sw==}

  path-scurry@1.11.1:
    resolution: {integrity: sha512-Xa4Nw17FS9ApQFJ9umLiJS4orGjm7ZzwUrwamcGQuHSzDyth9boKDaycYdDcZDuqYATXw4HFXgaqWTctW/v1HA==}
    engines: {node: '>=16 || 14 >=14.18'}

  path-sort@0.1.0:
    resolution: {integrity: sha512-70MSq7edKtbODYKkqXYzSMQxtYMjDgP3K6D15Fu4KUvpyBPlxDWPvv8JI9GjNDF2K5baPHFEtlg818dOmf2ifg==}

  path-type@4.0.0:
    resolution: {integrity: sha512-gDKb8aZMDeD/tZWs9P6+q0J9Mwkdl6xMV8TjnGP3qJVJ06bdMgkbBlLU8IdfOsIsFz2BW1rNVT3XuNEl8zPAvw==}
    engines: {node: '>=8'}

  pathe@2.0.2:
    resolution: {integrity: sha512-15Ztpk+nov8DR524R4BF7uEuzESgzUEAV4Ah7CUMNGXdE5ELuvxElxGXndBl32vMSsWa1jpNf22Z+Er3sKwq+w==}

  pathval@2.0.0:
    resolution: {integrity: sha512-vE7JKRyES09KiunauX7nd2Q9/L7lhok4smP9RZTDeD4MVs72Dp2qNFVz39Nz5a0FVEW0BJR6C0DYrq6unoziZA==}
    engines: {node: '>= 14.16'}

  pe-library@0.4.1:
    resolution: {integrity: sha512-eRWB5LBz7PpDu4PUlwT0PhnQfTQJlDDdPa35urV4Osrm0t0AqQFGn+UIkU3klZvwJ8KPO3VbBFsXquA6p6kqZw==}
    engines: {node: '>=12', npm: '>=6'}

  pend@1.2.0:
    resolution: {integrity: sha512-F3asv42UuXchdzt+xXqfW1OGlVBe+mxa2mqI0pg5yAHZPvFmY3Y6drSf/GQ1A86WgWEN9Kzh/WrgKa6iGcHXLg==}

  picocolors@1.1.1:
    resolution: {integrity: sha512-xceH2snhtb5M9liqDsmEw56le376mTZkEX/jEb/RxNFyegNul7eNslCXP9FDj/Lcu0X8KEyMceP2ntpaHrDEVA==}

  picomatch@2.3.1:
    resolution: {integrity: sha512-JU3teHTNjmE2VCGFzuY8EXzCDVwEqB2a8fsIvwaStHhAWJEeVd1o1QD80CU6+ZdEXXSLbSsuLwJjkCBWqRQUVA==}
    engines: {node: '>=8.6'}

  picomatch@4.0.2:
    resolution: {integrity: sha512-M7BAV6Rlcy5u+m6oPhAPFgJTzAioX/6B0DxyvDlo9l8+T3nLKbrczg2WLUyzd45L8RqfUMyGPzekbMvX2Ldkwg==}
    engines: {node: '>=12'}

  pidtree@0.6.0:
    resolution: {integrity: sha512-eG2dWTVw5bzqGRztnHExczNxt5VGsE6OwTeCG3fdUf9KBsZzO3R5OIIIzWR+iZA0NtZ+RDVdaoE2dK1cn6jH4g==}
    engines: {node: '>=0.10'}
    hasBin: true

  pify@4.0.1:
    resolution: {integrity: sha512-uB80kBFb/tfd68bVleG9T5GGsGPjJrLAUpR5PZIrhBnIaRTQRjqdJSsIKkOP6OAIFbj7GOrcudc5pNjZ+geV2g==}
    engines: {node: '>=6'}

  pirates@4.0.6:
    resolution: {integrity: sha512-saLsH7WeYYPiD25LDuLRRY/i+6HaPYr6G1OUlN39otzkSTxKnubR9RTxS3/Kk50s1g2JTgFwWQDQyplC5/SHZg==}
    engines: {node: '>= 6'}

  pkg-dir@4.2.0:
    resolution: {integrity: sha512-HRDzbaKjC+AOWVXxAU/x54COGeIv9eb+6CkDSQoNTt4XyWoIJvuPsXizxu/Fr23EiekbtZwmh1IcIG/l/a10GQ==}
    engines: {node: '>=8'}

  please-upgrade-node@3.2.0:
    resolution: {integrity: sha512-gQR3WpIgNIKwBMVLkpMUeR3e1/E1y42bqDQZfql+kDeXd8COYfM8PQA4X6y7a8u9Ua9FHmsrrmirW2vHs45hWg==}

  plist@3.1.0:
    resolution: {integrity: sha512-uysumyrvkUX0rX/dEVqt8gC3sTBzd4zoWfLeS29nb53imdaXVvLINYXTI2GNqzaMuvacNx4uJQ8+b3zXR0pkgQ==}
    engines: {node: '>=10.4.0'}

  posix-character-classes@0.1.1:
    resolution: {integrity: sha512-xTgYBc3fuo7Yt7JbiuFxSYGToMoz8fLoE6TC9Wx1P/u+LfeThMOAqmuyECnlBaaJb+u1m9hHiXUEtwW4OzfUJg==}
    engines: {node: '>=0.10.0'}

  possible-typed-array-names@1.0.0:
    resolution: {integrity: sha512-d7Uw+eZoloe0EHDIYoe+bQ5WXnGMOpmiZFTuMWCwpjzzkL2nTjcKiAk4hh8TjnGye2TwWOk3UXucZ+3rbmBa8Q==}
    engines: {node: '>= 0.4'}

  postcss@8.4.49:
    resolution: {integrity: sha512-OCVPnIObs4N29kxTjzLfUryOkvZEq+pf8jTF0lg8E7uETuWHA+v7j3c/xJmiqpX450191LlmZfUKkXxkTry7nA==}
    engines: {node: ^10 || ^12 || >=14}

  postject@1.0.0-alpha.6:
    resolution: {integrity: sha512-b9Eb8h2eVqNE8edvKdwqkrY6O7kAwmI8kcnBv1NScolYJbo59XUF0noFq+lxbC1yN20bmC0WBEbDC5H/7ASb0A==}
    engines: {node: '>=14.0.0'}
    hasBin: true

  preferred-pm@3.1.4:
    resolution: {integrity: sha512-lEHd+yEm22jXdCphDrkvIJQU66EuLojPPtvZkpKIkiD+l0DMThF/niqZKJSoU8Vl7iuvtmzyMhir9LdVy5WMnA==}
    engines: {node: '>=10'}

  prelude-ls@1.2.1:
    resolution: {integrity: sha512-vkcDPrRZo1QZLbn5RLGPpg/WmIQ65qoWWhcGKf/b5eplkkarX0m9z8ppCat4mlOqUsWpyNuYgO3VRyrYHSzX5g==}
    engines: {node: '>= 0.8.0'}

  prettier-linter-helpers@1.0.0:
    resolution: {integrity: sha512-GbK2cP9nraSSUF9N2XwUwqfzlAFlMNYYl+ShE/V+H8a9uNl/oUqB1w2EL54Jh0OlyRSd8RfWYJ3coVS4TROP2w==}
    engines: {node: '>=6.0.0'}

  prettier@2.8.8:
    resolution: {integrity: sha512-tdN8qQGvNjw4CHbY+XXk0JgCXn9QiF21a55rBe5LJAU+kDyC4WQn4+awm2Xfk2lQMk5fKup9XgzTZtGkjBdP9Q==}
    engines: {node: '>=10.13.0'}
    hasBin: true

  prettier@3.3.3:
    resolution: {integrity: sha512-i2tDNA0O5IrMO757lfrdQZCc2jPNDVntV0m/+4whiDfWaTKfMNgR7Qz0NAeGz/nRqF4m5/6CLzbP4/liHt12Ew==}
    engines: {node: '>=14'}
    hasBin: true

  pretty-format@29.7.0:
    resolution: {integrity: sha512-Pdlw/oPxN+aXdmM9R00JVC9WVFoCLTKJvDVLgmJ+qAffBMxsV85l/Lu7sNx4zSzPyoL2euImuEwHhOXdEgNFZQ==}
    engines: {node: ^14.15.0 || ^16.10.0 || >=18.0.0}

  proc-log@2.0.1:
    resolution: {integrity: sha512-Kcmo2FhfDTXdcbfDH76N7uBYHINxc/8GW7UAVuVP9I+Va3uHSerrnKV6dLooga/gh7GlgzuCCr/eoldnL1muGw==}
    engines: {node: ^12.13.0 || ^14.15.0 || >=16.0.0}

  progress@2.0.3:
    resolution: {integrity: sha512-7PiHtLll5LdnKIMw100I+8xJXR5gW2QwWYkT6iJva0bXitZKa/XMrSbdmg3r2Xnaidz9Qumd0VPaMrZlF9V9sA==}
    engines: {node: '>=0.4.0'}

  promise-inflight@1.0.1:
    resolution: {integrity: sha512-6zWPyEOFaQBJYcGMHBKTKJ3u6TBsnMFOIZSa6ce1e/ZrrsOlnHRHbabMjLiBYKp+n44X9eUI6VUPaukCXHuG4g==}
    peerDependencies:
      bluebird: '*'
    peerDependenciesMeta:
      bluebird:
        optional: true

  promise-retry@2.0.1:
    resolution: {integrity: sha512-y+WKFlBR8BGXnsNlIHFGPZmyDf3DFMoLhaflAnyZgV6rG6xu+JwesTo2Q9R6XwYmtmwAFCkAk3e35jEdoeh/3g==}
    engines: {node: '>=10'}

  prompts@2.4.2:
    resolution: {integrity: sha512-NxNv/kLguCA7p3jE8oL2aEBsrJWgAakBpgmgK6lpPWV+WuOmY6r2/zbAVnP+T8bQlA0nzHXSJSJW0Hq7ylaD2Q==}
    engines: {node: '>= 6'}

  property-information@6.5.0:
    resolution: {integrity: sha512-PgTgs/BlvHxOu8QuEN7wi5A0OmXaBcHpmCSTehcs6Uuu9IkDIEo13Hy7n898RHfrQ49vKCoGeWZSaAK01nwVig==}

  pseudomap@1.0.2:
    resolution: {integrity: sha512-b/YwNhb8lk1Zz2+bXXpS/LK9OisiZZ1SNsSLxN1x2OXVEhW2Ckr/7mWE5vrC1ZTiJlD9g19jWszTmJsB+oEpFQ==}

  pump@3.0.2:
    resolution: {integrity: sha512-tUPXtzlGM8FE3P0ZL6DVs/3P58k9nk8/jZeQCurTJylQA8qFYzHFfhBJkuqyE0FifOsQ0uKWekiZ5g8wtr28cw==}

  punycode.js@2.3.1:
    resolution: {integrity: sha512-uxFIHU0YlHYhDQtV4R9J6a52SLx28BCjT+4ieh7IGbgwVJWO+km431c4yRlREUAsAmt/uMjQUyQHNEPf0M39CA==}
    engines: {node: '>=6'}

  punycode@2.3.1:
    resolution: {integrity: sha512-vYt7UD1U9Wg6138shLtLOvdAu+8DsC/ilFtEVHcH+wydcSpNE20AfSOduf6MkRFahL5FY7X1oU7nKVZFtfq8Fg==}
    engines: {node: '>=6'}

  pure-rand@6.1.0:
    resolution: {integrity: sha512-bVWawvoZoBYpp6yIoQtQXHZjmz35RSVHnUOTefl8Vcjr8snTPY1wnpSPMWekcFwbxI6gtmT7rSYPFvz71ldiOA==}

  query-ast@1.0.5:
    resolution: {integrity: sha512-JK+1ma4YDuLjvKKcz9JZ70G+CM9qEOs/l1cZzstMMfwKUabTJ9sud5jvDGrUNuv03yKUgs82bLkHXJkDyhRmBw==}

  queue-microtask@1.2.3:
    resolution: {integrity: sha512-NuaNSa6flKT5JaSYQzJok04JzTL1CA6aGhv5rfLW3PgqA+M2ChpZQnAC8h8i4ZFkBS8X5RqkDBHA7r4hej3K9A==}

  quick-lru@4.0.1:
    resolution: {integrity: sha512-ARhCpm70fzdcvNQfPoy49IaanKkTlRWF2JMzqhcJbhSFRZv7nPTvZJdcY7301IPmvW+/p0RgIWnQDLJxifsQ7g==}
    engines: {node: '>=8'}

  quick-lru@5.1.1:
    resolution: {integrity: sha512-WuyALRjWPDGtt/wzJiadO5AXY+8hZ80hVpe6MyivgraREW751X3SbhRvG3eLKOYN+8VEvqLcf3wdnt44Z4S4SA==}
    engines: {node: '>=10'}

  react-is@18.3.1:
    resolution: {integrity: sha512-/LLMVyas0ljjAtoYiPqYiL8VWXzUUdThrmU5+n20DZv+a+ClRoevUzw5JxU+Ieh5/c87ytoTBV9G1FiKfNJdmg==}

  read-binary-file-arch@1.0.6:
    resolution: {integrity: sha512-BNg9EN3DD3GsDXX7Aa8O4p92sryjkmzYYgmgTAc6CA4uGLEDzFfxOxugu21akOxpcXHiEgsYkC6nPsQvLLLmEg==}
    hasBin: true

  read-package-up@11.0.0:
    resolution: {integrity: sha512-MbgfoNPANMdb4oRBNg5eqLbB2t2r+o5Ua1pNt8BqGp4I0FJZhuVSOj3PaBPni4azWuSzEdNn2evevzVmEk1ohQ==}
    engines: {node: '>=18'}

  read-pkg-up@7.0.1:
    resolution: {integrity: sha512-zK0TB7Xd6JpCLmlLmufqykGE+/TlOePD6qKClNW7hHDKFh/J7/7gCWGR7joEQEW1bKq3a3yUZSObOoWLFQ4ohg==}
    engines: {node: '>=8'}

  read-pkg@5.2.0:
    resolution: {integrity: sha512-Ug69mNOpfvKDAc2Q8DRpMjjzdtrnv9HcSMX+4VsZxD1aZ6ZzrIE7rlzXBtWTyhULSMKg076AW6WR5iZpD0JiOg==}
    engines: {node: '>=8'}

  read-pkg@9.0.1:
    resolution: {integrity: sha512-9viLL4/n1BJUCT1NXVTdS1jtm80yDEgR5T4yCelII49Mbj0v1rZdKqj7zCiYdbB0CuCgdrvHcNogAKTFPBocFA==}
    engines: {node: '>=18'}

  read-yaml-file@1.1.0:
    resolution: {integrity: sha512-VIMnQi/Z4HT2Fxuwg5KrY174U1VdUIASQVWXXyqtNRtxSr9IYkn1rsI6Tb6HsrHCmB7gVpNwX6JxPTHcH6IoTA==}
    engines: {node: '>=6'}

  readable-stream@3.6.2:
    resolution: {integrity: sha512-9u/sniCrY3D5WdsERHzHE4G2YCXqoG5FTHUiCC4SIbr6XcLZBY05ya9EKjYek9O5xOAwjGq+1JdGBAS7Q9ScoA==}
    engines: {node: '>= 6'}

  readdirp@3.6.0:
    resolution: {integrity: sha512-hOS089on8RduqdbhvQ5Z37A0ESjsqz6qnRcffsMU3495FuTdqSm+7bhJ29JvIOsBDEEnan5DPu9t3To9VRlMzA==}
    engines: {node: '>=8.10.0'}

  readdirp@4.0.2:
    resolution: {integrity: sha512-yDMz9g+VaZkqBYS/ozoBJwaBhTbZo3UNYQHNRw1D3UFQB8oHB4uS/tAODO+ZLjGWmUbKnIlOWO+aaIiAxrUWHA==}
    engines: {node: '>= 14.16.0'}

  redent@3.0.0:
    resolution: {integrity: sha512-6tDA8g98We0zd0GvVeMT9arEOnTw9qM03L9cJXaCjrip1OO764RDBLBfrB4cwzNGDj5OA5ioymC9GkizgWJDUg==}
    engines: {node: '>=8'}

  reflect.getprototypeof@1.0.7:
    resolution: {integrity: sha512-bMvFGIUKlc/eSfXNX+aZ+EL95/EgZzuwA0OBPTbZZDEJw/0AkentjMuM1oiRfwHrshqk4RzdgiTg5CcDalXN5g==}
    engines: {node: '>= 0.4'}

  regenerate-unicode-properties@10.2.0:
    resolution: {integrity: sha512-DqHn3DwbmmPVzeKj9woBadqmXxLvQoQIwu7nopMc72ztvxVmVk2SBhSnx67zuye5TP+lJsb/TBQsjLKhnDf3MA==}
    engines: {node: '>=4'}

  regenerate@1.4.2:
    resolution: {integrity: sha512-zrceR/XhGYU/d/opr2EKO7aRHUeiBI8qjtfHqADTwZd6Szfy16la6kqD0MIUs5z5hx6AaKa+PixpPrR289+I0A==}

  regenerator-runtime@0.14.1:
    resolution: {integrity: sha512-dYnhHh0nJoMfnkZs6GmmhFknAGRrLznOu5nc9ML+EJxGvrx6H7teuevqVqCuPcPK//3eDrrjQhehXVx9cnkGdw==}

  regenerator-transform@0.15.2:
    resolution: {integrity: sha512-hfMp2BoF0qOk3uc5V20ALGDS2ddjQaLrdl7xrGXvAIow7qeWRM2VA2HuCHkUKk9slq3VwEwLNK3DFBqDfPGYtg==}

  regex-not@1.0.2:
    resolution: {integrity: sha512-J6SDjUgDxQj5NusnOtdFxDwN/+HWykR8GELwctJ7mdqhcyy1xEc4SRFHUXvxTp661YaVKAjfRLZ9cCqS6tn32A==}
    engines: {node: '>=0.10.0'}

  regex-recursion@4.3.0:
    resolution: {integrity: sha512-5LcLnizwjcQ2ALfOj95MjcatxyqF5RPySx9yT+PaXu3Gox2vyAtLDjHB8NTJLtMGkvyau6nI3CfpwFCjPUIs/A==}

  regex-utilities@2.3.0:
    resolution: {integrity: sha512-8VhliFJAWRaUiVvREIiW2NXXTmHs4vMNnSzuJVhscgmGav3g9VDxLrQndI3dZZVVdp0ZO/5v0xmX516/7M9cng==}

  regex@5.0.2:
    resolution: {integrity: sha512-/pczGbKIQgfTMRV0XjABvc5RzLqQmwqxLHdQao2RTXPk+pmTXB2P0IaUHYdYyk412YLwUIkaeMd5T+RzVgTqnQ==}

  regexp.prototype.flags@1.5.3:
    resolution: {integrity: sha512-vqlC04+RQoFalODCbCumG2xIOvapzVMHwsyIGM/SIE8fRhFFsXeH8/QQ+s0T0kDAhKc4k30s73/0ydkHQz6HlQ==}
    engines: {node: '>= 0.4'}

  regexpu-core@6.2.0:
    resolution: {integrity: sha512-H66BPQMrv+V16t8xtmq+UC0CBpiTBA60V8ibS1QVReIp8T1z8hwFxqcGzm9K6lgsN7sB5edVH8a+ze6Fqm4weA==}
    engines: {node: '>=4'}

  regjsgen@0.8.0:
    resolution: {integrity: sha512-RvwtGe3d7LvWiDQXeQw8p5asZUmfU1G/l6WbUXeHta7Y2PEIvBTwH6E2EfmYUK8pxcxEdEmaomqyp0vZZ7C+3Q==}

  regjsparser@0.12.0:
    resolution: {integrity: sha512-cnE+y8bz4NhMjISKbgeVJtqNbtf5QpjZP+Bslo+UqkIt9QPnX9q095eiRRASJG1/tz6dlNr6Z5NsBiWYokp6EQ==}
    hasBin: true

  remove-trailing-separator@1.1.0:
    resolution: {integrity: sha512-/hS+Y0u3aOfIETiaiirUFwDBDzmXPvO+jAfKTitUngIPzdKc6Z0LoFjM/CK5PL4C+eKwHohlHAb6H0VFfmmUsw==}

  repeat-element@1.1.4:
    resolution: {integrity: sha512-LFiNfRcSu7KK3evMyYOuCzv3L10TW7yC1G2/+StMjK8Y6Vqd2MG7r/Qjw4ghtuCOjFvlnms/iMmLqpvW/ES/WQ==}
    engines: {node: '>=0.10.0'}

  repeat-string@1.6.1:
    resolution: {integrity: sha512-PV0dzCYDNfRi1jCDbJzpW7jNNDRuCOG/jI5ctQcGKt/clZD+YcPS3yIlWuTJMmESC8aevCFmWJy5wjAFgNqN6w==}
    engines: {node: '>=0.10'}

  require-directory@2.1.1:
    resolution: {integrity: sha512-fGxEI7+wsG9xrvdjsrlmL22OMTTiHRwAMroiEeMgq8gzoLC/PQr7RsRDSTLUg/bZAZtF+TVIkHc6/4RIKrui+Q==}
    engines: {node: '>=0.10.0'}

  require-main-filename@2.0.0:
    resolution: {integrity: sha512-NKN5kMDylKuldxYLSUfrbo5Tuzh4hd+2E8NPPX02mZtn1VuREQToYe/ZdlJy+J3uCpfaiGF05e7B8W0iXbQHmg==}

  require-package-name@2.0.1:
    resolution: {integrity: sha512-uuoJ1hU/k6M0779t3VMVIYpb2VMJk05cehCaABFhXaibcbvfgR8wKiozLjVFSzJPmQMRqIcO0HMyTFqfV09V6Q==}

  resedit@1.7.0:
    resolution: {integrity: sha512-dbsZ0gk5opWPFlKMqvxCrLCuMZUVmsW3yTPT0tT4mYwo5fjQM8c4HMN9ZJt6dRDqDV/78m9SU4rv24PN4NiYaA==}
    engines: {node: '>=12', npm: '>=6'}

  resedit@1.7.2:
    resolution: {integrity: sha512-vHjcY2MlAITJhC0eRD/Vv8Vlgmu9Sd3LX9zZvtGzU5ZImdTN3+d6e/4mnTyV8vEbyf1sgNIrWxhWlrys52OkEA==}
    engines: {node: '>=12', npm: '>=6'}

  resolve-alpn@1.2.1:
    resolution: {integrity: sha512-0a1F4l73/ZFZOakJnQ3FvkJ2+gSTQWz/r2KE5OdDY0TxPm5h4GkqkWWfM47T7HsbnOtcJVEF4epCVy6u7Q3K+g==}

  resolve-cwd@3.0.0:
    resolution: {integrity: sha512-OrZaX2Mb+rJCpH/6CpSqt9xFVpN++x01XnN2ie9g6P5/3xelLAkXWVADpdz1IHD/KFfEXyE6V0U01OQ3UO2rEg==}
    engines: {node: '>=8'}

  resolve-from@4.0.0:
    resolution: {integrity: sha512-pb/MYmXstAkysRFx8piNI1tGFNQIFA3vkE3Gq4EuA1dF6gHp/+vgZqsCGJapvy8N3Q+4o7FwvquPJcnZ7RYy4g==}
    engines: {node: '>=4'}

  resolve-from@5.0.0:
    resolution: {integrity: sha512-qYg9KP24dD5qka9J47d0aVky0N+b4fTU89LN9iDnjB5waksiC49rvMB0PrUJQGoTmH50XPiqOvAjDfaijGxYZw==}
    engines: {node: '>=8'}

  resolve-url@0.2.1:
    resolution: {integrity: sha512-ZuF55hVUQaaczgOIwqWzkEcEidmlD/xl44x1UZnhOXcYuFN2S6+rcxpG+C1N3So0wvNI3DmJICUFfu2SxhBmvg==}
    deprecated: https://github.com/lydell/resolve-url#deprecated

  resolve.exports@2.0.3:
    resolution: {integrity: sha512-OcXjMsGdhL4XnbShKpAcSqPMzQoYkYyhbEaeSko47MjRP9NfEQMhZkXL1DoFlt9LWQn4YttrdnV6X2OiyzBi+A==}
    engines: {node: '>=10'}

  resolve@1.22.8:
    resolution: {integrity: sha512-oKWePCxqpd6FlLvGV1VU0x7bkPmmCNolxzjMf4NczoDnQcIWrAF+cPtZn5i6n+RfD2d9i0tzpKnG6Yk168yIyw==}
    hasBin: true

  responselike@2.0.1:
    resolution: {integrity: sha512-4gl03wn3hj1HP3yzgdI7d3lCkF95F21Pz4BPGvKHinyQzALR5CapwC8yIi0Rh58DEMQ/SguC03wFj2k0M/mHhw==}

  restore-cursor@3.1.0:
    resolution: {integrity: sha512-l+sSefzHpj5qimhFSE5a8nufZYAM3sBSVMAPtYkmC+4EH2anSGaEMXSD0izRQbu9nfyQ9y5JrVmp7E8oZrUjvA==}
    engines: {node: '>=8'}

  restore-cursor@5.1.0:
    resolution: {integrity: sha512-oMA2dcrw6u0YfxJQXm342bFKX/E4sG9rbTzO9ptUcR/e8A33cHuvStiYOwH7fszkZlZ1z/ta9AAoPk2F4qIOHA==}
    engines: {node: '>=18'}

  ret@0.1.15:
    resolution: {integrity: sha512-TTlYpa+OL+vMMNG24xSlQGEJ3B/RzEfUlLct7b5G/ytav+wPrplCpVMFuwzXbkecJrb6IYo1iFb0S9v37754mg==}
    engines: {node: '>=0.12'}

  retry@0.12.0:
    resolution: {integrity: sha512-9LkiTwjUh6rT555DtE9rTX+BKByPfrMzEAtnlEtdEwr3Nkffwiihqe2bWADg+OQRjt9gl6ICdmB/ZFDCGAtSow==}
    engines: {node: '>= 4'}

  reusify@1.0.4:
    resolution: {integrity: sha512-U9nH88a3fc/ekCF1l0/UP1IosiuIjyTh7hBvXVMHYgVcfGvt897Xguj2UOLDeI5BG2m7/uwyaLVT6fbtCwTyzw==}
    engines: {iojs: '>=1.0.0', node: '>=0.10.0'}

  rfdc@1.4.1:
    resolution: {integrity: sha512-q1b3N5QkRUWUl7iyylaaj3kOpIT0N2i9MqIEQXP73GVsN9cw3fdx8X63cEmWhJGi2PPCF23Ijp7ktmd39rawIA==}

  rimraf@2.6.3:
    resolution: {integrity: sha512-mwqeW5XsA2qAejG46gYdENaxXjx9onRNCfn7L0duuP4hCuTIi/QO7PDK07KJfp1d+izWPrzEJDcSqBa0OZQriA==}
    deprecated: Rimraf versions prior to v4 are no longer supported
    hasBin: true

  rimraf@3.0.2:
    resolution: {integrity: sha512-JZkJMZkAGFFPP2YqXZXPbMlMBgsxzE8ILs4lMIX/2o0L9UBw9O/Y3o6wFw/i9YLapcUJWwqbi3kdxIPdC62TIA==}
    deprecated: Rimraf versions prior to v4 are no longer supported
    hasBin: true

  roarr@2.15.4:
    resolution: {integrity: sha512-CHhPh+UNHD2GTXNYhPWLnU8ONHdI+5DI+4EYIAOaiD63rHeYlZvyh8P+in5999TTSFgUYuKUAjzRI4mdh/p+2A==}
    engines: {node: '>=8.0'}

  rollup@4.32.1:
    resolution: {integrity: sha512-z+aeEsOeEa3mEbS1Tjl6sAZ8NE3+AalQz1RJGj81M+fizusbdDMoEJwdJNHfaB40Scr4qNu+welOfes7maKonA==}
    engines: {node: '>=18.0.0', npm: '>=8.0.0'}
    hasBin: true

  rsvp@4.8.5:
    resolution: {integrity: sha512-nfMOlASu9OnRJo1mbEk2cz0D56a1MBNrJ7orjRZQG10XDyuvwksKbuXNp6qa+kbn839HwjwhBzhFmdsaEAfauA==}
    engines: {node: 6.* || >= 7.*}

  run-parallel@1.2.0:
    resolution: {integrity: sha512-5l4VyZR86LZ/lDxZTR6jqL8AFE2S0IFLMP26AbjsLVADxHdhB/c0GUsH+y39UfCi3dzz8OlQuPmnaJOMoDHQBA==}

  safe-array-concat@1.1.2:
    resolution: {integrity: sha512-vj6RsCsWBCf19jIeHEfkRMw8DPiBb+DMXklQ/1SGDHOMlHdPUkZXFQ2YdplS23zESTijAcurb1aSgJA3AgMu1Q==}
    engines: {node: '>=0.4'}

  safe-buffer@5.2.1:
    resolution: {integrity: sha512-rp3So07KcdmmKbGvgaNxQSJr7bGVSVk5S9Eq1F+ppbRo70+YeaDxkw5Dd8NPN+GD6bjnYm2VuPuCXmpuYvmCXQ==}

  safe-regex-test@1.0.3:
    resolution: {integrity: sha512-CdASjNJPvRa7roO6Ra/gLYBTzYzzPyyBXxIMdGW3USQLyjWEls2RgW5UBTXaQVp+OrpeCK3bLem8smtmheoRuw==}
    engines: {node: '>= 0.4'}

  safe-regex@1.1.0:
    resolution: {integrity: sha512-aJXcif4xnaNUzvUuC5gcb46oTS7zvg4jpMTnuqtrEPlR3vFr4pxtdTwaF1Qs3Enjn9HK+ZlwQui+a7z0SywIzg==}

  safe-stable-stringify@2.5.0:
    resolution: {integrity: sha512-b3rppTKm9T+PsVCBEOUR46GWI7fdOs00VKZ1+9c1EWDaDMvjQc6tUwuFyIprgGgTcWoVHSKrU8H31ZHA2e0RHA==}
    engines: {node: '>=10'}

  safer-buffer@2.1.2:
    resolution: {integrity: sha512-YZo3K82SD7Riyi0E1EQPojLz7kpepnSQI9IyPbHHg1XXXevb5dJI7tpyN2ADxGcQbHG7vcyRHk0cbwqcQriUtg==}

  sane@4.1.0:
    resolution: {integrity: sha512-hhbzAgTIX8O7SHfp2c8/kREfEn4qO/9q8C9beyY6+tvZ87EpoZ3i1RIEvp27YBswnNbY9mWd6paKVmKbAgLfZA==}
    engines: {node: 6.* || 8.* || >= 10.*}
    deprecated: some dependency vulnerabilities fixed, support for node < 10 dropped, and newer ECMAScript syntax/features added
    hasBin: true

  sanitize-filename@1.6.3:
    resolution: {integrity: sha512-y/52Mcy7aw3gRm7IrcGDFx/bCk4AhRh2eI9luHOQM86nZsqwiRkkq2GekHXBBD+SmPidc8i2PqtYZl+pWJ8Oeg==}

  sass@1.82.0:
    resolution: {integrity: sha512-j4GMCTa8elGyN9A7x7bEglx0VgSpNUG4W4wNedQ33wSMdnkqQCT8HTwOaVSV4e6yQovcu/3Oc4coJP/l0xhL2Q==}
    engines: {node: '>=14.0.0'}
    hasBin: true

  sax@1.4.1:
    resolution: {integrity: sha512-+aWOz7yVScEGoKNd4PA10LZ8sk0A/z5+nXQG5giUO5rprX9jgYsTdov9qCchZiPIZezbZH+jRut8nPodFAX4Jg==}

  scss-parser@1.0.6:
    resolution: {integrity: sha512-SH3TaoaJFzfAtqs3eG1j5IuHJkeEW5rKUPIjIN+ZorLAyJLHItQGnsgwHk76v25GtLtpT9IqfAcqK4vFWdiw+w==}
    engines: {node: '>=6.0.0'}

  semver-compare@1.0.0:
    resolution: {integrity: sha512-YM3/ITh2MJ5MtzaM429anh+x2jiLVjqILF4m4oyQB18W7Ggea7BfqdH/wGMK7dDiMghv/6WG7znWMwUDzJiXow==}

  semver@5.7.2:
    resolution: {integrity: sha512-cBznnQ9KjJqU67B52RMC65CMarK2600WFnbkcaiwWq3xy/5haFJlshgnpjovMVJ+Hff49d8GEn0b87C5pDQ10g==}
    hasBin: true

  semver@6.3.1:
    resolution: {integrity: sha512-BR7VvDCVHO+q2xBEWskxS6DJE1qRnb7DxzUrogb71CWoSficBxYsiAGd+Kl0mmq/MprG9yArRkyrQxTO6XjMzA==}
    hasBin: true

  semver@7.6.3:
    resolution: {integrity: sha512-oVekP1cKtI+CTDvHWYFUcMtsK/00wmAEfyqKfNdARm8u1wNVhSgaX7A8d4UuIlUI5e84iEwOhs7ZPYRmzU9U6A==}
    engines: {node: '>=10'}
    hasBin: true

  serialize-error@7.0.1:
    resolution: {integrity: sha512-8I8TjW5KMOKsZQTvoxjuSIa7foAwPWGOts+6o7sgjz41/qMD9VQHEDxi6PBvK2l0MXUmqZyNpUK+T2tQaaElvw==}
    engines: {node: '>=10'}

  set-blocking@2.0.0:
    resolution: {integrity: sha512-KiKBS8AnWGEyLzofFfmvKwpdPzqiy16LvQfK3yv/fVH7Bj13/wl3JSR1J+rfgRE9q7xUJK4qvgS8raSOeLUehw==}

  set-function-length@1.2.2:
    resolution: {integrity: sha512-pgRc4hJ4/sNjWCSS9AmnS40x3bNMDTknHgL5UaMBTMyJnU90EgWh1Rz+MC9eFu4BuN/UwZjKQuY/1v3rM7HMfg==}
    engines: {node: '>= 0.4'}

  set-function-name@2.0.2:
    resolution: {integrity: sha512-7PGFlmtwsEADb0WYyvCMa1t+yke6daIG4Wirafur5kcf+MhUnPms1UeR0CKQdTZD81yESwMHbtn+TR+dMviakQ==}
    engines: {node: '>= 0.4'}

  set-value@2.0.1:
    resolution: {integrity: sha512-JxHc1weCN68wRY0fhCoXpyK55m/XPHafOmK4UWD7m2CI14GMcFypt4w/0+NV5f/ZMby2F6S2wwA7fgynh9gWSw==}
    engines: {node: '>=0.10.0'}

  shebang-command@1.2.0:
    resolution: {integrity: sha512-EV3L1+UQWGor21OmnvojK36mhg+TyIKDh3iFBKBohr5xeXIhNBcx8oWdgkTEEQ+BEFFYdLRuqMfd5L84N1V5Vg==}
    engines: {node: '>=0.10.0'}

  shebang-command@2.0.0:
    resolution: {integrity: sha512-kHxr2zZpYtdmrN1qDjrrX/Z1rR1kG8Dx+gkpK1G4eXmvXswmcE1hTWBWYUzlraYw1/yZp6YuDY77YtvbN0dmDA==}
    engines: {node: '>=8'}

  shebang-regex@1.0.0:
    resolution: {integrity: sha512-wpoSFAxys6b2a2wHZ1XpDSgD7N9iVjg29Ph9uV/uaP9Ex/KXlkTZTeddxDPSYQpgvzKLGJke2UU0AzoGCjNIvQ==}
    engines: {node: '>=0.10.0'}

  shebang-regex@3.0.0:
    resolution: {integrity: sha512-7++dFhtcx3353uBaq8DDR4NuxBetBzC7ZQOhmTQInHEd6bSrXdiEyzCvG07Z44UYdLShWUyXt5M/yhz8ekcb1A==}
    engines: {node: '>=8'}

  shiki@1.24.0:
    resolution: {integrity: sha512-qIneep7QRwxRd5oiHb8jaRzH15V/S8F3saCXOdjwRLgozZJr5x2yeBhQtqkO3FSzQDwYEFAYuifg4oHjpDghrg==}

  side-channel@1.0.6:
    resolution: {integrity: sha512-fDW/EZ6Q9RiO8eFG8Hj+7u/oW+XrPTIChwCOM2+th2A6OblDtYYIpve9m+KvI9Z4C9qSEXlaGR6bTEYHReuglA==}
    engines: {node: '>= 0.4'}

  siginfo@2.0.0:
    resolution: {integrity: sha512-ybx0WO1/8bSBLEWXZvEd7gMW3Sn3JFlW3TvX1nREbDLRNQNaeNN8WK0meBwPdAaOI7TtRRRJn/Es1zhrrCHu7g==}

  signal-exit@3.0.7:
    resolution: {integrity: sha512-wnD2ZE+l+SPC/uoS0vXeE9L1+0wuaMqKlfz9AMUo38JsyLSBWSFcHR1Rri62LZc12vLr1gb3jl7iwQhgwpAbGQ==}

  signal-exit@4.1.0:
    resolution: {integrity: sha512-bzyZ1e88w9O1iNJbKnOlvYTrWPDl46O1bG0D3XInv+9tkPrxrN8jUUTiFlDkkmKWgn1M6CfIA13SuGqOa9Korw==}
    engines: {node: '>=14'}

  simple-update-notifier@2.0.0:
    resolution: {integrity: sha512-a2B9Y0KlNXl9u/vsW6sTIu9vGEpfKu2wRV6l1H3XEas/0gUIzGzBoP/IouTcUQbm9JWZLH3COxyn03TYlFax6w==}
    engines: {node: '>=10'}

  sirv@3.0.0:
    resolution: {integrity: sha512-BPwJGUeDaDCHihkORDchNyyTvWFhcusy1XMmhEVTQTwGeybFbp8YEmB+njbPnth1FibULBSBVwCQni25XlCUDg==}
    engines: {node: '>=18'}

  sisteransi@1.0.5:
    resolution: {integrity: sha512-bLGGlR1QxBcynn2d5YmDX4MGjlZvy2MRBDRNHLJ8VI6l6+9FUiyTFNJ0IveOSP0bcXgVDPRcfGqA0pjaqUpfVg==}

  slash@3.0.0:
    resolution: {integrity: sha512-g9Q1haeby36OSStwb4ntCGGGaKsaVSjQ68fBxoQcutl5fS1vuY18H3wSt3jFyFtrkx+Kz0V1G85A4MyAdDMi2Q==}
    engines: {node: '>=8'}

  slice-ansi@3.0.0:
    resolution: {integrity: sha512-pSyv7bSTC7ig9Dcgbw9AuRNUb5k5V6oDudjZoMBSr13qpLBG7tB+zgCkARjq7xIUgdz5P1Qe8u+rSGdouOOIyQ==}
    engines: {node: '>=8'}

  slice-ansi@5.0.0:
    resolution: {integrity: sha512-FC+lgizVPfie0kkhqUScwRu1O/lF6NOgJmlCgK+/LYxDCTk8sGelYaHDhFcDN+Sn3Cv+3VSa4Byeo+IMCzpMgQ==}
    engines: {node: '>=12'}

  slice-ansi@7.1.0:
    resolution: {integrity: sha512-bSiSngZ/jWeX93BqeIAbImyTbEihizcwNjFoRUIY/T1wWQsfsm2Vw1agPKylXvQTU7iASGdHhyqRlqQzfz+Htg==}
    engines: {node: '>=18'}

  smart-buffer@4.2.0:
    resolution: {integrity: sha512-94hK0Hh8rPqQl2xXc3HsaBoOXKV20MToPkcXvwbISWLEs+64sBq5kFgn2kJDHb1Pry9yrP0dxrCI9RRci7RXKg==}
    engines: {node: '>= 6.0.0', npm: '>= 3.0.0'}

  smartwrap@2.0.2:
    resolution: {integrity: sha512-vCsKNQxb7PnCNd2wY1WClWifAc2lwqsG8OaswpJkVJsvMGcnEntdTCDajZCkk93Ay1U3t/9puJmb525Rg5MZBA==}
    engines: {node: '>=6'}
    hasBin: true

  snapdragon-node@2.1.1:
    resolution: {integrity: sha512-O27l4xaMYt/RSQ5TR3vpWCAB5Kb/czIcqUFOM/C4fYcLnbZUc1PkjTAMjof2pBWaSTwOUd6qUHcFGVGj7aIwnw==}
    engines: {node: '>=0.10.0'}

  snapdragon-util@3.0.1:
    resolution: {integrity: sha512-mbKkMdQKsjX4BAL4bRYTj21edOf8cN7XHdYUJEe+Zn99hVEYcMvKPct1IqNe7+AZPirn8BCDOQBHQZknqmKlZQ==}
    engines: {node: '>=0.10.0'}

  snapdragon@0.8.2:
    resolution: {integrity: sha512-FtyOnWN/wCHTVXOMwvSv26d+ko5vWlIDD6zoUJ7LW8vh+ZBC8QdljveRP+crNrtBwioEUWy/4dMtbBjA4ioNlg==}
    engines: {node: '>=0.10.0'}

  socks-proxy-agent@7.0.0:
    resolution: {integrity: sha512-Fgl0YPZ902wEsAyiQ+idGd1A7rSFx/ayC1CQVMw5P+EQx2V0SgpGtf6OKFhVjPflPUl9YMmEOnmfjCdMUsygww==}
    engines: {node: '>= 10'}

  socks@2.8.3:
    resolution: {integrity: sha512-l5x7VUUWbjVFbafGLxPWkYsHIhEvmF85tbIeFZWc8ZPtoMyybuEhL7Jye/ooC4/d48FgOjSJXgsF/AJPYCW8Zw==}
    engines: {node: '>= 10.0.0', npm: '>= 3.0.0'}

  source-map-js@1.2.1:
    resolution: {integrity: sha512-UXWMKhLOwVKb728IUtQPXxfYU+usdybtUrK/8uGE8CQMvrhOpwvzDBwj0QhSL7MQc7vIsISBG8VQ8+IDQxpfQA==}
    engines: {node: '>=0.10.0'}

  source-map-resolve@0.5.3:
    resolution: {integrity: sha512-Htz+RnsXWk5+P2slx5Jh3Q66vhQj1Cllm0zvnaY98+NFx+Dv2CF/f5O/t8x+KaNdrdIAsruNzoh/KpialbqAnw==}
    deprecated: See https://github.com/lydell/source-map-resolve#deprecated

  source-map-support@0.5.13:
    resolution: {integrity: sha512-SHSKFHadjVA5oR4PPqhtAVdcBWwRYVd6g6cAXnIbRiIwc2EhPrTuKUBdSLvlEKyIP3GCf89fltvcZiP9MMFA1w==}

  source-map-support@0.5.21:
    resolution: {integrity: sha512-uBHU3L3czsIyYXKX88fdrGovxdSCoTGDRZ6SYXtSRxLZUzHg5P/66Ht6uoUlHu9EZod+inXhKo3qQgwXUT/y1w==}

  source-map-url@0.4.1:
    resolution: {integrity: sha512-cPiFOTLUKvJFIg4SKVScy4ilPPW6rFgMgfuZJPNoDuMs3nC1HbMUycBoJw77xFIp6z1UJQJOfx6C9GMH80DiTw==}
    deprecated: See https://github.com/lydell/source-map-url#deprecated

  source-map@0.5.7:
    resolution: {integrity: sha512-LbrmJOMUSdEVxIKvdcJzQC+nQhe8FUZQTXQy6+I75skNgn3OoQ0DZA8YnFa7gp8tqtL3KPf1kmo0R5DoApeSGQ==}
    engines: {node: '>=0.10.0'}

  source-map@0.6.1:
    resolution: {integrity: sha512-UjgapumWlbMhkBgzT7Ykc5YXUT46F0iKu8SGXq0bcwP5dz/h0Plj6enJqjz1Zbq2l5WaqYnrVbwWOWMyF3F47g==}
    engines: {node: '>=0.10.0'}

  space-separated-tokens@2.0.2:
    resolution: {integrity: sha512-PEGlAwrG8yXGXRjW32fGbg66JAlOAwbObuqVoJpv/mRgoWDQfgH1wDPvtzWyUSNAXBGSk8h755YDbbcEy3SH2Q==}

  spawndamnit@2.0.0:
    resolution: {integrity: sha512-j4JKEcncSjFlqIwU5L/rp2N5SIPsdxaRsIv678+TZxZ0SRDJTm8JrxJMjE/XuiEZNEir3S8l0Fa3Ke339WI4qA==}

  spdx-correct@3.2.0:
    resolution: {integrity: sha512-kN9dJbvnySHULIluDHy32WHRUu3Og7B9sbY7tsFLctQkIqnMh3hErYgdMjTYuqmcXX+lK5T1lnUt3G7zNswmZA==}

  spdx-exceptions@2.5.0:
    resolution: {integrity: sha512-PiU42r+xO4UbUS1buo3LPJkjlO7430Xn5SVAhdpzzsPHsjbYVflnnFdATgabnLude+Cqu25p6N+g2lw/PFsa4w==}

  spdx-expression-parse@3.0.1:
    resolution: {integrity: sha512-cbqHunsQWnJNE6KhVSMsMeH5H/L9EpymbzqTQ3uLwNCLZ1Q481oWaofqH7nO6V07xlXwY6PhQdQ2IedWx/ZK4Q==}

  spdx-license-ids@3.0.20:
    resolution: {integrity: sha512-jg25NiDV/1fLtSgEgyvVyDunvaNHbuwF9lfNV17gSmPFAlYzdfNBlLtLzXTevwkPj7DhGbmN9VnmJIgLnhvaBw==}

  split-string@3.1.0:
    resolution: {integrity: sha512-NzNVhJDYpwceVVii8/Hu6DKfD2G+NrQHlS/V/qgv763EYudVwEcMQNxd2lh+0VrUByXN/oJkl5grOhYWvQUYiw==}
    engines: {node: '>=0.10.0'}

  sprintf-js@1.0.3:
    resolution: {integrity: sha512-D9cPgkvLlV3t3IzL0D0YLvGA9Ahk4PcvVwUbN0dSGr1aP0Nrt4AEnTUbuGvquEC0mA64Gqt1fzirlRs5ibXx8g==}

  sprintf-js@1.1.3:
    resolution: {integrity: sha512-Oo+0REFV59/rz3gfJNKQiBlwfHaSESl1pcGyABQsnnIfWOFt6JNj5gCog2U6MLZ//IGYD+nA8nI+mTShREReaA==}

  ssri@9.0.1:
    resolution: {integrity: sha512-o57Wcn66jMQvfHG1FlYbWeZWW/dHZhJXjpIcTfXldXEk5nz5lStPo3mK0OJQfGR3RbZUlbISexbljkJzuEj/8Q==}
    engines: {node: ^12.13.0 || ^14.15.0 || >=16.0.0}

  stack-utils@2.0.6:
    resolution: {integrity: sha512-XlkWvfIm6RmsWtNJx+uqtKLS8eqFbxUg0ZzLXqY0caEy9l7hruX8IpiDnjsLavoBgqCCR71TqWO8MaXYheJ3RQ==}
    engines: {node: '>=10'}

  stackback@0.0.2:
    resolution: {integrity: sha512-1XMJE5fQo1jGH6Y/7ebnwPOBEkIEnT4QF32d5R1+VXdXveM0IBMJt8zfaxX1P3QhVwrYe+576+jkANtSS2mBbw==}

  stat-mode@1.0.0:
    resolution: {integrity: sha512-jH9EhtKIjuXZ2cWxmXS8ZP80XyC3iasQxMDV8jzhNJpfDb7VbQLVW4Wvsxz9QZvzV+G4YoSfBUVKDOyxLzi/sg==}
    engines: {node: '>= 6'}

  static-extend@0.1.2:
    resolution: {integrity: sha512-72E9+uLc27Mt718pMHt9VMNiAL4LMsmDbBva8mxWUCkT07fSzEGMYUCk0XWY6lp0j6RBAG4cJ3mWuZv2OE3s0g==}
    engines: {node: '>=0.10.0'}

  std-env@3.8.0:
    resolution: {integrity: sha512-Bc3YwwCB+OzldMxOXJIIvC6cPRWr/LxOp48CdQTOkPyk/t4JWWJbrilwBd7RJzKV8QW7tJkcgAmeuLLJugl5/w==}

  stream-transform@2.1.3:
    resolution: {integrity: sha512-9GHUiM5hMiCi6Y03jD2ARC1ettBXkQBoQAe7nJsPknnI0ow10aXjTnew8QtYQmLjzn974BnmWEAJgCY6ZP1DeQ==}

  string-argv@0.3.2:
    resolution: {integrity: sha512-aqD2Q0144Z+/RqG52NeHEkZauTAUWJO8c6yTftGJKO3Tja5tUgIfmIl6kExvhtxSDP7fXB6DvzkfMpCd/F3G+Q==}
    engines: {node: '>=0.6.19'}

  string-length@4.0.2:
    resolution: {integrity: sha512-+l6rNN5fYHNhZZy41RXsYptCjA2Igmq4EG7kZAYFQI1E1VTXarr6ZPXBg6eq7Y6eK4FEhY6AJlyuFIb/v/S0VQ==}
    engines: {node: '>=10'}

  string-width@4.2.3:
    resolution: {integrity: sha512-wKyQRQpjJ0sIp62ErSZdGsjMJWsap5oRNihHhu6G7JVO/9jIB6UyevL+tXuOqrng8j/cxKTWyWUwvSTriiZz/g==}
    engines: {node: '>=8'}

  string-width@5.1.2:
    resolution: {integrity: sha512-HnLOCR3vjcY8beoNLtcjZ5/nxn2afmME6lhrDrebokqMap+XbeW8n9TXpPDOqdGK5qcI3oT0GKTW6wC7EMiVqA==}
    engines: {node: '>=12'}

  string-width@7.2.0:
    resolution: {integrity: sha512-tsaTIkKW9b4N+AEj+SVA+WhJzV7/zMhcSu78mLKWSk7cXMOSHsBKFWUs0fWwq8QyK3MgJBQRX6Gbi4kYbdvGkQ==}
    engines: {node: '>=18'}

  string.prototype.trim@1.2.9:
    resolution: {integrity: sha512-klHuCNxiMZ8MlsOihJhJEBJAiMVqU3Z2nEXWfWnIqjN0gEFS9J9+IxKozWWtQGcgoa1WUZzLjKPTr4ZHNFTFxw==}
    engines: {node: '>= 0.4'}

  string.prototype.trimend@1.0.8:
    resolution: {integrity: sha512-p73uL5VCHCO2BZZ6krwwQE3kCzM7NKmis8S//xEC6fQonchbum4eP6kR4DLEjQFO3Wnj3Fuo8NM0kOSjVdHjZQ==}

  string.prototype.trimstart@1.0.8:
    resolution: {integrity: sha512-UXSH262CSZY1tfu3G3Secr6uGLCFVPMhIqHjlgCUtCCcgihYc/xKs9djMTMUOb2j1mVSeU8EU6NWc/iQKU6Gfg==}
    engines: {node: '>= 0.4'}

  string_decoder@1.3.0:
    resolution: {integrity: sha512-hkRX8U1WjJFd8LsDJ2yQ/wWWxaopEsABU1XfkM8A+j0+85JAGppt16cr1Whg6KIbb4okU6Mql6BOj+uup/wKeA==}

  stringify-entities@4.0.4:
    resolution: {integrity: sha512-IwfBptatlO+QCJUo19AqvrPNqlVMpW9YEL2LIVY+Rpv2qsjCGxaDLNRgeGsQWJhfItebuJhsGSLjaBbNSQ+ieg==}

  strip-ansi@5.2.0:
    resolution: {integrity: sha512-DuRs1gKbBqsMKIZlrffwlug8MHkcnpjs5VPmL1PAh+mA30U0DTotfDZ0d2UUsXpPmPmMMJ6W773MaA3J+lbiWA==}
    engines: {node: '>=6'}

  strip-ansi@6.0.1:
    resolution: {integrity: sha512-Y38VPSHcqkFrCpFnQ9vuSXmquuv5oXOKpGeT6aGrr3o3Gc9AlVa6JBfUSOCnbxGGZF+/0ooI7KrPuUSztUdU5A==}
    engines: {node: '>=8'}

  strip-ansi@7.1.0:
    resolution: {integrity: sha512-iq6eVVI64nQQTRYq2KtEg2d2uU7LElhTJwsH4YzIHZshxlgZms/wIc4VoDQTlG/IvVIrBKG06CrZnp0qv7hkcQ==}
    engines: {node: '>=12'}

  strip-bom@3.0.0:
    resolution: {integrity: sha512-vavAMRXOgBVNF6nyEEmL3DBK19iRpDcoIwW+swQ+CbGiu7lju6t+JklA1MHweoWtadgt4ISVUsXLyDq34ddcwA==}
    engines: {node: '>=4'}

  strip-bom@4.0.0:
    resolution: {integrity: sha512-3xurFv5tEgii33Zi8Jtp55wEIILR9eh34FAW00PZf+JnSsTmV/ioewSgQl97JHvgjoRGwPShsWm+IdrxB35d0w==}
    engines: {node: '>=8'}

  strip-eof@1.0.0:
    resolution: {integrity: sha512-7FCwGGmx8mD5xQd3RPUvnSpUXHM3BWuzjtpD4TXsfcZ9EL4azvVVUscFYwD9nx8Kh+uCBC00XBtAykoMHwTh8Q==}
    engines: {node: '>=0.10.0'}

  strip-final-newline@2.0.0:
    resolution: {integrity: sha512-BrpvfNAE3dcvq7ll3xVumzjKjZQ5tI1sEUIKr3Uoks0XUl45St3FlatVqef9prk4jRDzhW6WZg+3bk93y6pLjA==}
    engines: {node: '>=6'}

  strip-final-newline@3.0.0:
    resolution: {integrity: sha512-dOESqjYr96iWYylGObzd39EuNTa5VJxyvVAEm5Jnh7KGo75V43Hk1odPQkNDyXNmUR6k+gEiDVXnjB8HJ3crXw==}
    engines: {node: '>=12'}

  strip-indent@3.0.0:
    resolution: {integrity: sha512-laJTa3Jb+VQpaC6DseHhF7dXVqHTfJPCRDaEbid/drOhgitgYku/letMUqOXFoWV0zIIUbjpdH2t+tYj4bQMRQ==}
    engines: {node: '>=8'}

  strip-json-comments@3.1.1:
    resolution: {integrity: sha512-6fPc+R4ihwqP6N/aIv2f1gMH8lOVtWQHoqC4yK6oSDVVocumAsfCqjkXnqiYMhmMwS/mEHLp7Vehlt3ql6lEig==}
    engines: {node: '>=8'}

  strnum@1.0.5:
    resolution: {integrity: sha512-J8bbNyKKXl5qYcR36TIO8W3mVGVHrmmxsd5PAItGkmyzwJvybiw2IVq5nqd0i4LSNSkB/sx9VHllbfFdr9k1JA==}

  sumchecker@3.0.1:
    resolution: {integrity: sha512-MvjXzkz/BOfyVDkG0oFOtBxHX2u3gKbMHIF/dXblZsgD3BWOFLmHovIpZY7BykJdAjcqRCBi1WYBNdEC9yI7vg==}
    engines: {node: '>= 8.0'}

  supports-color@5.5.0:
    resolution: {integrity: sha512-QjVjwdXIt408MIiAqCX4oUKsgU2EqAGzs2Ppkm4aQYbjm+ZEWEcW4SfFNTr4uMNZma0ey4f5lgLrkB0aX0QMow==}
    engines: {node: '>=4'}

  supports-color@7.2.0:
    resolution: {integrity: sha512-qpCAvRl9stuOHveKsn7HncJRvv501qIacKzQlO/+Lwxc9+0q2wLyv4Dfvt80/DPn2pqOBsJdDiogXGR9+OvwRw==}
    engines: {node: '>=8'}

  supports-color@8.1.1:
    resolution: {integrity: sha512-MpUEN2OodtUzxvKQl72cUF7RQ5EiHsGvSsVG0ia9c5RbWGL2CI4C7EpPS8UTBIplnlzZiNuV56w+FuNxy3ty2Q==}
    engines: {node: '>=10'}

  supports-preserve-symlinks-flag@1.0.0:
    resolution: {integrity: sha512-ot0WnXS9fgdkgIcePe6RHNk1WA8+muPa6cSjeR3V8K27q9BB1rTE3R1p7Hv0z1ZyAc8s6Vvv8DIyWf681MAt0w==}
    engines: {node: '>= 0.4'}

  synckit@0.9.2:
    resolution: {integrity: sha512-vrozgXDQwYO72vHjUb/HnFbQx1exDjoKzqx23aXEg2a9VIg2TSFZ8FmeZpTjUCFMYw7mpX4BE2SFu8wI7asYsw==}
    engines: {node: ^14.18.0 || >=16.0.0}

  tar@6.2.1:
    resolution: {integrity: sha512-DZ4yORTwrbTj/7MZYq2w+/ZFdI6OZ/f9SFHR+71gIVUZhOQPHzVCLpvRnPgyaMpfWxxk/4ONva3GQSyNIKRv6A==}
    engines: {node: '>=10'}

  temp-dir@3.0.0:
    resolution: {integrity: sha512-nHc6S/bwIilKHNRgK/3jlhDoIHcp45YgyiwcAk46Tr0LfEqGBVpmiAyuiuxeVE44m3mXnEeVhaipLOEWmH+Njw==}
    engines: {node: '>=14.16'}

  temp-file@3.4.0:
    resolution: {integrity: sha512-C5tjlC/HCtVUOi3KWVokd4vHVViOmGjtLwIh4MuzPo/nMYTV/p1urt3RnMz2IWXDdKEGJH3k5+KPxtqRsUYGtg==}

  temp@0.9.4:
    resolution: {integrity: sha512-yYrrsWnrXMcdsnu/7YMYAofM1ktpL5By7vZhf15CrXijWWrEYZks5AXBudalfSWJLlnen/QUJUB5aoB0kqZUGA==}
    engines: {node: '>=6.0.0'}

  tempfile@5.0.0:
    resolution: {integrity: sha512-bX655WZI/F7EoTDw9JvQURqAXiPHi8o8+yFxPF2lWYyz1aHnmMRuXWqL6YB6GmeO0o4DIYWHLgGNi/X64T+X4Q==}
    engines: {node: '>=14.18'}

  term-size@2.2.1:
    resolution: {integrity: sha512-wK0Ri4fOGjv/XPy8SBHZChl8CM7uMc5VML7SqiQ0zG7+J5Vr+RMQDoHa2CNT6KHUnTGIXH34UDMkPzAUyapBZg==}
    engines: {node: '>=8'}

  test-exclude@6.0.0:
    resolution: {integrity: sha512-cAGWPIyOHU6zlmg88jwm7VRyXnMN7iV68OGAbYDk/Mh/xC/pzVPlQtY6ngoIH/5/tciuhGfvESU8GrHrcxD56w==}
    engines: {node: '>=8'}

  tiny-async-pool@1.3.0:
    resolution: {integrity: sha512-01EAw5EDrcVrdgyCLgoSPvqznC0sVxDSVeiOz09FUpjh71G79VCqneOr+xvt7T1r76CF6ZZfPjHorN2+d+3mqA==}

  tiny-typed-emitter@2.1.0:
    resolution: {integrity: sha512-qVtvMxeXbVej0cQWKqVSSAHmKZEHAvxdF8HEUBFWts8h+xEo5m/lEiPakuyZ3BnCBjOD8i24kzNOiOLLgsSxhA==}

  tinybench@2.9.0:
    resolution: {integrity: sha512-0+DUvqWMValLmha6lr4kD8iAMK1HzV0/aKnCtWb9v9641TnP/MFb7Pc2bxoxQjTXAErryXVgUOfv2YqNllqGeg==}

  tinyexec@0.3.2:
    resolution: {integrity: sha512-KQQR9yN7R5+OSwaK0XQoj22pwHoTlgYqmUscPYoknOoWCWfj/5/ABTMRi69FrKU5ffPVh5QcFikpWJI/P1ocHA==}

  tinyglobby@0.2.10:
    resolution: {integrity: sha512-Zc+8eJlFMvgatPZTl6A9L/yht8QqdmUNtURHaKZLmKBE12hNPSrqNkUp2cs3M/UKmNVVAMFQYSjYIVHDjW5zew==}
    engines: {node: '>=12.0.0'}

  tinypool@1.0.2:
    resolution: {integrity: sha512-al6n+QEANGFOMf/dmUMsuS5/r9B06uwlyNjZZql/zv8J7ybHCgoihBNORZCY2mzUuAnomQa2JdhyHKzZxPCrFA==}
    engines: {node: ^18.0.0 || >=20.0.0}

  tinyrainbow@2.0.0:
    resolution: {integrity: sha512-op4nsTR47R6p0vMUUoYl/a+ljLFVtlfaXkLQmqfLR1qHma1h/ysYk4hEXZ880bf2CYgTskvTa/e196Vd5dDQXw==}
    engines: {node: '>=14.0.0'}

  tinyspy@3.0.2:
    resolution: {integrity: sha512-n1cw8k1k0x4pgA2+9XrOkFydTerNcJ1zWCO5Nn9scWHTD+5tp8dghT2x1uduQePZTZgd3Tupf+x9BxJjeJi77Q==}
    engines: {node: '>=14.0.0'}

  tmp-promise@3.0.3:
    resolution: {integrity: sha512-RwM7MoPojPxsOBYnyd2hy0bxtIlVrihNs9pj5SUvY8Zz1sQcQG2tG1hSr8PDxfgEB8RNKDhqbIlroIarSNDNsQ==}

  tmp@0.0.33:
    resolution: {integrity: sha512-jRCJlojKnZ3addtTOjdIqoRuPEKBvNXcGYqzO6zWZX8KfKEpnGY5jfggJQ3EjKuu8D4bJRr0y+cYJFmYbImXGw==}
    engines: {node: '>=0.6.0'}

  tmp@0.2.3:
    resolution: {integrity: sha512-nZD7m9iCPC5g0pYmcaxogYKggSfLsdxl8of3Q/oIbqCqLLIO9IAF0GWjX1z9NZRHPiXv8Wex4yDCaZsgEw0Y8w==}
    engines: {node: '>=14.14'}

  tmpl@1.0.5:
    resolution: {integrity: sha512-3f0uOEAQwIqGuWW2MVzYg8fV/QNnc/IpuJNG837rLuczAaLVHslWHZQj4IGiEl5Hs3kkbhwL9Ab7Hrsmuj+Smw==}

  to-object-path@0.3.0:
    resolution: {integrity: sha512-9mWHdnGRuh3onocaHzukyvCZhzvr6tiflAy/JRFXcJX0TjgfWA9pk9t8CMbzmBE4Jfw58pXbkngtBtqYxzNEyg==}
    engines: {node: '>=0.10.0'}

  to-regex-range@2.1.1:
    resolution: {integrity: sha512-ZZWNfCjUokXXDGXFpZehJIkZqq91BcULFq/Pi7M5i4JnxXdhMKAK682z8bCW3o8Hj1wuuzoKcW3DfVzaP6VuNg==}
    engines: {node: '>=0.10.0'}

  to-regex-range@5.0.1:
    resolution: {integrity: sha512-65P7iz6X5yEr1cwcgvQxbbIw7Uk3gOy5dIdtZ4rDveLqhrdJP+Li/Hx6tyK0NEb+2GCyneCMJiGqrADCSNk8sQ==}
    engines: {node: '>=8.0'}

  to-regex@3.0.2:
    resolution: {integrity: sha512-FWtleNAtZ/Ki2qtqej2CXTOayOH9bHDQF+Q48VpWyDXjbYxA4Yz8iDB31zXOBUlOHHKidDbqGVrTUvQMPmBGBw==}
    engines: {node: '>=0.10.0'}

  toml@3.0.0:
    resolution: {integrity: sha512-y/mWCZinnvxjTKYhJ+pYxwD0mRLVvOtdS2Awbgxln6iEnt4rk0yBxeSBHkGJcPucRiG0e55mwWp+g/05rsrd6w==}

  totalist@3.0.1:
    resolution: {integrity: sha512-sf4i37nQ2LBx4m3wB74y+ubopq6W/dIzXg0FDGjsYnZHVa1Da8FH853wlL2gtUhg+xJXjfk3kUZS3BRoQeoQBQ==}
    engines: {node: '>=6'}

  tr46@0.0.3:
    resolution: {integrity: sha512-N3WMsuqV66lT30CrXNbEjx4GEwlow3v6rr4mCcv6prnfwhS01rkgyFdjPNBYd9br7LpXV1+Emh01fHnq2Gdgrw==}

  trim-lines@3.0.1:
    resolution: {integrity: sha512-kRj8B+YHZCc9kQYdWfJB2/oUl9rA99qbowYYBtr4ui4mZyAQ2JpvVBd/6U2YloATfqBhBTSMhTpgBHtU0Mf3Rg==}

  trim-newlines@3.0.1:
    resolution: {integrity: sha512-c1PTsA3tYrIsLGkJkzHF+w9F2EyxfXGo4UyJc4pFL++FMjnq0HJS69T3M7d//gKrFKwy429bouPescbjecU+Zw==}
    engines: {node: '>=8'}

  truncate-utf8-bytes@1.0.2:
    resolution: {integrity: sha512-95Pu1QXQvruGEhv62XCMO3Mm90GscOCClvrIUwCM0PYOXK3kaF3l3sIHxx71ThJfcbM2O5Au6SO3AWCSEfW4mQ==}

  ts-api-utils@1.4.3:
    resolution: {integrity: sha512-i3eMG77UTMD0hZhgRS562pv83RC6ukSAC2GMNWc+9dieh/+jDM5u5YG+NHX6VNDRHQcHwmsTHctP9LhbC3WxVw==}
    engines: {node: '>=16'}
    peerDependencies:
      typescript: '>=4.2.0'

  ts-node@10.9.2:
    resolution: {integrity: sha512-f0FFpIdcHgn8zcPSbf1dRevwt047YMnaiJM3u2w2RewrB+fob/zePZcrOyQoLMMO7aBIddLcQIEK5dYjkLnGrQ==}
    hasBin: true
    peerDependencies:
      '@swc/core': '>=1.2.50'
      '@swc/wasm': '>=1.2.50'
      '@types/node': '*'
      typescript: '>=2.7'
    peerDependenciesMeta:
      '@swc/core':
        optional: true
      '@swc/wasm':
        optional: true

  tslib@2.8.1:
    resolution: {integrity: sha512-oJFu94HQb+KVduSUQL7wnpmqnfmLsOA/nAh6b6EH0wCEoK0/mPeXU6c3wKDV83MkOuHPRHtSXKKU99IBazS/2w==}

  tty-table@4.2.3:
    resolution: {integrity: sha512-Fs15mu0vGzCrj8fmJNP7Ynxt5J7praPXqFN0leZeZBXJwkMxv9cb2D454k1ltrtUSJbZ4yH4e0CynsHLxmUfFA==}
    engines: {node: '>=8.0.0'}
    hasBin: true

  type-check@0.4.0:
    resolution: {integrity: sha512-XleUoc9uwGXqjWwXaUTZAmzMcFZ5858QA2vvx1Ur5xIcixXIP+8LnFDgRplU30us6teqdlskFfu+ae4K79Ooew==}
    engines: {node: '>= 0.8.0'}

  type-detect@4.0.8:
    resolution: {integrity: sha512-0fr/mIH1dlO+x7TlcMy+bIDqKPsw/70tVyeHW787goQjhmqaZe10uwLujubK9q9Lg6Fiho1KUKDYz0Z7k7g5/g==}
    engines: {node: '>=4'}

  type-fest@0.13.1:
    resolution: {integrity: sha512-34R7HTnG0XIJcBSn5XhDd7nNFPRcXYRZrBB2O2jdKqYODldSzBAqzsWoZYYvduky73toYS/ESqxPvkDf/F0XMg==}
    engines: {node: '>=10'}

  type-fest@0.21.3:
    resolution: {integrity: sha512-t0rzBq87m3fVcduHDUFhKmyyX+9eo6WQjZvf51Ea/M0Q7+T374Jp1aUiyUl0GKxp8M/OETVHSDvmkyPgvX+X2w==}
    engines: {node: '>=10'}

  type-fest@0.6.0:
    resolution: {integrity: sha512-q+MB8nYR1KDLrgr4G5yemftpMC7/QLqVndBmEEdqzmNj5dcFOO4Oo8qlwZE3ULT3+Zim1F8Kq4cBnikNhlCMlg==}
    engines: {node: '>=8'}

  type-fest@0.8.1:
    resolution: {integrity: sha512-4dbzIzqvjtgiM5rw1k5rEHtBANKmdudhGyBEajN01fEyhaAIhsoKNy6y7+IN93IfpFtwY9iqi7kD+xwKhQsNJA==}
    engines: {node: '>=8'}

  type-fest@4.30.0:
    resolution: {integrity: sha512-G6zXWS1dLj6eagy6sVhOMQiLtJdxQBHIA9Z6HFUNLOlr6MFOgzV8wvmidtPONfPtEUv0uZsy77XJNzTAfwPDaA==}
    engines: {node: '>=16'}

  typed-array-buffer@1.0.2:
    resolution: {integrity: sha512-gEymJYKZtKXzzBzM4jqa9w6Q1Jjm7x2d+sh19AdsD4wqnMPDYyvwpsIc2Q/835kHuo3BEQ7CjelGhfTsoBb2MQ==}
    engines: {node: '>= 0.4'}

  typed-array-byte-length@1.0.1:
    resolution: {integrity: sha512-3iMJ9q0ao7WE9tWcaYKIptkNBuOIcZCCT0d4MRvuuH88fEoEH62IuQe0OtraD3ebQEoTRk8XCBoknUNc1Y67pw==}
    engines: {node: '>= 0.4'}

  typed-array-byte-offset@1.0.3:
    resolution: {integrity: sha512-GsvTyUHTriq6o/bHcTd0vM7OQ9JEdlvluu9YISaA7+KzDzPaIzEeDFNkTfhdE3MYcNhNi0vq/LlegYgIs5yPAw==}
    engines: {node: '>= 0.4'}

  typed-array-length@1.0.7:
    resolution: {integrity: sha512-3KS2b+kL7fsuk/eJZ7EQdnEmQoaho/r6KUef7hxvltNA5DR8NAUM+8wJMbJyZ4G9/7i3v5zPBIMN5aybAh2/Jg==}
    engines: {node: '>= 0.4'}

  typedarray-to-buffer@3.1.5:
    resolution: {integrity: sha512-zdu8XMNEDepKKR+XYOXAVPtWui0ly0NtohUscw+UmaHiAWT8hrV1rr//H6V+0DvJ3OQ19S979M0laLfX8rm82Q==}

  typedoc-plugin-markdown@4.2.8:
    resolution: {integrity: sha512-1EDsc66jaCjZtxdYy+Rl0KDU1WY/iyuCOOPaeFzcYFZ81FNXV8CmgUDOHri20WGmYnkEM5nQ+ooxj1vyuQo0Lg==}
    engines: {node: '>= 18'}
    peerDependencies:
      typedoc: 0.26.x

  typedoc@0.26.11:
    resolution: {integrity: sha512-sFEgRRtrcDl2FxVP58Ze++ZK2UQAEvtvvH8rRlig1Ja3o7dDaMHmaBfvJmdGnNEFaLTpQsN8dpvZaTqJSu/Ugw==}
    engines: {node: '>= 18'}
    hasBin: true
    peerDependencies:
      typescript: 4.6.x || 4.7.x || 4.8.x || 4.9.x || 5.0.x || 5.1.x || 5.2.x || 5.3.x || 5.4.x || 5.5.x || 5.6.x

  typescript-json-schema@0.64.0:
    resolution: {integrity: sha512-Sew8llkYSzpxaMoGjpjD6NMFCr6DoWFHLs7Bz1LU48pzzi8ok8W+GZs9cG87IMBpC0UI7qwBMUI2um0LGxxLOg==}
    hasBin: true

  typescript@5.1.6:
    resolution: {integrity: sha512-zaWCozRZ6DLEWAWFrVDz1H6FVXzUSfTy5FUMWsQlU8Ym5JP9eO4xkTIROFCQvhQf61z6O/G6ugw3SgAnvvm+HA==}
    engines: {node: '>=14.17'}
    hasBin: true

  typescript@5.7.2:
    resolution: {integrity: sha512-i5t66RHxDvVN40HfDd1PsEThGNnlMCMT3jMUuoh9/0TaqWevNontacunWyN02LA9/fIbEWlcHZcgTKb9QoaLfg==}
    engines: {node: '>=14.17'}
    hasBin: true

  uc.micro@2.1.0:
    resolution: {integrity: sha512-ARDJmphmdvUk6Glw7y9DQ2bFkKBHwQHLi2lsaH6PPmz/Ka9sFOBsBluozhDltWmnv9u/cF6Rt87znRTPV+yp/A==}

  uglify-js@3.19.3:
    resolution: {integrity: sha512-v3Xu+yuwBXisp6QYTcH4UbH+xYJXqnq2m/LtQVWKWzYc1iehYnLixoQDN9FH6/j9/oybfd6W9Ghwkl8+UMKTKQ==}
    engines: {node: '>=0.8.0'}
    hasBin: true

  unbox-primitive@1.0.2:
    resolution: {integrity: sha512-61pPlCD9h51VoreyJ0BReideM3MDKMKnh6+V9L08331ipq6Q8OFXZYiqP6n/tbHx4s5I9uRhcye6BrbkizkBDw==}

  undici-types@6.19.8:
    resolution: {integrity: sha512-ve2KP6f/JnbPBFyobGHuerC9g1FYGn/F8n1LWTwNxCEzd6IfqTwUQcNXgEtmmQ6DlRrC1hrSrBnCZPokRrDHjw==}

  undici-types@6.20.0:
    resolution: {integrity: sha512-Ny6QZ2Nju20vw1SRHe3d9jVu6gJ+4e3+MMpqu7pqE5HT6WsTSlce++GQmK5UXS8mzV8DSYHrQH+Xrf2jVcuKNg==}

  unicode-canonical-property-names-ecmascript@2.0.1:
    resolution: {integrity: sha512-dA8WbNeb2a6oQzAQ55YlT5vQAWGV9WXOsi3SskE3bcCdM0P4SDd+24zS/OCacdRq5BkdsRj9q3Pg6YyQoxIGqg==}
    engines: {node: '>=4'}

  unicode-match-property-ecmascript@2.0.0:
    resolution: {integrity: sha512-5kaZCrbp5mmbz5ulBkDkbY0SsPOjKqVS35VpL9ulMPfSl0J0Xsm+9Evphv9CoIZFwre7aJoa94AY6seMKGVN5Q==}
    engines: {node: '>=4'}

  unicode-match-property-value-ecmascript@2.2.0:
    resolution: {integrity: sha512-4IehN3V/+kkr5YeSSDDQG8QLqO26XpL2XP3GQtqwlT/QYSECAwFztxVHjlbh0+gjJ3XmNLS0zDsbgs9jWKExLg==}
    engines: {node: '>=4'}

  unicode-property-aliases-ecmascript@2.1.0:
    resolution: {integrity: sha512-6t3foTQI9qne+OZoVQB/8x8rk2k1eVy1gRXhV3oFQ5T6R1dqQ1xtin3XqSlx3+ATBkliTaR/hHyJBm+LVPNM8w==}
    engines: {node: '>=4'}

  unicorn-magic@0.1.0:
    resolution: {integrity: sha512-lRfVq8fE8gz6QMBuDM6a+LO3IAzTi05H6gCVaUpir2E1Rwpo4ZUog45KpNXKC/Mn3Yb9UDuHumeFTo9iV/D9FQ==}
    engines: {node: '>=18'}

  union-value@1.0.1:
    resolution: {integrity: sha512-tJfXmxMeWYnczCVs7XAEvIV7ieppALdyepWMkHkwciRpZraG/xwT+s2JN8+pr1+8jCRf80FFzvr+MpQeeoF4Xg==}
    engines: {node: '>=0.10.0'}

  unique-filename@2.0.1:
    resolution: {integrity: sha512-ODWHtkkdx3IAR+veKxFV+VBkUMcN+FaqzUUd7IZzt+0zhDZFPFxhlqwPF3YQvMHx1TD0tdgYl+kuPnJ8E6ql7A==}
    engines: {node: ^12.13.0 || ^14.15.0 || >=16.0.0}

  unique-slug@3.0.0:
    resolution: {integrity: sha512-8EyMynh679x/0gqE9fT9oilG+qEt+ibFyqjuVTsZn1+CMxH+XLlpvr2UZx4nVcCwTpx81nICr2JQFkM+HPLq4w==}
    engines: {node: ^12.13.0 || ^14.15.0 || >=16.0.0}

  unist-util-is@6.0.0:
    resolution: {integrity: sha512-2qCTHimwdxLfz+YzdGfkqNlH0tLi9xjTnHddPmJwtIG9MGsdbutfTc4P+haPD7l7Cjxf/WZj+we5qfVPvvxfYw==}

  unist-util-position@5.0.0:
    resolution: {integrity: sha512-fucsC7HjXvkB5R3kTCO7kUjRdrS0BJt3M/FPxmHMBOm8JQi2BsHAHFsy27E0EolP8rp0NzXsJ+jNPyDWvOJZPA==}

  unist-util-stringify-position@4.0.0:
    resolution: {integrity: sha512-0ASV06AAoKCDkS2+xw5RXJywruurpbC4JZSm7nr7MOt1ojAzvyyaO+UxZf18j8FCF6kmzCZKcAgN/yu2gm2XgQ==}

  unist-util-visit-parents@6.0.1:
    resolution: {integrity: sha512-L/PqWzfTP9lzzEa6CKs0k2nARxTdZduw3zyh8d2NVBnsyvHjSX4TWse388YrrQKbvI8w20fGjGlhgT96WwKykw==}

  unist-util-visit@5.0.0:
    resolution: {integrity: sha512-MR04uvD+07cwl/yhVuVWAtw+3GOR/knlL55Nd/wAdblk27GCVt3lqpTivy/tkJcZoNPzTwS1Y+KMojlLDhoTzg==}

  universalify@0.1.2:
    resolution: {integrity: sha512-rBJeI5CXAlmy1pV+617WB9J63U6XcazHHF2f2dbJix4XzpUF0RS3Zbj0FGIOCAva5P/d/GBOYaACQ1w+0azUkg==}
    engines: {node: '>= 4.0.0'}

  universalify@2.0.1:
    resolution: {integrity: sha512-gptHNQghINnc/vTGIk0SOFGFNXw7JVrlRUtConJRlvaw6DuX0wO5Jeko9sWrMBhh+PsYAZ7oXAiOnf/UKogyiw==}
    engines: {node: '>= 10.0.0'}

  unset-value@1.0.0:
    resolution: {integrity: sha512-PcA2tsuGSF9cnySLHTLSh2qrQiJ70mn+r+Glzxv2TWZblxsxCC52BDlZoPCsz7STd9pN7EZetkWZBAvk4cgZdQ==}
    engines: {node: '>=0.10.0'}

  update-browserslist-db@1.1.1:
    resolution: {integrity: sha512-R8UzCaa9Az+38REPiJ1tXlImTJXlVfgHZsglwBD/k6nj76ctsH1E3q4doGrukiLQd3sGQYu56r5+lo5r94l29A==}
    hasBin: true
    peerDependencies:
      browserslist: '>= 4.21.0'

  uri-js@4.4.1:
    resolution: {integrity: sha512-7rKUyy33Q1yc98pQ1DAmLtwX109F7TIfWlW1Ydo8Wl1ii1SeHieeh0HHfPeL2fMXK6z0s8ecKs9frCuLJvndBg==}

  urix@0.1.0:
    resolution: {integrity: sha512-Am1ousAhSLBeB9cG/7k7r2R0zj50uDRlZHPGbazid5s9rlF1F/QKYObEKSIunSjIOkJZqwRRLpvewjEkM7pSqg==}
    deprecated: Please see https://github.com/lydell/urix#deprecated

  use@3.1.1:
    resolution: {integrity: sha512-cwESVXlO3url9YWlFW/TA9cshCEhtu7IKJ/p5soJ/gGpj7vbvFrAY/eIioQ6Dw23KjZhYgiIo8HOs1nQ2vr/oQ==}
    engines: {node: '>=0.10.0'}

  utf8-byte-length@1.0.5:
    resolution: {integrity: sha512-Xn0w3MtiQ6zoz2vFyUVruaCL53O/DwUvkEeOvj+uulMm0BkUGYWmBYVyElqZaSLhY6ZD0ulfU3aBra2aVT4xfA==}

  util-deprecate@1.0.2:
    resolution: {integrity: sha512-EPD5q1uXyFxJpCrLnCc1nHnq3gOa6DZBocAIiI2TaSCA7VCJ1UJDMagCzIkXNsUYfD1daK//LTEQ8xiIbrHtcw==}

  uuid@8.3.2:
    resolution: {integrity: sha512-+NYs2QeMWy+GWFOEm9xnn6HCDp0l7QBD7ml8zLUmJ+93Q5NF0NocErnwkTkXVFNiX3/fpC6afS8Dhb/gz7R7eg==}
    hasBin: true

  v8-compile-cache-lib@3.0.1:
    resolution: {integrity: sha512-wa7YjyUGfNZngI/vtK0UHAN+lgDCxBPCylVXGp0zu59Fz5aiGtNXaq3DhIov063MorB+VfufLh3JlF2KdTK3xg==}

  v8-to-istanbul@9.3.0:
    resolution: {integrity: sha512-kiGUalWN+rgBJ/1OHZsBtU4rXZOfj/7rKQxULKlIzwzQSvMJUUNgPwJEEh7gU6xEVxC0ahoOBvN2YI8GH6FNgA==}
    engines: {node: '>=10.12.0'}

  validate-npm-package-license@3.0.4:
    resolution: {integrity: sha512-DpKm2Ui/xN7/HQKCtpZxoRWBhZ9Z0kqtygG8XCgNQ8ZlDnxuQmWhj566j8fN4Cu3/JmbhsDo7fcAJq4s9h27Ew==}

  verror@1.10.1:
    resolution: {integrity: sha512-veufcmxri4e3XSrT0xwfUR7kguIkaxBeosDg00yDWhk49wdwkSUrvvsm7nc75e1PUyvIeZj6nS8VQRYz2/S4Xg==}
    engines: {node: '>=0.6.0'}

  vfile-message@4.0.2:
    resolution: {integrity: sha512-jRDZ1IMLttGj41KcZvlrYAaI3CfqpLpfpf+Mfig13viT6NKvRzWZ+lXz0Y5D60w6uJIBAOGq9mSHf0gktF0duw==}

  vfile@6.0.3:
    resolution: {integrity: sha512-KzIbH/9tXat2u30jf+smMwFCsno4wHVdNmzFyL+T/L3UGqqk6JKfVqOFOZEpZSHADH1k40ab6NUIXZq422ov3Q==}

  vite-node@3.0.4:
    resolution: {integrity: sha512-7JZKEzcYV2Nx3u6rlvN8qdo3QV7Fxyt6hx+CCKz9fbWxdX5IvUOmTWEAxMrWxaiSf7CKGLJQ5rFu8prb/jBjOA==}
    engines: {node: ^18.0.0 || ^20.0.0 || >=22.0.0}
    hasBin: true

  vite@6.0.11:
    resolution: {integrity: sha512-4VL9mQPKoHy4+FE0NnRE/kbY51TOfaknxAjt3fJbGJxhIpBZiqVzlZDEesWWsuREXHwNdAoOFZ9MkPEVXczHwg==}
    engines: {node: ^18.0.0 || ^20.0.0 || >=22.0.0}
    hasBin: true
    peerDependencies:
      '@types/node': ^18.0.0 || ^20.0.0 || >=22.0.0
      jiti: '>=1.21.0'
      less: '*'
      lightningcss: ^1.21.0
      sass: '*'
      sass-embedded: '*'
      stylus: '*'
      sugarss: '*'
      terser: ^5.16.0
      tsx: ^4.8.1
      yaml: ^2.4.2
    peerDependenciesMeta:
      '@types/node':
        optional: true
      jiti:
        optional: true
      less:
        optional: true
      lightningcss:
        optional: true
      sass:
        optional: true
      sass-embedded:
        optional: true
      stylus:
        optional: true
      sugarss:
        optional: true
      terser:
        optional: true
      tsx:
        optional: true
      yaml:
        optional: true

  vitest-mock-commonjs@1.0.2:
    resolution: {integrity: sha512-vm/uIhhQRUqq8lxqDC8vAJZ1vOg/E6C/hxQM890niAG2OtF/N4IdYWFwtpR6ikxkIq76bLEaY6/Lej8SjeVPQw==}

  vitest@3.0.4:
    resolution: {integrity: sha512-6XG8oTKy2gnJIFTHP6LD7ExFeNLxiTkK3CfMvT7IfR8IN+BYICCf0lXUQmX7i7JoxUP8QmeP4mTnWXgflu4yjw==}
    engines: {node: ^18.0.0 || ^20.0.0 || >=22.0.0}
    hasBin: true
    peerDependencies:
      '@edge-runtime/vm': '*'
      '@types/debug': ^4.1.12
      '@types/node': ^18.0.0 || ^20.0.0 || >=22.0.0
      '@vitest/browser': 3.0.4
      '@vitest/ui': 3.0.4
      happy-dom: '*'
      jsdom: '*'
    peerDependenciesMeta:
      '@edge-runtime/vm':
        optional: true
      '@types/debug':
        optional: true
      '@types/node':
        optional: true
      '@vitest/browser':
        optional: true
      '@vitest/ui':
        optional: true
      happy-dom:
        optional: true
      jsdom:
        optional: true

  walker@1.0.8:
    resolution: {integrity: sha512-ts/8E8l5b7kY0vlWLewOkDXMmPdLcVV4GmOQLyxuSswIJsweeFZtAsMF7k1Nszz+TYBQrlYRmzOnr398y1JemQ==}

  wcwidth@1.0.1:
    resolution: {integrity: sha512-XHPEwS0q6TaxcvG85+8EYkbiCux2XtWG2mkc47Ng2A77BQu9+DqIOJldST4HgPkuea7dvKSj5VgX3P1d4rW8Tg==}

  webidl-conversions@3.0.1:
    resolution: {integrity: sha512-2JAn3z8AR6rjK8Sm8orRC0h/bcl/DqL7tRPdGZ4I1CjdF+EaMLmYxBHyXuKL849eucPFhvBoxMsflfOb8kxaeQ==}

  whatwg-url@5.0.0:
    resolution: {integrity: sha512-saE57nupxk6v3HY35+jzBwYa0rKSy0XR8JSxZPwgLr7ys0IBzhGviA1/TUGJLmSVqs8pb9AnvICXEuOHLprYTw==}

  which-boxed-primitive@1.1.0:
    resolution: {integrity: sha512-Ei7Miu/AXe2JJ4iNF5j/UphAgRoma4trE6PtisM09bPygb3egMH3YLW/befsWb1A1AxvNSFidOFTB18XtnIIng==}
    engines: {node: '>= 0.4'}

  which-builtin-type@1.2.0:
    resolution: {integrity: sha512-I+qLGQ/vucCby4tf5HsLmGueEla4ZhwTBSqaooS+Y0BuxN4Cp+okmGuV+8mXZ84KDI9BA+oklo+RzKg0ONdSUA==}
    engines: {node: '>= 0.4'}

  which-collection@1.0.2:
    resolution: {integrity: sha512-K4jVyjnBdgvc86Y6BkaLZEN933SwYOuBFkdmBu9ZfkcAbdVbpITnDmjvZ/aQjRXQrv5EPkTnD1s39GiiqbngCw==}
    engines: {node: '>= 0.4'}

  which-module@2.0.1:
    resolution: {integrity: sha512-iBdZ57RDvnOR9AGBhML2vFZf7h8vmBjhoaZqODJBFWHVtKkDmKuHai3cx5PgVMrX5YDNp27AofYbAwctSS+vhQ==}

  which-pm@2.2.0:
    resolution: {integrity: sha512-MOiaDbA5ZZgUjkeMWM5EkJp4loW5ZRoa5bc3/aeMox/PJelMhE6t7S/mLuiY43DBupyxH+S0U1bTui9kWUlmsw==}
    engines: {node: '>=8.15'}

  which-typed-array@1.1.16:
    resolution: {integrity: sha512-g+N+GAWiRj66DngFwHvISJd+ITsyphZvD1vChfVg6cEdnzy53GzB3oy0fUNlvhz7H7+MiqhYr26qxQShCpKTTQ==}
    engines: {node: '>= 0.4'}

  which@1.3.1:
    resolution: {integrity: sha512-HxJdYWq1MTIQbJ3nw0cqssHoTNU267KlrDuGZ1WYlxDStUtKUhOaJmh112/TZmHxxUfuJqPXSOm7tDyas0OSIQ==}
    hasBin: true

  which@2.0.2:
    resolution: {integrity: sha512-BLI3Tl1TW3Pvl70l3yq3Y64i+awpwXqsGBYWkkqMtnbXgrMD+yj7rhW0kuEDxzJaYXGjEW5ogapKNMEKNMjibA==}
    engines: {node: '>= 8'}
    hasBin: true

  why-is-node-running@2.3.0:
    resolution: {integrity: sha512-hUrmaWBdVDcxvYqnyh09zunKzROWjbZTiNy8dBEjkS7ehEDQibXJ7XvlmtbwuTclUiIyN+CyXQD4Vmko8fNm8w==}
    engines: {node: '>=8'}
    hasBin: true

  word-wrap@1.2.5:
    resolution: {integrity: sha512-BN22B5eaMMI9UMtjrGd5g5eCYPpCPDUy0FJXbYsaT5zYxjFOckS53SQDE3pWkVoWpHXVb3BrYcEN4Twa55B5cA==}
    engines: {node: '>=0.10.0'}

  wordwrap@1.0.0:
    resolution: {integrity: sha512-gvVzJFlPycKc5dZN4yPkP8w7Dc37BtP1yczEneOb4uq34pXZcvrtRTmWV8W+Ume+XCxKgbjM+nevkyFPMybd4Q==}

  wrap-ansi@6.2.0:
    resolution: {integrity: sha512-r6lPcBGxZXlIcymEu7InxDMhdW0KDxpLgoFLcguasxCaJ/SOIZwINatK9KY/tf+ZrlywOKU0UDj3ATXUBfxJXA==}
    engines: {node: '>=8'}

  wrap-ansi@7.0.0:
    resolution: {integrity: sha512-YVGIj2kamLSTxw6NsZjoBxfSwsn0ycdesmc4p+Q21c5zPuZ1pl+NfxVdxPtdHvmNVOQ6XSYG4AUtyt/Fi7D16Q==}
    engines: {node: '>=10'}

  wrap-ansi@8.1.0:
    resolution: {integrity: sha512-si7QWI6zUMq56bESFvagtmzMdGOtoxfR+Sez11Mobfc7tm+VkUckk9bW2UeffTGVUbOksxmSw0AA2gs8g71NCQ==}
    engines: {node: '>=12'}

  wrap-ansi@9.0.0:
    resolution: {integrity: sha512-G8ura3S+3Z2G+mkgNRq8dqaFZAuxfsxpBB8OCTGRTCtp+l/v9nbFNmCUP1BZMts3G1142MsZfn6eeUKrr4PD1Q==}
    engines: {node: '>=18'}

  wrappy@1.0.2:
    resolution: {integrity: sha512-l4Sp/DRseor9wL6EvV2+TuQn63dMkPjZ/sp9XkghTEbV9KlPS1xUsZ3u7/IQO4wxtcFB4bgpQPRcR3QCvezPcQ==}

  write-file-atomic@3.0.3:
    resolution: {integrity: sha512-AvHcyZ5JnSfq3ioSyjrBkH9yW4m7Ayk8/9My/DD9onKeu/94fwrMocemO2QAJFAlnnDN+ZDS+ZjAR5ua1/PV/Q==}

  write-file-atomic@4.0.2:
    resolution: {integrity: sha512-7KxauUdBmSdWnmpaGFg+ppNjKF8uNLry8LyzjauQDOVONfFLNKrKvQOxZ/VuTIcS/gge/YNahf5RIIQWTSarlg==}
    engines: {node: ^12.13.0 || ^14.15.0 || >=16.0.0}

  xml@1.0.1:
    resolution: {integrity: sha512-huCv9IH9Tcf95zuYCsQraZtWnJvBtLVE0QHMOs8bWyZAFZNDcYjsPq1nEx8jKA9y+Beo9v+7OBPRisQTjinQMw==}

  xmlbuilder@15.1.1:
    resolution: {integrity: sha512-yMqGBqtXyeN1e3TGYvgNgDVZ3j84W4cwkOXQswghol6APgZWaff9lnbvN7MHYJOiXsvGPXtjTYJEiC9J2wv9Eg==}
    engines: {node: '>=8.0'}

  y18n@4.0.3:
    resolution: {integrity: sha512-JKhqTOwSrqNA1NY5lSztJ1GrBiUodLMmIZuLiDaMRJ+itFd+ABVE8XBjOvIWL+rSqNDC74LCSFmlb/U4UZ4hJQ==}

  y18n@5.0.8:
    resolution: {integrity: sha512-0pfFzegeDWJHJIAmTLRP2DwHjdF5s7jo9tuztdQxAhINCdvS+3nGINqPd00AphqJR/0LhANUS6/+7SCb98YOfA==}
    engines: {node: '>=10'}

  yallist@2.1.2:
    resolution: {integrity: sha512-ncTzHV7NvsQZkYe1DW7cbDLm0YpzHmZF5r/iyP3ZnQtMiJ+pjzisCiMNI+Sj+xQF5pXhSHxSB3uDbsBTzY/c2A==}

  yallist@3.1.1:
    resolution: {integrity: sha512-a4UGQaWPH59mOXUYnAG2ewncQS4i4F43Tv3JoAM+s2VDAmS9NsK8GpDMLrCHPksFT7h3K6TOoUNn2pb7RoXx4g==}

  yallist@4.0.0:
    resolution: {integrity: sha512-3wdGidZyq5PB084XLES5TpOSRA3wjXAlIWMhum2kRcv/41Sn2emQ0dycQW4uZXLejwKvg6EsvbdlVL+FYEct7A==}

  yaml@1.10.2:
    resolution: {integrity: sha512-r3vXyErRCYJ7wg28yvBY5VSoAF8ZvlcW9/BwUzEtUsjvX/DKs24dIkuwjtuprwJJHsbyUbLApepYTR1BN4uHrg==}
    engines: {node: '>= 6'}

  yaml@2.5.1:
    resolution: {integrity: sha512-bLQOjaX/ADgQ20isPJRvF0iRUHIxVhYvr53Of7wGcWlO2jvtUlH5m87DsmulFVxRpNLOnI4tB6p/oh8D7kpn9Q==}
    engines: {node: '>= 14'}
    hasBin: true

  yaml@2.6.1:
    resolution: {integrity: sha512-7r0XPzioN/Q9kXBro/XPnA6kznR73DHq+GXh5ON7ZozRO6aMjbmiBuKste2wslTFkC5d1dw0GooOCepZXJ2SAg==}
    engines: {node: '>= 14'}
    hasBin: true

  yargs-parser@18.1.3:
    resolution: {integrity: sha512-o50j0JeToy/4K6OZcaQmW6lyXXKhq7csREXcDwk2omFPJEwUNOVtJKvmDr9EI1fAJZUyZcRF7kxGBWmRXudrCQ==}
    engines: {node: '>=6'}

  yargs-parser@20.2.9:
    resolution: {integrity: sha512-y11nGElTIV+CT3Zv9t7VKl+Q3hTQoT9a1Qzezhhl6Rp21gJ/IVTW7Z3y9EWXhuUBC2Shnf+DX0antecpAwSP8w==}
    engines: {node: '>=10'}

  yargs-parser@21.1.1:
    resolution: {integrity: sha512-tVpsJW7DdjecAiFpbIB1e3qxIQsE6NoPc5/eTdrbbIC4h0LVsWhnoa3g+m2HclBIujHzsxZ4VJVA+GUuc2/LBw==}
    engines: {node: '>=12'}

  yargs@15.4.1:
    resolution: {integrity: sha512-aePbxDmcYW++PaqBsJ+HYUFwCdv4LVvdnhBy78E57PIor8/OVvhMrADFFEDh8DHDFRv/O9i3lPhsENjO7QX0+A==}
    engines: {node: '>=8'}

  yargs@16.2.0:
    resolution: {integrity: sha512-D1mvvtDG0L5ft/jGWkLpG1+m0eQxOfaBvTNELraWj22wSVUMWxZUvYgJYcKh6jGGIkJFhH4IZPQhR4TKpc8mBw==}
    engines: {node: '>=10'}

  yargs@17.7.2:
    resolution: {integrity: sha512-7dSzzRQ++CKnNI/krKnYRV7JKKPUXMEh61soaHKg9mrWEhzFWhFnxPxGl+69cD1Ou63C13NUPCnmIcrvqCuM6w==}
    engines: {node: '>=12'}

  yauzl@2.10.0:
    resolution: {integrity: sha512-p4a9I6X6nu6IhoGmBqAcbJy1mlC4j27vEPZX9F4L4/vZT3Lyq1VkFHw/V/PUcB9Buo+DG3iHkT0x3Qya58zc3g==}

  yn@3.1.1:
    resolution: {integrity: sha512-Ux4ygGWsu2c7isFWe8Yu1YluJmqVhxqK2cLXNQA5AcC3QfbGNpM7fu0Y8b/z16pXLnFxZYvWhd3fhBY9DLmC6Q==}
    engines: {node: '>=6'}

  yocto-queue@0.1.0:
    resolution: {integrity: sha512-rVksvsnNCdJ/ohGc6xgPwyN8eheCxsiLM8mxuE/t/mOVqJewPuO1miLpTHQiRgTKCLexL4MeAFVagts7HmNZ2Q==}
    engines: {node: '>=10'}

  zwitch@2.0.4:
    resolution: {integrity: sha512-bXE4cR/kVZhKZX/RjPEflHaKVhUVl85noU3v6b8apfQEc1x4A+zBxjZ4lN8LqGd6WZ3dl98pY4o717VFmoPp+A==}

snapshots:

  7zip-bin@5.2.0: {}

  '@ampproject/remapping@2.3.0':
    dependencies:
      '@jridgewell/gen-mapping': 0.3.5
      '@jridgewell/trace-mapping': 0.3.25

  '@babel/code-frame@7.26.2':
    dependencies:
      '@babel/helper-validator-identifier': 7.25.9
      js-tokens: 4.0.0
      picocolors: 1.1.1

  '@babel/compat-data@7.26.2': {}

  '@babel/core@7.24.9':
    dependencies:
      '@ampproject/remapping': 2.3.0
      '@babel/code-frame': 7.26.2
      '@babel/generator': 7.26.2
      '@babel/helper-compilation-targets': 7.25.9
      '@babel/helper-module-transforms': 7.26.0(@babel/core@7.24.9)
      '@babel/helpers': 7.26.0
      '@babel/parser': 7.26.2
      '@babel/template': 7.25.9
      '@babel/traverse': 7.25.9
      '@babel/types': 7.26.0
      convert-source-map: 2.0.0
      debug: 4.4.0
      gensync: 1.0.0-beta.2
      json5: 2.2.3
      semver: 6.3.1
    transitivePeerDependencies:
      - supports-color

  '@babel/generator@7.26.2':
    dependencies:
      '@babel/parser': 7.26.2
      '@babel/types': 7.26.0
      '@jridgewell/gen-mapping': 0.3.5
      '@jridgewell/trace-mapping': 0.3.25
      jsesc: 3.0.2

  '@babel/helper-annotate-as-pure@7.25.9':
    dependencies:
      '@babel/types': 7.26.0

  '@babel/helper-builder-binary-assignment-operator-visitor@7.25.9':
    dependencies:
      '@babel/traverse': 7.25.9
      '@babel/types': 7.26.0
    transitivePeerDependencies:
      - supports-color

  '@babel/helper-compilation-targets@7.25.9':
    dependencies:
      '@babel/compat-data': 7.26.2
      '@babel/helper-validator-option': 7.25.9
      browserslist: 4.24.2
      lru-cache: 5.1.1
      semver: 6.3.1

  '@babel/helper-create-class-features-plugin@7.25.9(@babel/core@7.24.9)':
    dependencies:
      '@babel/core': 7.24.9
      '@babel/helper-annotate-as-pure': 7.25.9
      '@babel/helper-member-expression-to-functions': 7.25.9
      '@babel/helper-optimise-call-expression': 7.25.9
      '@babel/helper-replace-supers': 7.25.9(@babel/core@7.24.9)
      '@babel/helper-skip-transparent-expression-wrappers': 7.25.9
      '@babel/traverse': 7.25.9
      semver: 6.3.1
    transitivePeerDependencies:
      - supports-color

  '@babel/helper-create-regexp-features-plugin@7.25.9(@babel/core@7.24.9)':
    dependencies:
      '@babel/core': 7.24.9
      '@babel/helper-annotate-as-pure': 7.25.9
      regexpu-core: 6.2.0
      semver: 6.3.1

  '@babel/helper-define-polyfill-provider@0.2.4(@babel/core@7.24.9)':
    dependencies:
      '@babel/core': 7.24.9
      '@babel/helper-compilation-targets': 7.25.9
      '@babel/helper-module-imports': 7.25.9
      '@babel/helper-plugin-utils': 7.25.9
      '@babel/traverse': 7.25.9
      debug: 4.4.0
      lodash.debounce: 4.0.8
      resolve: 1.22.8
      semver: 6.3.1
    transitivePeerDependencies:
      - supports-color

  '@babel/helper-define-polyfill-provider@0.6.3(@babel/core@7.24.9)':
    dependencies:
      '@babel/core': 7.24.9
      '@babel/helper-compilation-targets': 7.25.9
      '@babel/helper-plugin-utils': 7.25.9
      debug: 4.3.7
      lodash.debounce: 4.0.8
      resolve: 1.22.8
    transitivePeerDependencies:
      - supports-color

  '@babel/helper-environment-visitor@7.24.7':
    dependencies:
      '@babel/types': 7.26.0

  '@babel/helper-member-expression-to-functions@7.25.9':
    dependencies:
      '@babel/traverse': 7.25.9
      '@babel/types': 7.26.0
    transitivePeerDependencies:
      - supports-color

  '@babel/helper-module-imports@7.25.9':
    dependencies:
      '@babel/traverse': 7.25.9
      '@babel/types': 7.26.0
    transitivePeerDependencies:
      - supports-color

  '@babel/helper-module-transforms@7.26.0(@babel/core@7.24.9)':
    dependencies:
      '@babel/core': 7.24.9
      '@babel/helper-module-imports': 7.25.9
      '@babel/helper-validator-identifier': 7.25.9
      '@babel/traverse': 7.25.9
    transitivePeerDependencies:
      - supports-color

  '@babel/helper-optimise-call-expression@7.25.9':
    dependencies:
      '@babel/types': 7.26.0

  '@babel/helper-plugin-utils@7.25.9': {}

  '@babel/helper-plugin-utils@7.26.5': {}

  '@babel/helper-remap-async-to-generator@7.25.9(@babel/core@7.24.9)':
    dependencies:
      '@babel/core': 7.24.9
      '@babel/helper-annotate-as-pure': 7.25.9
      '@babel/helper-wrap-function': 7.25.9
      '@babel/traverse': 7.25.9
    transitivePeerDependencies:
      - supports-color

  '@babel/helper-replace-supers@7.25.9(@babel/core@7.24.9)':
    dependencies:
      '@babel/core': 7.24.9
      '@babel/helper-member-expression-to-functions': 7.25.9
      '@babel/helper-optimise-call-expression': 7.25.9
      '@babel/traverse': 7.25.9
    transitivePeerDependencies:
      - supports-color

  '@babel/helper-simple-access@7.25.9':
    dependencies:
      '@babel/traverse': 7.25.9
      '@babel/types': 7.26.0
    transitivePeerDependencies:
      - supports-color

  '@babel/helper-skip-transparent-expression-wrappers@7.25.9':
    dependencies:
      '@babel/traverse': 7.25.9
      '@babel/types': 7.26.0
    transitivePeerDependencies:
      - supports-color

  '@babel/helper-string-parser@7.25.9': {}

  '@babel/helper-validator-identifier@7.25.9': {}

  '@babel/helper-validator-option@7.25.9': {}

  '@babel/helper-wrap-function@7.25.9':
    dependencies:
      '@babel/template': 7.25.9
      '@babel/traverse': 7.25.9
      '@babel/types': 7.26.0
    transitivePeerDependencies:
      - supports-color

  '@babel/helpers@7.26.0':
    dependencies:
      '@babel/template': 7.25.9
      '@babel/types': 7.26.0

  '@babel/parser@7.16.4':
    dependencies:
      '@babel/types': 7.26.0

  '@babel/parser@7.26.2':
    dependencies:
      '@babel/types': 7.26.0

  '@babel/plugin-bugfix-firefox-class-in-computed-class-key@7.25.9(@babel/core@7.24.9)':
    dependencies:
      '@babel/core': 7.24.9
      '@babel/helper-plugin-utils': 7.25.9
      '@babel/traverse': 7.25.9
    transitivePeerDependencies:
      - supports-color

  '@babel/plugin-bugfix-safari-id-destructuring-collision-in-function-expression@7.25.9(@babel/core@7.24.9)':
    dependencies:
      '@babel/core': 7.24.9
      '@babel/helper-plugin-utils': 7.25.9

  '@babel/plugin-bugfix-v8-spread-parameters-in-optional-chaining@7.25.9(@babel/core@7.24.9)':
    dependencies:
      '@babel/core': 7.24.9
      '@babel/helper-plugin-utils': 7.25.9
      '@babel/helper-skip-transparent-expression-wrappers': 7.25.9
      '@babel/plugin-transform-optional-chaining': 7.25.9(@babel/core@7.24.9)
    transitivePeerDependencies:
      - supports-color

  '@babel/plugin-bugfix-v8-static-class-fields-redefine-readonly@7.25.9(@babel/core@7.24.9)':
    dependencies:
      '@babel/core': 7.24.9
      '@babel/helper-plugin-utils': 7.25.9
      '@babel/traverse': 7.25.9
    transitivePeerDependencies:
      - supports-color

  '@babel/plugin-proposal-async-generator-functions@7.20.7(@babel/core@7.24.9)':
    dependencies:
      '@babel/core': 7.24.9
      '@babel/helper-environment-visitor': 7.24.7
      '@babel/helper-plugin-utils': 7.25.9
      '@babel/helper-remap-async-to-generator': 7.25.9(@babel/core@7.24.9)
      '@babel/plugin-syntax-async-generators': 7.8.4(@babel/core@7.24.9)
    transitivePeerDependencies:
      - supports-color

  '@babel/plugin-proposal-class-properties@7.18.6(@babel/core@7.24.9)':
    dependencies:
      '@babel/core': 7.24.9
      '@babel/helper-create-class-features-plugin': 7.25.9(@babel/core@7.24.9)
      '@babel/helper-plugin-utils': 7.25.9
    transitivePeerDependencies:
      - supports-color

  '@babel/plugin-proposal-class-static-block@7.21.0(@babel/core@7.24.9)':
    dependencies:
      '@babel/core': 7.24.9
      '@babel/helper-create-class-features-plugin': 7.25.9(@babel/core@7.24.9)
      '@babel/helper-plugin-utils': 7.25.9
      '@babel/plugin-syntax-class-static-block': 7.14.5(@babel/core@7.24.9)
    transitivePeerDependencies:
      - supports-color

  '@babel/plugin-proposal-decorators@7.24.7(@babel/core@7.24.9)':
    dependencies:
      '@babel/core': 7.24.9
      '@babel/helper-create-class-features-plugin': 7.25.9(@babel/core@7.24.9)
      '@babel/helper-plugin-utils': 7.25.9
      '@babel/plugin-syntax-decorators': 7.25.9(@babel/core@7.24.9)
    transitivePeerDependencies:
      - supports-color

  '@babel/plugin-proposal-do-expressions@7.24.7(@babel/core@7.24.9)':
    dependencies:
      '@babel/core': 7.24.9
      '@babel/helper-plugin-utils': 7.25.9
      '@babel/plugin-syntax-do-expressions': 7.25.9(@babel/core@7.24.9)

  '@babel/plugin-proposal-dynamic-import@7.18.6(@babel/core@7.24.9)':
    dependencies:
      '@babel/core': 7.24.9
      '@babel/helper-plugin-utils': 7.25.9
      '@babel/plugin-syntax-dynamic-import': 7.8.3(@babel/core@7.24.9)

  '@babel/plugin-proposal-export-default-from@7.24.7(@babel/core@7.24.9)':
    dependencies:
      '@babel/core': 7.24.9
      '@babel/helper-plugin-utils': 7.25.9
      '@babel/plugin-syntax-export-default-from': 7.25.9(@babel/core@7.24.9)

  '@babel/plugin-proposal-export-namespace-from@7.18.9(@babel/core@7.24.9)':
    dependencies:
      '@babel/core': 7.24.9
      '@babel/helper-plugin-utils': 7.25.9
      '@babel/plugin-syntax-export-namespace-from': 7.8.3(@babel/core@7.24.9)

  '@babel/plugin-proposal-function-bind@7.24.7(@babel/core@7.24.9)':
    dependencies:
      '@babel/core': 7.24.9
      '@babel/helper-plugin-utils': 7.25.9
      '@babel/plugin-syntax-function-bind': 7.25.9(@babel/core@7.24.9)

  '@babel/plugin-proposal-function-sent@7.24.7(@babel/core@7.24.9)':
    dependencies:
      '@babel/core': 7.24.9
      '@babel/helper-plugin-utils': 7.25.9
      '@babel/helper-wrap-function': 7.25.9
      '@babel/plugin-syntax-function-sent': 7.25.9(@babel/core@7.24.9)
    transitivePeerDependencies:
      - supports-color

  '@babel/plugin-proposal-json-strings@7.18.6(@babel/core@7.24.9)':
    dependencies:
      '@babel/core': 7.24.9
      '@babel/helper-plugin-utils': 7.25.9
      '@babel/plugin-syntax-json-strings': 7.8.3(@babel/core@7.24.9)

  '@babel/plugin-proposal-logical-assignment-operators@7.20.7(@babel/core@7.24.9)':
    dependencies:
      '@babel/core': 7.24.9
      '@babel/helper-plugin-utils': 7.25.9
      '@babel/plugin-syntax-logical-assignment-operators': 7.10.4(@babel/core@7.24.9)

  '@babel/plugin-proposal-nullish-coalescing-operator@7.18.6(@babel/core@7.24.9)':
    dependencies:
      '@babel/core': 7.24.9
      '@babel/helper-plugin-utils': 7.25.9
      '@babel/plugin-syntax-nullish-coalescing-operator': 7.8.3(@babel/core@7.24.9)

  '@babel/plugin-proposal-numeric-separator@7.18.6(@babel/core@7.24.9)':
    dependencies:
      '@babel/core': 7.24.9
      '@babel/helper-plugin-utils': 7.25.9
      '@babel/plugin-syntax-numeric-separator': 7.10.4(@babel/core@7.24.9)

  '@babel/plugin-proposal-object-rest-spread@7.20.7(@babel/core@7.24.9)':
    dependencies:
      '@babel/compat-data': 7.26.2
      '@babel/core': 7.24.9
      '@babel/helper-compilation-targets': 7.25.9
      '@babel/helper-plugin-utils': 7.25.9
      '@babel/plugin-syntax-object-rest-spread': 7.8.3(@babel/core@7.24.9)
      '@babel/plugin-transform-parameters': 7.25.9(@babel/core@7.24.9)

  '@babel/plugin-proposal-optional-catch-binding@7.18.6(@babel/core@7.24.9)':
    dependencies:
      '@babel/core': 7.24.9
      '@babel/helper-plugin-utils': 7.25.9
      '@babel/plugin-syntax-optional-catch-binding': 7.8.3(@babel/core@7.24.9)

  '@babel/plugin-proposal-optional-chaining@7.21.0(@babel/core@7.24.9)':
    dependencies:
      '@babel/core': 7.24.9
      '@babel/helper-plugin-utils': 7.25.9
      '@babel/helper-skip-transparent-expression-wrappers': 7.25.9
      '@babel/plugin-syntax-optional-chaining': 7.8.3(@babel/core@7.24.9)
    transitivePeerDependencies:
      - supports-color

  '@babel/plugin-proposal-pipeline-operator@7.24.7(@babel/core@7.24.9)':
    dependencies:
      '@babel/core': 7.24.9
      '@babel/helper-plugin-utils': 7.25.9
      '@babel/plugin-syntax-pipeline-operator': 7.25.9(@babel/core@7.24.9)

  '@babel/plugin-proposal-private-methods@7.18.6(@babel/core@7.24.9)':
    dependencies:
      '@babel/core': 7.24.9
      '@babel/helper-create-class-features-plugin': 7.25.9(@babel/core@7.24.9)
      '@babel/helper-plugin-utils': 7.25.9
    transitivePeerDependencies:
      - supports-color

  '@babel/plugin-proposal-private-property-in-object@7.21.0-placeholder-for-preset-env.2(@babel/core@7.24.9)':
    dependencies:
      '@babel/core': 7.24.9

  '@babel/plugin-proposal-private-property-in-object@7.21.11(@babel/core@7.24.9)':
    dependencies:
      '@babel/core': 7.24.9
      '@babel/helper-annotate-as-pure': 7.25.9
      '@babel/helper-create-class-features-plugin': 7.25.9(@babel/core@7.24.9)
      '@babel/helper-plugin-utils': 7.25.9
      '@babel/plugin-syntax-private-property-in-object': 7.14.5(@babel/core@7.24.9)
    transitivePeerDependencies:
      - supports-color

  '@babel/plugin-proposal-throw-expressions@7.24.7(@babel/core@7.24.9)':
    dependencies:
      '@babel/core': 7.24.9
      '@babel/helper-plugin-utils': 7.25.9
      '@babel/plugin-syntax-throw-expressions': 7.25.9(@babel/core@7.24.9)

  '@babel/plugin-proposal-unicode-property-regex@7.18.6(@babel/core@7.24.9)':
    dependencies:
      '@babel/core': 7.24.9
      '@babel/helper-create-regexp-features-plugin': 7.25.9(@babel/core@7.24.9)
      '@babel/helper-plugin-utils': 7.25.9

  '@babel/plugin-syntax-async-generators@7.8.4(@babel/core@7.24.9)':
    dependencies:
      '@babel/core': 7.24.9
      '@babel/helper-plugin-utils': 7.25.9

  '@babel/plugin-syntax-bigint@7.8.3(@babel/core@7.24.9)':
    dependencies:
      '@babel/core': 7.24.9
      '@babel/helper-plugin-utils': 7.25.9

  '@babel/plugin-syntax-class-properties@7.12.13(@babel/core@7.24.9)':
    dependencies:
      '@babel/core': 7.24.9
      '@babel/helper-plugin-utils': 7.25.9

  '@babel/plugin-syntax-class-static-block@7.14.5(@babel/core@7.24.9)':
    dependencies:
      '@babel/core': 7.24.9
      '@babel/helper-plugin-utils': 7.25.9

  '@babel/plugin-syntax-decorators@7.25.9(@babel/core@7.24.9)':
    dependencies:
      '@babel/core': 7.24.9
      '@babel/helper-plugin-utils': 7.25.9

  '@babel/plugin-syntax-do-expressions@7.25.9(@babel/core@7.24.9)':
    dependencies:
      '@babel/core': 7.24.9
      '@babel/helper-plugin-utils': 7.25.9

  '@babel/plugin-syntax-dynamic-import@7.8.3(@babel/core@7.24.9)':
    dependencies:
      '@babel/core': 7.24.9
      '@babel/helper-plugin-utils': 7.25.9

  '@babel/plugin-syntax-export-default-from@7.25.9(@babel/core@7.24.9)':
    dependencies:
      '@babel/core': 7.24.9
      '@babel/helper-plugin-utils': 7.25.9

  '@babel/plugin-syntax-export-namespace-from@7.8.3(@babel/core@7.24.9)':
    dependencies:
      '@babel/core': 7.24.9
      '@babel/helper-plugin-utils': 7.25.9

  '@babel/plugin-syntax-function-bind@7.25.9(@babel/core@7.24.9)':
    dependencies:
      '@babel/core': 7.24.9
      '@babel/helper-plugin-utils': 7.25.9

  '@babel/plugin-syntax-function-sent@7.25.9(@babel/core@7.24.9)':
    dependencies:
      '@babel/core': 7.24.9
      '@babel/helper-plugin-utils': 7.25.9

  '@babel/plugin-syntax-import-assertions@7.26.0(@babel/core@7.24.9)':
    dependencies:
      '@babel/core': 7.24.9
      '@babel/helper-plugin-utils': 7.25.9

  '@babel/plugin-syntax-import-attributes@7.26.0(@babel/core@7.24.9)':
    dependencies:
      '@babel/core': 7.24.9
      '@babel/helper-plugin-utils': 7.25.9

  '@babel/plugin-syntax-import-meta@7.10.4(@babel/core@7.24.9)':
    dependencies:
      '@babel/core': 7.24.9
      '@babel/helper-plugin-utils': 7.25.9

  '@babel/plugin-syntax-json-strings@7.8.3(@babel/core@7.24.9)':
    dependencies:
      '@babel/core': 7.24.9
      '@babel/helper-plugin-utils': 7.25.9

  '@babel/plugin-syntax-jsx@7.25.9(@babel/core@7.24.9)':
    dependencies:
      '@babel/core': 7.24.9
      '@babel/helper-plugin-utils': 7.25.9

  '@babel/plugin-syntax-logical-assignment-operators@7.10.4(@babel/core@7.24.9)':
    dependencies:
      '@babel/core': 7.24.9
      '@babel/helper-plugin-utils': 7.25.9

  '@babel/plugin-syntax-nullish-coalescing-operator@7.8.3(@babel/core@7.24.9)':
    dependencies:
      '@babel/core': 7.24.9
      '@babel/helper-plugin-utils': 7.25.9

  '@babel/plugin-syntax-numeric-separator@7.10.4(@babel/core@7.24.9)':
    dependencies:
      '@babel/core': 7.24.9
      '@babel/helper-plugin-utils': 7.25.9

  '@babel/plugin-syntax-object-rest-spread@7.8.3(@babel/core@7.24.9)':
    dependencies:
      '@babel/core': 7.24.9
      '@babel/helper-plugin-utils': 7.25.9

  '@babel/plugin-syntax-optional-catch-binding@7.8.3(@babel/core@7.24.9)':
    dependencies:
      '@babel/core': 7.24.9
      '@babel/helper-plugin-utils': 7.25.9

  '@babel/plugin-syntax-optional-chaining@7.8.3(@babel/core@7.24.9)':
    dependencies:
      '@babel/core': 7.24.9
      '@babel/helper-plugin-utils': 7.25.9

  '@babel/plugin-syntax-pipeline-operator@7.25.9(@babel/core@7.24.9)':
    dependencies:
      '@babel/core': 7.24.9
      '@babel/helper-plugin-utils': 7.25.9

  '@babel/plugin-syntax-private-property-in-object@7.14.5(@babel/core@7.24.9)':
    dependencies:
      '@babel/core': 7.24.9
      '@babel/helper-plugin-utils': 7.25.9

  '@babel/plugin-syntax-throw-expressions@7.25.9(@babel/core@7.24.9)':
    dependencies:
      '@babel/core': 7.24.9
      '@babel/helper-plugin-utils': 7.25.9

  '@babel/plugin-syntax-top-level-await@7.14.5(@babel/core@7.24.9)':
    dependencies:
      '@babel/core': 7.24.9
      '@babel/helper-plugin-utils': 7.25.9

  '@babel/plugin-syntax-typescript@7.25.9(@babel/core@7.24.9)':
    dependencies:
      '@babel/core': 7.24.9
      '@babel/helper-plugin-utils': 7.25.9

  '@babel/plugin-syntax-unicode-sets-regex@7.18.6(@babel/core@7.24.9)':
    dependencies:
      '@babel/core': 7.24.9
      '@babel/helper-create-regexp-features-plugin': 7.25.9(@babel/core@7.24.9)
      '@babel/helper-plugin-utils': 7.25.9

  '@babel/plugin-transform-arrow-functions@7.25.9(@babel/core@7.24.9)':
    dependencies:
      '@babel/core': 7.24.9
      '@babel/helper-plugin-utils': 7.25.9

  '@babel/plugin-transform-async-generator-functions@7.25.9(@babel/core@7.24.9)':
    dependencies:
      '@babel/core': 7.24.9
      '@babel/helper-plugin-utils': 7.25.9
      '@babel/helper-remap-async-to-generator': 7.25.9(@babel/core@7.24.9)
      '@babel/traverse': 7.25.9
    transitivePeerDependencies:
      - supports-color

  '@babel/plugin-transform-async-to-generator@7.25.9(@babel/core@7.24.9)':
    dependencies:
      '@babel/core': 7.24.9
      '@babel/helper-module-imports': 7.25.9
      '@babel/helper-plugin-utils': 7.25.9
      '@babel/helper-remap-async-to-generator': 7.25.9(@babel/core@7.24.9)
    transitivePeerDependencies:
      - supports-color

  '@babel/plugin-transform-block-scoped-functions@7.25.9(@babel/core@7.24.9)':
    dependencies:
      '@babel/core': 7.24.9
      '@babel/helper-plugin-utils': 7.25.9

  '@babel/plugin-transform-block-scoping@7.25.9(@babel/core@7.24.9)':
    dependencies:
      '@babel/core': 7.24.9
      '@babel/helper-plugin-utils': 7.25.9

  '@babel/plugin-transform-class-properties@7.25.9(@babel/core@7.24.9)':
    dependencies:
      '@babel/core': 7.24.9
      '@babel/helper-create-class-features-plugin': 7.25.9(@babel/core@7.24.9)
      '@babel/helper-plugin-utils': 7.25.9
    transitivePeerDependencies:
      - supports-color

  '@babel/plugin-transform-class-static-block@7.26.0(@babel/core@7.24.9)':
    dependencies:
      '@babel/core': 7.24.9
      '@babel/helper-create-class-features-plugin': 7.25.9(@babel/core@7.24.9)
      '@babel/helper-plugin-utils': 7.25.9
    transitivePeerDependencies:
      - supports-color

  '@babel/plugin-transform-classes@7.25.9(@babel/core@7.24.9)':
    dependencies:
      '@babel/core': 7.24.9
      '@babel/helper-annotate-as-pure': 7.25.9
      '@babel/helper-compilation-targets': 7.25.9
      '@babel/helper-plugin-utils': 7.25.9
      '@babel/helper-replace-supers': 7.25.9(@babel/core@7.24.9)
      '@babel/traverse': 7.25.9
      globals: 11.12.0
    transitivePeerDependencies:
      - supports-color

  '@babel/plugin-transform-computed-properties@7.25.9(@babel/core@7.24.9)':
    dependencies:
      '@babel/core': 7.24.9
      '@babel/helper-plugin-utils': 7.25.9
      '@babel/template': 7.25.9

  '@babel/plugin-transform-destructuring@7.25.9(@babel/core@7.24.9)':
    dependencies:
      '@babel/core': 7.24.9
      '@babel/helper-plugin-utils': 7.25.9

  '@babel/plugin-transform-dotall-regex@7.25.9(@babel/core@7.24.9)':
    dependencies:
      '@babel/core': 7.24.9
      '@babel/helper-create-regexp-features-plugin': 7.25.9(@babel/core@7.24.9)
      '@babel/helper-plugin-utils': 7.25.9

  '@babel/plugin-transform-duplicate-keys@7.25.9(@babel/core@7.24.9)':
    dependencies:
      '@babel/core': 7.24.9
      '@babel/helper-plugin-utils': 7.25.9

  '@babel/plugin-transform-dynamic-import@7.25.9(@babel/core@7.24.9)':
    dependencies:
      '@babel/core': 7.24.9
      '@babel/helper-plugin-utils': 7.25.9

  '@babel/plugin-transform-exponentiation-operator@7.25.9(@babel/core@7.24.9)':
    dependencies:
      '@babel/core': 7.24.9
      '@babel/helper-builder-binary-assignment-operator-visitor': 7.25.9
      '@babel/helper-plugin-utils': 7.25.9
    transitivePeerDependencies:
      - supports-color

  '@babel/plugin-transform-export-namespace-from@7.25.9(@babel/core@7.24.9)':
    dependencies:
      '@babel/core': 7.24.9
      '@babel/helper-plugin-utils': 7.25.9

  '@babel/plugin-transform-for-of@7.25.9(@babel/core@7.24.9)':
    dependencies:
      '@babel/core': 7.24.9
      '@babel/helper-plugin-utils': 7.25.9
      '@babel/helper-skip-transparent-expression-wrappers': 7.25.9
    transitivePeerDependencies:
      - supports-color

  '@babel/plugin-transform-function-name@7.25.9(@babel/core@7.24.9)':
    dependencies:
      '@babel/core': 7.24.9
      '@babel/helper-compilation-targets': 7.25.9
      '@babel/helper-plugin-utils': 7.25.9
      '@babel/traverse': 7.25.9
    transitivePeerDependencies:
      - supports-color

  '@babel/plugin-transform-json-strings@7.25.9(@babel/core@7.24.9)':
    dependencies:
      '@babel/core': 7.24.9
      '@babel/helper-plugin-utils': 7.25.9

  '@babel/plugin-transform-literals@7.25.9(@babel/core@7.24.9)':
    dependencies:
      '@babel/core': 7.24.9
      '@babel/helper-plugin-utils': 7.25.9

  '@babel/plugin-transform-logical-assignment-operators@7.25.9(@babel/core@7.24.9)':
    dependencies:
      '@babel/core': 7.24.9
      '@babel/helper-plugin-utils': 7.25.9

  '@babel/plugin-transform-member-expression-literals@7.25.9(@babel/core@7.24.9)':
    dependencies:
      '@babel/core': 7.24.9
      '@babel/helper-plugin-utils': 7.25.9

  '@babel/plugin-transform-modules-amd@7.25.9(@babel/core@7.24.9)':
    dependencies:
      '@babel/core': 7.24.9
      '@babel/helper-module-transforms': 7.26.0(@babel/core@7.24.9)
      '@babel/helper-plugin-utils': 7.25.9
    transitivePeerDependencies:
      - supports-color

  '@babel/plugin-transform-modules-commonjs@7.24.8(@babel/core@7.24.9)':
    dependencies:
      '@babel/core': 7.24.9
      '@babel/helper-module-transforms': 7.26.0(@babel/core@7.24.9)
      '@babel/helper-plugin-utils': 7.25.9
      '@babel/helper-simple-access': 7.25.9
    transitivePeerDependencies:
      - supports-color

  '@babel/plugin-transform-modules-commonjs@7.26.3(@babel/core@7.24.9)':
    dependencies:
      '@babel/core': 7.24.9
      '@babel/helper-module-transforms': 7.26.0(@babel/core@7.24.9)
      '@babel/helper-plugin-utils': 7.25.9
    transitivePeerDependencies:
      - supports-color

  '@babel/plugin-transform-modules-systemjs@7.25.9(@babel/core@7.24.9)':
    dependencies:
      '@babel/core': 7.24.9
      '@babel/helper-module-transforms': 7.26.0(@babel/core@7.24.9)
      '@babel/helper-plugin-utils': 7.25.9
      '@babel/helper-validator-identifier': 7.25.9
      '@babel/traverse': 7.25.9
    transitivePeerDependencies:
      - supports-color

  '@babel/plugin-transform-modules-umd@7.25.9(@babel/core@7.24.9)':
    dependencies:
      '@babel/core': 7.24.9
      '@babel/helper-module-transforms': 7.26.0(@babel/core@7.24.9)
      '@babel/helper-plugin-utils': 7.25.9
    transitivePeerDependencies:
      - supports-color

  '@babel/plugin-transform-named-capturing-groups-regex@7.25.9(@babel/core@7.24.9)':
    dependencies:
      '@babel/core': 7.24.9
      '@babel/helper-create-regexp-features-plugin': 7.25.9(@babel/core@7.24.9)
      '@babel/helper-plugin-utils': 7.25.9

  '@babel/plugin-transform-new-target@7.25.9(@babel/core@7.24.9)':
    dependencies:
      '@babel/core': 7.24.9
      '@babel/helper-plugin-utils': 7.25.9

  '@babel/plugin-transform-nullish-coalescing-operator@7.25.9(@babel/core@7.24.9)':
    dependencies:
      '@babel/core': 7.24.9
      '@babel/helper-plugin-utils': 7.25.9

  '@babel/plugin-transform-numeric-separator@7.25.9(@babel/core@7.24.9)':
    dependencies:
      '@babel/core': 7.24.9
      '@babel/helper-plugin-utils': 7.25.9

  '@babel/plugin-transform-object-rest-spread@7.25.9(@babel/core@7.24.9)':
    dependencies:
      '@babel/core': 7.24.9
      '@babel/helper-compilation-targets': 7.25.9
      '@babel/helper-plugin-utils': 7.25.9
      '@babel/plugin-transform-parameters': 7.25.9(@babel/core@7.24.9)

  '@babel/plugin-transform-object-super@7.25.9(@babel/core@7.24.9)':
    dependencies:
      '@babel/core': 7.24.9
      '@babel/helper-plugin-utils': 7.25.9
      '@babel/helper-replace-supers': 7.25.9(@babel/core@7.24.9)
    transitivePeerDependencies:
      - supports-color

  '@babel/plugin-transform-optional-catch-binding@7.25.9(@babel/core@7.24.9)':
    dependencies:
      '@babel/core': 7.24.9
      '@babel/helper-plugin-utils': 7.25.9

  '@babel/plugin-transform-optional-chaining@7.25.9(@babel/core@7.24.9)':
    dependencies:
      '@babel/core': 7.24.9
      '@babel/helper-plugin-utils': 7.25.9
      '@babel/helper-skip-transparent-expression-wrappers': 7.25.9
    transitivePeerDependencies:
      - supports-color

  '@babel/plugin-transform-parameters@7.25.9(@babel/core@7.24.9)':
    dependencies:
      '@babel/core': 7.24.9
      '@babel/helper-plugin-utils': 7.25.9

  '@babel/plugin-transform-private-methods@7.25.9(@babel/core@7.24.9)':
    dependencies:
      '@babel/core': 7.24.9
      '@babel/helper-create-class-features-plugin': 7.25.9(@babel/core@7.24.9)
      '@babel/helper-plugin-utils': 7.25.9
    transitivePeerDependencies:
      - supports-color

  '@babel/plugin-transform-private-property-in-object@7.25.9(@babel/core@7.24.9)':
    dependencies:
      '@babel/core': 7.24.9
      '@babel/helper-annotate-as-pure': 7.25.9
      '@babel/helper-create-class-features-plugin': 7.25.9(@babel/core@7.24.9)
      '@babel/helper-plugin-utils': 7.25.9
    transitivePeerDependencies:
      - supports-color

  '@babel/plugin-transform-property-literals@7.25.9(@babel/core@7.24.9)':
    dependencies:
      '@babel/core': 7.24.9
      '@babel/helper-plugin-utils': 7.25.9

  '@babel/plugin-transform-react-display-name@7.25.9(@babel/core@7.24.9)':
    dependencies:
      '@babel/core': 7.24.9
      '@babel/helper-plugin-utils': 7.25.9

  '@babel/plugin-transform-react-jsx-development@7.25.9(@babel/core@7.24.9)':
    dependencies:
      '@babel/core': 7.24.9
      '@babel/plugin-transform-react-jsx': 7.25.9(@babel/core@7.24.9)
    transitivePeerDependencies:
      - supports-color

  '@babel/plugin-transform-react-jsx@7.25.9(@babel/core@7.24.9)':
    dependencies:
      '@babel/core': 7.24.9
      '@babel/helper-annotate-as-pure': 7.25.9
      '@babel/helper-module-imports': 7.25.9
      '@babel/helper-plugin-utils': 7.25.9
      '@babel/plugin-syntax-jsx': 7.25.9(@babel/core@7.24.9)
      '@babel/types': 7.26.0
    transitivePeerDependencies:
      - supports-color

  '@babel/plugin-transform-react-pure-annotations@7.25.9(@babel/core@7.24.9)':
    dependencies:
      '@babel/core': 7.24.9
      '@babel/helper-annotate-as-pure': 7.25.9
      '@babel/helper-plugin-utils': 7.25.9

  '@babel/plugin-transform-regenerator@7.25.9(@babel/core@7.24.9)':
    dependencies:
      '@babel/core': 7.24.9
      '@babel/helper-plugin-utils': 7.25.9
      regenerator-transform: 0.15.2

  '@babel/plugin-transform-reserved-words@7.25.9(@babel/core@7.24.9)':
    dependencies:
      '@babel/core': 7.24.9
      '@babel/helper-plugin-utils': 7.25.9

  '@babel/plugin-transform-shorthand-properties@7.25.9(@babel/core@7.24.9)':
    dependencies:
      '@babel/core': 7.24.9
      '@babel/helper-plugin-utils': 7.25.9

  '@babel/plugin-transform-spread@7.25.9(@babel/core@7.24.9)':
    dependencies:
      '@babel/core': 7.24.9
      '@babel/helper-plugin-utils': 7.25.9
      '@babel/helper-skip-transparent-expression-wrappers': 7.25.9
    transitivePeerDependencies:
      - supports-color

  '@babel/plugin-transform-sticky-regex@7.25.9(@babel/core@7.24.9)':
    dependencies:
      '@babel/core': 7.24.9
      '@babel/helper-plugin-utils': 7.25.9

  '@babel/plugin-transform-template-literals@7.25.9(@babel/core@7.24.9)':
    dependencies:
      '@babel/core': 7.24.9
      '@babel/helper-plugin-utils': 7.25.9

  '@babel/plugin-transform-typeof-symbol@7.25.9(@babel/core@7.24.9)':
    dependencies:
      '@babel/core': 7.24.9
      '@babel/helper-plugin-utils': 7.25.9

  '@babel/plugin-transform-typescript@7.26.8(@babel/core@7.24.9)':
    dependencies:
      '@babel/core': 7.24.9
      '@babel/helper-annotate-as-pure': 7.25.9
      '@babel/helper-create-class-features-plugin': 7.25.9(@babel/core@7.24.9)
      '@babel/helper-plugin-utils': 7.26.5
      '@babel/helper-skip-transparent-expression-wrappers': 7.25.9
      '@babel/plugin-syntax-typescript': 7.25.9(@babel/core@7.24.9)
    transitivePeerDependencies:
      - supports-color

  '@babel/plugin-transform-unicode-escapes@7.25.9(@babel/core@7.24.9)':
    dependencies:
      '@babel/core': 7.24.9
      '@babel/helper-plugin-utils': 7.25.9

  '@babel/plugin-transform-unicode-property-regex@7.25.9(@babel/core@7.24.9)':
    dependencies:
      '@babel/core': 7.24.9
      '@babel/helper-create-regexp-features-plugin': 7.25.9(@babel/core@7.24.9)
      '@babel/helper-plugin-utils': 7.25.9

  '@babel/plugin-transform-unicode-regex@7.25.9(@babel/core@7.24.9)':
    dependencies:
      '@babel/core': 7.24.9
      '@babel/helper-create-regexp-features-plugin': 7.25.9(@babel/core@7.24.9)
      '@babel/helper-plugin-utils': 7.25.9

  '@babel/plugin-transform-unicode-sets-regex@7.25.9(@babel/core@7.24.9)':
    dependencies:
      '@babel/core': 7.24.9
      '@babel/helper-create-regexp-features-plugin': 7.25.9(@babel/core@7.24.9)
      '@babel/helper-plugin-utils': 7.25.9

  '@babel/preset-env@7.15.6(@babel/core@7.24.9)':
    dependencies:
      '@babel/compat-data': 7.26.2
      '@babel/core': 7.24.9
      '@babel/helper-compilation-targets': 7.25.9
      '@babel/helper-plugin-utils': 7.25.9
      '@babel/helper-validator-option': 7.25.9
      '@babel/plugin-bugfix-v8-spread-parameters-in-optional-chaining': 7.25.9(@babel/core@7.24.9)
      '@babel/plugin-proposal-async-generator-functions': 7.20.7(@babel/core@7.24.9)
      '@babel/plugin-proposal-class-properties': 7.18.6(@babel/core@7.24.9)
      '@babel/plugin-proposal-class-static-block': 7.21.0(@babel/core@7.24.9)
      '@babel/plugin-proposal-dynamic-import': 7.18.6(@babel/core@7.24.9)
      '@babel/plugin-proposal-export-namespace-from': 7.18.9(@babel/core@7.24.9)
      '@babel/plugin-proposal-json-strings': 7.18.6(@babel/core@7.24.9)
      '@babel/plugin-proposal-logical-assignment-operators': 7.20.7(@babel/core@7.24.9)
      '@babel/plugin-proposal-nullish-coalescing-operator': 7.18.6(@babel/core@7.24.9)
      '@babel/plugin-proposal-numeric-separator': 7.18.6(@babel/core@7.24.9)
      '@babel/plugin-proposal-object-rest-spread': 7.20.7(@babel/core@7.24.9)
      '@babel/plugin-proposal-optional-catch-binding': 7.18.6(@babel/core@7.24.9)
      '@babel/plugin-proposal-optional-chaining': 7.21.0(@babel/core@7.24.9)
      '@babel/plugin-proposal-private-methods': 7.18.6(@babel/core@7.24.9)
      '@babel/plugin-proposal-private-property-in-object': 7.21.11(@babel/core@7.24.9)
      '@babel/plugin-proposal-unicode-property-regex': 7.18.6(@babel/core@7.24.9)
      '@babel/plugin-syntax-async-generators': 7.8.4(@babel/core@7.24.9)
      '@babel/plugin-syntax-class-properties': 7.12.13(@babel/core@7.24.9)
      '@babel/plugin-syntax-class-static-block': 7.14.5(@babel/core@7.24.9)
      '@babel/plugin-syntax-dynamic-import': 7.8.3(@babel/core@7.24.9)
      '@babel/plugin-syntax-export-namespace-from': 7.8.3(@babel/core@7.24.9)
      '@babel/plugin-syntax-json-strings': 7.8.3(@babel/core@7.24.9)
      '@babel/plugin-syntax-logical-assignment-operators': 7.10.4(@babel/core@7.24.9)
      '@babel/plugin-syntax-nullish-coalescing-operator': 7.8.3(@babel/core@7.24.9)
      '@babel/plugin-syntax-numeric-separator': 7.10.4(@babel/core@7.24.9)
      '@babel/plugin-syntax-object-rest-spread': 7.8.3(@babel/core@7.24.9)
      '@babel/plugin-syntax-optional-catch-binding': 7.8.3(@babel/core@7.24.9)
      '@babel/plugin-syntax-optional-chaining': 7.8.3(@babel/core@7.24.9)
      '@babel/plugin-syntax-private-property-in-object': 7.14.5(@babel/core@7.24.9)
      '@babel/plugin-syntax-top-level-await': 7.14.5(@babel/core@7.24.9)
      '@babel/plugin-transform-arrow-functions': 7.25.9(@babel/core@7.24.9)
      '@babel/plugin-transform-async-to-generator': 7.25.9(@babel/core@7.24.9)
      '@babel/plugin-transform-block-scoped-functions': 7.25.9(@babel/core@7.24.9)
      '@babel/plugin-transform-block-scoping': 7.25.9(@babel/core@7.24.9)
      '@babel/plugin-transform-classes': 7.25.9(@babel/core@7.24.9)
      '@babel/plugin-transform-computed-properties': 7.25.9(@babel/core@7.24.9)
      '@babel/plugin-transform-destructuring': 7.25.9(@babel/core@7.24.9)
      '@babel/plugin-transform-dotall-regex': 7.25.9(@babel/core@7.24.9)
      '@babel/plugin-transform-duplicate-keys': 7.25.9(@babel/core@7.24.9)
      '@babel/plugin-transform-exponentiation-operator': 7.25.9(@babel/core@7.24.9)
      '@babel/plugin-transform-for-of': 7.25.9(@babel/core@7.24.9)
      '@babel/plugin-transform-function-name': 7.25.9(@babel/core@7.24.9)
      '@babel/plugin-transform-literals': 7.25.9(@babel/core@7.24.9)
      '@babel/plugin-transform-member-expression-literals': 7.25.9(@babel/core@7.24.9)
      '@babel/plugin-transform-modules-amd': 7.25.9(@babel/core@7.24.9)
      '@babel/plugin-transform-modules-commonjs': 7.24.8(@babel/core@7.24.9)
      '@babel/plugin-transform-modules-systemjs': 7.25.9(@babel/core@7.24.9)
      '@babel/plugin-transform-modules-umd': 7.25.9(@babel/core@7.24.9)
      '@babel/plugin-transform-named-capturing-groups-regex': 7.25.9(@babel/core@7.24.9)
      '@babel/plugin-transform-new-target': 7.25.9(@babel/core@7.24.9)
      '@babel/plugin-transform-object-super': 7.25.9(@babel/core@7.24.9)
      '@babel/plugin-transform-parameters': 7.25.9(@babel/core@7.24.9)
      '@babel/plugin-transform-property-literals': 7.25.9(@babel/core@7.24.9)
      '@babel/plugin-transform-regenerator': 7.25.9(@babel/core@7.24.9)
      '@babel/plugin-transform-reserved-words': 7.25.9(@babel/core@7.24.9)
      '@babel/plugin-transform-shorthand-properties': 7.25.9(@babel/core@7.24.9)
      '@babel/plugin-transform-spread': 7.25.9(@babel/core@7.24.9)
      '@babel/plugin-transform-sticky-regex': 7.25.9(@babel/core@7.24.9)
      '@babel/plugin-transform-template-literals': 7.25.9(@babel/core@7.24.9)
      '@babel/plugin-transform-typeof-symbol': 7.25.9(@babel/core@7.24.9)
      '@babel/plugin-transform-unicode-escapes': 7.25.9(@babel/core@7.24.9)
      '@babel/plugin-transform-unicode-regex': 7.25.9(@babel/core@7.24.9)
      '@babel/preset-modules': 0.1.6(@babel/core@7.24.9)
      '@babel/types': 7.26.0
      babel-plugin-polyfill-corejs2: 0.2.3(@babel/core@7.24.9)
      babel-plugin-polyfill-corejs3: 0.2.5(@babel/core@7.24.9)
      babel-plugin-polyfill-regenerator: 0.2.3(@babel/core@7.24.9)
      core-js-compat: 3.39.0
      semver: 6.3.1
    transitivePeerDependencies:
      - supports-color

  '@babel/preset-env@7.24.8(@babel/core@7.24.9)':
    dependencies:
      '@babel/compat-data': 7.26.2
      '@babel/core': 7.24.9
      '@babel/helper-compilation-targets': 7.25.9
      '@babel/helper-plugin-utils': 7.25.9
      '@babel/helper-validator-option': 7.25.9
      '@babel/plugin-bugfix-firefox-class-in-computed-class-key': 7.25.9(@babel/core@7.24.9)
      '@babel/plugin-bugfix-safari-id-destructuring-collision-in-function-expression': 7.25.9(@babel/core@7.24.9)
      '@babel/plugin-bugfix-v8-spread-parameters-in-optional-chaining': 7.25.9(@babel/core@7.24.9)
      '@babel/plugin-bugfix-v8-static-class-fields-redefine-readonly': 7.25.9(@babel/core@7.24.9)
      '@babel/plugin-proposal-private-property-in-object': 7.21.0-placeholder-for-preset-env.2(@babel/core@7.24.9)
      '@babel/plugin-syntax-async-generators': 7.8.4(@babel/core@7.24.9)
      '@babel/plugin-syntax-class-properties': 7.12.13(@babel/core@7.24.9)
      '@babel/plugin-syntax-class-static-block': 7.14.5(@babel/core@7.24.9)
      '@babel/plugin-syntax-dynamic-import': 7.8.3(@babel/core@7.24.9)
      '@babel/plugin-syntax-export-namespace-from': 7.8.3(@babel/core@7.24.9)
      '@babel/plugin-syntax-import-assertions': 7.26.0(@babel/core@7.24.9)
      '@babel/plugin-syntax-import-attributes': 7.26.0(@babel/core@7.24.9)
      '@babel/plugin-syntax-import-meta': 7.10.4(@babel/core@7.24.9)
      '@babel/plugin-syntax-json-strings': 7.8.3(@babel/core@7.24.9)
      '@babel/plugin-syntax-logical-assignment-operators': 7.10.4(@babel/core@7.24.9)
      '@babel/plugin-syntax-nullish-coalescing-operator': 7.8.3(@babel/core@7.24.9)
      '@babel/plugin-syntax-numeric-separator': 7.10.4(@babel/core@7.24.9)
      '@babel/plugin-syntax-object-rest-spread': 7.8.3(@babel/core@7.24.9)
      '@babel/plugin-syntax-optional-catch-binding': 7.8.3(@babel/core@7.24.9)
      '@babel/plugin-syntax-optional-chaining': 7.8.3(@babel/core@7.24.9)
      '@babel/plugin-syntax-private-property-in-object': 7.14.5(@babel/core@7.24.9)
      '@babel/plugin-syntax-top-level-await': 7.14.5(@babel/core@7.24.9)
      '@babel/plugin-syntax-unicode-sets-regex': 7.18.6(@babel/core@7.24.9)
      '@babel/plugin-transform-arrow-functions': 7.25.9(@babel/core@7.24.9)
      '@babel/plugin-transform-async-generator-functions': 7.25.9(@babel/core@7.24.9)
      '@babel/plugin-transform-async-to-generator': 7.25.9(@babel/core@7.24.9)
      '@babel/plugin-transform-block-scoped-functions': 7.25.9(@babel/core@7.24.9)
      '@babel/plugin-transform-block-scoping': 7.25.9(@babel/core@7.24.9)
      '@babel/plugin-transform-class-properties': 7.25.9(@babel/core@7.24.9)
      '@babel/plugin-transform-class-static-block': 7.26.0(@babel/core@7.24.9)
      '@babel/plugin-transform-classes': 7.25.9(@babel/core@7.24.9)
      '@babel/plugin-transform-computed-properties': 7.25.9(@babel/core@7.24.9)
      '@babel/plugin-transform-destructuring': 7.25.9(@babel/core@7.24.9)
      '@babel/plugin-transform-dotall-regex': 7.25.9(@babel/core@7.24.9)
      '@babel/plugin-transform-duplicate-keys': 7.25.9(@babel/core@7.24.9)
      '@babel/plugin-transform-dynamic-import': 7.25.9(@babel/core@7.24.9)
      '@babel/plugin-transform-exponentiation-operator': 7.25.9(@babel/core@7.24.9)
      '@babel/plugin-transform-export-namespace-from': 7.25.9(@babel/core@7.24.9)
      '@babel/plugin-transform-for-of': 7.25.9(@babel/core@7.24.9)
      '@babel/plugin-transform-function-name': 7.25.9(@babel/core@7.24.9)
      '@babel/plugin-transform-json-strings': 7.25.9(@babel/core@7.24.9)
      '@babel/plugin-transform-literals': 7.25.9(@babel/core@7.24.9)
      '@babel/plugin-transform-logical-assignment-operators': 7.25.9(@babel/core@7.24.9)
      '@babel/plugin-transform-member-expression-literals': 7.25.9(@babel/core@7.24.9)
      '@babel/plugin-transform-modules-amd': 7.25.9(@babel/core@7.24.9)
      '@babel/plugin-transform-modules-commonjs': 7.24.8(@babel/core@7.24.9)
      '@babel/plugin-transform-modules-systemjs': 7.25.9(@babel/core@7.24.9)
      '@babel/plugin-transform-modules-umd': 7.25.9(@babel/core@7.24.9)
      '@babel/plugin-transform-named-capturing-groups-regex': 7.25.9(@babel/core@7.24.9)
      '@babel/plugin-transform-new-target': 7.25.9(@babel/core@7.24.9)
      '@babel/plugin-transform-nullish-coalescing-operator': 7.25.9(@babel/core@7.24.9)
      '@babel/plugin-transform-numeric-separator': 7.25.9(@babel/core@7.24.9)
      '@babel/plugin-transform-object-rest-spread': 7.25.9(@babel/core@7.24.9)
      '@babel/plugin-transform-object-super': 7.25.9(@babel/core@7.24.9)
      '@babel/plugin-transform-optional-catch-binding': 7.25.9(@babel/core@7.24.9)
      '@babel/plugin-transform-optional-chaining': 7.25.9(@babel/core@7.24.9)
      '@babel/plugin-transform-parameters': 7.25.9(@babel/core@7.24.9)
      '@babel/plugin-transform-private-methods': 7.25.9(@babel/core@7.24.9)
      '@babel/plugin-transform-private-property-in-object': 7.25.9(@babel/core@7.24.9)
      '@babel/plugin-transform-property-literals': 7.25.9(@babel/core@7.24.9)
      '@babel/plugin-transform-regenerator': 7.25.9(@babel/core@7.24.9)
      '@babel/plugin-transform-reserved-words': 7.25.9(@babel/core@7.24.9)
      '@babel/plugin-transform-shorthand-properties': 7.25.9(@babel/core@7.24.9)
      '@babel/plugin-transform-spread': 7.25.9(@babel/core@7.24.9)
      '@babel/plugin-transform-sticky-regex': 7.25.9(@babel/core@7.24.9)
      '@babel/plugin-transform-template-literals': 7.25.9(@babel/core@7.24.9)
      '@babel/plugin-transform-typeof-symbol': 7.25.9(@babel/core@7.24.9)
      '@babel/plugin-transform-unicode-escapes': 7.25.9(@babel/core@7.24.9)
      '@babel/plugin-transform-unicode-property-regex': 7.25.9(@babel/core@7.24.9)
      '@babel/plugin-transform-unicode-regex': 7.25.9(@babel/core@7.24.9)
      '@babel/plugin-transform-unicode-sets-regex': 7.25.9(@babel/core@7.24.9)
      '@babel/preset-modules': 0.1.6-no-external-plugins(@babel/core@7.24.9)
      babel-plugin-polyfill-corejs2: 0.4.12(@babel/core@7.24.9)
      babel-plugin-polyfill-corejs3: 0.10.6(@babel/core@7.24.9)
      babel-plugin-polyfill-regenerator: 0.6.3(@babel/core@7.24.9)
      core-js-compat: 3.39.0
      semver: 6.3.1
    transitivePeerDependencies:
      - supports-color

  '@babel/preset-modules@0.1.6(@babel/core@7.24.9)':
    dependencies:
      '@babel/core': 7.24.9
      '@babel/helper-plugin-utils': 7.25.9
      '@babel/plugin-proposal-unicode-property-regex': 7.18.6(@babel/core@7.24.9)
      '@babel/plugin-transform-dotall-regex': 7.25.9(@babel/core@7.24.9)
      '@babel/types': 7.26.0
      esutils: 2.0.3

  '@babel/preset-modules@0.1.6-no-external-plugins(@babel/core@7.24.9)':
    dependencies:
      '@babel/core': 7.24.9
      '@babel/helper-plugin-utils': 7.25.9
      '@babel/types': 7.26.0
      esutils: 2.0.3

  '@babel/preset-react@7.24.7(@babel/core@7.24.9)':
    dependencies:
      '@babel/core': 7.24.9
      '@babel/helper-plugin-utils': 7.25.9
      '@babel/helper-validator-option': 7.25.9
      '@babel/plugin-transform-react-display-name': 7.25.9(@babel/core@7.24.9)
      '@babel/plugin-transform-react-jsx': 7.25.9(@babel/core@7.24.9)
      '@babel/plugin-transform-react-jsx-development': 7.25.9(@babel/core@7.24.9)
      '@babel/plugin-transform-react-pure-annotations': 7.25.9(@babel/core@7.24.9)
    transitivePeerDependencies:
      - supports-color

  '@babel/preset-typescript@7.26.0(@babel/core@7.24.9)':
    dependencies:
      '@babel/core': 7.24.9
      '@babel/helper-plugin-utils': 7.25.9
      '@babel/helper-validator-option': 7.25.9
      '@babel/plugin-syntax-jsx': 7.25.9(@babel/core@7.24.9)
      '@babel/plugin-transform-modules-commonjs': 7.26.3(@babel/core@7.24.9)
      '@babel/plugin-transform-typescript': 7.26.8(@babel/core@7.24.9)
    transitivePeerDependencies:
      - supports-color

  '@babel/runtime@7.26.0':
    dependencies:
      regenerator-runtime: 0.14.1

  '@babel/template@7.25.9':
    dependencies:
      '@babel/code-frame': 7.26.2
      '@babel/parser': 7.26.2
      '@babel/types': 7.26.0

  '@babel/traverse@7.25.9':
    dependencies:
      '@babel/code-frame': 7.26.2
      '@babel/generator': 7.26.2
      '@babel/parser': 7.26.2
      '@babel/template': 7.25.9
      '@babel/types': 7.26.0
      debug: 4.3.7
      globals: 11.12.0
    transitivePeerDependencies:
      - supports-color

  '@babel/types@7.26.0':
    dependencies:
      '@babel/helper-string-parser': 7.25.9
      '@babel/helper-validator-identifier': 7.25.9

  '@bcoe/v8-coverage@0.2.3': {}

  '@changesets/apply-release-plan@6.1.4':
    dependencies:
      '@babel/runtime': 7.26.0
      '@changesets/config': 2.3.1
      '@changesets/get-version-range-type': 0.3.2
      '@changesets/git': 2.0.0
      '@changesets/types': 5.2.1
      '@manypkg/get-packages': 1.1.3
      detect-indent: 6.1.0
      fs-extra: 7.0.1
      lodash.startcase: 4.4.0
      outdent: 0.5.0
      prettier: 2.8.8
      resolve-from: 5.0.0
      semver: 7.6.3

  '@changesets/assemble-release-plan@5.2.4':
    dependencies:
      '@babel/runtime': 7.26.0
      '@changesets/errors': 0.1.4
      '@changesets/get-dependents-graph': 1.3.6
      '@changesets/types': 5.2.1
      '@manypkg/get-packages': 1.1.3
      semver: 7.6.3

  '@changesets/changelog-git@0.1.14':
    dependencies:
      '@changesets/types': 5.2.1

  '@changesets/changelog-github@0.4.7(encoding@0.1.13)':
    dependencies:
      '@changesets/get-github-info': 0.5.2(encoding@0.1.13)
      '@changesets/types': 5.2.1
      dotenv: 8.6.0
    transitivePeerDependencies:
      - encoding

  '@changesets/cli@2.25.0(patch_hash=nye7dcohy6yzxjscpnrszvchra)':
    dependencies:
      '@babel/runtime': 7.26.0
      '@changesets/apply-release-plan': 6.1.4
      '@changesets/assemble-release-plan': 5.2.4
      '@changesets/changelog-git': 0.1.14
      '@changesets/config': 2.3.1
      '@changesets/errors': 0.1.4
      '@changesets/get-dependents-graph': 1.3.6
      '@changesets/get-release-plan': 3.0.17
      '@changesets/git': 1.5.0
      '@changesets/logger': 0.0.5
      '@changesets/pre': 1.0.14
      '@changesets/read': 0.5.9
      '@changesets/types': 5.2.1
      '@changesets/write': 0.2.3
      '@manypkg/get-packages': 1.1.3
      '@types/is-ci': 3.0.0
      '@types/semver': 6.2.7
      ansi-colors: 4.1.3
      chalk: 2.4.2
      enquirer: 2.4.1
      external-editor: 3.1.0
      fs-extra: 7.0.1
      human-id: 1.0.2
      is-ci: 3.0.1
      meow: 6.1.1
      outdent: 0.5.0
      p-limit: 2.3.0
      preferred-pm: 3.1.4
      resolve-from: 5.0.0
      semver: 5.7.2
      spawndamnit: 2.0.0
      term-size: 2.2.1
      tty-table: 4.2.3

  '@changesets/config@2.3.1':
    dependencies:
      '@changesets/errors': 0.1.4
      '@changesets/get-dependents-graph': 1.3.6
      '@changesets/logger': 0.0.5
      '@changesets/types': 5.2.1
      '@manypkg/get-packages': 1.1.3
      fs-extra: 7.0.1
      micromatch: 4.0.8

  '@changesets/errors@0.1.4':
    dependencies:
      extendable-error: 0.1.7

  '@changesets/get-dependents-graph@1.3.6':
    dependencies:
      '@changesets/types': 5.2.1
      '@manypkg/get-packages': 1.1.3
      chalk: 2.4.2
      fs-extra: 7.0.1
      semver: 7.6.3

  '@changesets/get-github-info@0.5.2(encoding@0.1.13)':
    dependencies:
      dataloader: 1.4.0
      node-fetch: 2.7.0(encoding@0.1.13)
    transitivePeerDependencies:
      - encoding

  '@changesets/get-release-plan@3.0.17':
    dependencies:
      '@babel/runtime': 7.26.0
      '@changesets/assemble-release-plan': 5.2.4
      '@changesets/config': 2.3.1
      '@changesets/pre': 1.0.14
      '@changesets/read': 0.5.9
      '@changesets/types': 5.2.1
      '@manypkg/get-packages': 1.1.3

  '@changesets/get-version-range-type@0.3.2': {}

  '@changesets/git@1.5.0':
    dependencies:
      '@babel/runtime': 7.26.0
      '@changesets/errors': 0.1.4
      '@changesets/types': 5.2.1
      '@manypkg/get-packages': 1.1.3
      is-subdir: 1.2.0
      spawndamnit: 2.0.0

  '@changesets/git@2.0.0':
    dependencies:
      '@babel/runtime': 7.26.0
      '@changesets/errors': 0.1.4
      '@changesets/types': 5.2.1
      '@manypkg/get-packages': 1.1.3
      is-subdir: 1.2.0
      micromatch: 4.0.8
      spawndamnit: 2.0.0

  '@changesets/logger@0.0.5':
    dependencies:
      chalk: 2.4.2

  '@changesets/parse@0.3.16':
    dependencies:
      '@changesets/types': 5.2.1
      js-yaml: 3.14.1

  '@changesets/pre@1.0.14':
    dependencies:
      '@babel/runtime': 7.26.0
      '@changesets/errors': 0.1.4
      '@changesets/types': 5.2.1
      '@manypkg/get-packages': 1.1.3
      fs-extra: 7.0.1

  '@changesets/read@0.5.9':
    dependencies:
      '@babel/runtime': 7.26.0
      '@changesets/git': 2.0.0
      '@changesets/logger': 0.0.5
      '@changesets/parse': 0.3.16
      '@changesets/types': 5.2.1
      chalk: 2.4.2
      fs-extra: 7.0.1
      p-filter: 2.1.0

  '@changesets/types@4.1.0': {}

  '@changesets/types@5.2.1': {}

  '@changesets/write@0.2.3':
    dependencies:
      '@babel/runtime': 7.26.0
      '@changesets/types': 5.2.1
      fs-extra: 7.0.1
      human-id: 1.0.2
      prettier: 2.8.8

  '@cnakazawa/watch@1.0.4':
    dependencies:
      exec-sh: 0.3.6
      minimist: 1.2.8

  '@conventional-changelog/git-client@1.0.1(conventional-commits-filter@5.0.0)(conventional-commits-parser@6.0.0)':
    dependencies:
      '@types/semver': 7.5.8
      semver: 7.6.3
    optionalDependencies:
      conventional-commits-filter: 5.0.0
      conventional-commits-parser: 6.0.0

  '@cspotcode/source-map-support@0.8.1':
    dependencies:
      '@jridgewell/trace-mapping': 0.3.9

  '@develar/schema-utils@2.6.5':
    dependencies:
      ajv: 6.12.6
      ajv-keywords: 3.5.2(ajv@6.12.6)

  '@electron/asar@3.2.18':
    dependencies:
      commander: 5.1.0
      glob: 7.2.3
      minimatch: 3.1.2

  '@electron/fuses@1.8.0':
    dependencies:
      chalk: 4.1.2
      fs-extra: 9.1.0
      minimist: 1.2.8

  '@electron/get@2.0.3':
    dependencies:
      debug: 4.3.7
      env-paths: 2.2.1
      fs-extra: 8.1.0
      got: 11.8.6
      progress: 2.0.3
      semver: 6.3.1
      sumchecker: 3.0.1
    optionalDependencies:
      global-agent: 3.0.0
    transitivePeerDependencies:
      - supports-color

  '@electron/node-gyp@https://codeload.github.com/electron/node-gyp/tar.gz/06b29aafb7708acef8b3669835c8a7857ebc92d2':
    dependencies:
      env-paths: 2.2.1
      exponential-backoff: 3.1.1
      glob: 8.1.0
      graceful-fs: 4.2.11
      make-fetch-happen: 10.2.1
      nopt: 6.0.0
      proc-log: 2.0.1
      semver: 7.6.3
      tar: 6.2.1
      which: 2.0.2
    transitivePeerDependencies:
      - bluebird
      - supports-color

  '@electron/notarize@2.5.0':
    dependencies:
      debug: 4.3.7
      fs-extra: 9.1.0
      promise-retry: 2.0.1
    transitivePeerDependencies:
      - supports-color

  '@electron/osx-sign@1.3.1':
    dependencies:
      compare-version: 0.1.2
      debug: 4.3.7
      fs-extra: 10.1.0
      isbinaryfile: 4.0.10
      minimist: 1.2.8
      plist: 3.1.0
    transitivePeerDependencies:
      - supports-color

  '@electron/rebuild@3.7.0':
    dependencies:
      '@electron/node-gyp': https://codeload.github.com/electron/node-gyp/tar.gz/06b29aafb7708acef8b3669835c8a7857ebc92d2
      '@malept/cross-spawn-promise': 2.0.0
      chalk: 4.1.2
      debug: 4.3.7
      detect-libc: 2.0.3
      fs-extra: 10.1.0
      got: 11.8.6
      node-abi: 3.71.0
      node-api-version: 0.2.0
      ora: 5.4.1
      read-binary-file-arch: 1.0.6
      semver: 7.6.3
      tar: 6.2.1
      yargs: 17.7.2
    transitivePeerDependencies:
      - bluebird
      - supports-color

  '@electron/universal@2.0.1':
    dependencies:
      '@electron/asar': 3.2.18
      '@malept/cross-spawn-promise': 2.0.0
      debug: 4.3.7
      dir-compare: 4.2.0
      fs-extra: 11.2.0
      minimatch: 9.0.5
      plist: 3.1.0
    transitivePeerDependencies:
      - supports-color

  '@electron/windows-sign@1.2.0':
    dependencies:
      cross-dirname: 0.1.0
      debug: 4.3.7
      fs-extra: 11.2.0
      minimist: 1.2.8
      postject: 1.0.0-alpha.6
    transitivePeerDependencies:
      - supports-color
    optional: true

  '@esbuild/aix-ppc64@0.24.2':
    optional: true

  '@esbuild/android-arm64@0.24.2':
    optional: true

  '@esbuild/android-arm@0.24.2':
    optional: true

  '@esbuild/android-x64@0.24.2':
    optional: true

  '@esbuild/darwin-arm64@0.24.2':
    optional: true

  '@esbuild/darwin-x64@0.24.2':
    optional: true

  '@esbuild/freebsd-arm64@0.24.2':
    optional: true

  '@esbuild/freebsd-x64@0.24.2':
    optional: true

  '@esbuild/linux-arm64@0.24.2':
    optional: true

  '@esbuild/linux-arm@0.24.2':
    optional: true

  '@esbuild/linux-ia32@0.24.2':
    optional: true

  '@esbuild/linux-loong64@0.24.2':
    optional: true

  '@esbuild/linux-mips64el@0.24.2':
    optional: true

  '@esbuild/linux-ppc64@0.24.2':
    optional: true

  '@esbuild/linux-riscv64@0.24.2':
    optional: true

  '@esbuild/linux-s390x@0.24.2':
    optional: true

  '@esbuild/linux-x64@0.24.2':
    optional: true

  '@esbuild/netbsd-arm64@0.24.2':
    optional: true

  '@esbuild/netbsd-x64@0.24.2':
    optional: true

  '@esbuild/openbsd-arm64@0.24.2':
    optional: true

  '@esbuild/openbsd-x64@0.24.2':
    optional: true

  '@esbuild/sunos-x64@0.24.2':
    optional: true

  '@esbuild/win32-arm64@0.24.2':
    optional: true

  '@esbuild/win32-ia32@0.24.2':
    optional: true

  '@esbuild/win32-x64@0.24.2':
    optional: true

  '@eslint-community/eslint-utils@4.4.1(eslint@9.16.0)':
    dependencies:
      eslint: 9.16.0
      eslint-visitor-keys: 3.4.3

  '@eslint-community/regexpp@4.12.1': {}

  '@eslint/config-array@0.19.0':
    dependencies:
      '@eslint/object-schema': 2.1.4
      debug: 4.3.7
      minimatch: 3.1.2
    transitivePeerDependencies:
      - supports-color

  '@eslint/core@0.9.0': {}

  '@eslint/eslintrc@3.2.0':
    dependencies:
      ajv: 6.12.6
      debug: 4.3.7
      espree: 10.3.0
      globals: 14.0.0
      ignore: 5.3.2
      import-fresh: 3.3.0
      js-yaml: 4.1.0
      minimatch: 3.1.2
      strip-json-comments: 3.1.1
    transitivePeerDependencies:
      - supports-color

  '@eslint/js@9.16.0': {}

  '@eslint/object-schema@2.1.4': {}

  '@eslint/plugin-kit@0.2.3':
    dependencies:
      levn: 0.4.1

  '@gar/promisify@1.1.3': {}

  '@humanfs/core@0.19.1': {}

  '@humanfs/node@0.16.6':
    dependencies:
      '@humanfs/core': 0.19.1
      '@humanwhocodes/retry': 0.3.1

  '@humanwhocodes/module-importer@1.0.1': {}

  '@humanwhocodes/retry@0.3.1': {}

  '@humanwhocodes/retry@0.4.1': {}

  '@hutson/parse-repository-url@5.0.0': {}

  '@isaacs/cliui@8.0.2':
    dependencies:
      string-width: 5.1.2
      string-width-cjs: string-width@4.2.3
      strip-ansi: 7.1.0
      strip-ansi-cjs: strip-ansi@6.0.1
      wrap-ansi: 8.1.0
      wrap-ansi-cjs: wrap-ansi@7.0.0

  '@istanbuljs/load-nyc-config@1.1.0':
    dependencies:
      camelcase: 5.3.1
      find-up: 4.1.0
      get-package-type: 0.1.0
      js-yaml: 3.14.1
      resolve-from: 5.0.0

  '@istanbuljs/schema@0.1.3': {}

  '@jest/console@29.7.0':
    dependencies:
      '@jest/types': 29.6.3
      '@types/node': 22.10.1
      chalk: 4.1.2
      jest-message-util: 29.7.0
      jest-util: 29.7.0
      slash: 3.0.0

  '@jest/core@29.7.0(ts-node@10.9.2(@types/node@22.10.1)(typescript@5.7.2))':
    dependencies:
      '@jest/console': 29.7.0
      '@jest/reporters': 29.7.0
      '@jest/test-result': 29.7.0
      '@jest/transform': 29.7.0
      '@jest/types': 29.6.3
      '@types/node': 22.10.1
      ansi-escapes: 4.3.2
      chalk: 4.1.2
      ci-info: 3.9.0
      exit: 0.1.2
      graceful-fs: 4.2.11
      jest-changed-files: 29.7.0
      jest-config: 29.7.0(@types/node@22.10.1)(ts-node@10.9.2(@types/node@22.10.1)(typescript@5.7.2))
      jest-haste-map: 29.7.0
      jest-message-util: 29.7.0
      jest-regex-util: 29.6.3
      jest-resolve: 29.7.0
      jest-resolve-dependencies: 29.7.0
      jest-runner: 29.7.0
      jest-runtime: 29.7.0
      jest-snapshot: 29.7.0
      jest-util: 29.7.0
      jest-validate: 29.7.0
      jest-watcher: 29.7.0
      micromatch: 4.0.8
      pretty-format: 29.7.0
      slash: 3.0.0
      strip-ansi: 6.0.1
    transitivePeerDependencies:
      - babel-plugin-macros
      - supports-color
      - ts-node

  '@jest/environment@29.7.0':
    dependencies:
      '@jest/fake-timers': 29.7.0
      '@jest/types': 29.6.3
      '@types/node': 22.10.1
      jest-mock: 29.7.0

  '@jest/expect-utils@29.7.0':
    dependencies:
      jest-get-type: 29.6.3

  '@jest/expect@29.7.0':
    dependencies:
      expect: 29.7.0
      jest-snapshot: 29.7.0
    transitivePeerDependencies:
      - supports-color

  '@jest/fake-timers@29.7.0':
    dependencies:
      '@jest/types': 29.6.3
      '@sinonjs/fake-timers': 10.3.0
      '@types/node': 22.10.1
      jest-message-util: 29.7.0
      jest-mock: 29.7.0
      jest-util: 29.7.0

  '@jest/globals@29.7.0':
    dependencies:
      '@jest/environment': 29.7.0
      '@jest/expect': 29.7.0
      '@jest/types': 29.6.3
      jest-mock: 29.7.0
    transitivePeerDependencies:
      - supports-color

  '@jest/reporters@29.7.0':
    dependencies:
      '@bcoe/v8-coverage': 0.2.3
      '@jest/console': 29.7.0
      '@jest/test-result': 29.7.0
      '@jest/transform': 29.7.0
      '@jest/types': 29.6.3
      '@jridgewell/trace-mapping': 0.3.25
      '@types/node': 22.10.1
      chalk: 4.1.2
      collect-v8-coverage: 1.0.2
      exit: 0.1.2
      glob: 7.2.3
      graceful-fs: 4.2.11
      istanbul-lib-coverage: 3.2.2
      istanbul-lib-instrument: 6.0.3
      istanbul-lib-report: 3.0.1
      istanbul-lib-source-maps: 4.0.1
      istanbul-reports: 3.1.7
      jest-message-util: 29.7.0
      jest-util: 29.7.0
      jest-worker: 29.7.0
      slash: 3.0.0
      string-length: 4.0.2
      strip-ansi: 6.0.1
      v8-to-istanbul: 9.3.0
    transitivePeerDependencies:
      - supports-color

  '@jest/schemas@29.6.3':
    dependencies:
      '@sinclair/typebox': 0.27.8

  '@jest/source-map@29.6.3':
    dependencies:
      '@jridgewell/trace-mapping': 0.3.25
      callsites: 3.1.0
      graceful-fs: 4.2.11

  '@jest/test-result@29.7.0':
    dependencies:
      '@jest/console': 29.7.0
      '@jest/types': 29.6.3
      '@types/istanbul-lib-coverage': 2.0.6
      collect-v8-coverage: 1.0.2

  '@jest/test-sequencer@29.7.0':
    dependencies:
      '@jest/test-result': 29.7.0
      graceful-fs: 4.2.11
      jest-haste-map: 29.7.0
      slash: 3.0.0

  '@jest/transform@26.6.2':
    dependencies:
      '@babel/core': 7.24.9
      '@jest/types': 26.6.2
      babel-plugin-istanbul: 6.1.1
      chalk: 4.1.2
      convert-source-map: 1.9.0
      fast-json-stable-stringify: 2.1.0
      graceful-fs: 4.2.11
      jest-haste-map: 26.6.2
      jest-regex-util: 26.0.0
      jest-util: 26.6.2
      micromatch: 4.0.8
      pirates: 4.0.6
      slash: 3.0.0
      source-map: 0.6.1
      write-file-atomic: 3.0.3
    transitivePeerDependencies:
      - supports-color

  '@jest/transform@29.7.0':
    dependencies:
      '@babel/core': 7.24.9
      '@jest/types': 29.6.3
      '@jridgewell/trace-mapping': 0.3.25
      babel-plugin-istanbul: 6.1.1
      chalk: 4.1.2
      convert-source-map: 2.0.0
      fast-json-stable-stringify: 2.1.0
      graceful-fs: 4.2.11
      jest-haste-map: 29.7.0
      jest-regex-util: 29.6.3
      jest-util: 29.7.0
      micromatch: 4.0.8
      pirates: 4.0.6
      slash: 3.0.0
      write-file-atomic: 4.0.2
    transitivePeerDependencies:
      - supports-color

  '@jest/types@26.6.2':
    dependencies:
      '@types/istanbul-lib-coverage': 2.0.6
      '@types/istanbul-reports': 3.0.4
      '@types/node': 22.10.1
      '@types/yargs': 15.0.19
      chalk: 4.1.2

  '@jest/types@29.6.3':
    dependencies:
      '@jest/schemas': 29.6.3
      '@types/istanbul-lib-coverage': 2.0.6
      '@types/istanbul-reports': 3.0.4
      '@types/node': 22.10.1
      '@types/yargs': 17.0.33
      chalk: 4.1.2

  '@jridgewell/gen-mapping@0.3.5':
    dependencies:
      '@jridgewell/set-array': 1.2.1
      '@jridgewell/sourcemap-codec': 1.5.0
      '@jridgewell/trace-mapping': 0.3.25

  '@jridgewell/resolve-uri@3.1.2': {}

  '@jridgewell/set-array@1.2.1': {}

  '@jridgewell/sourcemap-codec@1.5.0': {}

  '@jridgewell/trace-mapping@0.3.25':
    dependencies:
      '@jridgewell/resolve-uri': 3.1.2
      '@jridgewell/sourcemap-codec': 1.5.0

  '@jridgewell/trace-mapping@0.3.9':
    dependencies:
      '@jridgewell/resolve-uri': 3.1.2
      '@jridgewell/sourcemap-codec': 1.5.0

  '@malept/cross-spawn-promise@2.0.0':
    dependencies:
      cross-spawn: 7.0.6

  '@malept/flatpak-bundler@0.4.0':
    dependencies:
      debug: 4.3.7
      fs-extra: 9.1.0
      lodash: 4.17.21
      tmp-promise: 3.0.3
    transitivePeerDependencies:
      - supports-color

  '@manypkg/find-root@1.1.0':
    dependencies:
      '@babel/runtime': 7.26.0
      '@types/node': 12.20.55
      find-up: 4.1.0
      fs-extra: 8.1.0

  '@manypkg/get-packages@1.1.3':
    dependencies:
      '@babel/runtime': 7.26.0
      '@changesets/types': 4.1.0
      '@manypkg/find-root': 1.1.0
      fs-extra: 8.1.0
      globby: 11.1.0
      read-yaml-file: 1.1.0

  '@nodelib/fs.scandir@2.1.5':
    dependencies:
      '@nodelib/fs.stat': 2.0.5
      run-parallel: 1.2.0

  '@nodelib/fs.stat@2.0.5': {}

  '@nodelib/fs.walk@1.2.8':
    dependencies:
      '@nodelib/fs.scandir': 2.1.5
      fastq: 1.17.1

  '@npmcli/fs@2.1.2':
    dependencies:
      '@gar/promisify': 1.1.3
      semver: 7.6.3

  '@npmcli/move-file@2.0.1':
    dependencies:
      mkdirp: 1.0.4
      rimraf: 3.0.2

  '@parcel/watcher-android-arm64@2.5.0':
    optional: true

  '@parcel/watcher-darwin-arm64@2.5.0':
    optional: true

  '@parcel/watcher-darwin-x64@2.5.0':
    optional: true

  '@parcel/watcher-freebsd-x64@2.5.0':
    optional: true

  '@parcel/watcher-linux-arm-glibc@2.5.0':
    optional: true

  '@parcel/watcher-linux-arm-musl@2.5.0':
    optional: true

  '@parcel/watcher-linux-arm64-glibc@2.5.0':
    optional: true

  '@parcel/watcher-linux-arm64-musl@2.5.0':
    optional: true

  '@parcel/watcher-linux-x64-glibc@2.5.0':
    optional: true

  '@parcel/watcher-linux-x64-musl@2.5.0':
    optional: true

  '@parcel/watcher-win32-arm64@2.5.0':
    optional: true

  '@parcel/watcher-win32-ia32@2.5.0':
    optional: true

  '@parcel/watcher-win32-x64@2.5.0':
    optional: true

  '@parcel/watcher@2.5.0':
    dependencies:
      detect-libc: 1.0.3
      is-glob: 4.0.3
      micromatch: 4.0.8
      node-addon-api: 7.1.1
    optionalDependencies:
      '@parcel/watcher-android-arm64': 2.5.0
      '@parcel/watcher-darwin-arm64': 2.5.0
      '@parcel/watcher-darwin-x64': 2.5.0
      '@parcel/watcher-freebsd-x64': 2.5.0
      '@parcel/watcher-linux-arm-glibc': 2.5.0
      '@parcel/watcher-linux-arm-musl': 2.5.0
      '@parcel/watcher-linux-arm64-glibc': 2.5.0
      '@parcel/watcher-linux-arm64-musl': 2.5.0
      '@parcel/watcher-linux-x64-glibc': 2.5.0
      '@parcel/watcher-linux-x64-musl': 2.5.0
      '@parcel/watcher-win32-arm64': 2.5.0
      '@parcel/watcher-win32-ia32': 2.5.0
      '@parcel/watcher-win32-x64': 2.5.0
    optional: true

  '@pkgjs/parseargs@0.11.0':
    optional: true

  '@pkgr/core@0.1.1': {}

  '@polka/url@1.0.0-next.28': {}

  '@rollup/rollup-android-arm-eabi@4.32.1':
    optional: true

  '@rollup/rollup-android-arm64@4.32.1':
    optional: true

  '@rollup/rollup-darwin-arm64@4.32.1':
    optional: true

  '@rollup/rollup-darwin-x64@4.32.1':
    optional: true

  '@rollup/rollup-freebsd-arm64@4.32.1':
    optional: true

  '@rollup/rollup-freebsd-x64@4.32.1':
    optional: true

  '@rollup/rollup-linux-arm-gnueabihf@4.32.1':
    optional: true

  '@rollup/rollup-linux-arm-musleabihf@4.32.1':
    optional: true

  '@rollup/rollup-linux-arm64-gnu@4.32.1':
    optional: true

  '@rollup/rollup-linux-arm64-musl@4.32.1':
    optional: true

  '@rollup/rollup-linux-loongarch64-gnu@4.32.1':
    optional: true

  '@rollup/rollup-linux-powerpc64le-gnu@4.32.1':
    optional: true

  '@rollup/rollup-linux-riscv64-gnu@4.32.1':
    optional: true

  '@rollup/rollup-linux-s390x-gnu@4.32.1':
    optional: true

  '@rollup/rollup-linux-x64-gnu@4.32.1':
    optional: true

  '@rollup/rollup-linux-x64-musl@4.32.1':
    optional: true

  '@rollup/rollup-win32-arm64-msvc@4.32.1':
    optional: true

  '@rollup/rollup-win32-ia32-msvc@4.32.1':
    optional: true

  '@rollup/rollup-win32-x64-msvc@4.32.1':
    optional: true

  '@shikijs/core@1.24.0':
    dependencies:
      '@shikijs/engine-javascript': 1.24.0
      '@shikijs/engine-oniguruma': 1.24.0
      '@shikijs/types': 1.24.0
      '@shikijs/vscode-textmate': 9.3.0
      '@types/hast': 3.0.4
      hast-util-to-html: 9.0.3

  '@shikijs/engine-javascript@1.24.0':
    dependencies:
      '@shikijs/types': 1.24.0
      '@shikijs/vscode-textmate': 9.3.0
      oniguruma-to-es: 0.7.0

  '@shikijs/engine-oniguruma@1.24.0':
    dependencies:
      '@shikijs/types': 1.24.0
      '@shikijs/vscode-textmate': 9.3.0

  '@shikijs/types@1.24.0':
    dependencies:
      '@shikijs/vscode-textmate': 9.3.0
      '@types/hast': 3.0.4

  '@shikijs/vscode-textmate@9.3.0': {}

  '@sinclair/typebox@0.27.8': {}

  '@sindresorhus/is@4.6.0': {}

  '@sinonjs/commons@3.0.1':
    dependencies:
      type-detect: 4.0.8

  '@sinonjs/fake-timers@10.3.0':
    dependencies:
      '@sinonjs/commons': 3.0.1

  '@stylistic/eslint-plugin@2.11.0(eslint@9.16.0)(typescript@5.7.2)':
    dependencies:
      '@typescript-eslint/utils': 8.17.0(eslint@9.16.0)(typescript@5.7.2)
      eslint: 9.16.0
      eslint-visitor-keys: 4.2.0
      espree: 10.3.0
      estraverse: 5.3.0
      picomatch: 4.0.2
    transitivePeerDependencies:
      - supports-color
      - typescript

  '@szmarczak/http-timer@4.0.6':
    dependencies:
      defer-to-connect: 2.0.1

  '@tootallnate/once@2.0.0': {}

  '@tsconfig/node10@1.0.11': {}

  '@tsconfig/node12@1.0.11': {}

  '@tsconfig/node14@1.0.3': {}

  '@tsconfig/node16@1.0.4': {}

  '@types/adm-zip@0.5.6':
    dependencies:
      '@types/node': 22.10.1

  '@types/archiver@5.3.1':
    dependencies:
      '@types/glob': 8.1.0

  '@types/babel__core@7.20.5':
    dependencies:
      '@babel/parser': 7.26.2
      '@babel/types': 7.26.0
      '@types/babel__generator': 7.6.8
      '@types/babel__template': 7.4.4
      '@types/babel__traverse': 7.20.6

  '@types/babel__generator@7.6.8':
    dependencies:
      '@babel/types': 7.26.0

  '@types/babel__template@7.4.4':
    dependencies:
      '@babel/parser': 7.26.2
      '@babel/types': 7.26.0

  '@types/babel__traverse@7.20.6':
    dependencies:
      '@babel/types': 7.26.0

  '@types/cacheable-request@6.0.3':
    dependencies:
      '@types/http-cache-semantics': 4.0.4
      '@types/keyv': 3.1.4
      '@types/node': 22.10.1
      '@types/responselike': 1.0.3

  '@types/cross-spawn@6.0.6':
    dependencies:
      '@types/node': 22.10.1

  '@types/debug@4.1.7':
    dependencies:
      '@types/ms': 0.7.34

  '@types/ejs@3.1.0': {}

  '@types/estree@1.0.6': {}

  '@types/fs-extra@11.0.4':
    dependencies:
      '@types/jsonfile': 6.1.4
      '@types/node': 22.10.1

  '@types/fs-extra@9.0.13':
    dependencies:
      '@types/node': 22.10.1

  '@types/glob@8.1.0':
    dependencies:
      '@types/minimatch': 5.1.2
      '@types/node': 22.10.1

  '@types/graceful-fs@4.1.9':
    dependencies:
      '@types/node': 22.10.1

  '@types/hast@3.0.4':
    dependencies:
      '@types/unist': 3.0.3

  '@types/hosted-git-info@3.0.2': {}

  '@types/http-cache-semantics@4.0.4': {}

  '@types/is-ci@3.0.0':
    dependencies:
      ci-info: 3.9.0

  '@types/istanbul-lib-coverage@2.0.6': {}

  '@types/istanbul-lib-report@3.0.3':
    dependencies:
      '@types/istanbul-lib-coverage': 2.0.6

  '@types/istanbul-reports@3.0.4':
    dependencies:
      '@types/istanbul-lib-report': 3.0.3

  '@types/js-yaml@4.0.3': {}

  '@types/json-schema@7.0.15': {}

  '@types/jsonfile@6.1.4':
    dependencies:
      '@types/node': 22.10.1

  '@types/keyv@3.1.4':
    dependencies:
      '@types/node': 22.10.1

  '@types/lodash.escaperegexp@4.1.6':
    dependencies:
      '@types/lodash': 4.17.13

  '@types/lodash.isequal@4.5.5':
    dependencies:
      '@types/lodash': 4.17.13

  '@types/lodash@4.17.13': {}

  '@types/mdast@4.0.4':
    dependencies:
      '@types/unist': 3.0.3

  '@types/mime@2.0.3': {}

  '@types/minimatch@3.0.5': {}

  '@types/minimatch@5.1.2': {}

  '@types/minimist@1.2.5': {}

  '@types/ms@0.7.34': {}

  '@types/node@12.20.55': {}

  '@types/node@16.18.121': {}

  '@types/node@20.17.9':
    dependencies:
      undici-types: 6.19.8

  '@types/node@22.10.1':
    dependencies:
      undici-types: 6.20.0

  '@types/normalize-package-data@2.4.4': {}

  '@types/parse-json@4.0.2': {}

  '@types/plist@3.0.5':
    dependencies:
      '@types/node': 22.10.1
      xmlbuilder: 15.1.1

  '@types/responselike@1.0.3':
    dependencies:
      '@types/node': 22.10.1

  '@types/sax@1.2.3':
    dependencies:
      '@types/node': 22.10.1

  '@types/semver@6.2.7': {}

  '@types/semver@7.3.8': {}

  '@types/semver@7.5.8': {}

  '@types/source-map-support@0.5.4':
    dependencies:
      source-map: 0.6.1

  '@types/stack-utils@2.0.3': {}

  '@types/tar@6.1.13':
    dependencies:
      '@types/node': 22.10.1
      minipass: 4.2.8

  '@types/tiny-async-pool@1.0.5': {}

  '@types/unist@3.0.3': {}

  '@types/verror@1.10.10': {}

  '@types/yargs-parser@21.0.3': {}

  '@types/yargs@15.0.19':
    dependencies:
      '@types/yargs-parser': 21.0.3

  '@types/yargs@17.0.33':
    dependencies:
      '@types/yargs-parser': 21.0.3

  '@types/yauzl@2.10.3':
    dependencies:
      '@types/node': 22.10.1
    optional: true

  '@typescript-eslint/eslint-plugin@8.17.0(@typescript-eslint/parser@8.17.0(eslint@9.16.0)(typescript@5.7.2))(eslint@9.16.0)(typescript@5.7.2)':
    dependencies:
      '@eslint-community/regexpp': 4.12.1
      '@typescript-eslint/parser': 8.17.0(eslint@9.16.0)(typescript@5.7.2)
      '@typescript-eslint/scope-manager': 8.17.0
      '@typescript-eslint/type-utils': 8.17.0(eslint@9.16.0)(typescript@5.7.2)
      '@typescript-eslint/utils': 8.17.0(eslint@9.16.0)(typescript@5.7.2)
      '@typescript-eslint/visitor-keys': 8.17.0
      eslint: 9.16.0
      graphemer: 1.4.0
      ignore: 5.3.2
      natural-compare: 1.4.0
      ts-api-utils: 1.4.3(typescript@5.7.2)
    optionalDependencies:
      typescript: 5.7.2
    transitivePeerDependencies:
      - supports-color

  '@typescript-eslint/parser@8.17.0(eslint@9.16.0)(typescript@5.7.2)':
    dependencies:
      '@typescript-eslint/scope-manager': 8.17.0
      '@typescript-eslint/types': 8.17.0
      '@typescript-eslint/typescript-estree': 8.17.0(typescript@5.7.2)
      '@typescript-eslint/visitor-keys': 8.17.0
      debug: 4.3.7
      eslint: 9.16.0
    optionalDependencies:
      typescript: 5.7.2
    transitivePeerDependencies:
      - supports-color

  '@typescript-eslint/scope-manager@8.17.0':
    dependencies:
      '@typescript-eslint/types': 8.17.0
      '@typescript-eslint/visitor-keys': 8.17.0

  '@typescript-eslint/type-utils@8.17.0(eslint@9.16.0)(typescript@5.7.2)':
    dependencies:
      '@typescript-eslint/typescript-estree': 8.17.0(typescript@5.7.2)
      '@typescript-eslint/utils': 8.17.0(eslint@9.16.0)(typescript@5.7.2)
      debug: 4.3.7
      eslint: 9.16.0
      ts-api-utils: 1.4.3(typescript@5.7.2)
    optionalDependencies:
      typescript: 5.7.2
    transitivePeerDependencies:
      - supports-color

  '@typescript-eslint/types@8.17.0': {}

  '@typescript-eslint/typescript-estree@8.17.0(typescript@5.7.2)':
    dependencies:
      '@typescript-eslint/types': 8.17.0
      '@typescript-eslint/visitor-keys': 8.17.0
      debug: 4.3.7
      fast-glob: 3.3.2
      is-glob: 4.0.3
      minimatch: 9.0.5
      semver: 7.6.3
      ts-api-utils: 1.4.3(typescript@5.7.2)
    optionalDependencies:
      typescript: 5.7.2
    transitivePeerDependencies:
      - supports-color

  '@typescript-eslint/utils@8.17.0(eslint@9.16.0)(typescript@5.7.2)':
    dependencies:
      '@eslint-community/eslint-utils': 4.4.1(eslint@9.16.0)
      '@typescript-eslint/scope-manager': 8.17.0
      '@typescript-eslint/types': 8.17.0
      '@typescript-eslint/typescript-estree': 8.17.0(typescript@5.7.2)
      eslint: 9.16.0
    optionalDependencies:
      typescript: 5.7.2
    transitivePeerDependencies:
      - supports-color

  '@typescript-eslint/visitor-keys@8.17.0':
    dependencies:
      '@typescript-eslint/types': 8.17.0
      eslint-visitor-keys: 4.2.0

  '@ungap/structured-clone@1.2.0': {}

  '@vitest/expect@3.0.4':
    dependencies:
      '@vitest/spy': 3.0.4
      '@vitest/utils': 3.0.4
      chai: 5.1.2
      tinyrainbow: 2.0.0

  '@vitest/mocker@3.0.4(vite@6.0.11(@types/node@22.10.1)(sass@1.82.0)(yaml@2.6.1))':
    dependencies:
      '@vitest/spy': 3.0.4
      estree-walker: 3.0.3
      magic-string: 0.30.17
    optionalDependencies:
      vite: 6.0.11(@types/node@22.10.1)(sass@1.82.0)(yaml@2.6.1)

  '@vitest/pretty-format@3.0.4':
    dependencies:
      tinyrainbow: 2.0.0

  '@vitest/runner@3.0.4':
    dependencies:
      '@vitest/utils': 3.0.4
      pathe: 2.0.2

  '@vitest/snapshot@3.0.4':
    dependencies:
      '@vitest/pretty-format': 3.0.4
      magic-string: 0.30.17
      pathe: 2.0.2

  '@vitest/spy@3.0.4':
    dependencies:
      tinyspy: 3.0.2

  '@vitest/ui@3.0.4(vitest@3.0.4)':
    dependencies:
      '@vitest/utils': 3.0.4
      fflate: 0.8.2
      flatted: 3.3.2
      pathe: 2.0.2
      sirv: 3.0.0
      tinyglobby: 0.2.10
      tinyrainbow: 2.0.0
      vitest: 3.0.4(@types/node@22.10.1)(@vitest/ui@3.0.4)(sass@1.82.0)(yaml@2.6.1)

  '@vitest/utils@3.0.4':
    dependencies:
      '@vitest/pretty-format': 3.0.4
      loupe: 3.1.3
      tinyrainbow: 2.0.0

  '@vue/compiler-core@3.5.13':
    dependencies:
      '@babel/parser': 7.26.2
      '@vue/shared': 3.5.13
      entities: 4.5.0
      estree-walker: 2.0.2
      source-map-js: 1.2.1

  '@vue/compiler-dom@3.5.13':
    dependencies:
      '@vue/compiler-core': 3.5.13
      '@vue/shared': 3.5.13

  '@vue/compiler-sfc@3.5.13':
    dependencies:
      '@babel/parser': 7.26.2
      '@vue/compiler-core': 3.5.13
      '@vue/compiler-dom': 3.5.13
      '@vue/compiler-ssr': 3.5.13
      '@vue/shared': 3.5.13
      estree-walker: 2.0.2
      magic-string: 0.30.17
      postcss: 8.4.49
      source-map-js: 1.2.1

  '@vue/compiler-ssr@3.5.13':
    dependencies:
      '@vue/compiler-dom': 3.5.13
      '@vue/shared': 3.5.13

  '@vue/shared@3.5.13': {}

  '@xmldom/xmldom@0.8.10': {}

  abbrev@1.1.1: {}

  acorn-jsx@5.3.2(acorn@8.14.0):
    dependencies:
      acorn: 8.14.0

  acorn-walk@8.3.4:
    dependencies:
      acorn: 8.14.0

  acorn@8.14.0: {}

  add-stream@1.0.0: {}

  adm-zip@0.5.16: {}

  agent-base@6.0.2:
    dependencies:
      debug: 4.4.0
    transitivePeerDependencies:
      - supports-color

  agent-base@7.1.1:
    dependencies:
      debug: 4.3.7
    transitivePeerDependencies:
      - supports-color

  agentkeepalive@4.5.0:
    dependencies:
      humanize-ms: 1.2.1

  aggregate-error@3.1.0:
    dependencies:
      clean-stack: 2.2.0
      indent-string: 4.0.0

  ajv-keywords@3.5.2(ajv@6.12.6):
    dependencies:
      ajv: 6.12.6

  ajv@6.12.6:
    dependencies:
      fast-deep-equal: 3.1.3
      fast-json-stable-stringify: 2.1.0
      json-schema-traverse: 0.4.1
      uri-js: 4.4.1

  ansi-colors@4.1.3: {}

  ansi-escapes@4.3.2:
    dependencies:
      type-fest: 0.21.3

  ansi-escapes@7.0.0:
    dependencies:
      environment: 1.1.0

  ansi-regex@4.1.1: {}

  ansi-regex@5.0.1: {}

  ansi-regex@6.1.0: {}

  ansi-styles@3.2.1:
    dependencies:
      color-convert: 1.9.3

  ansi-styles@4.3.0:
    dependencies:
      color-convert: 2.0.1

  ansi-styles@5.2.0: {}

  ansi-styles@6.2.1: {}

  anymatch@2.0.0:
    dependencies:
      micromatch: 3.1.10
      normalize-path: 2.1.1
    transitivePeerDependencies:
      - supports-color

  anymatch@3.1.3:
    dependencies:
      normalize-path: 3.0.0
      picomatch: 2.3.1

  app-builder-bin@5.0.0-alpha.12: {}

  arg@4.1.3: {}

  argparse@1.0.10:
    dependencies:
      sprintf-js: 1.0.3

  argparse@2.0.1: {}

  arr-diff@4.0.0: {}

  arr-flatten@1.1.0: {}

  arr-union@3.1.0: {}

  array-buffer-byte-length@1.0.1:
    dependencies:
      call-bind: 1.0.7
      is-array-buffer: 3.0.4

  array-differ@3.0.0: {}

  array-ify@1.0.0: {}

  array-union@2.1.0: {}

  array-unique@0.3.2: {}

  array.prototype.flat@1.3.2:
    dependencies:
      call-bind: 1.0.7
      define-properties: 1.2.1
      es-abstract: 1.23.5
      es-shim-unscopables: 1.0.2

  arraybuffer.prototype.slice@1.0.3:
    dependencies:
      array-buffer-byte-length: 1.0.1
      call-bind: 1.0.7
      define-properties: 1.2.1
      es-abstract: 1.23.5
      es-errors: 1.3.0
      get-intrinsic: 1.2.4
      is-array-buffer: 3.0.4
      is-shared-array-buffer: 1.0.3

  arrify@1.0.1: {}

  arrify@2.0.1: {}

  assert-plus@1.0.0: {}

  assertion-error@2.0.1: {}

  assign-symbols@1.0.0: {}

  astral-regex@2.0.0: {}

  async-exit-hook@2.0.1: {}

  async@3.2.6: {}

  asynckit@0.4.0: {}

  at-least-node@1.0.0: {}

  atob@2.1.2: {}

  available-typed-arrays@1.0.7:
    dependencies:
      possible-typed-array-names: 1.0.0

  babel-jest@26.6.3(@babel/core@7.24.9):
    dependencies:
      '@babel/core': 7.24.9
      '@jest/transform': 26.6.2
      '@jest/types': 26.6.2
      '@types/babel__core': 7.20.5
      babel-plugin-istanbul: 6.1.1
      babel-preset-jest: 26.6.2(@babel/core@7.24.9)
      chalk: 4.1.2
      graceful-fs: 4.2.11
      slash: 3.0.0
    transitivePeerDependencies:
      - supports-color

  babel-jest@29.7.0(@babel/core@7.24.9):
    dependencies:
      '@babel/core': 7.24.9
      '@jest/transform': 29.7.0
      '@types/babel__core': 7.20.5
      babel-plugin-istanbul: 6.1.1
      babel-preset-jest: 29.6.3(@babel/core@7.24.9)
      chalk: 4.1.2
      graceful-fs: 4.2.11
      slash: 3.0.0
    transitivePeerDependencies:
      - supports-color

  babel-plugin-istanbul@6.1.1:
    dependencies:
      '@babel/helper-plugin-utils': 7.25.9
      '@istanbuljs/load-nyc-config': 1.1.0
      '@istanbuljs/schema': 0.1.3
      istanbul-lib-instrument: 5.2.1
      test-exclude: 6.0.0
    transitivePeerDependencies:
      - supports-color

  babel-plugin-jest-hoist@26.6.2:
    dependencies:
      '@babel/template': 7.25.9
      '@babel/types': 7.26.0
      '@types/babel__core': 7.20.5
      '@types/babel__traverse': 7.20.6

  babel-plugin-jest-hoist@29.6.3:
    dependencies:
      '@babel/template': 7.25.9
      '@babel/types': 7.26.0
      '@types/babel__core': 7.20.5
      '@types/babel__traverse': 7.20.6

  babel-plugin-polyfill-corejs2@0.2.3(@babel/core@7.24.9):
    dependencies:
      '@babel/compat-data': 7.26.2
      '@babel/core': 7.24.9
      '@babel/helper-define-polyfill-provider': 0.2.4(@babel/core@7.24.9)
      semver: 6.3.1
    transitivePeerDependencies:
      - supports-color

  babel-plugin-polyfill-corejs2@0.4.12(@babel/core@7.24.9):
    dependencies:
      '@babel/compat-data': 7.26.2
      '@babel/core': 7.24.9
      '@babel/helper-define-polyfill-provider': 0.6.3(@babel/core@7.24.9)
      semver: 6.3.1
    transitivePeerDependencies:
      - supports-color

  babel-plugin-polyfill-corejs3@0.10.6(@babel/core@7.24.9):
    dependencies:
      '@babel/core': 7.24.9
      '@babel/helper-define-polyfill-provider': 0.6.3(@babel/core@7.24.9)
      core-js-compat: 3.39.0
    transitivePeerDependencies:
      - supports-color

  babel-plugin-polyfill-corejs3@0.2.5(@babel/core@7.24.9):
    dependencies:
      '@babel/core': 7.24.9
      '@babel/helper-define-polyfill-provider': 0.2.4(@babel/core@7.24.9)
      core-js-compat: 3.39.0
    transitivePeerDependencies:
      - supports-color

  babel-plugin-polyfill-regenerator@0.2.3(@babel/core@7.24.9):
    dependencies:
      '@babel/core': 7.24.9
      '@babel/helper-define-polyfill-provider': 0.2.4(@babel/core@7.24.9)
    transitivePeerDependencies:
      - supports-color

  babel-plugin-polyfill-regenerator@0.6.3(@babel/core@7.24.9):
    dependencies:
      '@babel/core': 7.24.9
      '@babel/helper-define-polyfill-provider': 0.6.3(@babel/core@7.24.9)
    transitivePeerDependencies:
      - supports-color

  babel-preset-current-node-syntax@1.1.0(@babel/core@7.24.9):
    dependencies:
      '@babel/core': 7.24.9
      '@babel/plugin-syntax-async-generators': 7.8.4(@babel/core@7.24.9)
      '@babel/plugin-syntax-bigint': 7.8.3(@babel/core@7.24.9)
      '@babel/plugin-syntax-class-properties': 7.12.13(@babel/core@7.24.9)
      '@babel/plugin-syntax-class-static-block': 7.14.5(@babel/core@7.24.9)
      '@babel/plugin-syntax-import-attributes': 7.26.0(@babel/core@7.24.9)
      '@babel/plugin-syntax-import-meta': 7.10.4(@babel/core@7.24.9)
      '@babel/plugin-syntax-json-strings': 7.8.3(@babel/core@7.24.9)
      '@babel/plugin-syntax-logical-assignment-operators': 7.10.4(@babel/core@7.24.9)
      '@babel/plugin-syntax-nullish-coalescing-operator': 7.8.3(@babel/core@7.24.9)
      '@babel/plugin-syntax-numeric-separator': 7.10.4(@babel/core@7.24.9)
      '@babel/plugin-syntax-object-rest-spread': 7.8.3(@babel/core@7.24.9)
      '@babel/plugin-syntax-optional-catch-binding': 7.8.3(@babel/core@7.24.9)
      '@babel/plugin-syntax-optional-chaining': 7.8.3(@babel/core@7.24.9)
      '@babel/plugin-syntax-private-property-in-object': 7.14.5(@babel/core@7.24.9)
      '@babel/plugin-syntax-top-level-await': 7.14.5(@babel/core@7.24.9)

  babel-preset-jest@26.6.2(@babel/core@7.24.9):
    dependencies:
      '@babel/core': 7.24.9
      babel-plugin-jest-hoist: 26.6.2
      babel-preset-current-node-syntax: 1.1.0(@babel/core@7.24.9)

  babel-preset-jest@29.6.3(@babel/core@7.24.9):
    dependencies:
      '@babel/core': 7.24.9
      babel-plugin-jest-hoist: 29.6.3
      babel-preset-current-node-syntax: 1.1.0(@babel/core@7.24.9)

  balanced-match@1.0.2: {}

  base64-js@1.5.1: {}

  base@0.11.2:
    dependencies:
      cache-base: 1.0.1
      class-utils: 0.3.6
      component-emitter: 1.3.1
      define-property: 1.0.0
      isobject: 3.0.1
      mixin-deep: 1.3.2
      pascalcase: 0.1.1

  better-path-resolve@1.0.0:
    dependencies:
      is-windows: 1.0.2

  bl@4.1.0:
    dependencies:
      buffer: 5.7.1
      inherits: 2.0.4
      readable-stream: 3.6.2

  boolean@3.2.0:
    optional: true

  brace-expansion@1.1.11:
    dependencies:
      balanced-match: 1.0.2
      concat-map: 0.0.1

  brace-expansion@2.0.1:
    dependencies:
      balanced-match: 1.0.2

  braces@2.3.2:
    dependencies:
      arr-flatten: 1.1.0
      array-unique: 0.3.2
      extend-shallow: 2.0.1
      fill-range: 4.0.0
      isobject: 3.0.1
      repeat-element: 1.1.4
      snapdragon: 0.8.2
      snapdragon-node: 2.1.1
      split-string: 3.1.0
      to-regex: 3.0.2
    transitivePeerDependencies:
      - supports-color

  braces@3.0.3:
    dependencies:
      fill-range: 7.1.1

  breakword@1.0.6:
    dependencies:
      wcwidth: 1.0.1

  browserslist@4.24.2:
    dependencies:
      caniuse-lite: 1.0.30001686
      electron-to-chromium: 1.5.68
      node-releases: 2.0.18
      update-browserslist-db: 1.1.1(browserslist@4.24.2)

  bser@2.1.1:
    dependencies:
      node-int64: 0.4.0

  buffer-crc32@0.2.13: {}

  buffer-from@1.1.2: {}

  buffer@5.7.1:
    dependencies:
      base64-js: 1.5.1
      ieee754: 1.2.1

  cac@6.7.14: {}

  cacache@16.1.3:
    dependencies:
      '@npmcli/fs': 2.1.2
      '@npmcli/move-file': 2.0.1
      chownr: 2.0.0
      fs-minipass: 2.1.0
      glob: 8.1.0
      infer-owner: 1.0.4
      lru-cache: 7.18.3
      minipass: 3.3.6
      minipass-collect: 1.0.2
      minipass-flush: 1.0.5
      minipass-pipeline: 1.2.4
      mkdirp: 1.0.4
      p-map: 4.0.0
      promise-inflight: 1.0.1
      rimraf: 3.0.2
      ssri: 9.0.1
      tar: 6.2.1
      unique-filename: 2.0.1
    transitivePeerDependencies:
      - bluebird

  cache-base@1.0.1:
    dependencies:
      collection-visit: 1.0.0
      component-emitter: 1.3.1
      get-value: 2.0.6
      has-value: 1.0.0
      isobject: 3.0.1
      set-value: 2.0.1
      to-object-path: 0.3.0
      union-value: 1.0.1
      unset-value: 1.0.0

  cacheable-lookup@5.0.4: {}

  cacheable-request@7.0.4:
    dependencies:
      clone-response: 1.0.3
      get-stream: 5.2.0
      http-cache-semantics: 4.1.1
      keyv: 4.5.4
      lowercase-keys: 2.0.0
      normalize-url: 6.1.0
      responselike: 2.0.1

  call-bind@1.0.7:
    dependencies:
      es-define-property: 1.0.0
      es-errors: 1.3.0
      function-bind: 1.1.2
      get-intrinsic: 1.2.4
      set-function-length: 1.2.2

  callsites@3.1.0: {}

  camelcase-keys@6.2.2:
    dependencies:
      camelcase: 5.3.1
      map-obj: 4.3.0
      quick-lru: 4.0.1

  camelcase@5.3.1: {}

  camelcase@6.3.0: {}

  caniuse-lite@1.0.30001686: {}

  capture-exit@2.0.0:
    dependencies:
      rsvp: 4.8.5

  ccount@2.0.1: {}

  chai@5.1.2:
    dependencies:
      assertion-error: 2.0.1
      check-error: 2.1.1
      deep-eql: 5.0.2
      loupe: 3.1.3
      pathval: 2.0.0

  chalk@2.4.2:
    dependencies:
      ansi-styles: 3.2.1
      escape-string-regexp: 1.0.5
      supports-color: 5.5.0

  chalk@4.1.2:
    dependencies:
      ansi-styles: 4.3.0
      supports-color: 7.2.0

  chalk@5.3.0: {}

  char-regex@1.0.2: {}

  character-entities-html4@2.1.0: {}

  character-entities-legacy@3.0.0: {}

  chardet@0.7.0: {}

  check-error@2.1.1: {}

  chokidar@4.0.1:
    dependencies:
      readdirp: 4.0.2

  chownr@2.0.0: {}

  chromium-pickle-js@0.2.0: {}

  ci-info@2.0.0: {}

  ci-info@3.9.0: {}

  cjs-module-lexer@1.4.1: {}

  class-utils@0.3.6:
    dependencies:
      arr-union: 3.1.0
      define-property: 0.2.5
      isobject: 3.0.1
      static-extend: 0.1.2

  clean-stack@2.2.0: {}

  cli-cursor@3.1.0:
    dependencies:
      restore-cursor: 3.1.0

  cli-cursor@5.0.0:
    dependencies:
      restore-cursor: 5.1.0

  cli-spinners@2.9.2: {}

  cli-truncate@2.1.0:
    dependencies:
      slice-ansi: 3.0.0
      string-width: 4.2.3

  cli-truncate@4.0.0:
    dependencies:
      slice-ansi: 5.0.0
      string-width: 7.2.0

  cliui@6.0.0:
    dependencies:
      string-width: 4.2.3
      strip-ansi: 6.0.1
      wrap-ansi: 6.2.0

  cliui@7.0.4:
    dependencies:
      string-width: 4.2.3
      strip-ansi: 6.0.1
      wrap-ansi: 7.0.0

  cliui@8.0.1:
    dependencies:
      string-width: 4.2.3
      strip-ansi: 6.0.1
      wrap-ansi: 7.0.0

  clone-response@1.0.3:
    dependencies:
      mimic-response: 1.0.1

  clone@1.0.4: {}

  co@4.6.0: {}

  collect-v8-coverage@1.0.2: {}

  collection-visit@1.0.0:
    dependencies:
      map-visit: 1.0.0
      object-visit: 1.0.1

  color-convert@1.9.3:
    dependencies:
      color-name: 1.1.3

  color-convert@2.0.1:
    dependencies:
      color-name: 1.1.4

  color-name@1.1.3: {}

  color-name@1.1.4: {}

  colorette@2.0.20: {}

  combined-stream@1.0.8:
    dependencies:
      delayed-stream: 1.0.0

  comma-separated-tokens@2.0.3: {}

  commander@12.1.0: {}

  commander@5.1.0: {}

  commander@9.5.0:
    optional: true

  compare-func@2.0.0:
    dependencies:
      array-ify: 1.0.0
      dot-prop: 5.3.0

  compare-version@0.1.2: {}

  component-emitter@1.3.1: {}

  concat-map@0.0.1: {}

  config-file-ts@0.2.8-rc1:
    dependencies:
      glob: 10.4.5
      typescript: 5.7.2

  conventional-changelog-angular@8.0.0:
    dependencies:
      compare-func: 2.0.0

  conventional-changelog-atom@5.0.0: {}

  conventional-changelog-cli@5.0.0(conventional-commits-filter@5.0.0):
    dependencies:
      add-stream: 1.0.0
      conventional-changelog: 6.0.0(conventional-commits-filter@5.0.0)
      meow: 13.2.0
      tempfile: 5.0.0
    transitivePeerDependencies:
      - conventional-commits-filter

  conventional-changelog-codemirror@5.0.0: {}

  conventional-changelog-conventionalcommits@8.0.0:
    dependencies:
      compare-func: 2.0.0

  conventional-changelog-core@8.0.0(conventional-commits-filter@5.0.0):
    dependencies:
      '@hutson/parse-repository-url': 5.0.0
      add-stream: 1.0.0
      conventional-changelog-writer: 8.0.0
      conventional-commits-parser: 6.0.0
      git-raw-commits: 5.0.0(conventional-commits-filter@5.0.0)(conventional-commits-parser@6.0.0)
      git-semver-tags: 8.0.0(conventional-commits-filter@5.0.0)(conventional-commits-parser@6.0.0)
      hosted-git-info: 7.0.2
      normalize-package-data: 6.0.2
      read-package-up: 11.0.0
      read-pkg: 9.0.1
    transitivePeerDependencies:
      - conventional-commits-filter

  conventional-changelog-ember@5.0.0: {}

  conventional-changelog-eslint@6.0.0: {}

  conventional-changelog-express@5.0.0: {}

  conventional-changelog-jquery@6.0.0: {}

  conventional-changelog-jshint@5.0.0:
    dependencies:
      compare-func: 2.0.0

  conventional-changelog-preset-loader@5.0.0: {}

  conventional-changelog-writer@8.0.0:
    dependencies:
      '@types/semver': 7.5.8
      conventional-commits-filter: 5.0.0
      handlebars: 4.7.8
      meow: 13.2.0
      semver: 7.6.3

  conventional-changelog@6.0.0(conventional-commits-filter@5.0.0):
    dependencies:
      conventional-changelog-angular: 8.0.0
      conventional-changelog-atom: 5.0.0
      conventional-changelog-codemirror: 5.0.0
      conventional-changelog-conventionalcommits: 8.0.0
      conventional-changelog-core: 8.0.0(conventional-commits-filter@5.0.0)
      conventional-changelog-ember: 5.0.0
      conventional-changelog-eslint: 6.0.0
      conventional-changelog-express: 5.0.0
      conventional-changelog-jquery: 6.0.0
      conventional-changelog-jshint: 5.0.0
      conventional-changelog-preset-loader: 5.0.0
    transitivePeerDependencies:
      - conventional-commits-filter

  conventional-commits-filter@5.0.0: {}

  conventional-commits-parser@6.0.0:
    dependencies:
      meow: 13.2.0

  convert-source-map@1.9.0: {}

  convert-source-map@2.0.0: {}

  copy-descriptor@0.1.1: {}

  core-js-compat@3.39.0:
    dependencies:
      browserslist: 4.24.2

  core-util-is@1.0.2: {}

  cosmiconfig@7.1.0:
    dependencies:
      '@types/parse-json': 4.0.2
      import-fresh: 3.3.0
      parse-json: 5.2.0
      path-type: 4.0.0
      yaml: 1.10.2

  crc@3.8.0:
    dependencies:
      buffer: 5.7.1

  create-jest@29.7.0(@types/node@22.10.1)(ts-node@10.9.2(@types/node@22.10.1)(typescript@5.7.2)):
    dependencies:
      '@jest/types': 29.6.3
      chalk: 4.1.2
      exit: 0.1.2
      graceful-fs: 4.2.11
      jest-config: 29.7.0(@types/node@22.10.1)(ts-node@10.9.2(@types/node@22.10.1)(typescript@5.7.2))
      jest-util: 29.7.0
      prompts: 2.4.2
    transitivePeerDependencies:
      - '@types/node'
      - babel-plugin-macros
      - supports-color
      - ts-node

  create-require@1.1.1: {}

  cross-dirname@0.1.0:
    optional: true

  cross-spawn@5.1.0:
    dependencies:
      lru-cache: 4.1.5
      shebang-command: 1.2.0
      which: 1.3.1

  cross-spawn@6.0.6:
    dependencies:
      nice-try: 1.0.5
      path-key: 2.0.1
      semver: 5.7.2
      shebang-command: 1.2.0
      which: 1.3.1

  cross-spawn@7.0.6:
    dependencies:
      path-key: 3.1.1
      shebang-command: 2.0.0
      which: 2.0.2

  csv-generate@3.4.3: {}

  csv-parse@4.16.3: {}

  csv-stringify@5.6.5: {}

  csv@5.5.3:
    dependencies:
      csv-generate: 3.4.3
      csv-parse: 4.16.3
      csv-stringify: 5.6.5
      stream-transform: 2.1.3

  data-view-buffer@1.0.1:
    dependencies:
      call-bind: 1.0.7
      es-errors: 1.3.0
      is-data-view: 1.0.1

  data-view-byte-length@1.0.1:
    dependencies:
      call-bind: 1.0.7
      es-errors: 1.3.0
      is-data-view: 1.0.1

  data-view-byte-offset@1.0.0:
    dependencies:
      call-bind: 1.0.7
      es-errors: 1.3.0
      is-data-view: 1.0.1

  dataloader@1.4.0: {}

  debug@2.6.9:
    dependencies:
      ms: 2.0.0

  debug@4.3.7:
    dependencies:
      ms: 2.1.3

  debug@4.4.0:
    dependencies:
      ms: 2.1.3

  decamelize-keys@1.1.1:
    dependencies:
      decamelize: 1.2.0
      map-obj: 1.0.1

  decamelize@1.2.0: {}

  decode-uri-component@0.2.2: {}

  decompress-response@6.0.0:
    dependencies:
      mimic-response: 3.1.0

  dedent@1.5.3: {}

  deep-eql@5.0.2: {}

  deep-is@0.1.4: {}

  deepmerge@4.3.1: {}

  defaults@1.0.4:
    dependencies:
      clone: 1.0.4

  defer-to-connect@2.0.1: {}

  define-data-property@1.1.4:
    dependencies:
      es-define-property: 1.0.0
      es-errors: 1.3.0
      gopd: 1.1.0

  define-properties@1.2.1:
    dependencies:
      define-data-property: 1.1.4
      has-property-descriptors: 1.0.2
      object-keys: 1.1.1

  define-property@0.2.5:
    dependencies:
      is-descriptor: 0.1.7

  define-property@1.0.0:
    dependencies:
      is-descriptor: 1.0.3

  define-property@2.0.2:
    dependencies:
      is-descriptor: 1.0.3
      isobject: 3.0.1

  delayed-stream@1.0.0: {}

  depcheck@1.4.3:
    dependencies:
      '@babel/parser': 7.16.4
      '@babel/traverse': 7.25.9
      '@vue/compiler-sfc': 3.5.13
      camelcase: 6.3.0
      cosmiconfig: 7.1.0
      debug: 4.4.0
      deps-regex: 0.1.4
      ignore: 5.3.2
      is-core-module: 2.15.1
      js-yaml: 3.14.1
      json5: 2.2.3
      lodash: 4.17.21
      minimatch: 3.1.2
      multimatch: 5.0.0
      please-upgrade-node: 3.2.0
      query-ast: 1.0.5
      readdirp: 3.6.0
      require-package-name: 2.0.1
      resolve: 1.22.8
      sass: 1.82.0
      scss-parser: 1.0.6
      semver: 7.6.3
      yargs: 16.2.0
    transitivePeerDependencies:
      - supports-color

  deps-regex@0.1.4: {}

  dequal@2.0.3: {}

  detect-indent@6.1.0: {}

  detect-libc@1.0.3:
    optional: true

  detect-libc@2.0.3: {}

  detect-newline@3.1.0: {}

  detect-node@2.1.0:
    optional: true

  devlop@1.1.0:
    dependencies:
      dequal: 2.0.3

  diff-sequences@29.6.3: {}

  diff@4.0.2: {}

  dir-compare@4.2.0:
    dependencies:
      minimatch: 3.1.2
      p-limit: 3.1.0

  dir-glob@3.0.1:
    dependencies:
      path-type: 4.0.0

  dmg-license@1.0.11:
    dependencies:
      '@types/plist': 3.0.5
      '@types/verror': 1.10.10
      ajv: 6.12.6
      crc: 3.8.0
      iconv-corefoundation: 1.1.7
      plist: 3.1.0
      smart-buffer: 4.2.0
      verror: 1.10.1

  dot-prop@5.3.0:
    dependencies:
      is-obj: 2.0.0

  dotenv-expand@11.0.7:
    dependencies:
      dotenv: 16.4.7

  dotenv@16.4.7: {}

  dotenv@8.6.0: {}

  eastasianwidth@0.2.0: {}

  ejs@3.1.10:
    dependencies:
      jake: 10.9.2

  electron-to-chromium@1.5.68: {}

  electron-winstaller@5.4.0:
    dependencies:
      '@electron/asar': 3.2.18
      debug: 4.3.7
      fs-extra: 7.0.1
      lodash: 4.17.21
      temp: 0.9.4
    optionalDependencies:
      '@electron/windows-sign': 1.2.0
    transitivePeerDependencies:
      - supports-color

  electron@31.7.5:
    dependencies:
      '@electron/get': 2.0.3
      '@types/node': 20.17.9
      extract-zip: 2.0.1
    transitivePeerDependencies:
      - supports-color

  emittery@0.13.1: {}

  emoji-regex-xs@1.0.0: {}

  emoji-regex@10.4.0: {}

  emoji-regex@8.0.0: {}

  emoji-regex@9.2.2: {}

  encoding@0.1.13:
    dependencies:
      iconv-lite: 0.6.3
    optional: true

  end-of-stream@1.4.4:
    dependencies:
      once: 1.4.0

  enquirer@2.4.1:
    dependencies:
      ansi-colors: 4.1.3
      strip-ansi: 6.0.1

  entities@4.5.0: {}

  env-paths@2.2.1: {}

  environment@1.1.0: {}

  err-code@2.0.3: {}

  error-ex@1.3.2:
    dependencies:
      is-arrayish: 0.2.1

  es-abstract@1.23.5:
    dependencies:
      array-buffer-byte-length: 1.0.1
      arraybuffer.prototype.slice: 1.0.3
      available-typed-arrays: 1.0.7
      call-bind: 1.0.7
      data-view-buffer: 1.0.1
      data-view-byte-length: 1.0.1
      data-view-byte-offset: 1.0.0
      es-define-property: 1.0.0
      es-errors: 1.3.0
      es-object-atoms: 1.0.0
      es-set-tostringtag: 2.0.3
      es-to-primitive: 1.3.0
      function.prototype.name: 1.1.6
      get-intrinsic: 1.2.4
      get-symbol-description: 1.0.2
      globalthis: 1.0.4
      gopd: 1.1.0
      has-property-descriptors: 1.0.2
      has-proto: 1.1.0
      has-symbols: 1.1.0
      hasown: 2.0.2
      internal-slot: 1.0.7
      is-array-buffer: 3.0.4
      is-callable: 1.2.7
      is-data-view: 1.0.1
      is-negative-zero: 2.0.3
      is-regex: 1.2.0
      is-shared-array-buffer: 1.0.3
      is-string: 1.1.0
      is-typed-array: 1.1.13
      is-weakref: 1.0.2
      object-inspect: 1.13.3
      object-keys: 1.1.1
      object.assign: 4.1.5
      regexp.prototype.flags: 1.5.3
      safe-array-concat: 1.1.2
      safe-regex-test: 1.0.3
      string.prototype.trim: 1.2.9
      string.prototype.trimend: 1.0.8
      string.prototype.trimstart: 1.0.8
      typed-array-buffer: 1.0.2
      typed-array-byte-length: 1.0.1
      typed-array-byte-offset: 1.0.3
      typed-array-length: 1.0.7
      unbox-primitive: 1.0.2
      which-typed-array: 1.1.16

  es-define-property@1.0.0:
    dependencies:
      get-intrinsic: 1.2.4

  es-errors@1.3.0: {}

  es-module-lexer@1.6.0: {}

  es-object-atoms@1.0.0:
    dependencies:
      es-errors: 1.3.0

  es-set-tostringtag@2.0.3:
    dependencies:
      get-intrinsic: 1.2.4
      has-tostringtag: 1.0.2
      hasown: 2.0.2

  es-shim-unscopables@1.0.2:
    dependencies:
      hasown: 2.0.2

  es-to-primitive@1.3.0:
    dependencies:
      is-callable: 1.2.7
      is-date-object: 1.0.5
      is-symbol: 1.1.0

  es6-error@4.1.1:
    optional: true

  esbuild-jest@0.5.0(esbuild@0.12.29):
    dependencies:
      '@babel/core': 7.24.9
      '@babel/plugin-transform-modules-commonjs': 7.24.8(@babel/core@7.24.9)
      babel-jest: 26.6.3(@babel/core@7.24.9)
      esbuild: 0.12.29
    transitivePeerDependencies:
      - supports-color

  esbuild@0.12.29: {}

  esbuild@0.24.2:
    optionalDependencies:
      '@esbuild/aix-ppc64': 0.24.2
      '@esbuild/android-arm': 0.24.2
      '@esbuild/android-arm64': 0.24.2
      '@esbuild/android-x64': 0.24.2
      '@esbuild/darwin-arm64': 0.24.2
      '@esbuild/darwin-x64': 0.24.2
      '@esbuild/freebsd-arm64': 0.24.2
      '@esbuild/freebsd-x64': 0.24.2
      '@esbuild/linux-arm': 0.24.2
      '@esbuild/linux-arm64': 0.24.2
      '@esbuild/linux-ia32': 0.24.2
      '@esbuild/linux-loong64': 0.24.2
      '@esbuild/linux-mips64el': 0.24.2
      '@esbuild/linux-ppc64': 0.24.2
      '@esbuild/linux-riscv64': 0.24.2
      '@esbuild/linux-s390x': 0.24.2
      '@esbuild/linux-x64': 0.24.2
      '@esbuild/netbsd-arm64': 0.24.2
      '@esbuild/netbsd-x64': 0.24.2
      '@esbuild/openbsd-arm64': 0.24.2
      '@esbuild/openbsd-x64': 0.24.2
      '@esbuild/sunos-x64': 0.24.2
      '@esbuild/win32-arm64': 0.24.2
      '@esbuild/win32-ia32': 0.24.2
      '@esbuild/win32-x64': 0.24.2

  escalade@3.2.0: {}

  escape-string-regexp@1.0.5: {}

  escape-string-regexp@2.0.0: {}

  escape-string-regexp@4.0.0: {}

  eslint-config-prettier@9.1.0(eslint@9.16.0):
    dependencies:
      eslint: 9.16.0

  eslint-plugin-prettier@5.2.1(eslint-config-prettier@9.1.0(eslint@9.16.0))(eslint@9.16.0)(prettier@3.3.3):
    dependencies:
      eslint: 9.16.0
      prettier: 3.3.3
      prettier-linter-helpers: 1.0.0
      synckit: 0.9.2
    optionalDependencies:
      eslint-config-prettier: 9.1.0(eslint@9.16.0)

  eslint-scope@8.2.0:
    dependencies:
      esrecurse: 4.3.0
      estraverse: 5.3.0

  eslint-visitor-keys@3.4.3: {}

  eslint-visitor-keys@4.2.0: {}

  eslint@9.16.0:
    dependencies:
      '@eslint-community/eslint-utils': 4.4.1(eslint@9.16.0)
      '@eslint-community/regexpp': 4.12.1
      '@eslint/config-array': 0.19.0
      '@eslint/core': 0.9.0
      '@eslint/eslintrc': 3.2.0
      '@eslint/js': 9.16.0
      '@eslint/plugin-kit': 0.2.3
      '@humanfs/node': 0.16.6
      '@humanwhocodes/module-importer': 1.0.1
      '@humanwhocodes/retry': 0.4.1
      '@types/estree': 1.0.6
      '@types/json-schema': 7.0.15
      ajv: 6.12.6
      chalk: 4.1.2
      cross-spawn: 7.0.6
      debug: 4.3.7
      escape-string-regexp: 4.0.0
      eslint-scope: 8.2.0
      eslint-visitor-keys: 4.2.0
      espree: 10.3.0
      esquery: 1.6.0
      esutils: 2.0.3
      fast-deep-equal: 3.1.3
      file-entry-cache: 8.0.0
      find-up: 5.0.0
      glob-parent: 6.0.2
      ignore: 5.3.2
      imurmurhash: 0.1.4
      is-glob: 4.0.3
      json-stable-stringify-without-jsonify: 1.0.1
      lodash.merge: 4.6.2
      minimatch: 3.1.2
      natural-compare: 1.4.0
      optionator: 0.9.4
    transitivePeerDependencies:
      - supports-color

  espree@10.3.0:
    dependencies:
      acorn: 8.14.0
      acorn-jsx: 5.3.2(acorn@8.14.0)
      eslint-visitor-keys: 4.2.0

  esprima@4.0.1: {}

  esquery@1.6.0:
    dependencies:
      estraverse: 5.3.0

  esrecurse@4.3.0:
    dependencies:
      estraverse: 5.3.0

  estraverse@5.3.0: {}

  estree-walker@2.0.2: {}

  estree-walker@3.0.3:
    dependencies:
      '@types/estree': 1.0.6

  esutils@2.0.3: {}

  eventemitter3@5.0.1: {}

  exec-sh@0.3.6: {}

  execa@1.0.0:
    dependencies:
      cross-spawn: 6.0.6
      get-stream: 4.1.0
      is-stream: 1.1.0
      npm-run-path: 2.0.2
      p-finally: 1.0.0
      signal-exit: 3.0.7
      strip-eof: 1.0.0

  execa@5.1.1:
    dependencies:
      cross-spawn: 7.0.6
      get-stream: 6.0.1
      human-signals: 2.1.0
      is-stream: 2.0.1
      merge-stream: 2.0.0
      npm-run-path: 4.0.1
      onetime: 5.1.2
      signal-exit: 3.0.7
      strip-final-newline: 2.0.0

  execa@8.0.1:
    dependencies:
      cross-spawn: 7.0.6
      get-stream: 8.0.1
      human-signals: 5.0.0
      is-stream: 3.0.0
      merge-stream: 2.0.0
      npm-run-path: 5.3.0
      onetime: 6.0.0
      signal-exit: 4.1.0
      strip-final-newline: 3.0.0

  exit@0.1.2: {}

  expand-brackets@2.1.4:
    dependencies:
      debug: 2.6.9
      define-property: 0.2.5
      extend-shallow: 2.0.1
      posix-character-classes: 0.1.1
      regex-not: 1.0.2
      snapdragon: 0.8.2
      to-regex: 3.0.2
    transitivePeerDependencies:
      - supports-color

  expect-type@1.1.0: {}

  expect@29.7.0:
    dependencies:
      '@jest/expect-utils': 29.7.0
      jest-get-type: 29.6.3
      jest-matcher-utils: 29.7.0
      jest-message-util: 29.7.0
      jest-util: 29.7.0

  exponential-backoff@3.1.1: {}

  extend-shallow@2.0.1:
    dependencies:
      is-extendable: 0.1.1

  extend-shallow@3.0.2:
    dependencies:
      assign-symbols: 1.0.0
      is-extendable: 1.0.1

  extendable-error@0.1.7: {}

  external-editor@3.1.0:
    dependencies:
      chardet: 0.7.0
      iconv-lite: 0.4.24
      tmp: 0.0.33

  extglob@2.0.4:
    dependencies:
      array-unique: 0.3.2
      define-property: 1.0.0
      expand-brackets: 2.1.4
      extend-shallow: 2.0.1
      fragment-cache: 0.2.1
      regex-not: 1.0.2
      snapdragon: 0.8.2
      to-regex: 3.0.2
    transitivePeerDependencies:
      - supports-color

  extract-zip@2.0.1:
    dependencies:
      debug: 4.3.7
      get-stream: 5.2.0
      yauzl: 2.10.0
    optionalDependencies:
      '@types/yauzl': 2.10.3
    transitivePeerDependencies:
      - supports-color

  extsprintf@1.4.1: {}

  fast-deep-equal@3.1.3: {}

  fast-diff@1.3.0: {}

  fast-glob@3.3.2:
    dependencies:
      '@nodelib/fs.stat': 2.0.5
      '@nodelib/fs.walk': 1.2.8
      glob-parent: 5.1.2
      merge2: 1.4.1
      micromatch: 4.0.8

  fast-json-stable-stringify@2.1.0: {}

  fast-levenshtein@2.0.6: {}

  fast-xml-parser@4.4.1:
    dependencies:
      strnum: 1.0.5

  fastq@1.17.1:
    dependencies:
      reusify: 1.0.4

  fb-watchman@2.0.2:
    dependencies:
      bser: 2.1.1

  fd-slicer@1.1.0:
    dependencies:
      pend: 1.2.0

  fdir@6.4.3(picomatch@4.0.2):
    optionalDependencies:
      picomatch: 4.0.2

  fflate@0.8.2: {}

  file-entry-cache@8.0.0:
    dependencies:
      flat-cache: 4.0.1

  filelist@1.0.4:
    dependencies:
      minimatch: 5.1.6

  fill-range@4.0.0:
    dependencies:
      extend-shallow: 2.0.1
      is-number: 3.0.0
      repeat-string: 1.6.1
      to-regex-range: 2.1.1

  fill-range@7.1.1:
    dependencies:
      to-regex-range: 5.0.1

  find-up-simple@1.0.0: {}

  find-up@4.1.0:
    dependencies:
      locate-path: 5.0.0
      path-exists: 4.0.0

  find-up@5.0.0:
    dependencies:
      locate-path: 6.0.0
      path-exists: 4.0.0

  find-yarn-workspace-root2@1.2.16:
    dependencies:
      micromatch: 4.0.8
      pkg-dir: 4.2.0

  flat-cache@4.0.1:
    dependencies:
      flatted: 3.3.2
      keyv: 4.5.4

  flatted@3.3.2: {}

  for-each@0.3.3:
    dependencies:
      is-callable: 1.2.7

  for-in@1.0.2: {}

  foreground-child@3.3.0:
    dependencies:
      cross-spawn: 7.0.6
      signal-exit: 4.1.0

  form-data@4.0.1:
    dependencies:
      asynckit: 0.4.0
      combined-stream: 1.0.8
      mime-types: 2.1.35

  fragment-cache@0.2.1:
    dependencies:
      map-cache: 0.2.2

  fs-extra@10.1.0:
    dependencies:
      graceful-fs: 4.2.11
      jsonfile: 6.1.0
      universalify: 2.0.1

  fs-extra@11.2.0:
    dependencies:
      graceful-fs: 4.2.11
      jsonfile: 6.1.0
      universalify: 2.0.1

  fs-extra@7.0.1:
    dependencies:
      graceful-fs: 4.2.11
      jsonfile: 4.0.0
      universalify: 0.1.2

  fs-extra@8.1.0:
    dependencies:
      graceful-fs: 4.2.11
      jsonfile: 4.0.0
      universalify: 0.1.2

  fs-extra@9.1.0:
    dependencies:
      at-least-node: 1.0.0
      graceful-fs: 4.2.11
      jsonfile: 6.1.0
      universalify: 2.0.1

  fs-minipass@2.1.0:
    dependencies:
      minipass: 3.3.6

  fs.realpath@1.0.0: {}

  fsevents@2.3.3:
    optional: true

  function-bind@1.1.2: {}

  function.prototype.name@1.1.6:
    dependencies:
      call-bind: 1.0.7
      define-properties: 1.2.1
      es-abstract: 1.23.5
      functions-have-names: 1.2.3

  functions-have-names@1.2.3: {}

  gensync@1.0.0-beta.2: {}

  get-caller-file@2.0.5: {}

  get-east-asian-width@1.3.0: {}

  get-intrinsic@1.2.4:
    dependencies:
      es-errors: 1.3.0
      function-bind: 1.1.2
      has-proto: 1.1.0
      has-symbols: 1.1.0
      hasown: 2.0.2

  get-package-type@0.1.0: {}

  get-stream@4.1.0:
    dependencies:
      pump: 3.0.2

  get-stream@5.2.0:
    dependencies:
      pump: 3.0.2

  get-stream@6.0.1: {}

  get-stream@8.0.1: {}

  get-symbol-description@1.0.2:
    dependencies:
      call-bind: 1.0.7
      es-errors: 1.3.0
      get-intrinsic: 1.2.4

  get-value@2.0.6: {}

  git-raw-commits@5.0.0(conventional-commits-filter@5.0.0)(conventional-commits-parser@6.0.0):
    dependencies:
      '@conventional-changelog/git-client': 1.0.1(conventional-commits-filter@5.0.0)(conventional-commits-parser@6.0.0)
      meow: 13.2.0
    transitivePeerDependencies:
      - conventional-commits-filter
      - conventional-commits-parser

  git-semver-tags@8.0.0(conventional-commits-filter@5.0.0)(conventional-commits-parser@6.0.0):
    dependencies:
      '@conventional-changelog/git-client': 1.0.1(conventional-commits-filter@5.0.0)(conventional-commits-parser@6.0.0)
      meow: 13.2.0
    transitivePeerDependencies:
      - conventional-commits-filter
      - conventional-commits-parser

  glob-parent@5.1.2:
    dependencies:
      is-glob: 4.0.3

  glob-parent@6.0.2:
    dependencies:
      is-glob: 4.0.3

  glob@10.4.5:
    dependencies:
      foreground-child: 3.3.0
      jackspeak: 3.4.3
      minimatch: 9.0.5
      minipass: 7.1.2
      package-json-from-dist: 1.0.1
      path-scurry: 1.11.1

  glob@7.2.3:
    dependencies:
      fs.realpath: 1.0.0
      inflight: 1.0.6
      inherits: 2.0.4
      minimatch: 3.1.2
      once: 1.4.0
      path-is-absolute: 1.0.1

  glob@8.1.0:
    dependencies:
      fs.realpath: 1.0.0
      inflight: 1.0.6
      inherits: 2.0.4
      minimatch: 5.1.6
      once: 1.4.0

  global-agent@3.0.0:
    dependencies:
      boolean: 3.2.0
      es6-error: 4.1.1
      matcher: 3.0.0
      roarr: 2.15.4
      semver: 7.6.3
      serialize-error: 7.0.1
    optional: true

  globals@11.12.0: {}

  globals@14.0.0: {}

  globalthis@1.0.4:
    dependencies:
      define-properties: 1.2.1
      gopd: 1.1.0

  globby@11.1.0:
    dependencies:
      array-union: 2.1.0
      dir-glob: 3.0.1
      fast-glob: 3.3.2
      ignore: 5.3.2
      merge2: 1.4.1
      slash: 3.0.0

  gopd@1.1.0:
    dependencies:
      get-intrinsic: 1.2.4

  got@11.8.6:
    dependencies:
      '@sindresorhus/is': 4.6.0
      '@szmarczak/http-timer': 4.0.6
      '@types/cacheable-request': 6.0.3
      '@types/responselike': 1.0.3
      cacheable-lookup: 5.0.4
      cacheable-request: 7.0.4
      decompress-response: 6.0.0
      http2-wrapper: 1.0.3
      lowercase-keys: 2.0.0
      p-cancelable: 2.1.1
      responselike: 2.0.1

  graceful-fs@4.2.11: {}

  grapheme-splitter@1.0.4: {}

  graphemer@1.4.0: {}

  handlebars@4.7.8:
    dependencies:
      minimist: 1.2.8
      neo-async: 2.6.2
      source-map: 0.6.1
      wordwrap: 1.0.0
    optionalDependencies:
      uglify-js: 3.19.3

  hard-rejection@2.1.0: {}

  has-bigints@1.0.2: {}

  has-flag@3.0.0: {}

  has-flag@4.0.0: {}

  has-property-descriptors@1.0.2:
    dependencies:
      es-define-property: 1.0.0

  has-proto@1.1.0:
    dependencies:
      call-bind: 1.0.7

  has-symbols@1.1.0: {}

  has-tostringtag@1.0.2:
    dependencies:
      has-symbols: 1.1.0

  has-value@0.3.1:
    dependencies:
      get-value: 2.0.6
      has-values: 0.1.4
      isobject: 2.1.0

  has-value@1.0.0:
    dependencies:
      get-value: 2.0.6
      has-values: 1.0.0
      isobject: 3.0.1

  has-values@0.1.4: {}

  has-values@1.0.0:
    dependencies:
      is-number: 3.0.0
      kind-of: 4.0.0

  hasown@2.0.2:
    dependencies:
      function-bind: 1.1.2

  hast-util-to-html@9.0.3:
    dependencies:
      '@types/hast': 3.0.4
      '@types/unist': 3.0.3
      ccount: 2.0.1
      comma-separated-tokens: 2.0.3
      hast-util-whitespace: 3.0.0
      html-void-elements: 3.0.0
      mdast-util-to-hast: 13.2.0
      property-information: 6.5.0
      space-separated-tokens: 2.0.2
      stringify-entities: 4.0.4
      zwitch: 2.0.4

  hast-util-whitespace@3.0.0:
    dependencies:
      '@types/hast': 3.0.4

  hosted-git-info@2.8.9: {}

  hosted-git-info@4.1.0:
    dependencies:
      lru-cache: 6.0.0

  hosted-git-info@7.0.2:
    dependencies:
      lru-cache: 10.4.3

  html-escaper@2.0.2: {}

  html-void-elements@3.0.0: {}

  http-cache-semantics@4.1.1: {}

  http-proxy-agent@5.0.0:
    dependencies:
      '@tootallnate/once': 2.0.0
      agent-base: 6.0.2
      debug: 4.4.0
    transitivePeerDependencies:
      - supports-color

  http-proxy-agent@7.0.2:
    dependencies:
      agent-base: 7.1.1
      debug: 4.3.7
    transitivePeerDependencies:
      - supports-color

  http2-wrapper@1.0.3:
    dependencies:
      quick-lru: 5.1.1
      resolve-alpn: 1.2.1

  https-proxy-agent@5.0.1:
    dependencies:
      agent-base: 6.0.2
      debug: 4.4.0
    transitivePeerDependencies:
      - supports-color

  https-proxy-agent@7.0.5:
    dependencies:
      agent-base: 7.1.1
      debug: 4.3.7
    transitivePeerDependencies:
      - supports-color

  human-id@1.0.2: {}

  human-signals@2.1.0: {}

  human-signals@5.0.0: {}

  humanize-ms@1.2.1:
    dependencies:
      ms: 2.1.3

  husky@7.0.4: {}

  iconv-corefoundation@1.1.7:
    dependencies:
      cli-truncate: 2.1.0
      node-addon-api: 1.7.2

  iconv-lite@0.4.24:
    dependencies:
      safer-buffer: 2.1.2

  iconv-lite@0.6.3:
    dependencies:
      safer-buffer: 2.1.2

  ieee754@1.2.1: {}

  ignore@5.3.2: {}

  immutable@5.0.3: {}

  import-fresh@3.3.0:
    dependencies:
      parent-module: 1.0.1
      resolve-from: 4.0.0

  import-local@3.2.0:
    dependencies:
      pkg-dir: 4.2.0
      resolve-cwd: 3.0.0

  imurmurhash@0.1.4: {}

  indent-string@4.0.0: {}

  index-to-position@0.1.2: {}

  infer-owner@1.0.4: {}

  inflight@1.0.6:
    dependencies:
      once: 1.4.0
      wrappy: 1.0.2

  inherits@2.0.4: {}

  internal-slot@1.0.7:
    dependencies:
      es-errors: 1.3.0
      hasown: 2.0.2
      side-channel: 1.0.6

  invariant@2.2.4:
    dependencies:
      loose-envify: 1.4.0

  ip-address@9.0.5:
    dependencies:
      jsbn: 1.1.0
      sprintf-js: 1.1.3

  is-accessor-descriptor@1.0.1:
    dependencies:
      hasown: 2.0.2

  is-array-buffer@3.0.4:
    dependencies:
      call-bind: 1.0.7
      get-intrinsic: 1.2.4

  is-arrayish@0.2.1: {}

  is-async-function@2.0.0:
    dependencies:
      has-tostringtag: 1.0.2

  is-bigint@1.1.0:
    dependencies:
      has-bigints: 1.0.2

  is-boolean-object@1.2.0:
    dependencies:
      call-bind: 1.0.7
      has-tostringtag: 1.0.2

  is-buffer@1.1.6: {}

  is-callable@1.2.7: {}

  is-ci@2.0.0:
    dependencies:
      ci-info: 2.0.0

  is-ci@3.0.1:
    dependencies:
      ci-info: 3.9.0

  is-core-module@2.15.1:
    dependencies:
      hasown: 2.0.2

  is-data-descriptor@1.0.1:
    dependencies:
      hasown: 2.0.2

  is-data-view@1.0.1:
    dependencies:
      is-typed-array: 1.1.13

  is-date-object@1.0.5:
    dependencies:
      has-tostringtag: 1.0.2

  is-descriptor@0.1.7:
    dependencies:
      is-accessor-descriptor: 1.0.1
      is-data-descriptor: 1.0.1

  is-descriptor@1.0.3:
    dependencies:
      is-accessor-descriptor: 1.0.1
      is-data-descriptor: 1.0.1

  is-extendable@0.1.1: {}

  is-extendable@1.0.1:
    dependencies:
      is-plain-object: 2.0.4

  is-extglob@2.1.1: {}

  is-finalizationregistry@1.1.0:
    dependencies:
      call-bind: 1.0.7

  is-fullwidth-code-point@3.0.0: {}

  is-fullwidth-code-point@4.0.0: {}

  is-fullwidth-code-point@5.0.0:
    dependencies:
      get-east-asian-width: 1.3.0

  is-generator-fn@2.1.0: {}

  is-generator-function@1.0.10:
    dependencies:
      has-tostringtag: 1.0.2

  is-glob@4.0.3:
    dependencies:
      is-extglob: 2.1.1

  is-interactive@1.0.0: {}

  is-lambda@1.0.1: {}

  is-map@2.0.3: {}

  is-negative-zero@2.0.3: {}

  is-number-object@1.1.0:
    dependencies:
      call-bind: 1.0.7
      has-tostringtag: 1.0.2

  is-number@3.0.0:
    dependencies:
      kind-of: 3.2.2

  is-number@7.0.0: {}

  is-obj@2.0.0: {}

  is-plain-obj@1.1.0: {}

  is-plain-object@2.0.4:
    dependencies:
      isobject: 3.0.1

  is-regex@1.2.0:
    dependencies:
      call-bind: 1.0.7
      gopd: 1.1.0
      has-tostringtag: 1.0.2
      hasown: 2.0.2

  is-set@2.0.3: {}

  is-shared-array-buffer@1.0.3:
    dependencies:
      call-bind: 1.0.7

  is-stream@1.1.0: {}

  is-stream@2.0.1: {}

  is-stream@3.0.0: {}

  is-string@1.1.0:
    dependencies:
      call-bind: 1.0.7
      has-tostringtag: 1.0.2

  is-subdir@1.2.0:
    dependencies:
      better-path-resolve: 1.0.0

  is-symbol@1.1.0:
    dependencies:
      call-bind: 1.0.7
      has-symbols: 1.1.0
      safe-regex-test: 1.0.3

  is-typed-array@1.1.13:
    dependencies:
      which-typed-array: 1.1.16

  is-typedarray@1.0.0: {}

  is-unicode-supported@0.1.0: {}

  is-weakmap@2.0.2: {}

  is-weakref@1.0.2:
    dependencies:
      call-bind: 1.0.7

  is-weakset@2.0.3:
    dependencies:
      call-bind: 1.0.7
      get-intrinsic: 1.2.4

  is-windows@1.0.2: {}

  isarray@1.0.0: {}

  isarray@2.0.5: {}

  isbinaryfile@4.0.10: {}

  isbinaryfile@5.0.4: {}

  isexe@2.0.0: {}

  isobject@2.1.0:
    dependencies:
      isarray: 1.0.0

  isobject@3.0.1: {}

  istanbul-lib-coverage@3.2.2: {}

  istanbul-lib-instrument@5.2.1:
    dependencies:
      '@babel/core': 7.24.9
      '@babel/parser': 7.26.2
      '@istanbuljs/schema': 0.1.3
      istanbul-lib-coverage: 3.2.2
      semver: 6.3.1
    transitivePeerDependencies:
      - supports-color

  istanbul-lib-instrument@6.0.3:
    dependencies:
      '@babel/core': 7.24.9
      '@babel/parser': 7.26.2
      '@istanbuljs/schema': 0.1.3
      istanbul-lib-coverage: 3.2.2
      semver: 7.6.3
    transitivePeerDependencies:
      - supports-color

  istanbul-lib-report@3.0.1:
    dependencies:
      istanbul-lib-coverage: 3.2.2
      make-dir: 4.0.0
      supports-color: 7.2.0

  istanbul-lib-source-maps@4.0.1:
    dependencies:
      debug: 4.3.7
      istanbul-lib-coverage: 3.2.2
      source-map: 0.6.1
    transitivePeerDependencies:
      - supports-color

  istanbul-reports@3.1.7:
    dependencies:
      html-escaper: 2.0.2
      istanbul-lib-report: 3.0.1

  jackspeak@3.4.3:
    dependencies:
      '@isaacs/cliui': 8.0.2
    optionalDependencies:
      '@pkgjs/parseargs': 0.11.0

  jake@10.9.2:
    dependencies:
      async: 3.2.6
      chalk: 4.1.2
      filelist: 1.0.4
      minimatch: 3.1.2

  jest-changed-files@29.7.0:
    dependencies:
      execa: 5.1.1
      jest-util: 29.7.0
      p-limit: 3.1.0

  jest-circus@29.7.0:
    dependencies:
      '@jest/environment': 29.7.0
      '@jest/expect': 29.7.0
      '@jest/test-result': 29.7.0
      '@jest/types': 29.6.3
      '@types/node': 22.10.1
      chalk: 4.1.2
      co: 4.6.0
      dedent: 1.5.3
      is-generator-fn: 2.1.0
      jest-each: 29.7.0
      jest-matcher-utils: 29.7.0
      jest-message-util: 29.7.0
      jest-runtime: 29.7.0
      jest-snapshot: 29.7.0
      jest-util: 29.7.0
      p-limit: 3.1.0
      pretty-format: 29.7.0
      pure-rand: 6.1.0
      slash: 3.0.0
      stack-utils: 2.0.6
    transitivePeerDependencies:
      - babel-plugin-macros
      - supports-color

  jest-cli@29.7.0(@types/node@22.10.1)(ts-node@10.9.2(@types/node@22.10.1)(typescript@5.7.2)):
    dependencies:
      '@jest/core': 29.7.0(ts-node@10.9.2(@types/node@22.10.1)(typescript@5.7.2))
      '@jest/test-result': 29.7.0
      '@jest/types': 29.6.3
      chalk: 4.1.2
      create-jest: 29.7.0(@types/node@22.10.1)(ts-node@10.9.2(@types/node@22.10.1)(typescript@5.7.2))
      exit: 0.1.2
      import-local: 3.2.0
      jest-config: 29.7.0(@types/node@22.10.1)(ts-node@10.9.2(@types/node@22.10.1)(typescript@5.7.2))
      jest-util: 29.7.0
      jest-validate: 29.7.0
      yargs: 17.7.2
    transitivePeerDependencies:
      - '@types/node'
      - babel-plugin-macros
      - supports-color
      - ts-node

  jest-config@29.7.0(@types/node@22.10.1)(ts-node@10.9.2(@types/node@22.10.1)(typescript@5.7.2)):
    dependencies:
      '@babel/core': 7.24.9
      '@jest/test-sequencer': 29.7.0
      '@jest/types': 29.6.3
      babel-jest: 29.7.0(@babel/core@7.24.9)
      chalk: 4.1.2
      ci-info: 3.9.0
      deepmerge: 4.3.1
      glob: 7.2.3
      graceful-fs: 4.2.11
      jest-circus: 29.7.0
      jest-environment-node: 29.7.0
      jest-get-type: 29.6.3
      jest-regex-util: 29.6.3
      jest-resolve: 29.7.0
      jest-runner: 29.7.0
      jest-util: 29.7.0
      jest-validate: 29.7.0
      micromatch: 4.0.8
      parse-json: 5.2.0
      pretty-format: 29.7.0
      slash: 3.0.0
      strip-json-comments: 3.1.1
    optionalDependencies:
      '@types/node': 22.10.1
      ts-node: 10.9.2(@types/node@22.10.1)(typescript@5.7.2)
    transitivePeerDependencies:
      - babel-plugin-macros
      - supports-color

  jest-diff@29.7.0:
    dependencies:
      chalk: 4.1.2
      diff-sequences: 29.6.3
      jest-get-type: 29.6.3
      pretty-format: 29.7.0

  jest-docblock@29.7.0:
    dependencies:
      detect-newline: 3.1.0

  jest-each@29.7.0:
    dependencies:
      '@jest/types': 29.6.3
      chalk: 4.1.2
      jest-get-type: 29.6.3
      jest-util: 29.7.0
      pretty-format: 29.7.0

  jest-environment-node@29.7.0:
    dependencies:
      '@jest/environment': 29.7.0
      '@jest/fake-timers': 29.7.0
      '@jest/types': 29.6.3
      '@types/node': 22.10.1
      jest-mock: 29.7.0
      jest-util: 29.7.0

  jest-get-type@29.6.3: {}

  jest-haste-map@26.6.2:
    dependencies:
      '@jest/types': 26.6.2
      '@types/graceful-fs': 4.1.9
      '@types/node': 22.10.1
      anymatch: 3.1.3
      fb-watchman: 2.0.2
      graceful-fs: 4.2.11
      jest-regex-util: 26.0.0
      jest-serializer: 26.6.2
      jest-util: 26.6.2
      jest-worker: 26.6.2
      micromatch: 4.0.8
      sane: 4.1.0
      walker: 1.0.8
    optionalDependencies:
      fsevents: 2.3.3
    transitivePeerDependencies:
      - supports-color

  jest-haste-map@29.7.0:
    dependencies:
      '@jest/types': 29.6.3
      '@types/graceful-fs': 4.1.9
      '@types/node': 22.10.1
      anymatch: 3.1.3
      fb-watchman: 2.0.2
      graceful-fs: 4.2.11
      jest-regex-util: 29.6.3
      jest-util: 29.7.0
      jest-worker: 29.7.0
      micromatch: 4.0.8
      walker: 1.0.8
    optionalDependencies:
      fsevents: 2.3.3

  jest-junit@12.3.0:
    dependencies:
      mkdirp: 1.0.4
      strip-ansi: 5.2.0
      uuid: 8.3.2
      xml: 1.0.1

  jest-leak-detector@29.7.0:
    dependencies:
      jest-get-type: 29.6.3
      pretty-format: 29.7.0

  jest-matcher-utils@29.7.0:
    dependencies:
      chalk: 4.1.2
      jest-diff: 29.7.0
      jest-get-type: 29.6.3
      pretty-format: 29.7.0

  jest-message-util@29.7.0:
    dependencies:
      '@babel/code-frame': 7.26.2
      '@jest/types': 29.6.3
      '@types/stack-utils': 2.0.3
      chalk: 4.1.2
      graceful-fs: 4.2.11
      micromatch: 4.0.8
      pretty-format: 29.7.0
      slash: 3.0.0
      stack-utils: 2.0.6

  jest-mock@29.7.0:
    dependencies:
      '@jest/types': 29.6.3
      '@types/node': 22.10.1
      jest-util: 29.7.0

  jest-pnp-resolver@1.2.3(jest-resolve@29.7.0):
    optionalDependencies:
      jest-resolve: 29.7.0

  jest-regex-util@26.0.0: {}

  jest-regex-util@29.6.3: {}

  jest-resolve-dependencies@29.7.0:
    dependencies:
      jest-regex-util: 29.6.3
      jest-snapshot: 29.7.0
    transitivePeerDependencies:
      - supports-color

  jest-resolve@29.7.0:
    dependencies:
      chalk: 4.1.2
      graceful-fs: 4.2.11
      jest-haste-map: 29.7.0
      jest-pnp-resolver: 1.2.3(jest-resolve@29.7.0)
      jest-util: 29.7.0
      jest-validate: 29.7.0
      resolve: 1.22.8
      resolve.exports: 2.0.3
      slash: 3.0.0

  jest-runner@29.7.0:
    dependencies:
      '@jest/console': 29.7.0
      '@jest/environment': 29.7.0
      '@jest/test-result': 29.7.0
      '@jest/transform': 29.7.0
      '@jest/types': 29.6.3
      '@types/node': 22.10.1
      chalk: 4.1.2
      emittery: 0.13.1
      graceful-fs: 4.2.11
      jest-docblock: 29.7.0
      jest-environment-node: 29.7.0
      jest-haste-map: 29.7.0
      jest-leak-detector: 29.7.0
      jest-message-util: 29.7.0
      jest-resolve: 29.7.0
      jest-runtime: 29.7.0
      jest-util: 29.7.0
      jest-watcher: 29.7.0
      jest-worker: 29.7.0
      p-limit: 3.1.0
      source-map-support: 0.5.13
    transitivePeerDependencies:
      - supports-color

  jest-runtime@29.7.0:
    dependencies:
      '@jest/environment': 29.7.0
      '@jest/fake-timers': 29.7.0
      '@jest/globals': 29.7.0
      '@jest/source-map': 29.6.3
      '@jest/test-result': 29.7.0
      '@jest/transform': 29.7.0
      '@jest/types': 29.6.3
      '@types/node': 22.10.1
      chalk: 4.1.2
      cjs-module-lexer: 1.4.1
      collect-v8-coverage: 1.0.2
      glob: 7.2.3
      graceful-fs: 4.2.11
      jest-haste-map: 29.7.0
      jest-message-util: 29.7.0
      jest-mock: 29.7.0
      jest-regex-util: 29.6.3
      jest-resolve: 29.7.0
      jest-snapshot: 29.7.0
      jest-util: 29.7.0
      slash: 3.0.0
      strip-bom: 4.0.0
    transitivePeerDependencies:
      - supports-color

  jest-serializer@26.6.2:
    dependencies:
      '@types/node': 22.10.1
      graceful-fs: 4.2.11

  jest-snapshot@29.7.0:
    dependencies:
      '@babel/core': 7.24.9
      '@babel/generator': 7.26.2
      '@babel/plugin-syntax-jsx': 7.25.9(@babel/core@7.24.9)
      '@babel/plugin-syntax-typescript': 7.25.9(@babel/core@7.24.9)
      '@babel/types': 7.26.0
      '@jest/expect-utils': 29.7.0
      '@jest/transform': 29.7.0
      '@jest/types': 29.6.3
      babel-preset-current-node-syntax: 1.1.0(@babel/core@7.24.9)
      chalk: 4.1.2
      expect: 29.7.0
      graceful-fs: 4.2.11
      jest-diff: 29.7.0
      jest-get-type: 29.6.3
      jest-matcher-utils: 29.7.0
      jest-message-util: 29.7.0
      jest-util: 29.7.0
      natural-compare: 1.4.0
      pretty-format: 29.7.0
      semver: 7.6.3
    transitivePeerDependencies:
      - supports-color

  jest-util@26.6.2:
    dependencies:
      '@jest/types': 26.6.2
      '@types/node': 22.10.1
      chalk: 4.1.2
      graceful-fs: 4.2.11
      is-ci: 2.0.0
      micromatch: 4.0.8

  jest-util@29.7.0:
    dependencies:
      '@jest/types': 29.6.3
      '@types/node': 22.10.1
      chalk: 4.1.2
      ci-info: 3.9.0
      graceful-fs: 4.2.11
      picomatch: 2.3.1

  jest-validate@29.7.0:
    dependencies:
      '@jest/types': 29.6.3
      camelcase: 6.3.0
      chalk: 4.1.2
      jest-get-type: 29.6.3
      leven: 3.1.0
      pretty-format: 29.7.0

  jest-watcher@29.7.0:
    dependencies:
      '@jest/test-result': 29.7.0
      '@jest/types': 29.6.3
      '@types/node': 22.10.1
      ansi-escapes: 4.3.2
      chalk: 4.1.2
      emittery: 0.13.1
      jest-util: 29.7.0
      string-length: 4.0.2

  jest-worker@26.6.2:
    dependencies:
      '@types/node': 22.10.1
      merge-stream: 2.0.0
      supports-color: 7.2.0

  jest-worker@29.7.0:
    dependencies:
      '@types/node': 22.10.1
      jest-util: 29.7.0
      merge-stream: 2.0.0
      supports-color: 8.1.1

  jest@29.7.0(@types/node@22.10.1)(ts-node@10.9.2(@types/node@22.10.1)(typescript@5.7.2)):
    dependencies:
      '@jest/core': 29.7.0(ts-node@10.9.2(@types/node@22.10.1)(typescript@5.7.2))
      '@jest/types': 29.6.3
      import-local: 3.2.0
      jest-cli: 29.7.0(@types/node@22.10.1)(ts-node@10.9.2(@types/node@22.10.1)(typescript@5.7.2))
    transitivePeerDependencies:
      - '@types/node'
      - babel-plugin-macros
      - supports-color
      - ts-node

  js-tokens@4.0.0: {}

  js-yaml@3.14.1:
    dependencies:
      argparse: 1.0.10
      esprima: 4.0.1

  js-yaml@4.1.0:
    dependencies:
      argparse: 2.0.1

  jsbn@1.1.0: {}

  jsesc@3.0.2: {}

  json-buffer@3.0.1: {}

  json-parse-even-better-errors@2.3.1: {}

  json-schema-traverse@0.4.1: {}

  json-stable-stringify-without-jsonify@1.0.1: {}

  json-stringify-safe@5.0.1:
    optional: true

  json5@2.2.3: {}

  jsonfile@4.0.0:
    optionalDependencies:
      graceful-fs: 4.2.11

  jsonfile@6.1.0:
    dependencies:
      universalify: 2.0.1
    optionalDependencies:
      graceful-fs: 4.2.11

  keyv@4.5.4:
    dependencies:
      json-buffer: 3.0.1

  kind-of@3.2.2:
    dependencies:
      is-buffer: 1.1.6

  kind-of@4.0.0:
    dependencies:
      is-buffer: 1.1.6

  kind-of@6.0.3: {}

  kleur@3.0.3: {}

  kleur@4.1.5: {}

  lazy-val@1.0.5: {}

  leven@3.1.0: {}

  levn@0.4.1:
    dependencies:
      prelude-ls: 1.2.1
      type-check: 0.4.0

  lilconfig@3.1.3: {}

  lines-and-columns@1.2.4: {}

  linkify-it@5.0.0:
    dependencies:
      uc.micro: 2.1.0

  lint-staged@15.2.10:
    dependencies:
      chalk: 5.3.0
      commander: 12.1.0
      debug: 4.3.7
      execa: 8.0.1
      lilconfig: 3.1.3
      listr2: 8.2.5
      micromatch: 4.0.8
      pidtree: 0.6.0
      string-argv: 0.3.2
      yaml: 2.5.1
    transitivePeerDependencies:
      - supports-color

  listr2@8.2.5:
    dependencies:
      cli-truncate: 4.0.0
      colorette: 2.0.20
      eventemitter3: 5.0.1
      log-update: 6.1.0
      rfdc: 1.4.1
      wrap-ansi: 9.0.0

  load-yaml-file@0.2.0:
    dependencies:
      graceful-fs: 4.2.11
      js-yaml: 3.14.1
      pify: 4.0.1
      strip-bom: 3.0.0

  locate-path@5.0.0:
    dependencies:
      p-locate: 4.1.0

  locate-path@6.0.0:
    dependencies:
      p-locate: 5.0.0

  lodash.debounce@4.0.8: {}

  lodash.escaperegexp@4.1.2: {}

  lodash.isequal@4.5.0: {}

  lodash.merge@4.6.2: {}

  lodash.startcase@4.4.0: {}

  lodash@4.17.21: {}

  log-symbols@4.1.0:
    dependencies:
      chalk: 4.1.2
      is-unicode-supported: 0.1.0

  log-update@6.1.0:
    dependencies:
      ansi-escapes: 7.0.0
      cli-cursor: 5.0.0
      slice-ansi: 7.1.0
      strip-ansi: 7.1.0
      wrap-ansi: 9.0.0

  loose-envify@1.4.0:
    dependencies:
      js-tokens: 4.0.0

  loupe@3.1.3: {}

  lowercase-keys@2.0.0: {}

  lru-cache@10.4.3: {}

  lru-cache@4.1.5:
    dependencies:
      pseudomap: 1.0.2
      yallist: 2.1.2

  lru-cache@5.1.1:
    dependencies:
      yallist: 3.1.1

  lru-cache@6.0.0:
    dependencies:
      yallist: 4.0.0

  lru-cache@7.18.3: {}

  lunr@2.3.9: {}

  magic-string@0.30.17:
    dependencies:
      '@jridgewell/sourcemap-codec': 1.5.0

  make-dir@4.0.0:
    dependencies:
      semver: 7.6.3

  make-error@1.3.6: {}

  make-fetch-happen@10.2.1:
    dependencies:
      agentkeepalive: 4.5.0
      cacache: 16.1.3
      http-cache-semantics: 4.1.1
      http-proxy-agent: 5.0.0
      https-proxy-agent: 5.0.1
      is-lambda: 1.0.1
      lru-cache: 7.18.3
      minipass: 3.3.6
      minipass-collect: 1.0.2
      minipass-fetch: 2.1.2
      minipass-flush: 1.0.5
      minipass-pipeline: 1.2.4
      negotiator: 0.6.4
      promise-retry: 2.0.1
      socks-proxy-agent: 7.0.0
      ssri: 9.0.1
    transitivePeerDependencies:
      - bluebird
      - supports-color

  makeerror@1.0.12:
    dependencies:
      tmpl: 1.0.5

  map-cache@0.2.2: {}

  map-obj@1.0.1: {}

  map-obj@4.3.0: {}

  map-visit@1.0.0:
    dependencies:
      object-visit: 1.0.1

  markdown-it@14.1.0:
    dependencies:
      argparse: 2.0.1
      entities: 4.5.0
      linkify-it: 5.0.0
      mdurl: 2.0.0
      punycode.js: 2.3.1
      uc.micro: 2.1.0

  matcher@3.0.0:
    dependencies:
      escape-string-regexp: 4.0.0
    optional: true

  mdast-util-to-hast@13.2.0:
    dependencies:
      '@types/hast': 3.0.4
      '@types/mdast': 4.0.4
      '@ungap/structured-clone': 1.2.0
      devlop: 1.1.0
      micromark-util-sanitize-uri: 2.0.1
      trim-lines: 3.0.1
      unist-util-position: 5.0.0
      unist-util-visit: 5.0.0
      vfile: 6.0.3

  mdurl@2.0.0: {}

  meow@13.2.0: {}

  meow@6.1.1:
    dependencies:
      '@types/minimist': 1.2.5
      camelcase-keys: 6.2.2
      decamelize-keys: 1.1.1
      hard-rejection: 2.1.0
      minimist-options: 4.1.0
      normalize-package-data: 2.5.0
      read-pkg-up: 7.0.1
      redent: 3.0.0
      trim-newlines: 3.0.1
      type-fest: 0.13.1
      yargs-parser: 18.1.3

  merge-stream@2.0.0: {}

  merge2@1.4.1: {}

  micromark-util-character@2.1.1:
    dependencies:
      micromark-util-symbol: 2.0.1
      micromark-util-types: 2.0.1

  micromark-util-encode@2.0.1: {}

  micromark-util-sanitize-uri@2.0.1:
    dependencies:
      micromark-util-character: 2.1.1
      micromark-util-encode: 2.0.1
      micromark-util-symbol: 2.0.1

  micromark-util-symbol@2.0.1: {}

  micromark-util-types@2.0.1: {}

  micromatch@3.1.10:
    dependencies:
      arr-diff: 4.0.0
      array-unique: 0.3.2
      braces: 2.3.2
      define-property: 2.0.2
      extend-shallow: 3.0.2
      extglob: 2.0.4
      fragment-cache: 0.2.1
      kind-of: 6.0.3
      nanomatch: 1.2.13
      object.pick: 1.3.0
      regex-not: 1.0.2
      snapdragon: 0.8.2
      to-regex: 3.0.2
    transitivePeerDependencies:
      - supports-color

  micromatch@4.0.8:
    dependencies:
      braces: 3.0.3
      picomatch: 2.3.1

  mime-db@1.52.0: {}

  mime-types@2.1.35:
    dependencies:
      mime-db: 1.52.0

  mime@2.6.0: {}

  mimic-fn@2.1.0: {}

  mimic-fn@4.0.0: {}

  mimic-function@5.0.1: {}

  mimic-response@1.0.1: {}

  mimic-response@3.1.0: {}

  min-indent@1.0.1: {}

  minimatch@10.0.1:
    dependencies:
      brace-expansion: 2.0.1

  minimatch@3.1.2:
    dependencies:
      brace-expansion: 1.1.11

  minimatch@5.1.6:
    dependencies:
      brace-expansion: 2.0.1

  minimatch@9.0.5:
    dependencies:
      brace-expansion: 2.0.1

  minimist-options@4.1.0:
    dependencies:
      arrify: 1.0.1
      is-plain-obj: 1.1.0
      kind-of: 6.0.3

  minimist@1.2.8: {}

  minipass-collect@1.0.2:
    dependencies:
      minipass: 3.3.6

  minipass-fetch@2.1.2:
    dependencies:
      minipass: 3.3.6
      minipass-sized: 1.0.3
      minizlib: 2.1.2
    optionalDependencies:
      encoding: 0.1.13

  minipass-flush@1.0.5:
    dependencies:
      minipass: 3.3.6

  minipass-pipeline@1.2.4:
    dependencies:
      minipass: 3.3.6

  minipass-sized@1.0.3:
    dependencies:
      minipass: 3.3.6

  minipass@3.3.6:
    dependencies:
      yallist: 4.0.0

  minipass@4.2.8: {}

  minipass@5.0.0: {}

  minipass@7.1.2: {}

  minizlib@2.1.2:
    dependencies:
      minipass: 3.3.6
      yallist: 4.0.0

  mixin-deep@1.3.2:
    dependencies:
      for-in: 1.0.2
      is-extendable: 1.0.1

  mixme@0.5.10: {}

  mkdirp@0.5.6:
    dependencies:
      minimist: 1.2.8

  mkdirp@1.0.4: {}

  mrmime@2.0.0: {}

  ms@2.0.0: {}

  ms@2.1.3: {}

  multimatch@5.0.0:
    dependencies:
      '@types/minimatch': 3.0.5
      array-differ: 3.0.0
      array-union: 2.1.0
      arrify: 2.0.1
      minimatch: 3.1.2

  nanoid@3.3.8: {}

  nanomatch@1.2.13:
    dependencies:
      arr-diff: 4.0.0
      array-unique: 0.3.2
      define-property: 2.0.2
      extend-shallow: 3.0.2
      fragment-cache: 0.2.1
      is-windows: 1.0.2
      kind-of: 6.0.3
      object.pick: 1.3.0
      regex-not: 1.0.2
      snapdragon: 0.8.2
      to-regex: 3.0.2
    transitivePeerDependencies:
      - supports-color

  natural-compare@1.4.0: {}

  negotiator@0.6.4: {}

  neo-async@2.6.2: {}

  nice-try@1.0.5: {}

  node-abi@3.71.0:
    dependencies:
      semver: 7.6.3

  node-addon-api@1.7.2: {}

  node-addon-api@7.1.1:
    optional: true

  node-api-version@0.2.0:
    dependencies:
      semver: 7.6.3

  node-fetch@2.7.0(encoding@0.1.13):
    dependencies:
      whatwg-url: 5.0.0
    optionalDependencies:
      encoding: 0.1.13

  node-int64@0.4.0: {}

  node-releases@2.0.18: {}

  nopt@6.0.0:
    dependencies:
      abbrev: 1.1.1

  normalize-package-data@2.5.0:
    dependencies:
      hosted-git-info: 2.8.9
      resolve: 1.22.8
      semver: 5.7.2
      validate-npm-package-license: 3.0.4

  normalize-package-data@6.0.2:
    dependencies:
      hosted-git-info: 7.0.2
      semver: 7.6.3
      validate-npm-package-license: 3.0.4

  normalize-path@2.1.1:
    dependencies:
      remove-trailing-separator: 1.1.0

  normalize-path@3.0.0: {}

  normalize-url@6.1.0: {}

  npm-run-path@2.0.2:
    dependencies:
      path-key: 2.0.1

  npm-run-path@4.0.1:
    dependencies:
      path-key: 3.1.1

  npm-run-path@5.3.0:
    dependencies:
      path-key: 4.0.0

  object-copy@0.1.0:
    dependencies:
      copy-descriptor: 0.1.1
      define-property: 0.2.5
      kind-of: 3.2.2

  object-inspect@1.13.3: {}

  object-keys@1.1.1: {}

  object-visit@1.0.1:
    dependencies:
      isobject: 3.0.1

  object.assign@4.1.5:
    dependencies:
      call-bind: 1.0.7
      define-properties: 1.2.1
      has-symbols: 1.1.0
      object-keys: 1.1.1

  object.pick@1.3.0:
    dependencies:
      isobject: 3.0.1

  once@1.4.0:
    dependencies:
      wrappy: 1.0.2

  onetime@5.1.2:
    dependencies:
      mimic-fn: 2.1.0

  onetime@6.0.0:
    dependencies:
      mimic-fn: 4.0.0

  onetime@7.0.0:
    dependencies:
      mimic-function: 5.0.1

  oniguruma-to-es@0.7.0:
    dependencies:
      emoji-regex-xs: 1.0.0
      regex: 5.0.2
      regex-recursion: 4.3.0

  optionator@0.9.4:
    dependencies:
      deep-is: 0.1.4
      fast-levenshtein: 2.0.6
      levn: 0.4.1
      prelude-ls: 1.2.1
      type-check: 0.4.0
      word-wrap: 1.2.5

  ora@5.4.1:
    dependencies:
      bl: 4.1.0
      chalk: 4.1.2
      cli-cursor: 3.1.0
      cli-spinners: 2.9.2
      is-interactive: 1.0.0
      is-unicode-supported: 0.1.0
      log-symbols: 4.1.0
      strip-ansi: 6.0.1
      wcwidth: 1.0.1

  os-tmpdir@1.0.2: {}

  outdent@0.5.0: {}

  p-cancelable@2.1.1: {}

  p-filter@2.1.0:
    dependencies:
      p-map: 2.1.0

  p-finally@1.0.0: {}

  p-limit@2.3.0:
    dependencies:
      p-try: 2.2.0

  p-limit@3.1.0:
    dependencies:
      yocto-queue: 0.1.0

  p-locate@4.1.0:
    dependencies:
      p-limit: 2.3.0

  p-locate@5.0.0:
    dependencies:
      p-limit: 3.1.0

  p-map@2.1.0: {}

  p-map@4.0.0:
    dependencies:
      aggregate-error: 3.1.0

  p-try@2.2.0: {}

  package-json-from-dist@1.0.1: {}

  parent-module@1.0.1:
    dependencies:
      callsites: 3.1.0

  parse-json@5.2.0:
    dependencies:
      '@babel/code-frame': 7.26.2
      error-ex: 1.3.2
      json-parse-even-better-errors: 2.3.1
      lines-and-columns: 1.2.4

  parse-json@8.1.0:
    dependencies:
      '@babel/code-frame': 7.26.2
      index-to-position: 0.1.2
      type-fest: 4.30.0

  pascalcase@0.1.1: {}

  path-equal@1.2.5: {}

  path-exists@4.0.0: {}

  path-is-absolute@1.0.1: {}

  path-key@2.0.1: {}

  path-key@3.1.1: {}

  path-key@4.0.0: {}

  path-parse@1.0.7: {}

  path-scurry@1.11.1:
    dependencies:
      lru-cache: 10.4.3
      minipass: 7.1.2

  path-sort@0.1.0: {}

  path-type@4.0.0: {}

  pathe@2.0.2: {}

  pathval@2.0.0: {}

  pe-library@0.4.1: {}

  pend@1.2.0: {}

  picocolors@1.1.1: {}

  picomatch@2.3.1: {}

  picomatch@4.0.2: {}

  pidtree@0.6.0: {}

  pify@4.0.1: {}

  pirates@4.0.6: {}

  pkg-dir@4.2.0:
    dependencies:
      find-up: 4.1.0

  please-upgrade-node@3.2.0:
    dependencies:
      semver-compare: 1.0.0

  plist@3.1.0:
    dependencies:
      '@xmldom/xmldom': 0.8.10
      base64-js: 1.5.1
      xmlbuilder: 15.1.1

  posix-character-classes@0.1.1: {}

  possible-typed-array-names@1.0.0: {}

  postcss@8.4.49:
    dependencies:
      nanoid: 3.3.8
      picocolors: 1.1.1
      source-map-js: 1.2.1

  postject@1.0.0-alpha.6:
    dependencies:
      commander: 9.5.0
    optional: true

  preferred-pm@3.1.4:
    dependencies:
      find-up: 5.0.0
      find-yarn-workspace-root2: 1.2.16
      path-exists: 4.0.0
      which-pm: 2.2.0

  prelude-ls@1.2.1: {}

  prettier-linter-helpers@1.0.0:
    dependencies:
      fast-diff: 1.3.0

  prettier@2.8.8: {}

  prettier@3.3.3: {}

  pretty-format@29.7.0:
    dependencies:
      '@jest/schemas': 29.6.3
      ansi-styles: 5.2.0
      react-is: 18.3.1

  proc-log@2.0.1: {}

  progress@2.0.3: {}

  promise-inflight@1.0.1: {}

  promise-retry@2.0.1:
    dependencies:
      err-code: 2.0.3
      retry: 0.12.0

  prompts@2.4.2:
    dependencies:
      kleur: 3.0.3
      sisteransi: 1.0.5

  property-information@6.5.0: {}

  pseudomap@1.0.2: {}

  pump@3.0.2:
    dependencies:
      end-of-stream: 1.4.4
      once: 1.4.0

  punycode.js@2.3.1: {}

  punycode@2.3.1: {}

  pure-rand@6.1.0: {}

  query-ast@1.0.5:
    dependencies:
      invariant: 2.2.4
      lodash: 4.17.21

  queue-microtask@1.2.3: {}

  quick-lru@4.0.1: {}

  quick-lru@5.1.1: {}

  react-is@18.3.1: {}

  read-binary-file-arch@1.0.6:
    dependencies:
      debug: 4.4.0
    transitivePeerDependencies:
      - supports-color

  read-package-up@11.0.0:
    dependencies:
      find-up-simple: 1.0.0
      read-pkg: 9.0.1
      type-fest: 4.30.0

  read-pkg-up@7.0.1:
    dependencies:
      find-up: 4.1.0
      read-pkg: 5.2.0
      type-fest: 0.8.1

  read-pkg@5.2.0:
    dependencies:
      '@types/normalize-package-data': 2.4.4
      normalize-package-data: 2.5.0
      parse-json: 5.2.0
      type-fest: 0.6.0

  read-pkg@9.0.1:
    dependencies:
      '@types/normalize-package-data': 2.4.4
      normalize-package-data: 6.0.2
      parse-json: 8.1.0
      type-fest: 4.30.0
      unicorn-magic: 0.1.0

  read-yaml-file@1.1.0:
    dependencies:
      graceful-fs: 4.2.11
      js-yaml: 3.14.1
      pify: 4.0.1
      strip-bom: 3.0.0

  readable-stream@3.6.2:
    dependencies:
      inherits: 2.0.4
      string_decoder: 1.3.0
      util-deprecate: 1.0.2

  readdirp@3.6.0:
    dependencies:
      picomatch: 2.3.1

  readdirp@4.0.2: {}

  redent@3.0.0:
    dependencies:
      indent-string: 4.0.0
      strip-indent: 3.0.0

  reflect.getprototypeof@1.0.7:
    dependencies:
      call-bind: 1.0.7
      define-properties: 1.2.1
      es-abstract: 1.23.5
      es-errors: 1.3.0
      get-intrinsic: 1.2.4
      gopd: 1.1.0
      which-builtin-type: 1.2.0

  regenerate-unicode-properties@10.2.0:
    dependencies:
      regenerate: 1.4.2

  regenerate@1.4.2: {}

  regenerator-runtime@0.14.1: {}

  regenerator-transform@0.15.2:
    dependencies:
      '@babel/runtime': 7.26.0

  regex-not@1.0.2:
    dependencies:
      extend-shallow: 3.0.2
      safe-regex: 1.1.0

  regex-recursion@4.3.0:
    dependencies:
      regex-utilities: 2.3.0

  regex-utilities@2.3.0: {}

  regex@5.0.2:
    dependencies:
      regex-utilities: 2.3.0

  regexp.prototype.flags@1.5.3:
    dependencies:
      call-bind: 1.0.7
      define-properties: 1.2.1
      es-errors: 1.3.0
      set-function-name: 2.0.2

  regexpu-core@6.2.0:
    dependencies:
      regenerate: 1.4.2
      regenerate-unicode-properties: 10.2.0
      regjsgen: 0.8.0
      regjsparser: 0.12.0
      unicode-match-property-ecmascript: 2.0.0
      unicode-match-property-value-ecmascript: 2.2.0

  regjsgen@0.8.0: {}

  regjsparser@0.12.0:
    dependencies:
      jsesc: 3.0.2

  remove-trailing-separator@1.1.0: {}

  repeat-element@1.1.4: {}

  repeat-string@1.6.1: {}

  require-directory@2.1.1: {}

  require-main-filename@2.0.0: {}

  require-package-name@2.0.1: {}

  resedit@1.7.0:
    dependencies:
      pe-library: 0.4.1

  resedit@1.7.2:
    dependencies:
      pe-library: 0.4.1

  resolve-alpn@1.2.1: {}

  resolve-cwd@3.0.0:
    dependencies:
      resolve-from: 5.0.0

  resolve-from@4.0.0: {}

  resolve-from@5.0.0: {}

  resolve-url@0.2.1: {}

  resolve.exports@2.0.3: {}

  resolve@1.22.8:
    dependencies:
      is-core-module: 2.15.1
      path-parse: 1.0.7
      supports-preserve-symlinks-flag: 1.0.0

  responselike@2.0.1:
    dependencies:
      lowercase-keys: 2.0.0

  restore-cursor@3.1.0:
    dependencies:
      onetime: 5.1.2
      signal-exit: 3.0.7

  restore-cursor@5.1.0:
    dependencies:
      onetime: 7.0.0
      signal-exit: 4.1.0

  ret@0.1.15: {}

  retry@0.12.0: {}

  reusify@1.0.4: {}

  rfdc@1.4.1: {}

  rimraf@2.6.3:
    dependencies:
      glob: 7.2.3

  rimraf@3.0.2:
    dependencies:
      glob: 7.2.3

  roarr@2.15.4:
    dependencies:
      boolean: 3.2.0
      detect-node: 2.1.0
      globalthis: 1.0.4
      json-stringify-safe: 5.0.1
      semver-compare: 1.0.0
      sprintf-js: 1.1.3
    optional: true

  rollup@4.32.1:
    dependencies:
      '@types/estree': 1.0.6
    optionalDependencies:
      '@rollup/rollup-android-arm-eabi': 4.32.1
      '@rollup/rollup-android-arm64': 4.32.1
      '@rollup/rollup-darwin-arm64': 4.32.1
      '@rollup/rollup-darwin-x64': 4.32.1
      '@rollup/rollup-freebsd-arm64': 4.32.1
      '@rollup/rollup-freebsd-x64': 4.32.1
      '@rollup/rollup-linux-arm-gnueabihf': 4.32.1
      '@rollup/rollup-linux-arm-musleabihf': 4.32.1
      '@rollup/rollup-linux-arm64-gnu': 4.32.1
      '@rollup/rollup-linux-arm64-musl': 4.32.1
      '@rollup/rollup-linux-loongarch64-gnu': 4.32.1
      '@rollup/rollup-linux-powerpc64le-gnu': 4.32.1
      '@rollup/rollup-linux-riscv64-gnu': 4.32.1
      '@rollup/rollup-linux-s390x-gnu': 4.32.1
      '@rollup/rollup-linux-x64-gnu': 4.32.1
      '@rollup/rollup-linux-x64-musl': 4.32.1
      '@rollup/rollup-win32-arm64-msvc': 4.32.1
      '@rollup/rollup-win32-ia32-msvc': 4.32.1
      '@rollup/rollup-win32-x64-msvc': 4.32.1
      fsevents: 2.3.3

  rsvp@4.8.5: {}

  run-parallel@1.2.0:
    dependencies:
      queue-microtask: 1.2.3

  safe-array-concat@1.1.2:
    dependencies:
      call-bind: 1.0.7
      get-intrinsic: 1.2.4
      has-symbols: 1.1.0
      isarray: 2.0.5

  safe-buffer@5.2.1: {}

  safe-regex-test@1.0.3:
    dependencies:
      call-bind: 1.0.7
      es-errors: 1.3.0
      is-regex: 1.2.0

  safe-regex@1.1.0:
    dependencies:
      ret: 0.1.15

  safe-stable-stringify@2.5.0: {}

  safer-buffer@2.1.2: {}

  sane@4.1.0:
    dependencies:
      '@cnakazawa/watch': 1.0.4
      anymatch: 2.0.0
      capture-exit: 2.0.0
      exec-sh: 0.3.6
      execa: 1.0.0
      fb-watchman: 2.0.2
      micromatch: 3.1.10
      minimist: 1.2.8
      walker: 1.0.8
    transitivePeerDependencies:
      - supports-color

  sanitize-filename@1.6.3:
    dependencies:
      truncate-utf8-bytes: 1.0.2

  sass@1.82.0:
    dependencies:
      chokidar: 4.0.1
      immutable: 5.0.3
      source-map-js: 1.2.1
    optionalDependencies:
      '@parcel/watcher': 2.5.0

  sax@1.4.1: {}

  scss-parser@1.0.6:
    dependencies:
      invariant: 2.2.4
      lodash: 4.17.21

  semver-compare@1.0.0: {}

  semver@5.7.2: {}

  semver@6.3.1: {}

  semver@7.6.3: {}

  serialize-error@7.0.1:
    dependencies:
      type-fest: 0.13.1
    optional: true

  set-blocking@2.0.0: {}

  set-function-length@1.2.2:
    dependencies:
      define-data-property: 1.1.4
      es-errors: 1.3.0
      function-bind: 1.1.2
      get-intrinsic: 1.2.4
      gopd: 1.1.0
      has-property-descriptors: 1.0.2

  set-function-name@2.0.2:
    dependencies:
      define-data-property: 1.1.4
      es-errors: 1.3.0
      functions-have-names: 1.2.3
      has-property-descriptors: 1.0.2

  set-value@2.0.1:
    dependencies:
      extend-shallow: 2.0.1
      is-extendable: 0.1.1
      is-plain-object: 2.0.4
      split-string: 3.1.0

  shebang-command@1.2.0:
    dependencies:
      shebang-regex: 1.0.0

  shebang-command@2.0.0:
    dependencies:
      shebang-regex: 3.0.0

  shebang-regex@1.0.0: {}

  shebang-regex@3.0.0: {}

  shiki@1.24.0:
    dependencies:
      '@shikijs/core': 1.24.0
      '@shikijs/engine-javascript': 1.24.0
      '@shikijs/engine-oniguruma': 1.24.0
      '@shikijs/types': 1.24.0
      '@shikijs/vscode-textmate': 9.3.0
      '@types/hast': 3.0.4

  side-channel@1.0.6:
    dependencies:
      call-bind: 1.0.7
      es-errors: 1.3.0
      get-intrinsic: 1.2.4
      object-inspect: 1.13.3

  siginfo@2.0.0: {}

  signal-exit@3.0.7: {}

  signal-exit@4.1.0: {}

  simple-update-notifier@2.0.0:
    dependencies:
      semver: 7.6.3

  sirv@3.0.0:
    dependencies:
      '@polka/url': 1.0.0-next.28
      mrmime: 2.0.0
      totalist: 3.0.1

  sisteransi@1.0.5: {}

  slash@3.0.0: {}

  slice-ansi@3.0.0:
    dependencies:
      ansi-styles: 4.3.0
      astral-regex: 2.0.0
      is-fullwidth-code-point: 3.0.0

  slice-ansi@5.0.0:
    dependencies:
      ansi-styles: 6.2.1
      is-fullwidth-code-point: 4.0.0

  slice-ansi@7.1.0:
    dependencies:
      ansi-styles: 6.2.1
      is-fullwidth-code-point: 5.0.0

  smart-buffer@4.2.0: {}

  smartwrap@2.0.2:
    dependencies:
      array.prototype.flat: 1.3.2
      breakword: 1.0.6
      grapheme-splitter: 1.0.4
      strip-ansi: 6.0.1
      wcwidth: 1.0.1
      yargs: 15.4.1

  snapdragon-node@2.1.1:
    dependencies:
      define-property: 1.0.0
      isobject: 3.0.1
      snapdragon-util: 3.0.1

  snapdragon-util@3.0.1:
    dependencies:
      kind-of: 3.2.2

  snapdragon@0.8.2:
    dependencies:
      base: 0.11.2
      debug: 2.6.9
      define-property: 0.2.5
      extend-shallow: 2.0.1
      map-cache: 0.2.2
      source-map: 0.5.7
      source-map-resolve: 0.5.3
      use: 3.1.1
    transitivePeerDependencies:
      - supports-color

  socks-proxy-agent@7.0.0:
    dependencies:
      agent-base: 6.0.2
      debug: 4.4.0
      socks: 2.8.3
    transitivePeerDependencies:
      - supports-color

  socks@2.8.3:
    dependencies:
      ip-address: 9.0.5
      smart-buffer: 4.2.0

  source-map-js@1.2.1: {}

  source-map-resolve@0.5.3:
    dependencies:
      atob: 2.1.2
      decode-uri-component: 0.2.2
      resolve-url: 0.2.1
      source-map-url: 0.4.1
      urix: 0.1.0

  source-map-support@0.5.13:
    dependencies:
      buffer-from: 1.1.2
      source-map: 0.6.1

  source-map-support@0.5.21:
    dependencies:
      buffer-from: 1.1.2
      source-map: 0.6.1

  source-map-url@0.4.1: {}

  source-map@0.5.7: {}

  source-map@0.6.1: {}

  space-separated-tokens@2.0.2: {}

  spawndamnit@2.0.0:
    dependencies:
      cross-spawn: 5.1.0
      signal-exit: 3.0.7

  spdx-correct@3.2.0:
    dependencies:
      spdx-expression-parse: 3.0.1
      spdx-license-ids: 3.0.20

  spdx-exceptions@2.5.0: {}

  spdx-expression-parse@3.0.1:
    dependencies:
      spdx-exceptions: 2.5.0
      spdx-license-ids: 3.0.20

  spdx-license-ids@3.0.20: {}

  split-string@3.1.0:
    dependencies:
      extend-shallow: 3.0.2

  sprintf-js@1.0.3: {}

  sprintf-js@1.1.3: {}

  ssri@9.0.1:
    dependencies:
      minipass: 3.3.6

  stack-utils@2.0.6:
    dependencies:
      escape-string-regexp: 2.0.0

  stackback@0.0.2: {}

  stat-mode@1.0.0: {}

  static-extend@0.1.2:
    dependencies:
      define-property: 0.2.5
      object-copy: 0.1.0

  std-env@3.8.0: {}

  stream-transform@2.1.3:
    dependencies:
      mixme: 0.5.10

  string-argv@0.3.2: {}

  string-length@4.0.2:
    dependencies:
      char-regex: 1.0.2
      strip-ansi: 6.0.1

  string-width@4.2.3:
    dependencies:
      emoji-regex: 8.0.0
      is-fullwidth-code-point: 3.0.0
      strip-ansi: 6.0.1

  string-width@5.1.2:
    dependencies:
      eastasianwidth: 0.2.0
      emoji-regex: 9.2.2
      strip-ansi: 7.1.0

  string-width@7.2.0:
    dependencies:
      emoji-regex: 10.4.0
      get-east-asian-width: 1.3.0
      strip-ansi: 7.1.0

  string.prototype.trim@1.2.9:
    dependencies:
      call-bind: 1.0.7
      define-properties: 1.2.1
      es-abstract: 1.23.5
      es-object-atoms: 1.0.0

  string.prototype.trimend@1.0.8:
    dependencies:
      call-bind: 1.0.7
      define-properties: 1.2.1
      es-object-atoms: 1.0.0

  string.prototype.trimstart@1.0.8:
    dependencies:
      call-bind: 1.0.7
      define-properties: 1.2.1
      es-object-atoms: 1.0.0

  string_decoder@1.3.0:
    dependencies:
      safe-buffer: 5.2.1

  stringify-entities@4.0.4:
    dependencies:
      character-entities-html4: 2.1.0
      character-entities-legacy: 3.0.0

  strip-ansi@5.2.0:
    dependencies:
      ansi-regex: 4.1.1

  strip-ansi@6.0.1:
    dependencies:
      ansi-regex: 5.0.1

  strip-ansi@7.1.0:
    dependencies:
      ansi-regex: 6.1.0

  strip-bom@3.0.0: {}

  strip-bom@4.0.0: {}

  strip-eof@1.0.0: {}

  strip-final-newline@2.0.0: {}

  strip-final-newline@3.0.0: {}

  strip-indent@3.0.0:
    dependencies:
      min-indent: 1.0.1

  strip-json-comments@3.1.1: {}

  strnum@1.0.5: {}

  sumchecker@3.0.1:
    dependencies:
      debug: 4.4.0
    transitivePeerDependencies:
      - supports-color

  supports-color@5.5.0:
    dependencies:
      has-flag: 3.0.0

  supports-color@7.2.0:
    dependencies:
      has-flag: 4.0.0

  supports-color@8.1.1:
    dependencies:
      has-flag: 4.0.0

  supports-preserve-symlinks-flag@1.0.0: {}

  synckit@0.9.2:
    dependencies:
      '@pkgr/core': 0.1.1
      tslib: 2.8.1

  tar@6.2.1:
    dependencies:
      chownr: 2.0.0
      fs-minipass: 2.1.0
      minipass: 5.0.0
      minizlib: 2.1.2
      mkdirp: 1.0.4
      yallist: 4.0.0

  temp-dir@3.0.0: {}

  temp-file@3.4.0:
    dependencies:
      async-exit-hook: 2.0.1
      fs-extra: 10.1.0

  temp@0.9.4:
    dependencies:
      mkdirp: 0.5.6
      rimraf: 2.6.3

  tempfile@5.0.0:
    dependencies:
      temp-dir: 3.0.0

  term-size@2.2.1: {}

  test-exclude@6.0.0:
    dependencies:
      '@istanbuljs/schema': 0.1.3
      glob: 7.2.3
      minimatch: 3.1.2

  tiny-async-pool@1.3.0:
    dependencies:
      semver: 5.7.2

  tiny-typed-emitter@2.1.0: {}

  tinybench@2.9.0: {}

  tinyexec@0.3.2: {}

  tinyglobby@0.2.10:
    dependencies:
      fdir: 6.4.3(picomatch@4.0.2)
      picomatch: 4.0.2

  tinypool@1.0.2: {}

  tinyrainbow@2.0.0: {}

  tinyspy@3.0.2: {}

  tmp-promise@3.0.3:
    dependencies:
      tmp: 0.2.3

  tmp@0.0.33:
    dependencies:
      os-tmpdir: 1.0.2

  tmp@0.2.3: {}

  tmpl@1.0.5: {}

  to-object-path@0.3.0:
    dependencies:
      kind-of: 3.2.2

  to-regex-range@2.1.1:
    dependencies:
      is-number: 3.0.0
      repeat-string: 1.6.1

  to-regex-range@5.0.1:
    dependencies:
      is-number: 7.0.0

  to-regex@3.0.2:
    dependencies:
      define-property: 2.0.2
      extend-shallow: 3.0.2
      regex-not: 1.0.2
      safe-regex: 1.1.0

  toml@3.0.0: {}

  totalist@3.0.1: {}

  tr46@0.0.3: {}

  trim-lines@3.0.1: {}

  trim-newlines@3.0.1: {}

  truncate-utf8-bytes@1.0.2:
    dependencies:
      utf8-byte-length: 1.0.5

  ts-api-utils@1.4.3(typescript@5.7.2):
    dependencies:
      typescript: 5.7.2

  ts-node@10.9.2(@types/node@16.18.121)(typescript@5.1.6):
    dependencies:
      '@cspotcode/source-map-support': 0.8.1
      '@tsconfig/node10': 1.0.11
      '@tsconfig/node12': 1.0.11
      '@tsconfig/node14': 1.0.3
      '@tsconfig/node16': 1.0.4
      '@types/node': 16.18.121
      acorn: 8.14.0
      acorn-walk: 8.3.4
      arg: 4.1.3
      create-require: 1.1.1
      diff: 4.0.2
      make-error: 1.3.6
      typescript: 5.1.6
      v8-compile-cache-lib: 3.0.1
      yn: 3.1.1

  ts-node@10.9.2(@types/node@22.10.1)(typescript@5.7.2):
    dependencies:
      '@cspotcode/source-map-support': 0.8.1
      '@tsconfig/node10': 1.0.11
      '@tsconfig/node12': 1.0.11
      '@tsconfig/node14': 1.0.3
      '@tsconfig/node16': 1.0.4
      '@types/node': 22.10.1
      acorn: 8.14.0
      acorn-walk: 8.3.4
      arg: 4.1.3
      create-require: 1.1.1
      diff: 4.0.2
      make-error: 1.3.6
      typescript: 5.7.2
      v8-compile-cache-lib: 3.0.1
      yn: 3.1.1

  tslib@2.8.1: {}

  tty-table@4.2.3:
    dependencies:
      chalk: 4.1.2
      csv: 5.5.3
      kleur: 4.1.5
      smartwrap: 2.0.2
      strip-ansi: 6.0.1
      wcwidth: 1.0.1
      yargs: 17.7.2

  type-check@0.4.0:
    dependencies:
      prelude-ls: 1.2.1

  type-detect@4.0.8: {}

  type-fest@0.13.1: {}

  type-fest@0.21.3: {}

  type-fest@0.6.0: {}

  type-fest@0.8.1: {}

  type-fest@4.30.0: {}

  typed-array-buffer@1.0.2:
    dependencies:
      call-bind: 1.0.7
      es-errors: 1.3.0
      is-typed-array: 1.1.13

  typed-array-byte-length@1.0.1:
    dependencies:
      call-bind: 1.0.7
      for-each: 0.3.3
      gopd: 1.1.0
      has-proto: 1.1.0
      is-typed-array: 1.1.13

  typed-array-byte-offset@1.0.3:
    dependencies:
      available-typed-arrays: 1.0.7
      call-bind: 1.0.7
      for-each: 0.3.3
      gopd: 1.1.0
      has-proto: 1.1.0
      is-typed-array: 1.1.13
      reflect.getprototypeof: 1.0.7

  typed-array-length@1.0.7:
    dependencies:
      call-bind: 1.0.7
      for-each: 0.3.3
      gopd: 1.1.0
      is-typed-array: 1.1.13
      possible-typed-array-names: 1.0.0
      reflect.getprototypeof: 1.0.7

  typedarray-to-buffer@3.1.5:
    dependencies:
      is-typedarray: 1.0.0

  typedoc-plugin-markdown@4.2.8(typedoc@0.26.11(typescript@5.7.2)):
    dependencies:
      typedoc: 0.26.11(typescript@5.7.2)

  typedoc@0.26.11(typescript@5.7.2):
    dependencies:
      lunr: 2.3.9
      markdown-it: 14.1.0
      minimatch: 9.0.5
      shiki: 1.24.0
      typescript: 5.7.2
      yaml: 2.6.1

  typescript-json-schema@0.64.0:
    dependencies:
      '@types/json-schema': 7.0.15
      '@types/node': 16.18.121
      glob: 7.2.3
      path-equal: 1.2.5
      safe-stable-stringify: 2.5.0
      ts-node: 10.9.2(@types/node@16.18.121)(typescript@5.1.6)
      typescript: 5.1.6
      yargs: 17.7.2
    transitivePeerDependencies:
      - '@swc/core'
      - '@swc/wasm'

  typescript@5.1.6: {}

  typescript@5.7.2: {}

  uc.micro@2.1.0: {}

  uglify-js@3.19.3:
    optional: true

  unbox-primitive@1.0.2:
    dependencies:
      call-bind: 1.0.7
      has-bigints: 1.0.2
      has-symbols: 1.1.0
      which-boxed-primitive: 1.1.0

  undici-types@6.19.8: {}

  undici-types@6.20.0: {}

  unicode-canonical-property-names-ecmascript@2.0.1: {}

  unicode-match-property-ecmascript@2.0.0:
    dependencies:
      unicode-canonical-property-names-ecmascript: 2.0.1
      unicode-property-aliases-ecmascript: 2.1.0

  unicode-match-property-value-ecmascript@2.2.0: {}

  unicode-property-aliases-ecmascript@2.1.0: {}

  unicorn-magic@0.1.0: {}

  union-value@1.0.1:
    dependencies:
      arr-union: 3.1.0
      get-value: 2.0.6
      is-extendable: 0.1.1
      set-value: 2.0.1

  unique-filename@2.0.1:
    dependencies:
      unique-slug: 3.0.0

  unique-slug@3.0.0:
    dependencies:
      imurmurhash: 0.1.4

  unist-util-is@6.0.0:
    dependencies:
      '@types/unist': 3.0.3

  unist-util-position@5.0.0:
    dependencies:
      '@types/unist': 3.0.3

  unist-util-stringify-position@4.0.0:
    dependencies:
      '@types/unist': 3.0.3

  unist-util-visit-parents@6.0.1:
    dependencies:
      '@types/unist': 3.0.3
      unist-util-is: 6.0.0

  unist-util-visit@5.0.0:
    dependencies:
      '@types/unist': 3.0.3
      unist-util-is: 6.0.0
      unist-util-visit-parents: 6.0.1

  universalify@0.1.2: {}

  universalify@2.0.1: {}

  unset-value@1.0.0:
    dependencies:
      has-value: 0.3.1
      isobject: 3.0.1

  update-browserslist-db@1.1.1(browserslist@4.24.2):
    dependencies:
      browserslist: 4.24.2
      escalade: 3.2.0
      picocolors: 1.1.1

  uri-js@4.4.1:
    dependencies:
      punycode: 2.3.1

  urix@0.1.0: {}

  use@3.1.1: {}

  utf8-byte-length@1.0.5: {}

  util-deprecate@1.0.2: {}

  uuid@8.3.2: {}

  v8-compile-cache-lib@3.0.1: {}

  v8-to-istanbul@9.3.0:
    dependencies:
      '@jridgewell/trace-mapping': 0.3.25
      '@types/istanbul-lib-coverage': 2.0.6
      convert-source-map: 2.0.0

  validate-npm-package-license@3.0.4:
    dependencies:
      spdx-correct: 3.2.0
      spdx-expression-parse: 3.0.1

  verror@1.10.1:
    dependencies:
      assert-plus: 1.0.0
      core-util-is: 1.0.2
      extsprintf: 1.4.1

  vfile-message@4.0.2:
    dependencies:
      '@types/unist': 3.0.3
      unist-util-stringify-position: 4.0.0

  vfile@6.0.3:
    dependencies:
      '@types/unist': 3.0.3
      vfile-message: 4.0.2

  vite-node@3.0.4(@types/node@22.10.1)(sass@1.82.0)(yaml@2.6.1):
    dependencies:
      cac: 6.7.14
      debug: 4.4.0
      es-module-lexer: 1.6.0
      pathe: 2.0.2
      vite: 6.0.11(@types/node@22.10.1)(sass@1.82.0)(yaml@2.6.1)
    transitivePeerDependencies:
      - '@types/node'
      - jiti
      - less
      - lightningcss
      - sass
      - sass-embedded
      - stylus
      - sugarss
      - supports-color
      - terser
      - tsx
      - yaml

  vite@6.0.11(@types/node@22.10.1)(sass@1.82.0)(yaml@2.6.1):
    dependencies:
      esbuild: 0.24.2
      postcss: 8.4.49
      rollup: 4.32.1
    optionalDependencies:
      '@types/node': 22.10.1
      fsevents: 2.3.3
      sass: 1.82.0
      yaml: 2.6.1

  vitest-mock-commonjs@1.0.2: {}

  vitest@3.0.4(@types/node@22.10.1)(@vitest/ui@3.0.4)(sass@1.82.0)(yaml@2.6.1):
    dependencies:
      '@vitest/expect': 3.0.4
      '@vitest/mocker': 3.0.4(vite@6.0.11(@types/node@22.10.1)(sass@1.82.0)(yaml@2.6.1))
      '@vitest/pretty-format': 3.0.4
      '@vitest/runner': 3.0.4
      '@vitest/snapshot': 3.0.4
      '@vitest/spy': 3.0.4
      '@vitest/utils': 3.0.4
      chai: 5.1.2
      debug: 4.4.0
      expect-type: 1.1.0
      magic-string: 0.30.17
      pathe: 2.0.2
      std-env: 3.8.0
      tinybench: 2.9.0
      tinyexec: 0.3.2
      tinypool: 1.0.2
      tinyrainbow: 2.0.0
      vite: 6.0.11(@types/node@22.10.1)(sass@1.82.0)(yaml@2.6.1)
      vite-node: 3.0.4(@types/node@22.10.1)(sass@1.82.0)(yaml@2.6.1)
      why-is-node-running: 2.3.0
    optionalDependencies:
      '@types/node': 22.10.1
      '@vitest/ui': 3.0.4(vitest@3.0.4)
    transitivePeerDependencies:
      - jiti
      - less
      - lightningcss
      - msw
      - sass
      - sass-embedded
      - stylus
      - sugarss
      - supports-color
      - terser
      - tsx
      - yaml

  walker@1.0.8:
    dependencies:
      makeerror: 1.0.12

  wcwidth@1.0.1:
    dependencies:
      defaults: 1.0.4

  webidl-conversions@3.0.1: {}

  whatwg-url@5.0.0:
    dependencies:
      tr46: 0.0.3
      webidl-conversions: 3.0.1

  which-boxed-primitive@1.1.0:
    dependencies:
      is-bigint: 1.1.0
      is-boolean-object: 1.2.0
      is-number-object: 1.1.0
      is-string: 1.1.0
      is-symbol: 1.1.0

  which-builtin-type@1.2.0:
    dependencies:
      call-bind: 1.0.7
      function.prototype.name: 1.1.6
      has-tostringtag: 1.0.2
      is-async-function: 2.0.0
      is-date-object: 1.0.5
      is-finalizationregistry: 1.1.0
      is-generator-function: 1.0.10
      is-regex: 1.2.0
      is-weakref: 1.0.2
      isarray: 2.0.5
      which-boxed-primitive: 1.1.0
      which-collection: 1.0.2
      which-typed-array: 1.1.16

  which-collection@1.0.2:
    dependencies:
      is-map: 2.0.3
      is-set: 2.0.3
      is-weakmap: 2.0.2
      is-weakset: 2.0.3

  which-module@2.0.1: {}

  which-pm@2.2.0:
    dependencies:
      load-yaml-file: 0.2.0
      path-exists: 4.0.0

  which-typed-array@1.1.16:
    dependencies:
      available-typed-arrays: 1.0.7
      call-bind: 1.0.7
      for-each: 0.3.3
      gopd: 1.1.0
      has-tostringtag: 1.0.2

  which@1.3.1:
    dependencies:
      isexe: 2.0.0

  which@2.0.2:
    dependencies:
      isexe: 2.0.0

  why-is-node-running@2.3.0:
    dependencies:
      siginfo: 2.0.0
      stackback: 0.0.2

  word-wrap@1.2.5: {}

  wordwrap@1.0.0: {}

  wrap-ansi@6.2.0:
    dependencies:
      ansi-styles: 4.3.0
      string-width: 4.2.3
      strip-ansi: 6.0.1

  wrap-ansi@7.0.0:
    dependencies:
      ansi-styles: 4.3.0
      string-width: 4.2.3
      strip-ansi: 6.0.1

  wrap-ansi@8.1.0:
    dependencies:
      ansi-styles: 6.2.1
      string-width: 5.1.2
      strip-ansi: 7.1.0

  wrap-ansi@9.0.0:
    dependencies:
      ansi-styles: 6.2.1
      string-width: 7.2.0
      strip-ansi: 7.1.0

  wrappy@1.0.2: {}

  write-file-atomic@3.0.3:
    dependencies:
      imurmurhash: 0.1.4
      is-typedarray: 1.0.0
      signal-exit: 3.0.7
      typedarray-to-buffer: 3.1.5

  write-file-atomic@4.0.2:
    dependencies:
      imurmurhash: 0.1.4
      signal-exit: 3.0.7

  xml@1.0.1: {}

  xmlbuilder@15.1.1: {}

  y18n@4.0.3: {}

  y18n@5.0.8: {}

  yallist@2.1.2: {}

  yallist@3.1.1: {}

  yallist@4.0.0: {}

  yaml@1.10.2: {}

  yaml@2.5.1: {}

  yaml@2.6.1: {}

  yargs-parser@18.1.3:
    dependencies:
      camelcase: 5.3.1
      decamelize: 1.2.0

  yargs-parser@20.2.9: {}

  yargs-parser@21.1.1: {}

  yargs@15.4.1:
    dependencies:
      cliui: 6.0.0
      decamelize: 1.2.0
      find-up: 4.1.0
      get-caller-file: 2.0.5
      require-directory: 2.1.1
      require-main-filename: 2.0.0
      set-blocking: 2.0.0
      string-width: 4.2.3
      which-module: 2.0.1
      y18n: 4.0.3
      yargs-parser: 18.1.3

  yargs@16.2.0:
    dependencies:
      cliui: 7.0.4
      escalade: 3.2.0
      get-caller-file: 2.0.5
      require-directory: 2.1.1
      string-width: 4.2.3
      y18n: 5.0.8
      yargs-parser: 20.2.9

  yargs@17.7.2:
    dependencies:
      cliui: 8.0.1
      escalade: 3.2.0
      get-caller-file: 2.0.5
      require-directory: 2.1.1
      string-width: 4.2.3
      y18n: 5.0.8
      yargs-parser: 21.1.1

  yauzl@2.10.0:
    dependencies:
      buffer-crc32: 0.2.13
      fd-slicer: 1.1.0

  yn@3.1.1: {}

  yocto-queue@0.1.0: {}

  zwitch@2.0.4: {}<|MERGE_RESOLUTION|>--- conflicted
+++ resolved
@@ -267,15 +267,12 @@
       '@types/js-yaml':
         specifier: 4.0.3
         version: 4.0.3
-<<<<<<< HEAD
       '@types/minimatch':
         specifier: ^5.1.2
         version: 5.1.2
-=======
       '@types/plist':
         specifier: 3.0.5
         version: 3.0.5
->>>>>>> 3ce33edb
       '@types/semver':
         specifier: 7.3.8
         version: 7.3.8
