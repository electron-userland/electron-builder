--- conflicted
+++ resolved
@@ -41,10 +41,7 @@
       lint-staged: 11.0.0
       path-sort: 0.1.0
       prettier: 2.3.2
-<<<<<<< HEAD
-=======
       source-map-support: 0.5.19
->>>>>>> 22371f87
       ts-jsdoc: 3.2.2_typescript@4.3.5
       typescript: 4.3.5
       typescript-json-schema: 0.50.1
@@ -2486,13 +2483,6 @@
   /@types/node/15.12.2:
     resolution: {integrity: sha512-zjQ69G564OCIWIOHSXyQEEDpdpGl+G348RAKY0XXy9Z5kU9Vzv1GMNnkar/ZJ8dzXB3COzD9Mo9NtRZ4xfgUww==}
 
-<<<<<<< HEAD
-  /@types/node/15.12.5:
-    resolution: {integrity: sha512-se3yX7UHv5Bscf8f1ERKvQOD6sTyycH3hdaoozvaLxgUiY5lIGEeH37AD0G0Qi9kPqihPn0HOfd2yaIEN9VwEg==}
-    dev: false
-
-=======
->>>>>>> 22371f87
   /@types/node/16.0.0:
     resolution: {integrity: sha512-TmCW5HoZ2o2/z2EYi109jLqIaPIi9y/lc2LmDCWzuCi35bcaQ+OtUh6nwBiFK7SOu25FAU5+YKdqFZUwtqGSdg==}
 
@@ -4077,7 +4067,6 @@
       jake: 10.8.2
     dev: false
 
-<<<<<<< HEAD
   /electron-osx-sign/0.5.0:
     resolution: {integrity: sha512-icoRLHzFz/qxzDh/N4Pi2z4yVHurlsCAYQvsCSG7fCedJ4UJXBS6PoQyGH71IfcqKupcKeK7HX/NkyfG+v6vlQ==}
     engines: {node: '>=4.0.0'}
@@ -4091,12 +4080,8 @@
       plist: 3.0.2
     dev: false
 
-  /electron-to-chromium/1.3.759:
-    resolution: {integrity: sha512-nM76xH0t2FBH5iMEZDVc3S/qbdKjGH7TThezxC8k1Q7w7WHvIAyJh8lAe2UamGfdRqBTjHfPDn82LJ0ksCiB9g==}
-=======
   /electron-to-chromium/1.3.766:
     resolution: {integrity: sha512-u2quJ862q9reRKh/je3GXis3w38+RoXH1J9N3XjtsS6NzmUAosNsyZgUVFZPN/ZlJ3v6T0rTyZR3q/J5c6Sy5w==}
->>>>>>> 22371f87
 
   /emittery/0.8.1:
     resolution: {integrity: sha512-uDfvUjVrfGJJhymx/kz6prltenw1u7WrCg1oa94zYY8xxVpLLUu045LAT0dhDZdXG58/EpPL/5kA180fQ/qudg==}
