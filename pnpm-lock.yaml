lockfileVersion: '9.0'

settings:
  autoInstallPeers: true
  excludeLinksFromLockfile: false

patchedDependencies:
  '@changesets/cli@2.25.0':
    hash: nye7dcohy6yzxjscpnrszvchra
    path: patches/@changesets__cli@2.25.0.patch

importers:

  .:
    dependencies:
      '@types/fs-extra':
        specifier: ^11.0.4
        version: 11.0.4
      dmg-license:
        specifier: 1.0.11
        version: 1.0.11
    devDependencies:
      '@babel/plugin-transform-modules-commonjs':
        specifier: 7.24.8
        version: 7.24.8(@babel/core@7.24.9)
      '@changesets/changelog-github':
        specifier: 0.4.7
        version: 0.4.7(encoding@0.1.13)
      '@changesets/cli':
        specifier: 2.25.0
        version: 2.25.0(patch_hash=nye7dcohy6yzxjscpnrszvchra)
      '@stylistic/eslint-plugin':
        specifier: ^2.8.0
        version: 2.11.0(eslint@9.16.0)(typescript@5.7.2)
      '@types/node':
        specifier: ^22.7.4
        version: 22.10.1
      '@typescript-eslint/eslint-plugin':
        specifier: 8.17.0
        version: 8.17.0(@typescript-eslint/parser@8.17.0(eslint@9.16.0)(typescript@5.7.2))(eslint@9.16.0)(typescript@5.7.2)
      '@typescript-eslint/parser':
        specifier: 8.17.0
        version: 8.17.0(eslint@9.16.0)(typescript@5.7.2)
      conventional-changelog-cli:
        specifier: 5.0.0
        version: 5.0.0(conventional-commits-filter@5.0.0)
      eslint:
        specifier: 9.16.0
        version: 9.16.0
      eslint-config-prettier:
        specifier: ^9.1.0
        version: 9.1.0(eslint@9.16.0)
      eslint-plugin-prettier:
        specifier: ^5.2.1
        version: 5.2.1(eslint-config-prettier@9.1.0(eslint@9.16.0))(eslint@9.16.0)(prettier@3.3.3)
      fs-extra:
        specifier: 10.1.0
        version: 10.1.0
      husky:
        specifier: 7.0.4
        version: 7.0.4
      lint-staged:
        specifier: 15.2.10
        version: 15.2.10
      prettier:
        specifier: 3.3.3
        version: 3.3.3
      typedoc:
        specifier: ^0.26.7
        version: 0.26.11(typescript@5.7.2)
      typedoc-plugin-markdown:
        specifier: ^4.2.8
        version: 4.3.1(typedoc@0.26.11(typescript@5.7.2))
      typescript:
        specifier: ^5.6.2
        version: 5.7.2
      typescript-json-schema:
        specifier: 0.64.0
        version: 0.64.0

  packages/app-builder-lib:
    dependencies:
      '@develar/schema-utils':
        specifier: ~2.6.5
        version: 2.6.5
      '@electron/asar':
        specifier: 3.2.17
        version: 3.2.17
      '@electron/fuses':
        specifier: ^1.8.0
        version: 1.8.0
      '@electron/notarize':
        specifier: 2.5.0
        version: 2.5.0
      '@electron/osx-sign':
        specifier: 1.3.1
        version: 1.3.1
      '@electron/rebuild':
        specifier: 3.7.0
        version: 3.7.0
      '@electron/universal':
        specifier: 2.0.1
        version: 2.0.1
      '@malept/flatpak-bundler':
        specifier: ^0.4.0
        version: 0.4.0
      '@types/fs-extra':
        specifier: 9.0.13
        version: 9.0.13
      async-exit-hook:
        specifier: ^2.0.1
        version: 2.0.1
      bluebird-lst:
        specifier: ^1.0.9
        version: 1.0.9
      builder-util:
        specifier: workspace:*
        version: link:../builder-util
      builder-util-runtime:
        specifier: workspace:*
        version: link:../builder-util-runtime
      chromium-pickle-js:
        specifier: ^0.2.0
        version: 0.2.0
      config-file-ts:
        specifier: 0.2.8-rc1
        version: 0.2.8-rc1
      debug:
        specifier: ^4.3.4
        version: 4.3.7
      dotenv:
        specifier: ^16.4.5
        version: 16.4.7
      dotenv-expand:
        specifier: ^11.0.6
        version: 11.0.7
      ejs:
        specifier: ^3.1.8
        version: 3.1.10
      electron-publish:
        specifier: workspace:*
        version: link:../electron-publish
      fs-extra:
        specifier: ^10.1.0
        version: 10.1.0
      hosted-git-info:
        specifier: ^4.1.0
        version: 4.1.0
      is-ci:
        specifier: ^3.0.0
        version: 3.0.1
      isbinaryfile:
        specifier: ^5.0.0
        version: 5.0.4
      js-yaml:
        specifier: ^4.1.0
        version: 4.1.0
      json5:
        specifier: ^2.2.3
        version: 2.2.3
      lazy-val:
        specifier: ^1.0.5
        version: 1.0.5
      minimatch:
        specifier: ^10.0.0
        version: 10.0.1
      resedit:
        specifier: ^1.7.0
        version: 1.7.2
      semver:
        specifier: ^7.3.8
        version: 7.6.3
      tar:
        specifier: ^6.1.12
        version: 6.2.1
      temp-file:
        specifier: ^3.4.0
        version: 3.4.0
    devDependencies:
      '@babel/core':
        specifier: 7.24.9
        version: 7.24.9
      '@babel/plugin-proposal-class-properties':
        specifier: 7.18.6
        version: 7.18.6(@babel/core@7.24.9)
      '@babel/plugin-proposal-decorators':
        specifier: 7.24.7
        version: 7.24.7(@babel/core@7.24.9)
      '@babel/plugin-proposal-do-expressions':
        specifier: 7.24.7
        version: 7.24.7(@babel/core@7.24.9)
      '@babel/plugin-proposal-export-default-from':
        specifier: 7.24.7
        version: 7.24.7(@babel/core@7.24.9)
      '@babel/plugin-proposal-export-namespace-from':
        specifier: 7.18.9
        version: 7.18.9(@babel/core@7.24.9)
      '@babel/plugin-proposal-function-bind':
        specifier: 7.24.7
        version: 7.24.7(@babel/core@7.24.9)
      '@babel/plugin-proposal-function-sent':
        specifier: 7.24.7
        version: 7.24.7(@babel/core@7.24.9)
      '@babel/plugin-proposal-json-strings':
        specifier: 7.18.6
        version: 7.18.6(@babel/core@7.24.9)
      '@babel/plugin-proposal-logical-assignment-operators':
        specifier: 7.20.7
        version: 7.20.7(@babel/core@7.24.9)
      '@babel/plugin-proposal-nullish-coalescing-operator':
        specifier: 7.18.6
        version: 7.18.6(@babel/core@7.24.9)
      '@babel/plugin-proposal-numeric-separator':
        specifier: 7.18.6
        version: 7.18.6(@babel/core@7.24.9)
      '@babel/plugin-proposal-optional-chaining':
        specifier: 7.21.0
        version: 7.21.0(@babel/core@7.24.9)
      '@babel/plugin-proposal-pipeline-operator':
        specifier: 7.24.7
        version: 7.24.7(@babel/core@7.24.9)
      '@babel/plugin-proposal-throw-expressions':
        specifier: 7.24.7
        version: 7.24.7(@babel/core@7.24.9)
      '@babel/plugin-syntax-dynamic-import':
        specifier: 7.8.3
        version: 7.8.3(@babel/core@7.24.9)
      '@babel/plugin-syntax-import-meta':
        specifier: 7.10.4
        version: 7.10.4(@babel/core@7.24.9)
      '@babel/preset-env':
        specifier: 7.24.8
        version: 7.24.8(@babel/core@7.24.9)
      '@babel/preset-react':
        specifier: 7.24.7
        version: 7.24.7(@babel/core@7.24.9)
      '@types/debug':
        specifier: 4.1.7
        version: 4.1.7
      '@types/ejs':
        specifier: 3.1.0
        version: 3.1.0
      '@types/hosted-git-info':
        specifier: 3.0.2
        version: 3.0.2
      '@types/is-ci':
        specifier: 3.0.0
        version: 3.0.0
      '@types/js-yaml':
        specifier: 4.0.3
        version: 4.0.3
      '@types/semver':
        specifier: 7.3.8
        version: 7.3.8
      '@types/tar':
        specifier: ^6.1.3
        version: 6.1.13
      dmg-builder:
        specifier: workspace:*
        version: link:../dmg-builder
      electron-builder-squirrel-windows:
        specifier: workspace:*
        version: link:../electron-builder-squirrel-windows
      toml:
        specifier: ^3.0.0
        version: 3.0.0

  packages/builder-util:
    dependencies:
      7zip-bin:
        specifier: ~5.2.0
        version: 5.2.0
      '@types/debug':
        specifier: ^4.1.6
        version: 4.1.7
      app-builder-bin:
        specifier: 5.0.0-alpha.11
        version: 5.0.0-alpha.11
      bluebird-lst:
        specifier: ^1.0.9
        version: 1.0.9
      builder-util-runtime:
        specifier: workspace:*
        version: link:../builder-util-runtime
      chalk:
        specifier: ^4.1.2
        version: 4.1.2
      cross-spawn:
        specifier: ^7.0.3
        version: 7.0.6
      debug:
        specifier: ^4.3.4
        version: 4.3.7
      fs-extra:
        specifier: ^10.1.0
        version: 10.1.0
      http-proxy-agent:
        specifier: ^7.0.0
        version: 7.0.2
      https-proxy-agent:
        specifier: ^7.0.0
        version: 7.0.5
      is-ci:
        specifier: ^3.0.0
        version: 3.0.1
      js-yaml:
        specifier: ^4.1.0
        version: 4.1.0
      sanitize-filename:
        specifier: ^1.6.3
        version: 1.6.3
      source-map-support:
        specifier: ^0.5.19
        version: 0.5.21
      stat-mode:
        specifier: ^1.0.0
        version: 1.0.0
      temp-file:
        specifier: ^3.4.0
        version: 3.4.0
    devDependencies:
      '@types/cross-spawn':
        specifier: 6.0.2
        version: 6.0.2
      '@types/fs-extra':
        specifier: ^9.0.11
        version: 9.0.13
      '@types/is-ci':
        specifier: 3.0.0
        version: 3.0.0
      '@types/js-yaml':
        specifier: 4.0.3
        version: 4.0.3
      '@types/source-map-support':
        specifier: 0.5.4
        version: 0.5.4

  packages/builder-util-runtime:
    dependencies:
      debug:
        specifier: ^4.3.4
        version: 4.3.7
      sax:
        specifier: ^1.2.4
        version: 1.4.1
    devDependencies:
      '@types/debug':
        specifier: 4.1.7
        version: 4.1.7
      '@types/sax':
        specifier: 1.2.3
        version: 1.2.3

  packages/dmg-builder:
    dependencies:
      app-builder-lib:
        specifier: workspace:*
        version: link:../app-builder-lib
      builder-util:
        specifier: workspace:*
        version: link:../builder-util
      builder-util-runtime:
        specifier: workspace:*
        version: link:../builder-util-runtime
      fs-extra:
        specifier: ^10.1.0
        version: 10.1.0
      iconv-lite:
        specifier: ^0.6.2
        version: 0.6.3
      js-yaml:
        specifier: ^4.1.0
        version: 4.1.0
    optionalDependencies:
      dmg-license:
        specifier: ^1.0.11
        version: 1.0.11
    devDependencies:
      '@types/fs-extra':
        specifier: 9.0.13
        version: 9.0.13
      '@types/js-yaml':
        specifier: 4.0.3
        version: 4.0.3
      temp-file:
        specifier: 3.4.0
        version: 3.4.0

  packages/electron-builder:
    dependencies:
      app-builder-lib:
        specifier: workspace:*
        version: link:../app-builder-lib
      builder-util:
        specifier: workspace:*
        version: link:../builder-util
      builder-util-runtime:
        specifier: workspace:*
        version: link:../builder-util-runtime
      chalk:
        specifier: ^4.1.2
        version: 4.1.2
      dmg-builder:
        specifier: workspace:*
        version: link:../dmg-builder
      fs-extra:
        specifier: ^10.1.0
        version: 10.1.0
      is-ci:
        specifier: ^3.0.0
        version: 3.0.1
      lazy-val:
        specifier: ^1.0.5
        version: 1.0.5
      simple-update-notifier:
        specifier: 2.0.0
        version: 2.0.0
      yargs:
        specifier: ^17.6.2
        version: 17.7.2
    devDependencies:
      '@types/fs-extra':
        specifier: 9.0.13
        version: 9.0.13
      '@types/is-ci':
        specifier: 3.0.0
        version: 3.0.0
      '@types/yargs':
        specifier: ^17.0.16
        version: 17.0.33

  packages/electron-builder-squirrel-windows:
    dependencies:
      app-builder-lib:
        specifier: workspace:*
        version: link:../app-builder-lib
      builder-util:
        specifier: workspace:*
        version: link:../builder-util
      electron-winstaller:
        specifier: 5.4.0
        version: 5.4.0
    devDependencies:
      '@types/archiver':
        specifier: 5.3.1
        version: 5.3.1
      '@types/fs-extra':
        specifier: 9.0.13
        version: 9.0.13

  packages/electron-forge-maker-appimage:
    dependencies:
      app-builder-lib:
        specifier: workspace:*
        version: link:../app-builder-lib

  packages/electron-forge-maker-nsis:
    dependencies:
      app-builder-lib:
        specifier: workspace:*
        version: link:../app-builder-lib

  packages/electron-forge-maker-nsis-web:
    dependencies:
      app-builder-lib:
        specifier: workspace:*
        version: link:../app-builder-lib

  packages/electron-forge-maker-snap:
    dependencies:
      app-builder-lib:
        specifier: workspace:*
        version: link:../app-builder-lib

  packages/electron-publish:
    dependencies:
      '@types/fs-extra':
        specifier: ^9.0.11
        version: 9.0.13
      builder-util:
        specifier: workspace:*
        version: link:../builder-util
      builder-util-runtime:
        specifier: workspace:*
        version: link:../builder-util-runtime
      chalk:
        specifier: ^4.1.2
        version: 4.1.2
      form-data:
        specifier: ^4.0.0
        version: 4.0.1
      fs-extra:
        specifier: ^10.1.0
        version: 10.1.0
      lazy-val:
        specifier: ^1.0.5
        version: 1.0.5
      mime:
        specifier: ^2.5.2
        version: 2.6.0
    devDependencies:
      '@types/mime':
        specifier: 2.0.3
        version: 2.0.3

  packages/electron-updater:
    dependencies:
      builder-util-runtime:
        specifier: workspace:*
        version: link:../builder-util-runtime
      fs-extra:
        specifier: ^10.1.0
        version: 10.1.0
      js-yaml:
        specifier: ^4.1.0
        version: 4.1.0
      lazy-val:
        specifier: ^1.0.5
        version: 1.0.5
      lodash.escaperegexp:
        specifier: ^4.1.2
        version: 4.1.2
      lodash.isequal:
        specifier: ^4.5.0
        version: 4.5.0
      semver:
        specifier: ^7.6.3
        version: 7.6.3
      tiny-typed-emitter:
        specifier: ^2.1.0
        version: 2.1.0
    devDependencies:
      '@types/fs-extra':
        specifier: 9.0.13
        version: 9.0.13
      '@types/js-yaml':
        specifier: 4.0.3
        version: 4.0.3
      '@types/lodash.escaperegexp':
        specifier: 4.1.6
        version: 4.1.6
      '@types/lodash.isequal':
        specifier: 4.5.5
        version: 4.5.5
      '@types/semver':
        specifier: ^7.3.13
        version: 7.5.8
      electron:
        specifier: ^31.2.1
        version: 31.7.5

  test:
    dependencies:
      '@electron/osx-sign':
        specifier: ^1.0.4
        version: 1.3.1
      '@jest/core':
        specifier: 29.7.0
<<<<<<< HEAD
        version: 29.7.0(ts-node@10.9.2(@types/node@22.7.4)(typescript@5.6.2))
      adm-zip:
        specifier: 0.5.16
        version: 0.5.16
=======
        version: 29.7.0(ts-node@10.9.2(@types/node@22.10.1)(typescript@5.7.2))
>>>>>>> 9b72f3de
      app-builder-lib:
        specifier: workspace:*
        version: link:../packages/app-builder-lib
      builder-util:
        specifier: workspace:*
        version: link:../packages/builder-util
      builder-util-runtime:
        specifier: workspace:*
        version: link:../packages/builder-util-runtime
      chalk:
        specifier: ^4.1.2
        version: 4.1.2
      ci-info:
        specifier: ^3.7.0
        version: 3.9.0
      depcheck:
        specifier: 1.4.3
        version: 1.4.3
      dmg-builder:
        specifier: workspace:*
        version: link:../packages/dmg-builder
      electron-builder:
        specifier: workspace:*
        version: link:../packages/electron-builder
      electron-builder-squirrel-windows:
        specifier: workspace:*
        version: link:../packages/electron-builder-squirrel-windows
      electron-publish:
        specifier: workspace:*
        version: link:../packages/electron-publish
      electron-updater:
        specifier: workspace:*
        version: link:../packages/electron-updater
      electron-winstaller:
        specifier: 5.4.0
        version: 5.4.0
      fs-extra:
        specifier: ^10.1.0
        version: 10.1.0
      iconv-lite:
        specifier: 0.6.3
        version: 0.6.3
      jest:
        specifier: 29.7.0
        version: 29.7.0(@types/node@22.10.1)(ts-node@10.9.2(@types/node@22.10.1)(typescript@5.7.2))
      jest-junit:
        specifier: ^12.0.0
        version: 12.3.0
      js-yaml:
        specifier: ^4.1.0
        version: 4.1.0
      lazy-val:
        specifier: ^1.0.5
        version: 1.0.5
      path-sort:
        specifier: ^0.1.0
        version: 0.1.0
      semver:
        specifier: ^7.3.8
        version: 7.6.3
      stat-mode:
        specifier: ^1.0.0
        version: 1.0.0
      temp-file:
        specifier: ^3.4.0
        version: 3.4.0
      yargs:
        specifier: ^17.6.2
        version: 17.7.2
    devDependencies:
      '@babel/core':
        specifier: 7.24.9
        version: 7.24.9
      '@babel/preset-env':
        specifier: 7.15.6
        version: 7.15.6(@babel/core@7.24.9)
      '@babel/preset-typescript':
        specifier: ^7.23.3
        version: 7.26.0(@babel/core@7.24.9)
      '@jest/globals':
        specifier: ^29.7.0
        version: 29.7.0
      '@types/adm-zip':
        specifier: 0.5.6
        version: 0.5.6
      '@types/fs-extra':
        specifier: ^9.0.11
        version: 9.0.13
      '@types/jest':
        specifier: ^26.0.23
        version: 26.0.24
      '@types/js-yaml':
        specifier: ^4.0.1
        version: 4.0.3
      '@types/semver':
        specifier: ^7.3.13
        version: 7.5.8
      babel-jest:
        specifier: ^29.7.0
        version: 29.7.0(@babel/core@7.24.9)
      esbuild:
        specifier: ^0.12.14
        version: 0.12.29
      esbuild-jest:
        specifier: ^0.5.0
        version: 0.5.0(esbuild@0.12.29)
      fast-xml-parser:
        specifier: 4.4.1
        version: 4.4.1

packages:

  7zip-bin@5.2.0:
    resolution: {integrity: sha512-ukTPVhqG4jNzMro2qA9HSCSSVJN3aN7tlb+hfqYCt3ER0yWroeA2VR38MNrOHLQ/cVj+DaIMad0kFCtWWowh/A==}

  '@ampproject/remapping@2.3.0':
    resolution: {integrity: sha512-30iZtAPgz+LTIYoeivqYo853f02jBYSd5uGnGpkFV0M3xOt9aN73erkgYAmZU43x4VfqcnLxW9Kpg3R5LC4YYw==}
    engines: {node: '>=6.0.0'}

  '@babel/code-frame@7.26.2':
    resolution: {integrity: sha512-RJlIHRueQgwWitWgF8OdFYGZX328Ax5BCemNGlqHfplnRT9ESi8JkFlvaVYbS+UubVY6dpv87Fs2u5M29iNFVQ==}
    engines: {node: '>=6.9.0'}

  '@babel/compat-data@7.26.2':
    resolution: {integrity: sha512-Z0WgzSEa+aUcdiJuCIqgujCshpMWgUpgOxXotrYPSA53hA3qopNaqcJpyr0hVb1FeWdnqFA35/fUtXgBK8srQg==}
    engines: {node: '>=6.9.0'}

  '@babel/core@7.24.9':
    resolution: {integrity: sha512-5e3FI4Q3M3Pbr21+5xJwCv6ZT6KmGkI0vw3Tozy5ODAQFTIWe37iT8Cr7Ice2Ntb+M3iSKCEWMB1MBgKrW3whg==}
    engines: {node: '>=6.9.0'}

  '@babel/generator@7.26.2':
    resolution: {integrity: sha512-zevQbhbau95nkoxSq3f/DC/SC+EEOUZd3DYqfSkMhY2/wfSeaHV1Ew4vk8e+x8lja31IbyuUa2uQ3JONqKbysw==}
    engines: {node: '>=6.9.0'}

  '@babel/helper-annotate-as-pure@7.25.9':
    resolution: {integrity: sha512-gv7320KBUFJz1RnylIg5WWYPRXKZ884AGkYpgpWW02TH66Dl+HaC1t1CKd0z3R4b6hdYEcmrNZHUmfCP+1u3/g==}
    engines: {node: '>=6.9.0'}

  '@babel/helper-builder-binary-assignment-operator-visitor@7.25.9':
    resolution: {integrity: sha512-C47lC7LIDCnz0h4vai/tpNOI95tCd5ZT3iBt/DBH5lXKHZsyNQv18yf1wIIg2ntiQNgmAvA+DgZ82iW8Qdym8g==}
    engines: {node: '>=6.9.0'}

  '@babel/helper-compilation-targets@7.25.9':
    resolution: {integrity: sha512-j9Db8Suy6yV/VHa4qzrj9yZfZxhLWQdVnRlXxmKLYlhWUVB1sB2G5sxuWYXk/whHD9iW76PmNzxZ4UCnTQTVEQ==}
    engines: {node: '>=6.9.0'}

  '@babel/helper-create-class-features-plugin@7.25.9':
    resolution: {integrity: sha512-UTZQMvt0d/rSz6KI+qdu7GQze5TIajwTS++GUozlw8VBJDEOAqSXwm1WvmYEZwqdqSGQshRocPDqrt4HBZB3fQ==}
    engines: {node: '>=6.9.0'}
    peerDependencies:
      '@babel/core': ^7.0.0

  '@babel/helper-create-regexp-features-plugin@7.25.9':
    resolution: {integrity: sha512-ORPNZ3h6ZRkOyAa/SaHU+XsLZr0UQzRwuDQ0cczIA17nAzZ+85G5cVkOJIj7QavLZGSe8QXUmNFxSZzjcZF9bw==}
    engines: {node: '>=6.9.0'}
    peerDependencies:
      '@babel/core': ^7.0.0

  '@babel/helper-define-polyfill-provider@0.2.4':
    resolution: {integrity: sha512-OrpPZ97s+aPi6h2n1OXzdhVis1SGSsMU2aMHgLcOKfsp4/v1NWpx3CWT3lBj5eeBq9cDkPkh+YCfdF7O12uNDQ==}
    peerDependencies:
      '@babel/core': ^7.4.0-0

  '@babel/helper-define-polyfill-provider@0.6.3':
    resolution: {integrity: sha512-HK7Bi+Hj6H+VTHA3ZvBis7V/6hu9QuTrnMXNybfUf2iiuU/N97I8VjB+KbhFF8Rld/Lx5MzoCwPCpPjfK+n8Cg==}
    peerDependencies:
      '@babel/core': ^7.4.0 || ^8.0.0-0 <8.0.0

  '@babel/helper-environment-visitor@7.24.7':
    resolution: {integrity: sha512-DoiN84+4Gnd0ncbBOM9AZENV4a5ZiL39HYMyZJGZ/AZEykHYdJw0wW3kdcsh9/Kn+BRXHLkkklZ51ecPKmI1CQ==}
    engines: {node: '>=6.9.0'}

  '@babel/helper-member-expression-to-functions@7.25.9':
    resolution: {integrity: sha512-wbfdZ9w5vk0C0oyHqAJbc62+vet5prjj01jjJ8sKn3j9h3MQQlflEdXYvuqRWjHnM12coDEqiC1IRCi0U/EKwQ==}
    engines: {node: '>=6.9.0'}

  '@babel/helper-module-imports@7.25.9':
    resolution: {integrity: sha512-tnUA4RsrmflIM6W6RFTLFSXITtl0wKjgpnLgXyowocVPrbYrLUXSBXDgTs8BlbmIzIdlBySRQjINYs2BAkiLtw==}
    engines: {node: '>=6.9.0'}

  '@babel/helper-module-transforms@7.26.0':
    resolution: {integrity: sha512-xO+xu6B5K2czEnQye6BHA7DolFFmS3LB7stHZFaOLb1pAwO1HWLS8fXA+eh0A2yIvltPVmx3eNNDBJA2SLHXFw==}
    engines: {node: '>=6.9.0'}
    peerDependencies:
      '@babel/core': ^7.0.0

  '@babel/helper-optimise-call-expression@7.25.9':
    resolution: {integrity: sha512-FIpuNaz5ow8VyrYcnXQTDRGvV6tTjkNtCK/RYNDXGSLlUD6cBuQTSw43CShGxjvfBTfcUA/r6UhUCbtYqkhcuQ==}
    engines: {node: '>=6.9.0'}

  '@babel/helper-plugin-utils@7.25.9':
    resolution: {integrity: sha512-kSMlyUVdWe25rEsRGviIgOWnoT/nfABVWlqt9N19/dIPWViAOW2s9wznP5tURbs/IDuNk4gPy3YdYRgH3uxhBw==}
    engines: {node: '>=6.9.0'}

  '@babel/helper-remap-async-to-generator@7.25.9':
    resolution: {integrity: sha512-IZtukuUeBbhgOcaW2s06OXTzVNJR0ybm4W5xC1opWFFJMZbwRj5LCk+ByYH7WdZPZTt8KnFwA8pvjN2yqcPlgw==}
    engines: {node: '>=6.9.0'}
    peerDependencies:
      '@babel/core': ^7.0.0

  '@babel/helper-replace-supers@7.25.9':
    resolution: {integrity: sha512-IiDqTOTBQy0sWyeXyGSC5TBJpGFXBkRynjBeXsvbhQFKj2viwJC76Epz35YLU1fpe/Am6Vppb7W7zM4fPQzLsQ==}
    engines: {node: '>=6.9.0'}
    peerDependencies:
      '@babel/core': ^7.0.0

  '@babel/helper-simple-access@7.25.9':
    resolution: {integrity: sha512-c6WHXuiaRsJTyHYLJV75t9IqsmTbItYfdj99PnzYGQZkYKvan5/2jKJ7gu31J3/BJ/A18grImSPModuyG/Eo0Q==}
    engines: {node: '>=6.9.0'}

  '@babel/helper-skip-transparent-expression-wrappers@7.25.9':
    resolution: {integrity: sha512-K4Du3BFa3gvyhzgPcntrkDgZzQaq6uozzcpGbOO1OEJaI+EJdqWIMTLgFgQf6lrfiDFo5FU+BxKepI9RmZqahA==}
    engines: {node: '>=6.9.0'}

  '@babel/helper-string-parser@7.25.9':
    resolution: {integrity: sha512-4A/SCr/2KLd5jrtOMFzaKjVtAei3+2r/NChoBNoZ3EyP/+GlhoaEGoWOZUmFmoITP7zOJyHIMm+DYRd8o3PvHA==}
    engines: {node: '>=6.9.0'}

  '@babel/helper-validator-identifier@7.25.9':
    resolution: {integrity: sha512-Ed61U6XJc3CVRfkERJWDz4dJwKe7iLmmJsbOGu9wSloNSFttHV0I8g6UAgb7qnK5ly5bGLPd4oXZlxCdANBOWQ==}
    engines: {node: '>=6.9.0'}

  '@babel/helper-validator-option@7.25.9':
    resolution: {integrity: sha512-e/zv1co8pp55dNdEcCynfj9X7nyUKUXoUEwfXqaZt0omVOmDe9oOTdKStH4GmAw6zxMFs50ZayuMfHDKlO7Tfw==}
    engines: {node: '>=6.9.0'}

  '@babel/helper-wrap-function@7.25.9':
    resolution: {integrity: sha512-ETzz9UTjQSTmw39GboatdymDq4XIQbR8ySgVrylRhPOFpsd+JrKHIuF0de7GCWmem+T4uC5z7EZguod7Wj4A4g==}
    engines: {node: '>=6.9.0'}

  '@babel/helpers@7.26.0':
    resolution: {integrity: sha512-tbhNuIxNcVb21pInl3ZSjksLCvgdZy9KwJ8brv993QtIVKJBBkYXz4q4ZbAv31GdnC+R90np23L5FbEBlthAEw==}
    engines: {node: '>=6.9.0'}

  '@babel/parser@7.16.4':
    resolution: {integrity: sha512-6V0qdPUaiVHH3RtZeLIsc+6pDhbYzHR8ogA8w+f+Wc77DuXto19g2QUwveINoS34Uw+W8/hQDGJCx+i4n7xcng==}
    engines: {node: '>=6.0.0'}
    hasBin: true

  '@babel/parser@7.26.2':
    resolution: {integrity: sha512-DWMCZH9WA4Maitz2q21SRKHo9QXZxkDsbNZoVD62gusNtNBBqDg9i7uOhASfTfIGNzW+O+r7+jAlM8dwphcJKQ==}
    engines: {node: '>=6.0.0'}
    hasBin: true

  '@babel/plugin-bugfix-firefox-class-in-computed-class-key@7.25.9':
    resolution: {integrity: sha512-ZkRyVkThtxQ/J6nv3JFYv1RYY+JT5BvU0y3k5bWrmuG4woXypRa4PXmm9RhOwodRkYFWqC0C0cqcJ4OqR7kW+g==}
    engines: {node: '>=6.9.0'}
    peerDependencies:
      '@babel/core': ^7.0.0

  '@babel/plugin-bugfix-safari-id-destructuring-collision-in-function-expression@7.25.9':
    resolution: {integrity: sha512-2qUwwfAFpJLZqxd02YW9btUCZHl+RFvdDkNfZwaIJrvB8Tesjsk8pEQkTvGwZXLqXUx/2oyY3ySRhm6HOXuCug==}
    engines: {node: '>=6.9.0'}
    peerDependencies:
      '@babel/core': ^7.0.0

  '@babel/plugin-bugfix-v8-spread-parameters-in-optional-chaining@7.25.9':
    resolution: {integrity: sha512-6xWgLZTJXwilVjlnV7ospI3xi+sl8lN8rXXbBD6vYn3UYDlGsag8wrZkKcSI8G6KgqKP7vNFaDgeDnfAABq61g==}
    engines: {node: '>=6.9.0'}
    peerDependencies:
      '@babel/core': ^7.13.0

  '@babel/plugin-bugfix-v8-static-class-fields-redefine-readonly@7.25.9':
    resolution: {integrity: sha512-aLnMXYPnzwwqhYSCyXfKkIkYgJ8zv9RK+roo9DkTXz38ynIhd9XCbN08s3MGvqL2MYGVUGdRQLL/JqBIeJhJBg==}
    engines: {node: '>=6.9.0'}
    peerDependencies:
      '@babel/core': ^7.0.0

  '@babel/plugin-proposal-async-generator-functions@7.20.7':
    resolution: {integrity: sha512-xMbiLsn/8RK7Wq7VeVytytS2L6qE69bXPB10YCmMdDZbKF4okCqY74pI/jJQ/8U0b/F6NrT2+14b8/P9/3AMGA==}
    engines: {node: '>=6.9.0'}
    deprecated: This proposal has been merged to the ECMAScript standard and thus this plugin is no longer maintained. Please use @babel/plugin-transform-async-generator-functions instead.
    peerDependencies:
      '@babel/core': ^7.0.0-0

  '@babel/plugin-proposal-class-properties@7.18.6':
    resolution: {integrity: sha512-cumfXOF0+nzZrrN8Rf0t7M+tF6sZc7vhQwYQck9q1/5w2OExlD+b4v4RpMJFaV1Z7WcDRgO6FqvxqxGlwo+RHQ==}
    engines: {node: '>=6.9.0'}
    deprecated: This proposal has been merged to the ECMAScript standard and thus this plugin is no longer maintained. Please use @babel/plugin-transform-class-properties instead.
    peerDependencies:
      '@babel/core': ^7.0.0-0

  '@babel/plugin-proposal-class-static-block@7.21.0':
    resolution: {integrity: sha512-XP5G9MWNUskFuP30IfFSEFB0Z6HzLIUcjYM4bYOPHXl7eiJ9HFv8tWj6TXTN5QODiEhDZAeI4hLok2iHFFV4hw==}
    engines: {node: '>=6.9.0'}
    deprecated: This proposal has been merged to the ECMAScript standard and thus this plugin is no longer maintained. Please use @babel/plugin-transform-class-static-block instead.
    peerDependencies:
      '@babel/core': ^7.12.0

  '@babel/plugin-proposal-decorators@7.24.7':
    resolution: {integrity: sha512-RL9GR0pUG5Kc8BUWLNDm2T5OpYwSX15r98I0IkgmRQTXuELq/OynH8xtMTMvTJFjXbMWFVTKtYkTaYQsuAwQlQ==}
    engines: {node: '>=6.9.0'}
    peerDependencies:
      '@babel/core': ^7.0.0-0

  '@babel/plugin-proposal-do-expressions@7.24.7':
    resolution: {integrity: sha512-M9pJwhoROof4rc4WzDdMoftv8JrtYfBVurvReacQ8lit+qUd0d71+1zUltb6/zCI7HBW4+KZbtBGmcudXw0GDQ==}
    engines: {node: '>=6.9.0'}
    peerDependencies:
      '@babel/core': ^7.0.0-0

  '@babel/plugin-proposal-dynamic-import@7.18.6':
    resolution: {integrity: sha512-1auuwmK+Rz13SJj36R+jqFPMJWyKEDd7lLSdOj4oJK0UTgGueSAtkrCvz9ewmgyU/P941Rv2fQwZJN8s6QruXw==}
    engines: {node: '>=6.9.0'}
    deprecated: This proposal has been merged to the ECMAScript standard and thus this plugin is no longer maintained. Please use @babel/plugin-transform-dynamic-import instead.
    peerDependencies:
      '@babel/core': ^7.0.0-0

  '@babel/plugin-proposal-export-default-from@7.24.7':
    resolution: {integrity: sha512-CcmFwUJ3tKhLjPdt4NP+SHMshebytF8ZTYOv5ZDpkzq2sin80Wb5vJrGt8fhPrORQCfoSa0LAxC/DW+GAC5+Hw==}
    engines: {node: '>=6.9.0'}
    peerDependencies:
      '@babel/core': ^7.0.0-0

  '@babel/plugin-proposal-export-namespace-from@7.18.9':
    resolution: {integrity: sha512-k1NtHyOMvlDDFeb9G5PhUXuGj8m/wiwojgQVEhJ/fsVsMCpLyOP4h0uGEjYJKrRI+EVPlb5Jk+Gt9P97lOGwtA==}
    engines: {node: '>=6.9.0'}
    deprecated: This proposal has been merged to the ECMAScript standard and thus this plugin is no longer maintained. Please use @babel/plugin-transform-export-namespace-from instead.
    peerDependencies:
      '@babel/core': ^7.0.0-0

  '@babel/plugin-proposal-function-bind@7.24.7':
    resolution: {integrity: sha512-cq2mwxcvNAWWL+IiqiSiVhCeqTQs532Ktl3N2FMuW0bQVF/N0W6QNyywO+KkM3Yr/jwYmjeSS+yKQQUh79VOxQ==}
    engines: {node: '>=6.9.0'}
    peerDependencies:
      '@babel/core': ^7.0.0-0

  '@babel/plugin-proposal-function-sent@7.24.7':
    resolution: {integrity: sha512-42Pq9d8fV5CrjygcVAA7aAEFpkAJluWWvlO7bvOMDEutxIS44COcFU61V92VBzUZvOkjIoQrPJNUtmY/d9XMgA==}
    engines: {node: '>=6.9.0'}
    peerDependencies:
      '@babel/core': ^7.0.0-0

  '@babel/plugin-proposal-json-strings@7.18.6':
    resolution: {integrity: sha512-lr1peyn9kOdbYc0xr0OdHTZ5FMqS6Di+H0Fz2I/JwMzGmzJETNeOFq2pBySw6X/KFL5EWDjlJuMsUGRFb8fQgQ==}
    engines: {node: '>=6.9.0'}
    deprecated: This proposal has been merged to the ECMAScript standard and thus this plugin is no longer maintained. Please use @babel/plugin-transform-json-strings instead.
    peerDependencies:
      '@babel/core': ^7.0.0-0

  '@babel/plugin-proposal-logical-assignment-operators@7.20.7':
    resolution: {integrity: sha512-y7C7cZgpMIjWlKE5T7eJwp+tnRYM89HmRvWM5EQuB5BoHEONjmQ8lSNmBUwOyy/GFRsohJED51YBF79hE1djug==}
    engines: {node: '>=6.9.0'}
    deprecated: This proposal has been merged to the ECMAScript standard and thus this plugin is no longer maintained. Please use @babel/plugin-transform-logical-assignment-operators instead.
    peerDependencies:
      '@babel/core': ^7.0.0-0

  '@babel/plugin-proposal-nullish-coalescing-operator@7.18.6':
    resolution: {integrity: sha512-wQxQzxYeJqHcfppzBDnm1yAY0jSRkUXR2z8RePZYrKwMKgMlE8+Z6LUno+bd6LvbGh8Gltvy74+9pIYkr+XkKA==}
    engines: {node: '>=6.9.0'}
    deprecated: This proposal has been merged to the ECMAScript standard and thus this plugin is no longer maintained. Please use @babel/plugin-transform-nullish-coalescing-operator instead.
    peerDependencies:
      '@babel/core': ^7.0.0-0

  '@babel/plugin-proposal-numeric-separator@7.18.6':
    resolution: {integrity: sha512-ozlZFogPqoLm8WBr5Z8UckIoE4YQ5KESVcNudyXOR8uqIkliTEgJ3RoketfG6pmzLdeZF0H/wjE9/cCEitBl7Q==}
    engines: {node: '>=6.9.0'}
    deprecated: This proposal has been merged to the ECMAScript standard and thus this plugin is no longer maintained. Please use @babel/plugin-transform-numeric-separator instead.
    peerDependencies:
      '@babel/core': ^7.0.0-0

  '@babel/plugin-proposal-object-rest-spread@7.20.7':
    resolution: {integrity: sha512-d2S98yCiLxDVmBmE8UjGcfPvNEUbA1U5q5WxaWFUGRzJSVAZqm5W6MbPct0jxnegUZ0niLeNX+IOzEs7wYg9Dg==}
    engines: {node: '>=6.9.0'}
    deprecated: This proposal has been merged to the ECMAScript standard and thus this plugin is no longer maintained. Please use @babel/plugin-transform-object-rest-spread instead.
    peerDependencies:
      '@babel/core': ^7.0.0-0

  '@babel/plugin-proposal-optional-catch-binding@7.18.6':
    resolution: {integrity: sha512-Q40HEhs9DJQyaZfUjjn6vE8Cv4GmMHCYuMGIWUnlxH6400VGxOuwWsPt4FxXxJkC/5eOzgn0z21M9gMT4MOhbw==}
    engines: {node: '>=6.9.0'}
    deprecated: This proposal has been merged to the ECMAScript standard and thus this plugin is no longer maintained. Please use @babel/plugin-transform-optional-catch-binding instead.
    peerDependencies:
      '@babel/core': ^7.0.0-0

  '@babel/plugin-proposal-optional-chaining@7.21.0':
    resolution: {integrity: sha512-p4zeefM72gpmEe2fkUr/OnOXpWEf8nAgk7ZYVqqfFiyIG7oFfVZcCrU64hWn5xp4tQ9LkV4bTIa5rD0KANpKNA==}
    engines: {node: '>=6.9.0'}
    deprecated: This proposal has been merged to the ECMAScript standard and thus this plugin is no longer maintained. Please use @babel/plugin-transform-optional-chaining instead.
    peerDependencies:
      '@babel/core': ^7.0.0-0

  '@babel/plugin-proposal-pipeline-operator@7.24.7':
    resolution: {integrity: sha512-cJOSXlieT6/Yul8yEkbBRzhyf/J4jeeqUREw8HCf8nxT4DTP5FCdC0EXf+b8+vBt34IMYYvTDiC8uC91KSSLpA==}
    engines: {node: '>=6.9.0'}
    peerDependencies:
      '@babel/core': ^7.0.0-0

  '@babel/plugin-proposal-private-methods@7.18.6':
    resolution: {integrity: sha512-nutsvktDItsNn4rpGItSNV2sz1XwS+nfU0Rg8aCx3W3NOKVzdMjJRu0O5OkgDp3ZGICSTbgRpxZoWsxoKRvbeA==}
    engines: {node: '>=6.9.0'}
    deprecated: This proposal has been merged to the ECMAScript standard and thus this plugin is no longer maintained. Please use @babel/plugin-transform-private-methods instead.
    peerDependencies:
      '@babel/core': ^7.0.0-0

  '@babel/plugin-proposal-private-property-in-object@7.21.0-placeholder-for-preset-env.2':
    resolution: {integrity: sha512-SOSkfJDddaM7mak6cPEpswyTRnuRltl429hMraQEglW+OkovnCzsiszTmsrlY//qLFjCpQDFRvjdm2wA5pPm9w==}
    engines: {node: '>=6.9.0'}
    peerDependencies:
      '@babel/core': ^7.0.0-0

  '@babel/plugin-proposal-private-property-in-object@7.21.11':
    resolution: {integrity: sha512-0QZ8qP/3RLDVBwBFoWAwCtgcDZJVwA5LUJRZU8x2YFfKNuFq161wK3cuGrALu5yiPu+vzwTAg/sMWVNeWeNyaw==}
    engines: {node: '>=6.9.0'}
    deprecated: This proposal has been merged to the ECMAScript standard and thus this plugin is no longer maintained. Please use @babel/plugin-transform-private-property-in-object instead.
    peerDependencies:
      '@babel/core': ^7.0.0-0

  '@babel/plugin-proposal-throw-expressions@7.24.7':
    resolution: {integrity: sha512-Rh4WoHyWKgsxvdkEMqDEZtKuGnZw+JwicMCvcZaIjYaQ3fK+a8JZYLhgcac9dKcL47Xqf+SG3MopTx+8BACdrQ==}
    engines: {node: '>=6.9.0'}
    peerDependencies:
      '@babel/core': ^7.0.0-0

  '@babel/plugin-proposal-unicode-property-regex@7.18.6':
    resolution: {integrity: sha512-2BShG/d5yoZyXZfVePH91urL5wTG6ASZU9M4o03lKK8u8UW1y08OMttBSOADTcJrnPMpvDXRG3G8fyLh4ovs8w==}
    engines: {node: '>=4'}
    deprecated: This proposal has been merged to the ECMAScript standard and thus this plugin is no longer maintained. Please use @babel/plugin-transform-unicode-property-regex instead.
    peerDependencies:
      '@babel/core': ^7.0.0-0

  '@babel/plugin-syntax-async-generators@7.8.4':
    resolution: {integrity: sha512-tycmZxkGfZaxhMRbXlPXuVFpdWlXpir2W4AMhSJgRKzk/eDlIXOhb2LHWoLpDF7TEHylV5zNhykX6KAgHJmTNw==}
    peerDependencies:
      '@babel/core': ^7.0.0-0

  '@babel/plugin-syntax-bigint@7.8.3':
    resolution: {integrity: sha512-wnTnFlG+YxQm3vDxpGE57Pj0srRU4sHE/mDkt1qv2YJJSeUAec2ma4WLUnUPeKjyrfntVwe/N6dCXpU+zL3Npg==}
    peerDependencies:
      '@babel/core': ^7.0.0-0

  '@babel/plugin-syntax-class-properties@7.12.13':
    resolution: {integrity: sha512-fm4idjKla0YahUNgFNLCB0qySdsoPiZP3iQE3rky0mBUtMZ23yDJ9SJdg6dXTSDnulOVqiF3Hgr9nbXvXTQZYA==}
    peerDependencies:
      '@babel/core': ^7.0.0-0

  '@babel/plugin-syntax-class-static-block@7.14.5':
    resolution: {integrity: sha512-b+YyPmr6ldyNnM6sqYeMWE+bgJcJpO6yS4QD7ymxgH34GBPNDM/THBh8iunyvKIZztiwLH4CJZ0RxTk9emgpjw==}
    engines: {node: '>=6.9.0'}
    peerDependencies:
      '@babel/core': ^7.0.0-0

  '@babel/plugin-syntax-decorators@7.25.9':
    resolution: {integrity: sha512-ryzI0McXUPJnRCvMo4lumIKZUzhYUO/ScI+Mz4YVaTLt04DHNSjEUjKVvbzQjZFLuod/cYEc07mJWhzl6v4DPg==}
    engines: {node: '>=6.9.0'}
    peerDependencies:
      '@babel/core': ^7.0.0-0

  '@babel/plugin-syntax-do-expressions@7.25.9':
    resolution: {integrity: sha512-y5t+t6kolAxz4rp923ql6jYpcXA1zvRf0x5+gqVv+I5rtRQGg3ffduPqvGkvbKM2sANfa+FTaBOgW3hZB7s3aw==}
    engines: {node: '>=6.9.0'}
    peerDependencies:
      '@babel/core': ^7.0.0-0

  '@babel/plugin-syntax-dynamic-import@7.8.3':
    resolution: {integrity: sha512-5gdGbFon+PszYzqs83S3E5mpi7/y/8M9eC90MRTZfduQOYW76ig6SOSPNe41IG5LoP3FGBn2N0RjVDSQiS94kQ==}
    peerDependencies:
      '@babel/core': ^7.0.0-0

  '@babel/plugin-syntax-export-default-from@7.25.9':
    resolution: {integrity: sha512-9MhJ/SMTsVqsd69GyQg89lYR4o9T+oDGv5F6IsigxxqFVOyR/IflDLYP8WDI1l8fkhNGGktqkvL5qwNCtGEpgQ==}
    engines: {node: '>=6.9.0'}
    peerDependencies:
      '@babel/core': ^7.0.0-0

  '@babel/plugin-syntax-export-namespace-from@7.8.3':
    resolution: {integrity: sha512-MXf5laXo6c1IbEbegDmzGPwGNTsHZmEy6QGznu5Sh2UCWvueywb2ee+CCE4zQiZstxU9BMoQO9i6zUFSY0Kj0Q==}
    peerDependencies:
      '@babel/core': ^7.0.0-0

  '@babel/plugin-syntax-function-bind@7.25.9':
    resolution: {integrity: sha512-BZL1pyoJHWZXCR7PyckN71jhRqXTOV115823tMfsokvvkrYdq1i5MFOYoNPGUyPixK1eNDsuYofHWdA5yEMZdw==}
    engines: {node: '>=6.9.0'}
    peerDependencies:
      '@babel/core': ^7.0.0-0

  '@babel/plugin-syntax-function-sent@7.25.9':
    resolution: {integrity: sha512-U03YXfOvnh89U4/47Yet4T6GVK1TuKEUvH54WsLcvb9lzkRmL0h8i5ybeddzu44eAS91FgiC1X2NJaxIkpqJqw==}
    engines: {node: '>=6.9.0'}
    peerDependencies:
      '@babel/core': ^7.0.0-0

  '@babel/plugin-syntax-import-assertions@7.26.0':
    resolution: {integrity: sha512-QCWT5Hh830hK5EQa7XzuqIkQU9tT/whqbDz7kuaZMHFl1inRRg7JnuAEOQ0Ur0QUl0NufCk1msK2BeY79Aj/eg==}
    engines: {node: '>=6.9.0'}
    peerDependencies:
      '@babel/core': ^7.0.0-0

  '@babel/plugin-syntax-import-attributes@7.26.0':
    resolution: {integrity: sha512-e2dttdsJ1ZTpi3B9UYGLw41hifAubg19AtCu/2I/F1QNVclOBr1dYpTdmdyZ84Xiz43BS/tCUkMAZNLv12Pi+A==}
    engines: {node: '>=6.9.0'}
    peerDependencies:
      '@babel/core': ^7.0.0-0

  '@babel/plugin-syntax-import-meta@7.10.4':
    resolution: {integrity: sha512-Yqfm+XDx0+Prh3VSeEQCPU81yC+JWZ2pDPFSS4ZdpfZhp4MkFMaDC1UqseovEKwSUpnIL7+vK+Clp7bfh0iD7g==}
    peerDependencies:
      '@babel/core': ^7.0.0-0

  '@babel/plugin-syntax-json-strings@7.8.3':
    resolution: {integrity: sha512-lY6kdGpWHvjoe2vk4WrAapEuBR69EMxZl+RoGRhrFGNYVK8mOPAW8VfbT/ZgrFbXlDNiiaxQnAtgVCZ6jv30EA==}
    peerDependencies:
      '@babel/core': ^7.0.0-0

  '@babel/plugin-syntax-jsx@7.25.9':
    resolution: {integrity: sha512-ld6oezHQMZsZfp6pWtbjaNDF2tiiCYYDqQszHt5VV437lewP9aSi2Of99CK0D0XB21k7FLgnLcmQKyKzynfeAA==}
    engines: {node: '>=6.9.0'}
    peerDependencies:
      '@babel/core': ^7.0.0-0

  '@babel/plugin-syntax-logical-assignment-operators@7.10.4':
    resolution: {integrity: sha512-d8waShlpFDinQ5MtvGU9xDAOzKH47+FFoney2baFIoMr952hKOLp1HR7VszoZvOsV/4+RRszNY7D17ba0te0ig==}
    peerDependencies:
      '@babel/core': ^7.0.0-0

  '@babel/plugin-syntax-nullish-coalescing-operator@7.8.3':
    resolution: {integrity: sha512-aSff4zPII1u2QD7y+F8oDsz19ew4IGEJg9SVW+bqwpwtfFleiQDMdzA/R+UlWDzfnHFCxxleFT0PMIrR36XLNQ==}
    peerDependencies:
      '@babel/core': ^7.0.0-0

  '@babel/plugin-syntax-numeric-separator@7.10.4':
    resolution: {integrity: sha512-9H6YdfkcK/uOnY/K7/aA2xpzaAgkQn37yzWUMRK7OaPOqOpGS1+n0H5hxT9AUw9EsSjPW8SVyMJwYRtWs3X3ug==}
    peerDependencies:
      '@babel/core': ^7.0.0-0

  '@babel/plugin-syntax-object-rest-spread@7.8.3':
    resolution: {integrity: sha512-XoqMijGZb9y3y2XskN+P1wUGiVwWZ5JmoDRwx5+3GmEplNyVM2s2Dg8ILFQm8rWM48orGy5YpI5Bl8U1y7ydlA==}
    peerDependencies:
      '@babel/core': ^7.0.0-0

  '@babel/plugin-syntax-optional-catch-binding@7.8.3':
    resolution: {integrity: sha512-6VPD0Pc1lpTqw0aKoeRTMiB+kWhAoT24PA+ksWSBrFtl5SIRVpZlwN3NNPQjehA2E/91FV3RjLWoVTglWcSV3Q==}
    peerDependencies:
      '@babel/core': ^7.0.0-0

  '@babel/plugin-syntax-optional-chaining@7.8.3':
    resolution: {integrity: sha512-KoK9ErH1MBlCPxV0VANkXW2/dw4vlbGDrFgz8bmUsBGYkFRcbRwMh6cIJubdPrkxRwuGdtCk0v/wPTKbQgBjkg==}
    peerDependencies:
      '@babel/core': ^7.0.0-0

  '@babel/plugin-syntax-pipeline-operator@7.25.9':
    resolution: {integrity: sha512-W0KjBvv8uT4A8DUoRNpXEHkKekqO/PC57doaWCqbJeG0lGxKFh7w7/PHYPmwgF+jKxekNnc+YOMQNCo94d8MJg==}
    engines: {node: '>=6.9.0'}
    peerDependencies:
      '@babel/core': ^7.0.0-0

  '@babel/plugin-syntax-private-property-in-object@7.14.5':
    resolution: {integrity: sha512-0wVnp9dxJ72ZUJDV27ZfbSj6iHLoytYZmh3rFcxNnvsJF3ktkzLDZPy/mA17HGsaQT3/DQsWYX1f1QGWkCoVUg==}
    engines: {node: '>=6.9.0'}
    peerDependencies:
      '@babel/core': ^7.0.0-0

  '@babel/plugin-syntax-throw-expressions@7.25.9':
    resolution: {integrity: sha512-lVO49hFBP/HNgPwAeiigPOUmtMWgs9yECOY7vWhCK7jbY++z3LZGpTPPdRbcTxRh1U94lGaQO35ZrkLGDaN/Nw==}
    engines: {node: '>=6.9.0'}
    peerDependencies:
      '@babel/core': ^7.0.0-0

  '@babel/plugin-syntax-top-level-await@7.14.5':
    resolution: {integrity: sha512-hx++upLv5U1rgYfwe1xBQUhRmU41NEvpUvrp8jkrSCdvGSnM5/qdRMtylJ6PG5OFkBaHkbTAKTnd3/YyESRHFw==}
    engines: {node: '>=6.9.0'}
    peerDependencies:
      '@babel/core': ^7.0.0-0

  '@babel/plugin-syntax-typescript@7.25.9':
    resolution: {integrity: sha512-hjMgRy5hb8uJJjUcdWunWVcoi9bGpJp8p5Ol1229PoN6aytsLwNMgmdftO23wnCLMfVmTwZDWMPNq/D1SY60JQ==}
    engines: {node: '>=6.9.0'}
    peerDependencies:
      '@babel/core': ^7.0.0-0

  '@babel/plugin-syntax-unicode-sets-regex@7.18.6':
    resolution: {integrity: sha512-727YkEAPwSIQTv5im8QHz3upqp92JTWhidIC81Tdx4VJYIte/VndKf1qKrfnnhPLiPghStWfvC/iFaMCQu7Nqg==}
    engines: {node: '>=6.9.0'}
    peerDependencies:
      '@babel/core': ^7.0.0

  '@babel/plugin-transform-arrow-functions@7.25.9':
    resolution: {integrity: sha512-6jmooXYIwn9ca5/RylZADJ+EnSxVUS5sjeJ9UPk6RWRzXCmOJCy6dqItPJFpw2cuCangPK4OYr5uhGKcmrm5Qg==}
    engines: {node: '>=6.9.0'}
    peerDependencies:
      '@babel/core': ^7.0.0-0

  '@babel/plugin-transform-async-generator-functions@7.25.9':
    resolution: {integrity: sha512-RXV6QAzTBbhDMO9fWwOmwwTuYaiPbggWQ9INdZqAYeSHyG7FzQ+nOZaUUjNwKv9pV3aE4WFqFm1Hnbci5tBCAw==}
    engines: {node: '>=6.9.0'}
    peerDependencies:
      '@babel/core': ^7.0.0-0

  '@babel/plugin-transform-async-to-generator@7.25.9':
    resolution: {integrity: sha512-NT7Ejn7Z/LjUH0Gv5KsBCxh7BH3fbLTV0ptHvpeMvrt3cPThHfJfst9Wrb7S8EvJ7vRTFI7z+VAvFVEQn/m5zQ==}
    engines: {node: '>=6.9.0'}
    peerDependencies:
      '@babel/core': ^7.0.0-0

  '@babel/plugin-transform-block-scoped-functions@7.25.9':
    resolution: {integrity: sha512-toHc9fzab0ZfenFpsyYinOX0J/5dgJVA2fm64xPewu7CoYHWEivIWKxkK2rMi4r3yQqLnVmheMXRdG+k239CgA==}
    engines: {node: '>=6.9.0'}
    peerDependencies:
      '@babel/core': ^7.0.0-0

  '@babel/plugin-transform-block-scoping@7.25.9':
    resolution: {integrity: sha512-1F05O7AYjymAtqbsFETboN1NvBdcnzMerO+zlMyJBEz6WkMdejvGWw9p05iTSjC85RLlBseHHQpYaM4gzJkBGg==}
    engines: {node: '>=6.9.0'}
    peerDependencies:
      '@babel/core': ^7.0.0-0

  '@babel/plugin-transform-class-properties@7.25.9':
    resolution: {integrity: sha512-bbMAII8GRSkcd0h0b4X+36GksxuheLFjP65ul9w6C3KgAamI3JqErNgSrosX6ZPj+Mpim5VvEbawXxJCyEUV3Q==}
    engines: {node: '>=6.9.0'}
    peerDependencies:
      '@babel/core': ^7.0.0-0

  '@babel/plugin-transform-class-static-block@7.26.0':
    resolution: {integrity: sha512-6J2APTs7BDDm+UMqP1useWqhcRAXo0WIoVj26N7kPFB6S73Lgvyka4KTZYIxtgYXiN5HTyRObA72N2iu628iTQ==}
    engines: {node: '>=6.9.0'}
    peerDependencies:
      '@babel/core': ^7.12.0

  '@babel/plugin-transform-classes@7.25.9':
    resolution: {integrity: sha512-mD8APIXmseE7oZvZgGABDyM34GUmK45Um2TXiBUt7PnuAxrgoSVf123qUzPxEr/+/BHrRn5NMZCdE2m/1F8DGg==}
    engines: {node: '>=6.9.0'}
    peerDependencies:
      '@babel/core': ^7.0.0-0

  '@babel/plugin-transform-computed-properties@7.25.9':
    resolution: {integrity: sha512-HnBegGqXZR12xbcTHlJ9HGxw1OniltT26J5YpfruGqtUHlz/xKf/G2ak9e+t0rVqrjXa9WOhvYPz1ERfMj23AA==}
    engines: {node: '>=6.9.0'}
    peerDependencies:
      '@babel/core': ^7.0.0-0

  '@babel/plugin-transform-destructuring@7.25.9':
    resolution: {integrity: sha512-WkCGb/3ZxXepmMiX101nnGiU+1CAdut8oHyEOHxkKuS1qKpU2SMXE2uSvfz8PBuLd49V6LEsbtyPhWC7fnkgvQ==}
    engines: {node: '>=6.9.0'}
    peerDependencies:
      '@babel/core': ^7.0.0-0

  '@babel/plugin-transform-dotall-regex@7.25.9':
    resolution: {integrity: sha512-t7ZQ7g5trIgSRYhI9pIJtRl64KHotutUJsh4Eze5l7olJv+mRSg4/MmbZ0tv1eeqRbdvo/+trvJD/Oc5DmW2cA==}
    engines: {node: '>=6.9.0'}
    peerDependencies:
      '@babel/core': ^7.0.0-0

  '@babel/plugin-transform-duplicate-keys@7.25.9':
    resolution: {integrity: sha512-LZxhJ6dvBb/f3x8xwWIuyiAHy56nrRG3PeYTpBkkzkYRRQ6tJLu68lEF5VIqMUZiAV7a8+Tb78nEoMCMcqjXBw==}
    engines: {node: '>=6.9.0'}
    peerDependencies:
      '@babel/core': ^7.0.0-0

  '@babel/plugin-transform-dynamic-import@7.25.9':
    resolution: {integrity: sha512-GCggjexbmSLaFhqsojeugBpeaRIgWNTcgKVq/0qIteFEqY2A+b9QidYadrWlnbWQUrW5fn+mCvf3tr7OeBFTyg==}
    engines: {node: '>=6.9.0'}
    peerDependencies:
      '@babel/core': ^7.0.0-0

  '@babel/plugin-transform-exponentiation-operator@7.25.9':
    resolution: {integrity: sha512-KRhdhlVk2nObA5AYa7QMgTMTVJdfHprfpAk4DjZVtllqRg9qarilstTKEhpVjyt+Npi8ThRyiV8176Am3CodPA==}
    engines: {node: '>=6.9.0'}
    peerDependencies:
      '@babel/core': ^7.0.0-0

  '@babel/plugin-transform-export-namespace-from@7.25.9':
    resolution: {integrity: sha512-2NsEz+CxzJIVOPx2o9UsW1rXLqtChtLoVnwYHHiB04wS5sgn7mrV45fWMBX0Kk+ub9uXytVYfNP2HjbVbCB3Ww==}
    engines: {node: '>=6.9.0'}
    peerDependencies:
      '@babel/core': ^7.0.0-0

  '@babel/plugin-transform-for-of@7.25.9':
    resolution: {integrity: sha512-LqHxduHoaGELJl2uhImHwRQudhCM50pT46rIBNvtT/Oql3nqiS3wOwP+5ten7NpYSXrrVLgtZU3DZmPtWZo16A==}
    engines: {node: '>=6.9.0'}
    peerDependencies:
      '@babel/core': ^7.0.0-0

  '@babel/plugin-transform-function-name@7.25.9':
    resolution: {integrity: sha512-8lP+Yxjv14Vc5MuWBpJsoUCd3hD6V9DgBon2FVYL4jJgbnVQ9fTgYmonchzZJOVNgzEgbxp4OwAf6xz6M/14XA==}
    engines: {node: '>=6.9.0'}
    peerDependencies:
      '@babel/core': ^7.0.0-0

  '@babel/plugin-transform-json-strings@7.25.9':
    resolution: {integrity: sha512-xoTMk0WXceiiIvsaquQQUaLLXSW1KJ159KP87VilruQm0LNNGxWzahxSS6T6i4Zg3ezp4vA4zuwiNUR53qmQAw==}
    engines: {node: '>=6.9.0'}
    peerDependencies:
      '@babel/core': ^7.0.0-0

  '@babel/plugin-transform-literals@7.25.9':
    resolution: {integrity: sha512-9N7+2lFziW8W9pBl2TzaNht3+pgMIRP74zizeCSrtnSKVdUl8mAjjOP2OOVQAfZ881P2cNjDj1uAMEdeD50nuQ==}
    engines: {node: '>=6.9.0'}
    peerDependencies:
      '@babel/core': ^7.0.0-0

  '@babel/plugin-transform-logical-assignment-operators@7.25.9':
    resolution: {integrity: sha512-wI4wRAzGko551Y8eVf6iOY9EouIDTtPb0ByZx+ktDGHwv6bHFimrgJM/2T021txPZ2s4c7bqvHbd+vXG6K948Q==}
    engines: {node: '>=6.9.0'}
    peerDependencies:
      '@babel/core': ^7.0.0-0

  '@babel/plugin-transform-member-expression-literals@7.25.9':
    resolution: {integrity: sha512-PYazBVfofCQkkMzh2P6IdIUaCEWni3iYEerAsRWuVd8+jlM1S9S9cz1dF9hIzyoZ8IA3+OwVYIp9v9e+GbgZhA==}
    engines: {node: '>=6.9.0'}
    peerDependencies:
      '@babel/core': ^7.0.0-0

  '@babel/plugin-transform-modules-amd@7.25.9':
    resolution: {integrity: sha512-g5T11tnI36jVClQlMlt4qKDLlWnG5pP9CSM4GhdRciTNMRgkfpo5cR6b4rGIOYPgRRuFAvwjPQ/Yk+ql4dyhbw==}
    engines: {node: '>=6.9.0'}
    peerDependencies:
      '@babel/core': ^7.0.0-0

  '@babel/plugin-transform-modules-commonjs@7.24.8':
    resolution: {integrity: sha512-WHsk9H8XxRs3JXKWFiqtQebdh9b/pTk4EgueygFzYlTKAg0Ud985mSevdNjdXdFBATSKVJGQXP1tv6aGbssLKA==}
    engines: {node: '>=6.9.0'}
    peerDependencies:
      '@babel/core': ^7.0.0-0

  '@babel/plugin-transform-modules-commonjs@7.25.9':
    resolution: {integrity: sha512-dwh2Ol1jWwL2MgkCzUSOvfmKElqQcuswAZypBSUsScMXvgdT8Ekq5YA6TtqpTVWH+4903NmboMuH1o9i8Rxlyg==}
    engines: {node: '>=6.9.0'}
    peerDependencies:
      '@babel/core': ^7.0.0-0

  '@babel/plugin-transform-modules-systemjs@7.25.9':
    resolution: {integrity: sha512-hyss7iIlH/zLHaehT+xwiymtPOpsiwIIRlCAOwBB04ta5Tt+lNItADdlXw3jAWZ96VJ2jlhl/c+PNIQPKNfvcA==}
    engines: {node: '>=6.9.0'}
    peerDependencies:
      '@babel/core': ^7.0.0-0

  '@babel/plugin-transform-modules-umd@7.25.9':
    resolution: {integrity: sha512-bS9MVObUgE7ww36HEfwe6g9WakQ0KF07mQF74uuXdkoziUPfKyu/nIm663kz//e5O1nPInPFx36z7WJmJ4yNEw==}
    engines: {node: '>=6.9.0'}
    peerDependencies:
      '@babel/core': ^7.0.0-0

  '@babel/plugin-transform-named-capturing-groups-regex@7.25.9':
    resolution: {integrity: sha512-oqB6WHdKTGl3q/ItQhpLSnWWOpjUJLsOCLVyeFgeTktkBSCiurvPOsyt93gibI9CmuKvTUEtWmG5VhZD+5T/KA==}
    engines: {node: '>=6.9.0'}
    peerDependencies:
      '@babel/core': ^7.0.0

  '@babel/plugin-transform-new-target@7.25.9':
    resolution: {integrity: sha512-U/3p8X1yCSoKyUj2eOBIx3FOn6pElFOKvAAGf8HTtItuPyB+ZeOqfn+mvTtg9ZlOAjsPdK3ayQEjqHjU/yLeVQ==}
    engines: {node: '>=6.9.0'}
    peerDependencies:
      '@babel/core': ^7.0.0-0

  '@babel/plugin-transform-nullish-coalescing-operator@7.25.9':
    resolution: {integrity: sha512-ENfftpLZw5EItALAD4WsY/KUWvhUlZndm5GC7G3evUsVeSJB6p0pBeLQUnRnBCBx7zV0RKQjR9kCuwrsIrjWog==}
    engines: {node: '>=6.9.0'}
    peerDependencies:
      '@babel/core': ^7.0.0-0

  '@babel/plugin-transform-numeric-separator@7.25.9':
    resolution: {integrity: sha512-TlprrJ1GBZ3r6s96Yq8gEQv82s8/5HnCVHtEJScUj90thHQbwe+E5MLhi2bbNHBEJuzrvltXSru+BUxHDoog7Q==}
    engines: {node: '>=6.9.0'}
    peerDependencies:
      '@babel/core': ^7.0.0-0

  '@babel/plugin-transform-object-rest-spread@7.25.9':
    resolution: {integrity: sha512-fSaXafEE9CVHPweLYw4J0emp1t8zYTXyzN3UuG+lylqkvYd7RMrsOQ8TYx5RF231be0vqtFC6jnx3UmpJmKBYg==}
    engines: {node: '>=6.9.0'}
    peerDependencies:
      '@babel/core': ^7.0.0-0

  '@babel/plugin-transform-object-super@7.25.9':
    resolution: {integrity: sha512-Kj/Gh+Rw2RNLbCK1VAWj2U48yxxqL2x0k10nPtSdRa0O2xnHXalD0s+o1A6a0W43gJ00ANo38jxkQreckOzv5A==}
    engines: {node: '>=6.9.0'}
    peerDependencies:
      '@babel/core': ^7.0.0-0

  '@babel/plugin-transform-optional-catch-binding@7.25.9':
    resolution: {integrity: sha512-qM/6m6hQZzDcZF3onzIhZeDHDO43bkNNlOX0i8n3lR6zLbu0GN2d8qfM/IERJZYauhAHSLHy39NF0Ctdvcid7g==}
    engines: {node: '>=6.9.0'}
    peerDependencies:
      '@babel/core': ^7.0.0-0

  '@babel/plugin-transform-optional-chaining@7.25.9':
    resolution: {integrity: sha512-6AvV0FsLULbpnXeBjrY4dmWF8F7gf8QnvTEoO/wX/5xm/xE1Xo8oPuD3MPS+KS9f9XBEAWN7X1aWr4z9HdOr7A==}
    engines: {node: '>=6.9.0'}
    peerDependencies:
      '@babel/core': ^7.0.0-0

  '@babel/plugin-transform-parameters@7.25.9':
    resolution: {integrity: sha512-wzz6MKwpnshBAiRmn4jR8LYz/g8Ksg0o80XmwZDlordjwEk9SxBzTWC7F5ef1jhbrbOW2DJ5J6ayRukrJmnr0g==}
    engines: {node: '>=6.9.0'}
    peerDependencies:
      '@babel/core': ^7.0.0-0

  '@babel/plugin-transform-private-methods@7.25.9':
    resolution: {integrity: sha512-D/JUozNpQLAPUVusvqMxyvjzllRaF8/nSrP1s2YGQT/W4LHK4xxsMcHjhOGTS01mp9Hda8nswb+FblLdJornQw==}
    engines: {node: '>=6.9.0'}
    peerDependencies:
      '@babel/core': ^7.0.0-0

  '@babel/plugin-transform-private-property-in-object@7.25.9':
    resolution: {integrity: sha512-Evf3kcMqzXA3xfYJmZ9Pg1OvKdtqsDMSWBDzZOPLvHiTt36E75jLDQo5w1gtRU95Q4E5PDttrTf25Fw8d/uWLw==}
    engines: {node: '>=6.9.0'}
    peerDependencies:
      '@babel/core': ^7.0.0-0

  '@babel/plugin-transform-property-literals@7.25.9':
    resolution: {integrity: sha512-IvIUeV5KrS/VPavfSM/Iu+RE6llrHrYIKY1yfCzyO/lMXHQ+p7uGhonmGVisv6tSBSVgWzMBohTcvkC9vQcQFA==}
    engines: {node: '>=6.9.0'}
    peerDependencies:
      '@babel/core': ^7.0.0-0

  '@babel/plugin-transform-react-display-name@7.25.9':
    resolution: {integrity: sha512-KJfMlYIUxQB1CJfO3e0+h0ZHWOTLCPP115Awhaz8U0Zpq36Gl/cXlpoyMRnUWlhNUBAzldnCiAZNvCDj7CrKxQ==}
    engines: {node: '>=6.9.0'}
    peerDependencies:
      '@babel/core': ^7.0.0-0

  '@babel/plugin-transform-react-jsx-development@7.25.9':
    resolution: {integrity: sha512-9mj6rm7XVYs4mdLIpbZnHOYdpW42uoiBCTVowg7sP1thUOiANgMb4UtpRivR0pp5iL+ocvUv7X4mZgFRpJEzGw==}
    engines: {node: '>=6.9.0'}
    peerDependencies:
      '@babel/core': ^7.0.0-0

  '@babel/plugin-transform-react-jsx@7.25.9':
    resolution: {integrity: sha512-s5XwpQYCqGerXl+Pu6VDL3x0j2d82eiV77UJ8a2mDHAW7j9SWRqQ2y1fNo1Z74CdcYipl5Z41zvjj4Nfzq36rw==}
    engines: {node: '>=6.9.0'}
    peerDependencies:
      '@babel/core': ^7.0.0-0

  '@babel/plugin-transform-react-pure-annotations@7.25.9':
    resolution: {integrity: sha512-KQ/Takk3T8Qzj5TppkS1be588lkbTp5uj7w6a0LeQaTMSckU/wK0oJ/pih+T690tkgI5jfmg2TqDJvd41Sj1Cg==}
    engines: {node: '>=6.9.0'}
    peerDependencies:
      '@babel/core': ^7.0.0-0

  '@babel/plugin-transform-regenerator@7.25.9':
    resolution: {integrity: sha512-vwDcDNsgMPDGP0nMqzahDWE5/MLcX8sv96+wfX7as7LoF/kr97Bo/7fI00lXY4wUXYfVmwIIyG80fGZ1uvt2qg==}
    engines: {node: '>=6.9.0'}
    peerDependencies:
      '@babel/core': ^7.0.0-0

  '@babel/plugin-transform-reserved-words@7.25.9':
    resolution: {integrity: sha512-7DL7DKYjn5Su++4RXu8puKZm2XBPHyjWLUidaPEkCUBbE7IPcsrkRHggAOOKydH1dASWdcUBxrkOGNxUv5P3Jg==}
    engines: {node: '>=6.9.0'}
    peerDependencies:
      '@babel/core': ^7.0.0-0

  '@babel/plugin-transform-shorthand-properties@7.25.9':
    resolution: {integrity: sha512-MUv6t0FhO5qHnS/W8XCbHmiRWOphNufpE1IVxhK5kuN3Td9FT1x4rx4K42s3RYdMXCXpfWkGSbCSd0Z64xA7Ng==}
    engines: {node: '>=6.9.0'}
    peerDependencies:
      '@babel/core': ^7.0.0-0

  '@babel/plugin-transform-spread@7.25.9':
    resolution: {integrity: sha512-oNknIB0TbURU5pqJFVbOOFspVlrpVwo2H1+HUIsVDvp5VauGGDP1ZEvO8Nn5xyMEs3dakajOxlmkNW7kNgSm6A==}
    engines: {node: '>=6.9.0'}
    peerDependencies:
      '@babel/core': ^7.0.0-0

  '@babel/plugin-transform-sticky-regex@7.25.9':
    resolution: {integrity: sha512-WqBUSgeVwucYDP9U/xNRQam7xV8W5Zf+6Eo7T2SRVUFlhRiMNFdFz58u0KZmCVVqs2i7SHgpRnAhzRNmKfi2uA==}
    engines: {node: '>=6.9.0'}
    peerDependencies:
      '@babel/core': ^7.0.0-0

  '@babel/plugin-transform-template-literals@7.25.9':
    resolution: {integrity: sha512-o97AE4syN71M/lxrCtQByzphAdlYluKPDBzDVzMmfCobUjjhAryZV0AIpRPrxN0eAkxXO6ZLEScmt+PNhj2OTw==}
    engines: {node: '>=6.9.0'}
    peerDependencies:
      '@babel/core': ^7.0.0-0

  '@babel/plugin-transform-typeof-symbol@7.25.9':
    resolution: {integrity: sha512-v61XqUMiueJROUv66BVIOi0Fv/CUuZuZMl5NkRoCVxLAnMexZ0A3kMe7vvZ0nulxMuMp0Mk6S5hNh48yki08ZA==}
    engines: {node: '>=6.9.0'}
    peerDependencies:
      '@babel/core': ^7.0.0-0

  '@babel/plugin-transform-typescript@7.25.9':
    resolution: {integrity: sha512-7PbZQZP50tzv2KGGnhh82GSyMB01yKY9scIjf1a+GfZCtInOWqUH5+1EBU4t9fyR5Oykkkc9vFTs4OHrhHXljQ==}
    engines: {node: '>=6.9.0'}
    peerDependencies:
      '@babel/core': ^7.0.0-0

  '@babel/plugin-transform-unicode-escapes@7.25.9':
    resolution: {integrity: sha512-s5EDrE6bW97LtxOcGj1Khcx5AaXwiMmi4toFWRDP9/y0Woo6pXC+iyPu/KuhKtfSrNFd7jJB+/fkOtZy6aIC6Q==}
    engines: {node: '>=6.9.0'}
    peerDependencies:
      '@babel/core': ^7.0.0-0

  '@babel/plugin-transform-unicode-property-regex@7.25.9':
    resolution: {integrity: sha512-Jt2d8Ga+QwRluxRQ307Vlxa6dMrYEMZCgGxoPR8V52rxPyldHu3hdlHspxaqYmE7oID5+kB+UKUB/eWS+DkkWg==}
    engines: {node: '>=6.9.0'}
    peerDependencies:
      '@babel/core': ^7.0.0-0

  '@babel/plugin-transform-unicode-regex@7.25.9':
    resolution: {integrity: sha512-yoxstj7Rg9dlNn9UQxzk4fcNivwv4nUYz7fYXBaKxvw/lnmPuOm/ikoELygbYq68Bls3D/D+NBPHiLwZdZZ4HA==}
    engines: {node: '>=6.9.0'}
    peerDependencies:
      '@babel/core': ^7.0.0-0

  '@babel/plugin-transform-unicode-sets-regex@7.25.9':
    resolution: {integrity: sha512-8BYqO3GeVNHtx69fdPshN3fnzUNLrWdHhk/icSwigksJGczKSizZ+Z6SBCxTs723Fr5VSNorTIK7a+R2tISvwQ==}
    engines: {node: '>=6.9.0'}
    peerDependencies:
      '@babel/core': ^7.0.0

  '@babel/preset-env@7.15.6':
    resolution: {integrity: sha512-L+6jcGn7EWu7zqaO2uoTDjjMBW+88FXzV8KvrBl2z6MtRNxlsmUNRlZPaNNPUTgqhyC5DHNFk/2Jmra+ublZWw==}
    engines: {node: '>=6.9.0'}
    peerDependencies:
      '@babel/core': ^7.0.0-0

  '@babel/preset-env@7.24.8':
    resolution: {integrity: sha512-vObvMZB6hNWuDxhSaEPTKCwcqkAIuDtE+bQGn4XMXne1DSLzFVY8Vmj1bm+mUQXYNN8NmaQEO+r8MMbzPr1jBQ==}
    engines: {node: '>=6.9.0'}
    peerDependencies:
      '@babel/core': ^7.0.0-0

  '@babel/preset-modules@0.1.6':
    resolution: {integrity: sha512-ID2yj6K/4lKfhuU3+EX4UvNbIt7eACFbHmNUjzA+ep+B5971CknnA/9DEWKbRokfbbtblxxxXFJJrH47UEAMVg==}
    peerDependencies:
      '@babel/core': ^7.0.0-0 || ^8.0.0-0 <8.0.0

  '@babel/preset-modules@0.1.6-no-external-plugins':
    resolution: {integrity: sha512-HrcgcIESLm9aIR842yhJ5RWan/gebQUJ6E/E5+rf0y9o6oj7w0Br+sWuL6kEQ/o/AdfvR1Je9jG18/gnpwjEyA==}
    peerDependencies:
      '@babel/core': ^7.0.0-0 || ^8.0.0-0 <8.0.0

  '@babel/preset-react@7.24.7':
    resolution: {integrity: sha512-AAH4lEkpmzFWrGVlHaxJB7RLH21uPQ9+He+eFLWHmF9IuFQVugz8eAsamaW0DXRrTfco5zj1wWtpdcXJUOfsag==}
    engines: {node: '>=6.9.0'}
    peerDependencies:
      '@babel/core': ^7.0.0-0

  '@babel/preset-typescript@7.26.0':
    resolution: {integrity: sha512-NMk1IGZ5I/oHhoXEElcm+xUnL/szL6xflkFZmoEU9xj1qSJXpiS7rsspYo92B4DRCDvZn2erT5LdsCeXAKNCkg==}
    engines: {node: '>=6.9.0'}
    peerDependencies:
      '@babel/core': ^7.0.0-0

  '@babel/runtime@7.26.0':
    resolution: {integrity: sha512-FDSOghenHTiToteC/QRlv2q3DhPZ/oOXTBoirfWNx1Cx3TMVcGWQtMMmQcSvb/JjpNeGzx8Pq/b4fKEJuWm1sw==}
    engines: {node: '>=6.9.0'}

  '@babel/template@7.25.9':
    resolution: {integrity: sha512-9DGttpmPvIxBb/2uwpVo3dqJ+O6RooAFOS+lB+xDqoE2PVCE8nfoHMdZLpfCQRLwvohzXISPZcgxt80xLfsuwg==}
    engines: {node: '>=6.9.0'}

  '@babel/traverse@7.25.9':
    resolution: {integrity: sha512-ZCuvfwOwlz/bawvAuvcj8rrithP2/N55Tzz342AkTvq4qaWbGfmCk/tKhNaV2cthijKrPAA8SRJV5WWe7IBMJw==}
    engines: {node: '>=6.9.0'}

  '@babel/types@7.26.0':
    resolution: {integrity: sha512-Z/yiTPj+lDVnF7lWeKCIJzaIkI0vYO87dMpZ4bg4TDrFe4XXLFWL1TbXU27gBP3QccxV9mZICCrnjnYlJjXHOA==}
    engines: {node: '>=6.9.0'}

  '@bcoe/v8-coverage@0.2.3':
    resolution: {integrity: sha512-0hYQ8SB4Db5zvZB4axdMHGwEaQjkZzFjQiN9LVYvIFB2nSUHW9tYpxWriPrWDASIxiaXax83REcLxuSdnGPZtw==}

  '@changesets/apply-release-plan@6.1.4':
    resolution: {integrity: sha512-FMpKF1fRlJyCZVYHr3CbinpZZ+6MwvOtWUuO8uo+svcATEoc1zRDcj23pAurJ2TZ/uVz1wFHH6K3NlACy0PLew==}

  '@changesets/assemble-release-plan@5.2.4':
    resolution: {integrity: sha512-xJkWX+1/CUaOUWTguXEbCDTyWJFECEhmdtbkjhn5GVBGxdP/JwaHBIU9sW3FR6gD07UwZ7ovpiPclQZs+j+mvg==}

  '@changesets/changelog-git@0.1.14':
    resolution: {integrity: sha512-+vRfnKtXVWsDDxGctOfzJsPhaCdXRYoe+KyWYoq5X/GqoISREiat0l3L8B0a453B2B4dfHGcZaGyowHbp9BSaA==}

  '@changesets/changelog-github@0.4.7':
    resolution: {integrity: sha512-UUG5sKwShs5ha1GFnayUpZNcDGWoY7F5XxhOEHS62sDPOtoHQZsG3j1nC5RxZ3M1URHA321cwVZHeXgu99Y3ew==}

  '@changesets/cli@2.25.0':
    resolution: {integrity: sha512-Svu5KD2enurVHGEEzCRlaojrHjVYgF9srmMP9VQSy9c1TspX6C9lDPpulsSNIjYY9BuU/oiWpjBgR7RI9eQiAA==}
    hasBin: true

  '@changesets/config@2.3.1':
    resolution: {integrity: sha512-PQXaJl82CfIXddUOppj4zWu+987GCw2M+eQcOepxN5s+kvnsZOwjEJO3DH9eVy+OP6Pg/KFEWdsECFEYTtbg6w==}

  '@changesets/errors@0.1.4':
    resolution: {integrity: sha512-HAcqPF7snsUJ/QzkWoKfRfXushHTu+K5KZLJWPb34s4eCZShIf8BFO3fwq6KU8+G7L5KdtN2BzQAXOSXEyiY9Q==}

  '@changesets/get-dependents-graph@1.3.6':
    resolution: {integrity: sha512-Q/sLgBANmkvUm09GgRsAvEtY3p1/5OCzgBE5vX3vgb5CvW0j7CEljocx5oPXeQSNph6FXulJlXV3Re/v3K3P3Q==}

  '@changesets/get-github-info@0.5.2':
    resolution: {integrity: sha512-JppheLu7S114aEs157fOZDjFqUDpm7eHdq5E8SSR0gUBTEK0cNSHsrSR5a66xs0z3RWuo46QvA3vawp8BxDHvg==}

  '@changesets/get-release-plan@3.0.17':
    resolution: {integrity: sha512-6IwKTubNEgoOZwDontYc2x2cWXfr6IKxP3IhKeK+WjyD6y3M4Gl/jdQvBw+m/5zWILSOCAaGLu2ZF6Q+WiPniw==}

  '@changesets/get-version-range-type@0.3.2':
    resolution: {integrity: sha512-SVqwYs5pULYjYT4op21F2pVbcrca4qA/bAA3FmFXKMN7Y+HcO8sbZUTx3TAy2VXulP2FACd1aC7f2nTuqSPbqg==}

  '@changesets/git@1.5.0':
    resolution: {integrity: sha512-Xo8AT2G7rQJSwV87c8PwMm6BAc98BnufRMsML7m7Iw8Or18WFvFmxqG5aOL5PBvhgq9KrKvaeIBNIymracSuHg==}

  '@changesets/git@2.0.0':
    resolution: {integrity: sha512-enUVEWbiqUTxqSnmesyJGWfzd51PY4H7mH9yUw0hPVpZBJ6tQZFMU3F3mT/t9OJ/GjyiM4770i+sehAn6ymx6A==}

  '@changesets/logger@0.0.5':
    resolution: {integrity: sha512-gJyZHomu8nASHpaANzc6bkQMO9gU/ib20lqew1rVx753FOxffnCrJlGIeQVxNWCqM+o6OOleCo/ivL8UAO5iFw==}

  '@changesets/parse@0.3.16':
    resolution: {integrity: sha512-127JKNd167ayAuBjUggZBkmDS5fIKsthnr9jr6bdnuUljroiERW7FBTDNnNVyJ4l69PzR57pk6mXQdtJyBCJKg==}

  '@changesets/pre@1.0.14':
    resolution: {integrity: sha512-dTsHmxQWEQekHYHbg+M1mDVYFvegDh9j/kySNuDKdylwfMEevTeDouR7IfHNyVodxZXu17sXoJuf2D0vi55FHQ==}

  '@changesets/read@0.5.9':
    resolution: {integrity: sha512-T8BJ6JS6j1gfO1HFq50kU3qawYxa4NTbI/ASNVVCBTsKquy2HYwM9r7ZnzkiMe8IEObAJtUVGSrePCOxAK2haQ==}

  '@changesets/types@4.1.0':
    resolution: {integrity: sha512-LDQvVDv5Kb50ny2s25Fhm3d9QSZimsoUGBsUioj6MC3qbMUCuC8GPIvk/M6IvXx3lYhAs0lwWUQLb+VIEUCECw==}

  '@changesets/types@5.2.1':
    resolution: {integrity: sha512-myLfHbVOqaq9UtUKqR/nZA/OY7xFjQMdfgfqeZIBK4d0hA6pgxArvdv8M+6NUzzBsjWLOtvApv8YHr4qM+Kpfg==}

  '@changesets/write@0.2.3':
    resolution: {integrity: sha512-Dbamr7AIMvslKnNYsLFafaVORx4H0pvCA2MHqgtNCySMe1blImEyAEOzDmcgKAkgz4+uwoLz7demIrX+JBr/Xw==}

  '@cnakazawa/watch@1.0.4':
    resolution: {integrity: sha512-v9kIhKwjeZThiWrLmj0y17CWoyddASLj9O2yvbZkbvw/N3rWOYy9zkV66ursAoVr0mV15bL8g0c4QZUE6cdDoQ==}
    engines: {node: '>=0.1.95'}
    hasBin: true

  '@conventional-changelog/git-client@1.0.1':
    resolution: {integrity: sha512-PJEqBwAleffCMETaVm/fUgHldzBE35JFk3/9LL6NUA5EXa3qednu+UT6M7E5iBu3zIQZCULYIiZ90fBYHt6xUw==}
    engines: {node: '>=18'}
    peerDependencies:
      conventional-commits-filter: ^5.0.0
      conventional-commits-parser: ^6.0.0
    peerDependenciesMeta:
      conventional-commits-filter:
        optional: true
      conventional-commits-parser:
        optional: true

  '@cspotcode/source-map-support@0.8.1':
    resolution: {integrity: sha512-IchNf6dN4tHoMFIn/7OE8LWZ19Y6q/67Bmf6vnGREv8RSbBVb9LPJxEcnwrcwX6ixSvaiGoomAUvu4YSxXrVgw==}
    engines: {node: '>=12'}

  '@develar/schema-utils@2.6.5':
    resolution: {integrity: sha512-0cp4PsWQ/9avqTVMCtZ+GirikIA36ikvjtHweU4/j8yLtgObI0+JUPhYFScgwlteveGB1rt3Cm8UhN04XayDig==}
    engines: {node: '>= 8.9.0'}

  '@electron/asar@3.2.17':
    resolution: {integrity: sha512-OcWImUI686w8LkghQj9R2ynZ2ME693Ek6L1SiaAgqGKzBaTIZw3fHDqN82Rcl+EU1Gm9EgkJ5KLIY/q5DCRbbA==}
    engines: {node: '>=10.12.0'}
    hasBin: true

  '@electron/fuses@1.8.0':
    resolution: {integrity: sha512-zx0EIq78WlY/lBb1uXlziZmDZI4ubcCXIMJ4uGjXzZW0nS19TjSPeXPAjzzTmKQlJUZm0SbmZhPKP7tuQ1SsEw==}
    hasBin: true

  '@electron/get@2.0.3':
    resolution: {integrity: sha512-Qkzpg2s9GnVV2I2BjRksUi43U5e6+zaQMcjoJy0C+C5oxaKl+fmckGDQFtRpZpZV0NQekuZZ+tGz7EA9TVnQtQ==}
    engines: {node: '>=12'}

  '@electron/node-gyp@https://codeload.github.com/electron/node-gyp/tar.gz/06b29aafb7708acef8b3669835c8a7857ebc92d2':
    resolution: {tarball: https://codeload.github.com/electron/node-gyp/tar.gz/06b29aafb7708acef8b3669835c8a7857ebc92d2}
    version: 10.2.0-electron.1
    engines: {node: '>=12.13.0'}
    hasBin: true

  '@electron/notarize@2.5.0':
    resolution: {integrity: sha512-jNT8nwH1f9X5GEITXaQ8IF/KdskvIkOFfB2CvwumsveVidzpSc+mvhhTMdAGSYF3O+Nq49lJ7y+ssODRXu06+A==}
    engines: {node: '>= 10.0.0'}

  '@electron/osx-sign@1.3.1':
    resolution: {integrity: sha512-BAfviURMHpmb1Yb50YbCxnOY0wfwaLXH5KJ4+80zS0gUkzDX3ec23naTlEqKsN+PwYn+a1cCzM7BJ4Wcd3sGzw==}
    engines: {node: '>=12.0.0'}
    hasBin: true

  '@electron/rebuild@3.7.0':
    resolution: {integrity: sha512-VW++CNSlZwMYP7MyXEbrKjpzEwhB5kDNbzGtiPEjwYysqyTCF+YbNJ210Dj3AjWsGSV4iEEwNkmJN9yGZmVvmw==}
    engines: {node: '>=12.13.0'}
    hasBin: true

  '@electron/universal@2.0.1':
    resolution: {integrity: sha512-fKpv9kg4SPmt+hY7SVBnIYULE9QJl8L3sCfcBsnqbJwwBwAeTLokJ9TRt9y7bK0JAzIW2y78TVVjvnQEms/yyA==}
    engines: {node: '>=16.4'}

<<<<<<< HEAD
  '@electron/windows-sign@1.1.3':
    resolution: {integrity: sha512-OqVSdAe+/88fIjvTDWiy+5Ho1nXsiBhE5RTsIQ6M/zcxcDAEP2TlQCkOyusItnmzXRN+XTFaK9gKhiZ6KGyXQw==}
    engines: {node: '>=14.14'}
    hasBin: true

  '@eslint-community/eslint-utils@4.4.0':
    resolution: {integrity: sha512-1/sA4dwrzBAyeUoQ6oxahHKmrZvsnLCg4RfxW3ZFGGmQkSNQPFNLV9CUEFQP1x9EYXHTo5p6xdhZM1Ne9p/AfA==}
=======
  '@eslint-community/eslint-utils@4.4.1':
    resolution: {integrity: sha512-s3O3waFUrMV8P/XaF/+ZTp1X9XBZW1a4B97ZnjQF2KYWaFD2A8KyFBsrsfSjEmjn3RGWAIuvlneuZm3CUK3jbA==}
>>>>>>> 9b72f3de
    engines: {node: ^12.22.0 || ^14.17.0 || >=16.0.0}
    peerDependencies:
      eslint: ^6.0.0 || ^7.0.0 || >=8.0.0

  '@eslint-community/regexpp@4.12.1':
    resolution: {integrity: sha512-CCZCDJuduB9OUkFkY2IgppNZMi2lBQgD2qzwXkEia16cge2pijY/aXi96CJMquDMn3nJdlPV1A5KrJEXwfLNzQ==}
    engines: {node: ^12.0.0 || ^14.0.0 || >=16.0.0}

  '@eslint/config-array@0.19.0':
    resolution: {integrity: sha512-zdHg2FPIFNKPdcHWtiNT+jEFCHYVplAXRDlQDyqy0zGx/q2parwh7brGJSiTxRk/TSMkbM//zt/f5CHgyTyaSQ==}
    engines: {node: ^18.18.0 || ^20.9.0 || >=21.1.0}

  '@eslint/core@0.9.0':
    resolution: {integrity: sha512-7ATR9F0e4W85D/0w7cU0SNj7qkAexMG+bAHEZOjo9akvGuhHE2m7umzWzfnpa0XAg5Kxc1BWmtPMV67jJ+9VUg==}
    engines: {node: ^18.18.0 || ^20.9.0 || >=21.1.0}

  '@eslint/eslintrc@3.2.0':
    resolution: {integrity: sha512-grOjVNN8P3hjJn/eIETF1wwd12DdnwFDoyceUJLYYdkpbwq3nLi+4fqrTAONx7XDALqlL220wC/RHSC/QTI/0w==}
    engines: {node: ^18.18.0 || ^20.9.0 || >=21.1.0}

  '@eslint/js@9.16.0':
    resolution: {integrity: sha512-tw2HxzQkrbeuvyj1tG2Yqq+0H9wGoI2IMk4EOsQeX+vmd75FtJAzf+gTA69WF+baUKRYQ3x2kbLE08js5OsTVg==}
    engines: {node: ^18.18.0 || ^20.9.0 || >=21.1.0}

  '@eslint/object-schema@2.1.4':
    resolution: {integrity: sha512-BsWiH1yFGjXXS2yvrf5LyuoSIIbPrGUWob917o+BTKuZ7qJdxX8aJLRxs1fS9n6r7vESrq1OUqb68dANcFXuQQ==}
    engines: {node: ^18.18.0 || ^20.9.0 || >=21.1.0}

  '@eslint/plugin-kit@0.2.3':
    resolution: {integrity: sha512-2b/g5hRmpbb1o4GnTZax9N9m0FXzz9OV42ZzI4rDDMDuHUqigAiQCEWChBWCY4ztAGVRjoWT19v0yMmc5/L5kA==}
    engines: {node: ^18.18.0 || ^20.9.0 || >=21.1.0}

  '@gar/promisify@1.1.3':
    resolution: {integrity: sha512-k2Ty1JcVojjJFwrg/ThKi2ujJ7XNLYaFGNB/bWT9wGR+oSMJHMa5w+CUq6p/pVrKeNNgA7pCqEcjSnHVoqJQFw==}

  '@humanfs/core@0.19.1':
    resolution: {integrity: sha512-5DyQ4+1JEUzejeK1JGICcideyfUbGixgS9jNgex5nqkW+cY7WZhxBigmieN5Qnw9ZosSNVC9KQKyb+GUaGyKUA==}
    engines: {node: '>=18.18.0'}

  '@humanfs/node@0.16.6':
    resolution: {integrity: sha512-YuI2ZHQL78Q5HbhDiBA1X4LmYdXCKCMQIfw0pw7piHJwyREFebJUvrQN4cMssyES6x+vfUbx1CIpaQUKYdQZOw==}
    engines: {node: '>=18.18.0'}

  '@humanwhocodes/module-importer@1.0.1':
    resolution: {integrity: sha512-bxveV4V8v5Yb4ncFTT3rPSgZBOpCkjfK0y4oVVVJwIuDVBRMDXrPyXRL988i5ap9m9bnyEEjWfm5WkBmtffLfA==}
    engines: {node: '>=12.22'}

  '@humanwhocodes/retry@0.3.1':
    resolution: {integrity: sha512-JBxkERygn7Bv/GbN5Rv8Ul6LVknS+5Bp6RgDC/O8gEBU/yeH5Ui5C/OlWrTb6qct7LjjfT6Re2NxB0ln0yYybA==}
    engines: {node: '>=18.18'}

  '@humanwhocodes/retry@0.4.1':
    resolution: {integrity: sha512-c7hNEllBlenFTHBky65mhq8WD2kbN9Q6gk0bTk8lSBvc554jpXSkST1iePudpt7+A/AQvuHs9EMqjHDXMY1lrA==}
    engines: {node: '>=18.18'}

  '@hutson/parse-repository-url@5.0.0':
    resolution: {integrity: sha512-e5+YUKENATs1JgYHMzTr2MW/NDcXGfYFAuOQU8gJgF/kEh4EqKgfGrfLI67bMD4tbhZVlkigz/9YYwWcbOFthg==}
    engines: {node: '>=10.13.0'}

  '@isaacs/cliui@8.0.2':
    resolution: {integrity: sha512-O8jcjabXaleOG9DQ0+ARXWZBTfnP4WNAqzuiJK7ll44AmxGKv/J2M4TPjxjY3znBCfvBXFzucm1twdyFybFqEA==}
    engines: {node: '>=12'}

  '@istanbuljs/load-nyc-config@1.1.0':
    resolution: {integrity: sha512-VjeHSlIzpv/NyD3N0YuHfXOPDIixcA1q2ZV98wsMqcYlPmv2n3Yb2lYP9XMElnaFVXg5A7YLTeLu6V84uQDjmQ==}
    engines: {node: '>=8'}

  '@istanbuljs/schema@0.1.3':
    resolution: {integrity: sha512-ZXRY4jNvVgSVQ8DL3LTcakaAtXwTVUxE81hslsyD2AtoXW/wVob10HkOJ1X/pAlcI7D+2YoZKg5do8G/w6RYgA==}
    engines: {node: '>=8'}

  '@jest/console@29.7.0':
    resolution: {integrity: sha512-5Ni4CU7XHQi32IJ398EEP4RrB8eV09sXP2ROqD4bksHrnTree52PsxvX8tpL8LvTZ3pFzXyPbNQReSN41CAhOg==}
    engines: {node: ^14.15.0 || ^16.10.0 || >=18.0.0}

  '@jest/core@29.7.0':
    resolution: {integrity: sha512-n7aeXWKMnGtDA48y8TLWJPJmLmmZ642Ceo78cYWEpiD7FzDgmNDV/GCVRorPABdXLJZ/9wzzgZAlHjXjxDHGsg==}
    engines: {node: ^14.15.0 || ^16.10.0 || >=18.0.0}
    peerDependencies:
      node-notifier: ^8.0.1 || ^9.0.0 || ^10.0.0
    peerDependenciesMeta:
      node-notifier:
        optional: true

  '@jest/environment@29.7.0':
    resolution: {integrity: sha512-aQIfHDq33ExsN4jP1NWGXhxgQ/wixs60gDiKO+XVMd8Mn0NWPWgc34ZQDTb2jKaUWQ7MuwoitXAsN2XVXNMpAw==}
    engines: {node: ^14.15.0 || ^16.10.0 || >=18.0.0}

  '@jest/expect-utils@29.7.0':
    resolution: {integrity: sha512-GlsNBWiFQFCVi9QVSx7f5AgMeLxe9YCCs5PuP2O2LdjDAA8Jh9eX7lA1Jq/xdXw3Wb3hyvlFNfZIfcRetSzYcA==}
    engines: {node: ^14.15.0 || ^16.10.0 || >=18.0.0}

  '@jest/expect@29.7.0':
    resolution: {integrity: sha512-8uMeAMycttpva3P1lBHB8VciS9V0XAr3GymPpipdyQXbBcuhkLQOSe8E/p92RyAdToS6ZD1tFkX+CkhoECE0dQ==}
    engines: {node: ^14.15.0 || ^16.10.0 || >=18.0.0}

  '@jest/fake-timers@29.7.0':
    resolution: {integrity: sha512-q4DH1Ha4TTFPdxLsqDXK1d3+ioSL7yL5oCMJZgDYm6i+6CygW5E5xVr/D1HdsGxjt1ZWSfUAs9OxSB/BNelWrQ==}
    engines: {node: ^14.15.0 || ^16.10.0 || >=18.0.0}

  '@jest/globals@29.7.0':
    resolution: {integrity: sha512-mpiz3dutLbkW2MNFubUGUEVLkTGiqW6yLVTA+JbP6fI6J5iL9Y0Nlg8k95pcF8ctKwCS7WVxteBs29hhfAotzQ==}
    engines: {node: ^14.15.0 || ^16.10.0 || >=18.0.0}

  '@jest/reporters@29.7.0':
    resolution: {integrity: sha512-DApq0KJbJOEzAFYjHADNNxAE3KbhxQB1y5Kplb5Waqw6zVbuWatSnMjE5gs8FUgEPmNsnZA3NCWl9NG0ia04Pg==}
    engines: {node: ^14.15.0 || ^16.10.0 || >=18.0.0}
    peerDependencies:
      node-notifier: ^8.0.1 || ^9.0.0 || ^10.0.0
    peerDependenciesMeta:
      node-notifier:
        optional: true

  '@jest/schemas@29.6.3':
    resolution: {integrity: sha512-mo5j5X+jIZmJQveBKeS/clAueipV7KgiX1vMgCxam1RNYiqE1w62n0/tJJnHtjW8ZHcQco5gY85jA3mi0L+nSA==}
    engines: {node: ^14.15.0 || ^16.10.0 || >=18.0.0}

  '@jest/source-map@29.6.3':
    resolution: {integrity: sha512-MHjT95QuipcPrpLM+8JMSzFx6eHp5Bm+4XeFDJlwsvVBjmKNiIAvasGK2fxz2WbGRlnvqehFbh07MMa7n3YJnw==}
    engines: {node: ^14.15.0 || ^16.10.0 || >=18.0.0}

  '@jest/test-result@29.7.0':
    resolution: {integrity: sha512-Fdx+tv6x1zlkJPcWXmMDAG2HBnaR9XPSd5aDWQVsfrZmLVT3lU1cwyxLgRmXR9yrq4NBoEm9BMsfgFzTQAbJYA==}
    engines: {node: ^14.15.0 || ^16.10.0 || >=18.0.0}

  '@jest/test-sequencer@29.7.0':
    resolution: {integrity: sha512-GQwJ5WZVrKnOJuiYiAF52UNUJXgTZx1NHjFSEB0qEMmSZKAkdMoIzw/Cj6x6NF4AvV23AUqDpFzQkN/eYCYTxw==}
    engines: {node: ^14.15.0 || ^16.10.0 || >=18.0.0}

  '@jest/transform@26.6.2':
    resolution: {integrity: sha512-E9JjhUgNzvuQ+vVAL21vlyfy12gP0GhazGgJC4h6qUt1jSdUXGWJ1wfu/X7Sd8etSgxV4ovT1pb9v5D6QW4XgA==}
    engines: {node: '>= 10.14.2'}

  '@jest/transform@29.7.0':
    resolution: {integrity: sha512-ok/BTPFzFKVMwO5eOHRrvnBVHdRy9IrsrW1GpMaQ9MCnilNLXQKmAX8s1YXDFaai9xJpac2ySzV0YeRRECr2Vw==}
    engines: {node: ^14.15.0 || ^16.10.0 || >=18.0.0}

  '@jest/types@26.6.2':
    resolution: {integrity: sha512-fC6QCp7Sc5sX6g8Tvbmj4XUTbyrik0akgRy03yjXbQaBWWNWGE7SGtJk98m0N8nzegD/7SggrUlivxo5ax4KWQ==}
    engines: {node: '>= 10.14.2'}

  '@jest/types@29.6.3':
    resolution: {integrity: sha512-u3UPsIilWKOM3F9CXtrG8LEJmNxwoCQC/XVj4IKYXvvpx7QIi/Kg1LI5uDmDpKlac62NUtX7eLjRh+jVZcLOzw==}
    engines: {node: ^14.15.0 || ^16.10.0 || >=18.0.0}

  '@jridgewell/gen-mapping@0.3.5':
    resolution: {integrity: sha512-IzL8ZoEDIBRWEzlCcRhOaCupYyN5gdIK+Q6fbFdPDg6HqX6jpkItn7DFIpW9LQzXG6Df9sA7+OKnq0qlz/GaQg==}
    engines: {node: '>=6.0.0'}

  '@jridgewell/resolve-uri@3.1.2':
    resolution: {integrity: sha512-bRISgCIjP20/tbWSPWMEi54QVPRZExkuD9lJL+UIxUKtwVJA8wW1Trb1jMs1RFXo1CBTNZ/5hpC9QvmKWdopKw==}
    engines: {node: '>=6.0.0'}

  '@jridgewell/set-array@1.2.1':
    resolution: {integrity: sha512-R8gLRTZeyp03ymzP/6Lil/28tGeGEzhx1q2k703KGWRAI1VdvPIXdG70VJc2pAMw3NA6JKL5hhFu1sJX0Mnn/A==}
    engines: {node: '>=6.0.0'}

  '@jridgewell/sourcemap-codec@1.5.0':
    resolution: {integrity: sha512-gv3ZRaISU3fjPAgNsriBRqGWQL6quFx04YMPW/zD8XMLsU32mhCCbfbO6KZFLjvYpCZ8zyDEgqsgf+PwPaM7GQ==}

  '@jridgewell/trace-mapping@0.3.25':
    resolution: {integrity: sha512-vNk6aEwybGtawWmy/PzwnGDOjCkLWSD2wqvjGGAgOAwCGWySYXfYoxt00IJkTF+8Lb57DwOb3Aa0o9CApepiYQ==}

  '@jridgewell/trace-mapping@0.3.9':
    resolution: {integrity: sha512-3Belt6tdc8bPgAtbcmdtNJlirVoTmEb5e2gC94PnkwEW9jI6CAHUeoG85tjWP5WquqfavoMtMwiG4P926ZKKuQ==}

  '@malept/cross-spawn-promise@2.0.0':
    resolution: {integrity: sha512-1DpKU0Z5ThltBwjNySMC14g0CkbyhCaz9FkhxqNsZI6uAPJXFS8cMXlBKo26FJ8ZuW6S9GCMcR9IO5k2X5/9Fg==}
    engines: {node: '>= 12.13.0'}

  '@malept/flatpak-bundler@0.4.0':
    resolution: {integrity: sha512-9QOtNffcOF/c1seMCDnjckb3R9WHcG34tky+FHpNKKCW0wc/scYLwMtO+ptyGUfMW0/b/n4qRiALlaFHc9Oj7Q==}
    engines: {node: '>= 10.0.0'}

  '@manypkg/find-root@1.1.0':
    resolution: {integrity: sha512-mki5uBvhHzO8kYYix/WRy2WX8S3B5wdVSc9D6KcU5lQNglP2yt58/VfLuAK49glRXChosY8ap2oJ1qgma3GUVA==}

  '@manypkg/get-packages@1.1.3':
    resolution: {integrity: sha512-fo+QhuU3qE/2TQMQmbVMqaQ6EWbMhi4ABWP+O4AM1NqPBuy0OrApV5LO6BrrgnhtAHS2NH6RrVk9OL181tTi8A==}

  '@nodelib/fs.scandir@2.1.5':
    resolution: {integrity: sha512-vq24Bq3ym5HEQm2NKCr3yXDwjc7vTsEThRDnkp2DK9p1uqLR+DHurm/NOTo0KG7HYHU7eppKZj3MyqYuMBf62g==}
    engines: {node: '>= 8'}

  '@nodelib/fs.stat@2.0.5':
    resolution: {integrity: sha512-RkhPPp2zrqDAQA/2jNhnztcPAlv64XdhIp7a7454A5ovI7Bukxgt7MX7udwAu3zg1DcpPU0rz3VV1SeaqvY4+A==}
    engines: {node: '>= 8'}

  '@nodelib/fs.walk@1.2.8':
    resolution: {integrity: sha512-oGB+UxlgWcgQkgwo8GcEGwemoTFt3FIO9ababBmaGwXIoBKZ+GTy0pP185beGg7Llih/NSHSV2XAs1lnznocSg==}
    engines: {node: '>= 8'}

  '@npmcli/fs@2.1.2':
    resolution: {integrity: sha512-yOJKRvohFOaLqipNtwYB9WugyZKhC/DZC4VYPmpaCzDBrA8YpK3qHZ8/HGscMnE4GqbkLNuVcCnxkeQEdGt6LQ==}
    engines: {node: ^12.13.0 || ^14.15.0 || >=16.0.0}

  '@npmcli/move-file@2.0.1':
    resolution: {integrity: sha512-mJd2Z5TjYWq/ttPLLGqArdtnC74J6bOzg4rMDnN+p1xTacZ2yPRCk2y0oSWQtygLR9YVQXgOcONrwtnk3JupxQ==}
    engines: {node: ^12.13.0 || ^14.15.0 || >=16.0.0}
    deprecated: This functionality has been moved to @npmcli/fs

  '@parcel/watcher-android-arm64@2.5.0':
    resolution: {integrity: sha512-qlX4eS28bUcQCdribHkg/herLe+0A9RyYC+mm2PXpncit8z5b3nSqGVzMNR3CmtAOgRutiZ02eIJJgP/b1iEFQ==}
    engines: {node: '>= 10.0.0'}
    cpu: [arm64]
    os: [android]

  '@parcel/watcher-darwin-arm64@2.5.0':
    resolution: {integrity: sha512-hyZ3TANnzGfLpRA2s/4U1kbw2ZI4qGxaRJbBH2DCSREFfubMswheh8TeiC1sGZ3z2jUf3s37P0BBlrD3sjVTUw==}
    engines: {node: '>= 10.0.0'}
    cpu: [arm64]
    os: [darwin]

  '@parcel/watcher-darwin-x64@2.5.0':
    resolution: {integrity: sha512-9rhlwd78saKf18fT869/poydQK8YqlU26TMiNg7AIu7eBp9adqbJZqmdFOsbZ5cnLp5XvRo9wcFmNHgHdWaGYA==}
    engines: {node: '>= 10.0.0'}
    cpu: [x64]
    os: [darwin]

  '@parcel/watcher-freebsd-x64@2.5.0':
    resolution: {integrity: sha512-syvfhZzyM8kErg3VF0xpV8dixJ+RzbUaaGaeb7uDuz0D3FK97/mZ5AJQ3XNnDsXX7KkFNtyQyFrXZzQIcN49Tw==}
    engines: {node: '>= 10.0.0'}
    cpu: [x64]
    os: [freebsd]

  '@parcel/watcher-linux-arm-glibc@2.5.0':
    resolution: {integrity: sha512-0VQY1K35DQET3dVYWpOaPFecqOT9dbuCfzjxoQyif1Wc574t3kOSkKevULddcR9znz1TcklCE7Ht6NIxjvTqLA==}
    engines: {node: '>= 10.0.0'}
    cpu: [arm]
    os: [linux]

  '@parcel/watcher-linux-arm-musl@2.5.0':
    resolution: {integrity: sha512-6uHywSIzz8+vi2lAzFeltnYbdHsDm3iIB57d4g5oaB9vKwjb6N6dRIgZMujw4nm5r6v9/BQH0noq6DzHrqr2pA==}
    engines: {node: '>= 10.0.0'}
    cpu: [arm]
    os: [linux]

  '@parcel/watcher-linux-arm64-glibc@2.5.0':
    resolution: {integrity: sha512-BfNjXwZKxBy4WibDb/LDCriWSKLz+jJRL3cM/DllnHH5QUyoiUNEp3GmL80ZqxeumoADfCCP19+qiYiC8gUBjA==}
    engines: {node: '>= 10.0.0'}
    cpu: [arm64]
    os: [linux]

  '@parcel/watcher-linux-arm64-musl@2.5.0':
    resolution: {integrity: sha512-S1qARKOphxfiBEkwLUbHjCY9BWPdWnW9j7f7Hb2jPplu8UZ3nes7zpPOW9bkLbHRvWM0WDTsjdOTUgW0xLBN1Q==}
    engines: {node: '>= 10.0.0'}
    cpu: [arm64]
    os: [linux]

  '@parcel/watcher-linux-x64-glibc@2.5.0':
    resolution: {integrity: sha512-d9AOkusyXARkFD66S6zlGXyzx5RvY+chTP9Jp0ypSTC9d4lzyRs9ovGf/80VCxjKddcUvnsGwCHWuF2EoPgWjw==}
    engines: {node: '>= 10.0.0'}
    cpu: [x64]
    os: [linux]

  '@parcel/watcher-linux-x64-musl@2.5.0':
    resolution: {integrity: sha512-iqOC+GoTDoFyk/VYSFHwjHhYrk8bljW6zOhPuhi5t9ulqiYq1togGJB5e3PwYVFFfeVgc6pbz3JdQyDoBszVaA==}
    engines: {node: '>= 10.0.0'}
    cpu: [x64]
    os: [linux]

  '@parcel/watcher-win32-arm64@2.5.0':
    resolution: {integrity: sha512-twtft1d+JRNkM5YbmexfcH/N4znDtjgysFaV9zvZmmJezQsKpkfLYJ+JFV3uygugK6AtIM2oADPkB2AdhBrNig==}
    engines: {node: '>= 10.0.0'}
    cpu: [arm64]
    os: [win32]

  '@parcel/watcher-win32-ia32@2.5.0':
    resolution: {integrity: sha512-+rgpsNRKwo8A53elqbbHXdOMtY/tAtTzManTWShB5Kk54N8Q9mzNWV7tV+IbGueCbcj826MfWGU3mprWtuf1TA==}
    engines: {node: '>= 10.0.0'}
    cpu: [ia32]
    os: [win32]

  '@parcel/watcher-win32-x64@2.5.0':
    resolution: {integrity: sha512-lPrxve92zEHdgeff3aiu4gDOIt4u7sJYha6wbdEZDCDUhtjTsOMiaJzG5lMY4GkWH8p0fMmO2Ppq5G5XXG+DQw==}
    engines: {node: '>= 10.0.0'}
    cpu: [x64]
    os: [win32]

  '@parcel/watcher@2.5.0':
    resolution: {integrity: sha512-i0GV1yJnm2n3Yq1qw6QrUrd/LI9bE8WEBOTtOkpCXHHdyN3TAGgqAK/DAT05z4fq2x04cARXt2pDmjWjL92iTQ==}
    engines: {node: '>= 10.0.0'}

  '@pkgjs/parseargs@0.11.0':
    resolution: {integrity: sha512-+1VkjdD0QBLPodGrJUeqarH8VAIvQODIbwh9XpP5Syisf7YoQgsJKPNFoqqLQlu+VQ/tVSshMR6loPMn8U+dPg==}
    engines: {node: '>=14'}

  '@pkgr/core@0.1.1':
    resolution: {integrity: sha512-cq8o4cWH0ibXh9VGi5P20Tu9XF/0fFXl9EUinr9QfTM7a7p0oTA4iJRCQWppXR1Pg8dSM0UCItCkPwsk9qWWYA==}
    engines: {node: ^12.20.0 || ^14.18.0 || >=16.0.0}

  '@shikijs/core@1.24.0':
    resolution: {integrity: sha512-6pvdH0KoahMzr6689yh0QJ3rCgF4j1XsXRHNEeEN6M4xJTfQ6QPWrmHzIddotg+xPJUPEPzYzYCKzpYyhTI6Gw==}

  '@shikijs/engine-javascript@1.24.0':
    resolution: {integrity: sha512-ZA6sCeSsF3Mnlxxr+4wGEJ9Tto4RHmfIS7ox8KIAbH0MTVUkw3roHPHZN+LlJMOHJJOVupe6tvuAzRpN8qK1vA==}

  '@shikijs/engine-oniguruma@1.24.0':
    resolution: {integrity: sha512-Eua0qNOL73Y82lGA4GF5P+G2+VXX9XnuUxkiUuwcxQPH4wom+tE39kZpBFXfUuwNYxHSkrSxpB1p4kyRW0moSg==}

  '@shikijs/types@1.24.0':
    resolution: {integrity: sha512-aptbEuq1Pk88DMlCe+FzXNnBZ17LCiLIGWAeCWhoFDzia5Q5Krx3DgnULLiouSdd6+LUM39XwXGppqYE0Ghtug==}

  '@shikijs/vscode-textmate@9.3.0':
    resolution: {integrity: sha512-jn7/7ky30idSkd/O5yDBfAnVt+JJpepofP/POZ1iMOxK59cOfqIgg/Dj0eFsjOTMw+4ycJN0uhZH/Eb0bs/EUA==}

  '@sinclair/typebox@0.27.8':
    resolution: {integrity: sha512-+Fj43pSMwJs4KRrH/938Uf+uAELIgVBmQzg/q1YG10djyfA3TnrU8N8XzqCh/okZdszqBQTZf96idMfE5lnwTA==}

  '@sindresorhus/is@4.6.0':
    resolution: {integrity: sha512-t09vSN3MdfsyCHoFcTRCH/iUtG7OJ0CsjzB8cjAmKc/va/kIgeDI/TxsigdncE/4be734m0cvIYwNaV4i2XqAw==}
    engines: {node: '>=10'}

  '@sinonjs/commons@3.0.1':
    resolution: {integrity: sha512-K3mCHKQ9sVh8o1C9cxkwxaOmXoAMlDxC1mYyHrjqOWEcBjYr76t96zL2zlj5dUGZ3HSw240X1qgH3Mjf1yJWpQ==}

  '@sinonjs/fake-timers@10.3.0':
    resolution: {integrity: sha512-V4BG07kuYSUkTCSBHG8G8TNhM+F19jXFWnQtzj+we8DrkpSBCee9Z3Ms8yiGer/dlmhe35/Xdgyo3/0rQKg7YA==}

  '@stylistic/eslint-plugin@2.11.0':
    resolution: {integrity: sha512-PNRHbydNG5EH8NK4c+izdJlxajIR6GxcUhzsYNRsn6Myep4dsZt0qFCz3rCPnkvgO5FYibDcMqgNHUT+zvjYZw==}
    engines: {node: ^18.18.0 || ^20.9.0 || >=21.1.0}
    peerDependencies:
      eslint: '>=8.40.0'

  '@szmarczak/http-timer@4.0.6':
    resolution: {integrity: sha512-4BAffykYOgO+5nzBWYwE3W90sBgLJoUPRWWcL8wlyiM8IB8ipJz3UMJ9KXQd1RKQXpKp8Tutn80HZtWsu2u76w==}
    engines: {node: '>=10'}

  '@tootallnate/once@2.0.0':
    resolution: {integrity: sha512-XCuKFP5PS55gnMVu3dty8KPatLqUoy/ZYzDzAGCQ8JNFCkLXzmI7vNHCR+XpbZaMWQK/vQubr7PkYq8g470J/A==}
    engines: {node: '>= 10'}

  '@tsconfig/node10@1.0.11':
    resolution: {integrity: sha512-DcRjDCujK/kCk/cUe8Xz8ZSpm8mS3mNNpta+jGCA6USEDfktlNvm1+IuZ9eTcDbNk41BHwpHHeW+N1lKCz4zOw==}

  '@tsconfig/node12@1.0.11':
    resolution: {integrity: sha512-cqefuRsh12pWyGsIoBKJA9luFu3mRxCA+ORZvA4ktLSzIuCUtWVxGIuXigEwO5/ywWFMZ2QEGKWvkZG1zDMTag==}

  '@tsconfig/node14@1.0.3':
    resolution: {integrity: sha512-ysT8mhdixWK6Hw3i1V2AeRqZ5WfXg1G43mqoYlM2nc6388Fq5jcXyr5mRsqViLx/GJYdoL0bfXD8nmF+Zn/Iow==}

  '@tsconfig/node16@1.0.4':
    resolution: {integrity: sha512-vxhUy4J8lyeyinH7Azl1pdd43GJhZH/tP2weN8TntQblOY+A0XbT8DJk1/oCPuOOyg/Ja757rG0CgHcWC8OfMA==}

  '@types/adm-zip@0.5.6':
    resolution: {integrity: sha512-lRlcSLg5Yoo7C2H2AUiAoYlvifWoCx/se7iUNiCBTfEVVYFVn+Tr9ZGed4K73tYgLe9O4PjdJvbxlkdAOx/qiw==}

  '@types/archiver@5.3.1':
    resolution: {integrity: sha512-wKYZaSXaDvTZuInAWjCeGG7BEAgTWG2zZW0/f7IYFcoHB2X2d9lkVFnrOlXl3W6NrvO6Ml3FLLu8Uksyymcpnw==}

  '@types/babel__core@7.20.5':
    resolution: {integrity: sha512-qoQprZvz5wQFJwMDqeseRXWv3rqMvhgpbXFfVyWhbx9X47POIA6i/+dXefEmZKoAgOaTdaIgNSMqMIU61yRyzA==}

  '@types/babel__generator@7.6.8':
    resolution: {integrity: sha512-ASsj+tpEDsEiFr1arWrlN6V3mdfjRMZt6LtK/Vp/kreFLnr5QH5+DhvD5nINYZXzwJvXeGq+05iUXcAzVrqWtw==}

  '@types/babel__template@7.4.4':
    resolution: {integrity: sha512-h/NUaSyG5EyxBIp8YRxo4RMe2/qQgvyowRwVMzhYhBCONbW8PUsg4lkFMrhgZhUe5z3L3MiLDuvyJ/CaPa2A8A==}

  '@types/babel__traverse@7.20.6':
    resolution: {integrity: sha512-r1bzfrm0tomOI8g1SzvCaQHo6Lcv6zu0EA+W2kHrt8dyrHQxGzBBL4kdkzIS+jBMV+EYcMAEAqXqYaLJq5rOZg==}

  '@types/cacheable-request@6.0.3':
    resolution: {integrity: sha512-IQ3EbTzGxIigb1I3qPZc1rWJnH0BmSKv5QYTalEwweFvyBDLSAe24zP0le/hyi7ecGfZVlIVAg4BZqb8WBwKqw==}

  '@types/cross-spawn@6.0.2':
    resolution: {integrity: sha512-KuwNhp3eza+Rhu8IFI5HUXRP0LIhqH5cAjubUvGXXthh4YYBuP2ntwEX+Cz8GJoZUHlKo247wPWOfA9LYEq4cw==}

  '@types/debug@4.1.7':
    resolution: {integrity: sha512-9AonUzyTjXXhEOa0DnqpzZi6VHlqKMswga9EXjpXnnqxwLtdvPPtlO8evrI5D9S6asFRCQ6v+wpiUKbw+vKqyg==}

  '@types/ejs@3.1.0':
    resolution: {integrity: sha512-DCg+Ka+uDQ31lJ/UtEXVlaeV3d6t81gifaVWKJy4MYVVgvJttyX/viREy+If7fz+tK/gVxTGMtyrFPnm4gjrVA==}

  '@types/estree@1.0.6':
    resolution: {integrity: sha512-AYnb1nQyY49te+VRAVgmzfcgjYS91mY5P0TKUDCLEM+gNnA+3T6rWITXRLYCpahpqSQbN5cE+gHpnPyXjHWxcw==}

  '@types/fs-extra@11.0.4':
    resolution: {integrity: sha512-yTbItCNreRooED33qjunPthRcSjERP1r4MqCZc7wv0u2sUkzTFp45tgUfS5+r7FrZPdmCCNflLhVSP/o+SemsQ==}

  '@types/fs-extra@9.0.13':
    resolution: {integrity: sha512-nEnwB++1u5lVDM2UI4c1+5R+FYaKfaAzS4OococimjVm3nQw3TuzH5UNsocrcTBbhnerblyHj4A49qXbIiZdpA==}

  '@types/glob@8.1.0':
    resolution: {integrity: sha512-IO+MJPVhoqz+28h1qLAcBEH2+xHMK6MTyHJc7MTnnYb6wsoLR29POVGJ7LycmVXIqyy/4/2ShP5sUwTXuOwb/w==}

  '@types/graceful-fs@4.1.9':
    resolution: {integrity: sha512-olP3sd1qOEe5dXTSaFvQG+02VdRXcdytWLAZsAq1PecU8uqQAhkrnbli7DagjtXKW/Bl7YJbUsa8MPcuc8LHEQ==}

  '@types/hast@3.0.4':
    resolution: {integrity: sha512-WPs+bbQw5aCj+x6laNGWLH3wviHtoCv/P3+otBhbOhJgG8qtpdAMlTCxLtsTWA7LH1Oh/bFCHsBn0TPS5m30EQ==}

  '@types/hosted-git-info@3.0.2':
    resolution: {integrity: sha512-RURNTeEFUwF+ifnp7kK3WLLlTmBSlRynLNS9jeAsI6RHtSrupV0l0nO6kmpaz75EUJVexy348bR452SvmH98vQ==}

  '@types/http-cache-semantics@4.0.4':
    resolution: {integrity: sha512-1m0bIFVc7eJWyve9S0RnuRgcQqF/Xd5QsUZAZeQFr1Q3/p9JWoQQEqmVy+DPTNpGXwhgIetAoYF8JSc33q29QA==}

  '@types/is-ci@3.0.0':
    resolution: {integrity: sha512-Q0Op0hdWbYd1iahB+IFNQcWXFq4O0Q5MwQP7uN0souuQ4rPg1vEYcnIOfr1gY+M+6rc8FGoRaBO1mOOvL29sEQ==}

  '@types/istanbul-lib-coverage@2.0.6':
    resolution: {integrity: sha512-2QF/t/auWm0lsy8XtKVPG19v3sSOQlJe/YHZgfjb/KBBHOGSV+J2q/S671rcq9uTBrLAXmZpqJiaQbMT+zNU1w==}

  '@types/istanbul-lib-report@3.0.3':
    resolution: {integrity: sha512-NQn7AHQnk/RSLOxrBbGyJM/aVQ+pjj5HCgasFxc0K/KhoATfQ/47AyUl15I2yBUpihjmas+a+VJBOqecrFH+uA==}

  '@types/istanbul-reports@3.0.4':
    resolution: {integrity: sha512-pk2B1NWalF9toCRu6gjBzR69syFjP4Od8WRAX+0mmf9lAjCRicLOWc+ZrxZHx/0XRjotgkF9t6iaMJ+aXcOdZQ==}

  '@types/jest@26.0.24':
    resolution: {integrity: sha512-E/X5Vib8BWqZNRlDxj9vYXhsDwPYbPINqKF9BsnSoon4RQ0D9moEuLD8txgyypFLH7J4+Lho9Nr/c8H0Fi+17w==}

  '@types/js-yaml@4.0.3':
    resolution: {integrity: sha512-5t9BhoORasuF5uCPr+d5/hdB++zRFUTMIZOzbNkr+jZh3yQht4HYbRDyj9fY8n2TZT30iW9huzav73x4NikqWg==}

  '@types/json-schema@7.0.15':
    resolution: {integrity: sha512-5+fP8P8MFNC+AyZCDxrB2pkZFPGzqQWUzpSeuuVLvm8VMcorNYavBqoFcxK8bQz4Qsbn4oUEEem4wDLfcysGHA==}

  '@types/jsonfile@6.1.4':
    resolution: {integrity: sha512-D5qGUYwjvnNNextdU59/+fI+spnwtTFmyQP0h+PfIOSkNfpU6AOICUOkm4i0OnSk+NyjdPJrxCDro0sJsWlRpQ==}

  '@types/keyv@3.1.4':
    resolution: {integrity: sha512-BQ5aZNSCpj7D6K2ksrRCTmKRLEpnPvWDiLPfoGyhZ++8YtiK9d/3DBKPJgry359X/P1PfruyYwvnvwFjuEiEIg==}

  '@types/lodash.escaperegexp@4.1.6':
    resolution: {integrity: sha512-uENiqxLlqh6RzeE1cC6Z2gHqakToN9vKlTVCFkSVjAfeMeh2fY0916tHwJHeeKs28qB/hGYvKuampGYH5QDVCw==}

  '@types/lodash.isequal@4.5.5':
    resolution: {integrity: sha512-4IKbinG7MGP131wRfceK6W4E/Qt3qssEFLF30LnJbjYiSfHGGRU/Io8YxXrZX109ir+iDETC8hw8QsDijukUVg==}

  '@types/lodash@4.17.13':
    resolution: {integrity: sha512-lfx+dftrEZcdBPczf9d0Qv0x+j/rfNCMuC6OcfXmO8gkfeNAY88PgKUbvG56whcN23gc27yenwF6oJZXGFpYxg==}

  '@types/mdast@4.0.4':
    resolution: {integrity: sha512-kGaNbPh1k7AFzgpud/gMdvIm5xuECykRR+JnWKQno9TAXVa6WIVCGTPvYGekIDL4uwCZQSYbUxNBSb1aUo79oA==}

  '@types/mime@2.0.3':
    resolution: {integrity: sha512-Jus9s4CDbqwocc5pOAnh8ShfrnMcPHuJYzVcSUU7lrh8Ni5HuIqX3oilL86p3dlTrk0LzHRCgA/GQ7uNCw6l2Q==}

  '@types/minimatch@3.0.5':
    resolution: {integrity: sha512-Klz949h02Gz2uZCMGwDUSDS1YBlTdDDgbWHi+81l29tQALUtvz4rAYi5uoVhE5Lagoq6DeqAUlbrHvW/mXDgdQ==}

  '@types/minimatch@5.1.2':
    resolution: {integrity: sha512-K0VQKziLUWkVKiRVrx4a40iPaxTUefQmjtkQofBkYRcoaaL/8rhwDWww9qWbrgicNOgnpIsMxyNIUM4+n6dUIA==}

  '@types/minimist@1.2.5':
    resolution: {integrity: sha512-hov8bUuiLiyFPGyFPE1lwWhmzYbirOXQNNo40+y3zow8aFVTeyn3VWL0VFFfdNddA8S4Vf0Tc062rzyNr7Paag==}

  '@types/ms@0.7.34':
    resolution: {integrity: sha512-nG96G3Wp6acyAgJqGasjODb+acrI7KltPiRxzHPXnP3NgI28bpQDRv53olbqGXbfcgF5aiiHmO3xpwEpS5Ld9g==}

  '@types/node@12.20.55':
    resolution: {integrity: sha512-J8xLz7q2OFulZ2cyGTLE1TbbZcjpno7FaN6zdJNrgAdrJ+DZzh/uFR6YrTb4C+nXakvud8Q4+rbhoIWlYQbUFQ==}

  '@types/node@16.18.121':
    resolution: {integrity: sha512-Gk/pOy8H0cvX8qNrwzElYIECpcUn87w4EAEFXFvPJ8qsP9QR/YqukUORSy0zmyDyvdo149idPpy4W6iC5aSbQA==}

  '@types/node@20.17.9':
    resolution: {integrity: sha512-0JOXkRyLanfGPE2QRCwgxhzlBAvaRdCNMcvbd7jFfpmD4eEXll7LRwy5ymJmyeZqk7Nh7eD2LeUyQ68BbndmXw==}

  '@types/node@22.10.1':
    resolution: {integrity: sha512-qKgsUwfHZV2WCWLAnVP1JqnpE6Im6h3Y0+fYgMTasNQ7V++CBX5OT1as0g0f+OyubbFqhf6XVNIsmN4IIhEgGQ==}

  '@types/normalize-package-data@2.4.4':
    resolution: {integrity: sha512-37i+OaWTh9qeK4LSHPsyRC7NahnGotNuZvjLSgcPzblpHB3rrCJxAOgI5gCdKm7coonsaX1Of0ILiTcnZjbfxA==}

  '@types/parse-json@4.0.2':
    resolution: {integrity: sha512-dISoDXWWQwUquiKsyZ4Ng+HX2KsPL7LyHKHQwgGFEA3IaKac4Obd+h2a/a6waisAoepJlBcx9paWqjA8/HVjCw==}

  '@types/plist@3.0.5':
    resolution: {integrity: sha512-E6OCaRmAe4WDmWNsL/9RMqdkkzDCY1etutkflWk4c+AcjDU07Pcz1fQwTX0TQz+Pxqn9i4L1TU3UFpjnrcDgxA==}

  '@types/responselike@1.0.3':
    resolution: {integrity: sha512-H/+L+UkTV33uf49PH5pCAUBVPNj2nDBXTN+qS1dOwyyg24l3CcicicCA7ca+HMvJBZcFgl5r8e+RR6elsb4Lyw==}

  '@types/sax@1.2.3':
    resolution: {integrity: sha512-+QSw6Tqvs/KQpZX8DvIl3hZSjNFLW/OqE5nlyHXtTwODaJvioN2rOWpBNEWZp2HZUFhOh+VohmJku/WxEXU2XA==}

  '@types/semver@6.2.7':
    resolution: {integrity: sha512-blctEWbzUFzQx799RZjzzIdBJOXmE37YYEyDtKkx5Dg+V7o/zyyAxLPiI98A2jdTtDgxZleMdfV+7p8WbRJ1OQ==}

  '@types/semver@7.3.8':
    resolution: {integrity: sha512-D/2EJvAlCEtYFEYmmlGwbGXuK886HzyCc3nZX/tkFTQdEU8jZDAgiv08P162yB17y4ZXZoq7yFAnW4GDBb9Now==}

  '@types/semver@7.5.8':
    resolution: {integrity: sha512-I8EUhyrgfLrcTkzV3TSsGyl1tSuPrEDzr0yd5m90UgNxQkyDXULk3b6MlQqTCpZpNtWe1K0hzclnZkTcLBe2UQ==}

  '@types/source-map-support@0.5.4':
    resolution: {integrity: sha512-9zGujX1sOPg32XLyfgEB/0G9ZnrjthL/Iv1ZfuAjj8LEilHZEpQSQs1scpRXPhHzGYgWiLz9ldF1cI8JhL+yMw==}

  '@types/stack-utils@2.0.3':
    resolution: {integrity: sha512-9aEbYZ3TbYMznPdcdr3SmIrLXwC/AKZXQeCf9Pgao5CKb8CyHuEX5jzWPTkvregvhRJHcpRO6BFoGW9ycaOkYw==}

  '@types/tar@6.1.13':
    resolution: {integrity: sha512-IznnlmU5f4WcGTh2ltRu/Ijpmk8wiWXfF0VA4s+HPjHZgvFggk1YaIkbo5krX/zUCzWF8N/l4+W/LNxnvAJ8nw==}

  '@types/unist@3.0.3':
    resolution: {integrity: sha512-ko/gIFJRv177XgZsZcBwnqJN5x/Gien8qNOn0D5bQU/zAzVf9Zt3BlcUiLqhV9y4ARk0GbT3tnUiPNgnTXzc/Q==}

  '@types/verror@1.10.10':
    resolution: {integrity: sha512-l4MM0Jppn18hb9xmM6wwD1uTdShpf9Pn80aXTStnK1C94gtPvJcV2FrDmbOQUAQfJ1cKZHktkQUDwEqaAKXMMg==}

  '@types/yargs-parser@21.0.3':
    resolution: {integrity: sha512-I4q9QU9MQv4oEOz4tAHJtNz1cwuLxn2F3xcc2iV5WdqLPpUnj30aUuxt1mAxYTG+oe8CZMV/+6rU4S4gRDzqtQ==}

  '@types/yargs@15.0.19':
    resolution: {integrity: sha512-2XUaGVmyQjgyAZldf0D0c14vvo/yv0MhQBSTJcejMMaitsn3nxCB6TmH4G0ZQf+uxROOa9mpanoSm8h6SG/1ZA==}

  '@types/yargs@17.0.33':
    resolution: {integrity: sha512-WpxBCKWPLr4xSsHgz511rFJAM+wS28w2zEO1QDNY5zM/S8ok70NNfztH0xwhqKyaK0OHCbN98LDAZuy1ctxDkA==}

  '@types/yauzl@2.10.3':
    resolution: {integrity: sha512-oJoftv0LSuaDZE3Le4DbKX+KS9G36NzOeSap90UIK0yMA/NhKJhqlSGtNDORNRaIbQfzjXDrQa0ytJ6mNRGz/Q==}

  '@typescript-eslint/eslint-plugin@8.17.0':
    resolution: {integrity: sha512-HU1KAdW3Tt8zQkdvNoIijfWDMvdSweFYm4hWh+KwhPstv+sCmWb89hCIP8msFm9N1R/ooh9honpSuvqKWlYy3w==}
    engines: {node: ^18.18.0 || ^20.9.0 || >=21.1.0}
    peerDependencies:
      '@typescript-eslint/parser': ^8.0.0 || ^8.0.0-alpha.0
      eslint: ^8.57.0 || ^9.0.0
      typescript: '*'
    peerDependenciesMeta:
      typescript:
        optional: true

  '@typescript-eslint/parser@8.17.0':
    resolution: {integrity: sha512-Drp39TXuUlD49F7ilHHCG7TTg8IkA+hxCuULdmzWYICxGXvDXmDmWEjJYZQYgf6l/TFfYNE167m7isnc3xlIEg==}
    engines: {node: ^18.18.0 || ^20.9.0 || >=21.1.0}
    peerDependencies:
      eslint: ^8.57.0 || ^9.0.0
      typescript: '*'
    peerDependenciesMeta:
      typescript:
        optional: true

  '@typescript-eslint/scope-manager@8.17.0':
    resolution: {integrity: sha512-/ewp4XjvnxaREtqsZjF4Mfn078RD/9GmiEAtTeLQ7yFdKnqwTOgRMSvFz4et9U5RiJQ15WTGXPLj89zGusvxBg==}
    engines: {node: ^18.18.0 || ^20.9.0 || >=21.1.0}

  '@typescript-eslint/type-utils@8.17.0':
    resolution: {integrity: sha512-q38llWJYPd63rRnJ6wY/ZQqIzPrBCkPdpIsaCfkR3Q4t3p6sb422zougfad4TFW9+ElIFLVDzWGiGAfbb/v2qw==}
    engines: {node: ^18.18.0 || ^20.9.0 || >=21.1.0}
    peerDependencies:
      eslint: ^8.57.0 || ^9.0.0
      typescript: '*'
    peerDependenciesMeta:
      typescript:
        optional: true

  '@typescript-eslint/types@8.17.0':
    resolution: {integrity: sha512-gY2TVzeve3z6crqh2Ic7Cr+CAv6pfb0Egee7J5UAVWCpVvDI/F71wNfolIim4FE6hT15EbpZFVUj9j5i38jYXA==}
    engines: {node: ^18.18.0 || ^20.9.0 || >=21.1.0}

  '@typescript-eslint/typescript-estree@8.17.0':
    resolution: {integrity: sha512-JqkOopc1nRKZpX+opvKqnM3XUlM7LpFMD0lYxTqOTKQfCWAmxw45e3qlOCsEqEB2yuacujivudOFpCnqkBDNMw==}
    engines: {node: ^18.18.0 || ^20.9.0 || >=21.1.0}
    peerDependencies:
      typescript: '*'
    peerDependenciesMeta:
      typescript:
        optional: true

  '@typescript-eslint/utils@8.17.0':
    resolution: {integrity: sha512-bQC8BnEkxqG8HBGKwG9wXlZqg37RKSMY7v/X8VEWD8JG2JuTHuNK0VFvMPMUKQcbk6B+tf05k+4AShAEtCtJ/w==}
    engines: {node: ^18.18.0 || ^20.9.0 || >=21.1.0}
    peerDependencies:
      eslint: ^8.57.0 || ^9.0.0
      typescript: '*'
    peerDependenciesMeta:
      typescript:
        optional: true

  '@typescript-eslint/visitor-keys@8.17.0':
    resolution: {integrity: sha512-1Hm7THLpO6ww5QU6H/Qp+AusUUl+z/CAm3cNZZ0jQvon9yicgO7Rwd+/WWRpMKLYV6p2UvdbR27c86rzCPpreg==}
    engines: {node: ^18.18.0 || ^20.9.0 || >=21.1.0}

  '@ungap/structured-clone@1.2.0':
    resolution: {integrity: sha512-zuVdFrMJiuCDQUMCzQaD6KL28MjnqqN8XnAqiEq9PNm/hCPTSGfrXCOfwj1ow4LFb/tNymJPwsNbVePc1xFqrQ==}

  '@vue/compiler-core@3.5.13':
    resolution: {integrity: sha512-oOdAkwqUfW1WqpwSYJce06wvt6HljgY3fGeM9NcVA1HaYOij3mZG9Rkysn0OHuyUAGMbEbARIpsG+LPVlBJ5/Q==}

  '@vue/compiler-dom@3.5.13':
    resolution: {integrity: sha512-ZOJ46sMOKUjO3e94wPdCzQ6P1Lx/vhp2RSvfaab88Ajexs0AHeV0uasYhi99WPaogmBlRHNRuly8xV75cNTMDA==}

  '@vue/compiler-sfc@3.5.13':
    resolution: {integrity: sha512-6VdaljMpD82w6c2749Zhf5T9u5uLBWKnVue6XWxprDobftnletJ8+oel7sexFfM3qIxNmVE7LSFGTpv6obNyaQ==}

  '@vue/compiler-ssr@3.5.13':
    resolution: {integrity: sha512-wMH6vrYHxQl/IybKJagqbquvxpWCuVYpoUJfCqFZwa/JY1GdATAQ+TgVtgrwwMZ0D07QhA99rs/EAAWfvG6KpA==}

  '@vue/shared@3.5.13':
    resolution: {integrity: sha512-/hnE/qP5ZoGpol0a5mDi45bOd7t3tjYJBjsgCsivow7D48cJeV5l05RD82lPqi7gRiphZM37rnhW1l6ZoCNNnQ==}

  '@xmldom/xmldom@0.8.10':
    resolution: {integrity: sha512-2WALfTl4xo2SkGCYRt6rDTFfk9R1czmBvUQy12gK2KuRKIpWEhcbbzy8EZXtz/jkRqHX8bFEc6FC1HjX4TUWYw==}
    engines: {node: '>=10.0.0'}

  abbrev@1.1.1:
    resolution: {integrity: sha512-nne9/IiQ/hzIhY6pdDnbBtz7DjPTKrY00P/zvPSm5pOFkl6xuGrGnXn/VtTNNfNtAfZ9/1RtehkszU9qcTii0Q==}

  acorn-jsx@5.3.2:
    resolution: {integrity: sha512-rq9s+JNhf0IChjtDXxllJ7g41oZk5SlXtp0LHwyA5cejwn7vKmKp4pPri6YEePv2PU65sAsegbXtIinmDFDXgQ==}
    peerDependencies:
      acorn: ^6.0.0 || ^7.0.0 || ^8.0.0

  acorn-walk@8.3.4:
    resolution: {integrity: sha512-ueEepnujpqee2o5aIYnvHU6C0A42MNdsIDeqy5BydrkuC5R1ZuUFnm27EeFJGoEHJQgn3uleRvmTXaJgfXbt4g==}
    engines: {node: '>=0.4.0'}

  acorn@8.14.0:
    resolution: {integrity: sha512-cl669nCJTZBsL97OF4kUQm5g5hC2uihk0NxY3WENAC0TYdILVkAyHymAntgxGkl7K+t0cXIrH5siy5S4XkFycA==}
    engines: {node: '>=0.4.0'}
    hasBin: true

  add-stream@1.0.0:
    resolution: {integrity: sha512-qQLMr+8o0WC4FZGQTcJiKBVC59JylcPSrTtk6usvmIDFUOCKegapy1VHQwRbFMOFyb/inzUVqHs+eMYKDM1YeQ==}

  adm-zip@0.5.16:
    resolution: {integrity: sha512-TGw5yVi4saajsSEgz25grObGHEUaDrniwvA2qwSC060KfqGPdglhvPMA2lPIoxs3PQIItj2iag35fONcQqgUaQ==}
    engines: {node: '>=12.0'}

  agent-base@6.0.2:
    resolution: {integrity: sha512-RZNwNclF7+MS/8bDg70amg32dyeZGZxiDuQmZxKLAlQjr3jGyLx+4Kkk58UO7D2QdgFIQCovuSuZESne6RG6XQ==}
    engines: {node: '>= 6.0.0'}

  agent-base@7.1.1:
    resolution: {integrity: sha512-H0TSyFNDMomMNJQBn8wFV5YC/2eJ+VXECwOadZJT554xP6cODZHPX3H9QMQECxvrgiSOP1pHjy1sMWQVYJOUOA==}
    engines: {node: '>= 14'}

  agentkeepalive@4.5.0:
    resolution: {integrity: sha512-5GG/5IbQQpC9FpkRGsSvZI5QYeSCzlJHdpBQntCsuTOxhKD8lqKhrleg2Yi7yvMIf82Ycmmqln9U8V9qwEiJew==}
    engines: {node: '>= 8.0.0'}

  aggregate-error@3.1.0:
    resolution: {integrity: sha512-4I7Td01quW/RpocfNayFdFVk1qSuoh0E7JrbRJ16nH01HhKFQ88INq9Sd+nd72zqRySlr9BmDA8xlEJ6vJMrYA==}
    engines: {node: '>=8'}

  ajv-keywords@3.5.2:
    resolution: {integrity: sha512-5p6WTN0DdTGVQk6VjcEju19IgaHudalcfabD7yhDGeA6bcQnmL+CpveLJq/3hvfwd1aof6L386Ougkx6RfyMIQ==}
    peerDependencies:
      ajv: ^6.9.1

  ajv@6.12.6:
    resolution: {integrity: sha512-j3fVLgvTo527anyYyJOGTYJbG+vnnQYvE0m5mmkc1TK+nxAppkCLMIL0aZ4dblVCNoGShhm+kzE4ZUykBoMg4g==}

  ansi-colors@4.1.3:
    resolution: {integrity: sha512-/6w/C21Pm1A7aZitlI5Ni/2J6FFQN8i1Cvz3kHABAAbw93v/NlvKdVOqz7CCWz/3iv/JplRSEEZ83XION15ovw==}
    engines: {node: '>=6'}

  ansi-escapes@4.3.2:
    resolution: {integrity: sha512-gKXj5ALrKWQLsYG9jlTRmR/xKluxHV+Z9QEwNIgCfM1/uwPMCuzVVnh5mwTd+OuBZcwSIMbqssNWRm1lE51QaQ==}
    engines: {node: '>=8'}

  ansi-escapes@7.0.0:
    resolution: {integrity: sha512-GdYO7a61mR0fOlAsvC9/rIHf7L96sBc6dEWzeOu+KAea5bZyQRPIpojrVoI4AXGJS/ycu/fBTdLrUkA4ODrvjw==}
    engines: {node: '>=18'}

  ansi-regex@4.1.1:
    resolution: {integrity: sha512-ILlv4k/3f6vfQ4OoP2AGvirOktlQ98ZEL1k9FaQjxa3L1abBgbuTDAdPOpvbGncC0BTVQrl+OM8xZGK6tWXt7g==}
    engines: {node: '>=6'}

  ansi-regex@5.0.1:
    resolution: {integrity: sha512-quJQXlTSUGL2LH9SUXo8VwsY4soanhgo6LNSm84E1LBcE8s3O0wpdiRzyR9z/ZZJMlMWv37qOOb9pdJlMUEKFQ==}
    engines: {node: '>=8'}

  ansi-regex@6.1.0:
    resolution: {integrity: sha512-7HSX4QQb4CspciLpVFwyRe79O3xsIZDDLER21kERQ71oaPodF8jL725AgJMFAYbooIqolJoRLuM81SpeUkpkvA==}
    engines: {node: '>=12'}

  ansi-styles@3.2.1:
    resolution: {integrity: sha512-VT0ZI6kZRdTh8YyJw3SMbYm/u+NqfsAxEpWO0Pf9sq8/e94WxxOpPKx9FR1FlyCtOVDNOQ+8ntlqFxiRc+r5qA==}
    engines: {node: '>=4'}

  ansi-styles@4.3.0:
    resolution: {integrity: sha512-zbB9rCJAT1rbjiVDb2hqKFHNYLxgtk8NURxZ3IZwD3F6NtxbXZQCnnSi1Lkx+IDohdPlFp222wVALIheZJQSEg==}
    engines: {node: '>=8'}

  ansi-styles@5.2.0:
    resolution: {integrity: sha512-Cxwpt2SfTzTtXcfOlzGEee8O+c+MmUgGrNiBcXnuWxuFJHe6a5Hz7qwhwe5OgaSYI0IJvkLqWX1ASG+cJOkEiA==}
    engines: {node: '>=10'}

  ansi-styles@6.2.1:
    resolution: {integrity: sha512-bN798gFfQX+viw3R7yrGWRqnrN2oRkEkUjjl4JNn4E8GxxbjtG3FbrEIIY3l8/hrwUwIeCZvi4QuOTP4MErVug==}
    engines: {node: '>=12'}

  anymatch@2.0.0:
    resolution: {integrity: sha512-5teOsQWABXHHBFP9y3skS5P3d/WfWXpv3FUpy+LorMrNYaT9pI4oLMQX7jzQ2KklNpGpWHzdCXTDT2Y3XGlZBw==}

  anymatch@3.1.3:
    resolution: {integrity: sha512-KMReFUr0B4t+D+OBkjR3KYqvocp2XaSzO55UcB6mgQMd3KbcE+mWTyvVV7D/zsdEbNnV6acZUutkiHQXvTr1Rw==}
    engines: {node: '>= 8'}

  app-builder-bin@5.0.0-alpha.11:
    resolution: {integrity: sha512-8qqHYEvddA9jvpO90XMNwgOYZPWBDI/5w9QHyMD68IhGY8RDO2apGfXcF6xmfZb1jXJLilvwGwsDyITQraQz8A==}

  arg@4.1.3:
    resolution: {integrity: sha512-58S9QDqG0Xx27YwPSt9fJxivjYl432YCwfDMfZ+71RAqUrZef7LrKQZ3LHLOwCS4FLNBplP533Zx895SeOCHvA==}

  argparse@1.0.10:
    resolution: {integrity: sha512-o5Roy6tNG4SL/FOkCAN6RzjiakZS25RLYFrcMttJqbdd8BWrnA+fGz57iN5Pb06pvBGvl5gQ0B48dJlslXvoTg==}

  argparse@2.0.1:
    resolution: {integrity: sha512-8+9WqebbFzpX9OR+Wa6O29asIogeRMzcGtAINdpMHHyAg10f05aSFVBbcEqGf/PXw1EjAZ+q2/bEBg3DvurK3Q==}

  arr-diff@4.0.0:
    resolution: {integrity: sha512-YVIQ82gZPGBebQV/a8dar4AitzCQs0jjXwMPZllpXMaGjXPYVUawSxQrRsjhjupyVxEvbHgUmIhKVlND+j02kA==}
    engines: {node: '>=0.10.0'}

  arr-flatten@1.1.0:
    resolution: {integrity: sha512-L3hKV5R/p5o81R7O02IGnwpDmkp6E982XhtbuwSe3O4qOtMMMtodicASA1Cny2U+aCXcNpml+m4dPsvsJ3jatg==}
    engines: {node: '>=0.10.0'}

  arr-union@3.1.0:
    resolution: {integrity: sha512-sKpyeERZ02v1FeCZT8lrfJq5u6goHCtpTAzPwJYe7c8SPFOboNjNg1vz2L4VTn9T4PQxEx13TbXLmYUcS6Ug7Q==}
    engines: {node: '>=0.10.0'}

  array-buffer-byte-length@1.0.1:
    resolution: {integrity: sha512-ahC5W1xgou+KTXix4sAO8Ki12Q+jf4i0+tmk3sC+zgcynshkHxzpXdImBehiUYKKKDwvfFiJl1tZt6ewscS1Mg==}
    engines: {node: '>= 0.4'}

  array-differ@3.0.0:
    resolution: {integrity: sha512-THtfYS6KtME/yIAhKjZ2ul7XI96lQGHRputJQHO80LAWQnuGP4iCIN8vdMRboGbIEYBwU33q8Tch1os2+X0kMg==}
    engines: {node: '>=8'}

  array-ify@1.0.0:
    resolution: {integrity: sha512-c5AMf34bKdvPhQ7tBGhqkgKNUzMr4WUs+WDtC2ZUGOUncbxKMTvqxYctiseW3+L4bA8ec+GcZ6/A/FW4m8ukng==}

  array-union@2.1.0:
    resolution: {integrity: sha512-HGyxoOTYUyCM6stUe6EJgnd4EoewAI7zMdfqO+kGjnlZmBDz/cR5pf8r/cR4Wq60sL/p0IkcjUEEPwS3GFrIyw==}
    engines: {node: '>=8'}

  array-unique@0.3.2:
    resolution: {integrity: sha512-SleRWjh9JUud2wH1hPs9rZBZ33H6T9HOiL0uwGnGx9FpE6wKGyfWugmbkEOIs6qWrZhg0LWeLziLrEwQJhs5mQ==}
    engines: {node: '>=0.10.0'}

  array.prototype.flat@1.3.2:
    resolution: {integrity: sha512-djYB+Zx2vLewY8RWlNCUdHjDXs2XOgm602S9E7P/UpHgfeHL00cRiIF+IN/G/aUJ7kGPb6yO/ErDI5V2s8iycA==}
    engines: {node: '>= 0.4'}

  arraybuffer.prototype.slice@1.0.3:
    resolution: {integrity: sha512-bMxMKAjg13EBSVscxTaYA4mRc5t1UAXa2kXiGTNfZ079HIWXEkKmkgFrh/nJqamaLSrXO5H4WFFkPEaLJWbs3A==}
    engines: {node: '>= 0.4'}

  arrify@1.0.1:
    resolution: {integrity: sha512-3CYzex9M9FGQjCGMGyi6/31c8GJbgb0qGyrx5HWxPd0aCwh4cB2YjMb2Xf9UuoogrMrlO9cTqnB5rI5GHZTcUA==}
    engines: {node: '>=0.10.0'}

  arrify@2.0.1:
    resolution: {integrity: sha512-3duEwti880xqi4eAMN8AyR4a0ByT90zoYdLlevfrvU43vb0YZwZVfxOgxWrLXXXpyugL0hNZc9G6BiB5B3nUug==}
    engines: {node: '>=8'}

  assert-plus@1.0.0:
    resolution: {integrity: sha512-NfJ4UzBCcQGLDlQq7nHxH+tv3kyZ0hHQqF5BO6J7tNJeP5do1llPr8dZ8zHonfhAu0PHAdMkSo+8o0wxg9lZWw==}
    engines: {node: '>=0.8'}

  assign-symbols@1.0.0:
    resolution: {integrity: sha512-Q+JC7Whu8HhmTdBph/Tq59IoRtoy6KAm5zzPv00WdujX82lbAL8K7WVjne7vdCsAmbF4AYaDOPyO3k0kl8qIrw==}
    engines: {node: '>=0.10.0'}

  astral-regex@2.0.0:
    resolution: {integrity: sha512-Z7tMw1ytTXt5jqMcOP+OQteU1VuNK9Y02uuJtKQ1Sv69jXQKKg5cibLwGJow8yzZP+eAc18EmLGPal0bp36rvQ==}
    engines: {node: '>=8'}

  async-exit-hook@2.0.1:
    resolution: {integrity: sha512-NW2cX8m1Q7KPA7a5M2ULQeZ2wR5qI5PAbw5L0UOMxdioVk9PMZ0h1TmyZEkPYrCvYjDlFICusOu1dlEKAAeXBw==}
    engines: {node: '>=0.12.0'}

  async@3.2.6:
    resolution: {integrity: sha512-htCUDlxyyCLMgaM3xXg0C0LW2xqfuQ6p05pCEIsXuyQ+a1koYKTuBMzRNwmybfLgvJDMd0r1LTn4+E0Ti6C2AA==}

  asynckit@0.4.0:
    resolution: {integrity: sha512-Oei9OH4tRh0YqU3GxhX79dM/mwVgvbZJaSNaRk+bshkj0S5cfHcgYakreBjrHwatXKbz+IoIdYLxrKim2MjW0Q==}

  at-least-node@1.0.0:
    resolution: {integrity: sha512-+q/t7Ekv1EDY2l6Gda6LLiX14rU9TV20Wa3ofeQmwPFZbOMo9DXrLbOjFaaclkXKWidIaopwAObQDqwWtGUjqg==}
    engines: {node: '>= 4.0.0'}

  atob@2.1.2:
    resolution: {integrity: sha512-Wm6ukoaOGJi/73p/cl2GvLjTI5JM1k/O14isD73YML8StrH/7/lRFgmg8nICZgD3bZZvjwCGxtMOD3wWNAu8cg==}
    engines: {node: '>= 4.5.0'}
    hasBin: true

  available-typed-arrays@1.0.7:
    resolution: {integrity: sha512-wvUjBtSGN7+7SjNpq/9M2Tg350UZD3q62IFZLbRAR1bSMlCo1ZaeW+BJ+D090e4hIIZLBcTDWe4Mh4jvUDajzQ==}
    engines: {node: '>= 0.4'}

  babel-jest@26.6.3:
    resolution: {integrity: sha512-pl4Q+GAVOHwvjrck6jKjvmGhnO3jHX/xuB9d27f+EJZ/6k+6nMuPjorrYp7s++bKKdANwzElBWnLWaObvTnaZA==}
    engines: {node: '>= 10.14.2'}
    peerDependencies:
      '@babel/core': ^7.0.0

  babel-jest@29.7.0:
    resolution: {integrity: sha512-BrvGY3xZSwEcCzKvKsCi2GgHqDqsYkOP4/by5xCgIwGXQxIEh+8ew3gmrE1y7XRR6LHZIj6yLYnUi/mm2KXKBg==}
    engines: {node: ^14.15.0 || ^16.10.0 || >=18.0.0}
    peerDependencies:
      '@babel/core': ^7.8.0

  babel-plugin-istanbul@6.1.1:
    resolution: {integrity: sha512-Y1IQok9821cC9onCx5otgFfRm7Lm+I+wwxOx738M/WLPZ9Q42m4IG5W0FNX8WLL2gYMZo3JkuXIH2DOpWM+qwA==}
    engines: {node: '>=8'}

  babel-plugin-jest-hoist@26.6.2:
    resolution: {integrity: sha512-PO9t0697lNTmcEHH69mdtYiOIkkOlj9fySqfO3K1eCcdISevLAE0xY59VLLUj0SoiPiTX/JU2CYFpILydUa5Lw==}
    engines: {node: '>= 10.14.2'}

  babel-plugin-jest-hoist@29.6.3:
    resolution: {integrity: sha512-ESAc/RJvGTFEzRwOTT4+lNDk/GNHMkKbNzsvT0qKRfDyyYTskxB5rnU2njIDYVxXCBHHEI1c0YwHob3WaYujOg==}
    engines: {node: ^14.15.0 || ^16.10.0 || >=18.0.0}

  babel-plugin-polyfill-corejs2@0.2.3:
    resolution: {integrity: sha512-NDZ0auNRzmAfE1oDDPW2JhzIMXUk+FFe2ICejmt5T4ocKgiQx3e0VCRx9NCAidcMtL2RUZaWtXnmjTCkx0tcbA==}
    peerDependencies:
      '@babel/core': ^7.0.0-0

  babel-plugin-polyfill-corejs2@0.4.12:
    resolution: {integrity: sha512-CPWT6BwvhrTO2d8QVorhTCQw9Y43zOu7G9HigcfxvepOU6b8o3tcWad6oVgZIsZCTt42FFv97aA7ZJsbM4+8og==}
    peerDependencies:
      '@babel/core': ^7.4.0 || ^8.0.0-0 <8.0.0

  babel-plugin-polyfill-corejs3@0.10.6:
    resolution: {integrity: sha512-b37+KR2i/khY5sKmWNVQAnitvquQbNdWy6lJdsr0kmquCKEEUgMKK4SboVM3HtfnZilfjr4MMQ7vY58FVWDtIA==}
    peerDependencies:
      '@babel/core': ^7.4.0 || ^8.0.0-0 <8.0.0

  babel-plugin-polyfill-corejs3@0.2.5:
    resolution: {integrity: sha512-ninF5MQNwAX9Z7c9ED+H2pGt1mXdP4TqzlHKyPIYmJIYz0N+++uwdM7RnJukklhzJ54Q84vA4ZJkgs7lu5vqcw==}
    peerDependencies:
      '@babel/core': ^7.0.0-0

  babel-plugin-polyfill-regenerator@0.2.3:
    resolution: {integrity: sha512-JVE78oRZPKFIeUqFGrSORNzQnrDwZR16oiWeGM8ZyjBn2XAT5OjP+wXx5ESuo33nUsFUEJYjtklnsKbxW5L+7g==}
    peerDependencies:
      '@babel/core': ^7.0.0-0

  babel-plugin-polyfill-regenerator@0.6.3:
    resolution: {integrity: sha512-LiWSbl4CRSIa5x/JAU6jZiG9eit9w6mz+yVMFwDE83LAWvt0AfGBoZ7HS/mkhrKuh2ZlzfVZYKoLjXdqw6Yt7Q==}
    peerDependencies:
      '@babel/core': ^7.4.0 || ^8.0.0-0 <8.0.0

  babel-preset-current-node-syntax@1.1.0:
    resolution: {integrity: sha512-ldYss8SbBlWva1bs28q78Ju5Zq1F+8BrqBZZ0VFhLBvhh6lCpC2o3gDJi/5DRLs9FgYZCnmPYIVFU4lRXCkyUw==}
    peerDependencies:
      '@babel/core': ^7.0.0

  babel-preset-jest@26.6.2:
    resolution: {integrity: sha512-YvdtlVm9t3k777c5NPQIv6cxFFFapys25HiUmuSgHwIZhfifweR5c5Sf5nwE3MAbfu327CYSvps8Yx6ANLyleQ==}
    engines: {node: '>= 10.14.2'}
    peerDependencies:
      '@babel/core': ^7.0.0

  babel-preset-jest@29.6.3:
    resolution: {integrity: sha512-0B3bhxR6snWXJZtR/RliHTDPRgn1sNHOR0yVtq/IiQFyuOVjFS+wuio/R4gSNkyYmKmJB4wGZv2NZanmKmTnNA==}
    engines: {node: ^14.15.0 || ^16.10.0 || >=18.0.0}
    peerDependencies:
      '@babel/core': ^7.0.0

  balanced-match@1.0.2:
    resolution: {integrity: sha512-3oSeUO0TMV67hN1AmbXsK4yaqU7tjiHlbxRDZOpH0KW9+CeX4bRAaX0Anxt0tx2MrpRpWwQaPwIlISEJhYU5Pw==}

  base64-js@1.5.1:
    resolution: {integrity: sha512-AKpaYlHn8t4SVbOHCy+b5+KKgvR4vrsD8vbvrbiQJps7fKDTkjkDry6ji0rUJjC0kzbNePLwzxq8iypo41qeWA==}

  base@0.11.2:
    resolution: {integrity: sha512-5T6P4xPgpp0YDFvSWwEZ4NoE3aM4QBQXDzmVbraCkFj8zHM+mba8SyqB5DbZWyR7mYHo6Y7BdQo3MoA4m0TeQg==}
    engines: {node: '>=0.10.0'}

  better-path-resolve@1.0.0:
    resolution: {integrity: sha512-pbnl5XzGBdrFU/wT4jqmJVPn2B6UHPBOhzMQkY/SPUPB6QtUXtmBHBIwCbXJol93mOpGMnQyP/+BB19q04xj7g==}
    engines: {node: '>=4'}

<<<<<<< HEAD
  binary-extensions@2.2.0:
    resolution: {integrity: sha512-jDctJ/IVQbZoJykoeHbhXpOlNBqGNcwXJKJog42E5HDPUwQTSdjCHdihjj0DlnheQ7blbT6dHOafNAiS8ooQKA==}
    engines: {node: '>=8'}
=======
  binary@0.3.0:
    resolution: {integrity: sha512-D4H1y5KYwpJgK8wk1Cue5LLPgmwHKYSChkbspQg5JtVuR5ulGckxfR62H3AE9UDkdMC8yyXlqYihuz3Aqg2XZg==}
>>>>>>> 9b72f3de

  bl@4.1.0:
    resolution: {integrity: sha512-1W07cM9gS6DcLperZfFSj+bWLtaPGSOHWhPiGzXmvVJbRLdG82sH/Kn8EtW1VqWVA54AKf2h5k5BbnIbwF3h6w==}

  bluebird-lst@1.0.9:
    resolution: {integrity: sha512-7B1Rtx82hjnSD4PGLAjVWeYH3tHAcVUmChh85a3lltKQm6FresXh9ErQo6oAv6CqxttczC3/kEg8SY5NluPuUw==}

  bluebird@3.7.2:
    resolution: {integrity: sha512-XpNj6GDQzdfW+r2Wnn7xiSAd7TM3jzkxGXBGTtWKuSXv1xUV+azxAm8jdWZN06QTQk+2N2XB9jRDkvbmQmcRtg==}

  boolean@3.2.0:
    resolution: {integrity: sha512-d0II/GO9uf9lfUHH2BQsjxzRJZBdsjgsBiW4BvhWk/3qoKwQFjIDVN19PfX8F2D/r9PCMTtLWjYVCFrpeYUzsw==}
    deprecated: Package no longer supported. Contact Support at https://www.npmjs.com/support for more info.

  brace-expansion@1.1.11:
    resolution: {integrity: sha512-iCuPHDFgrHX7H2vEI/5xpz07zSHB00TpugqhmYtVmMO6518mCuRMoOYFldEBl0g187ufozdaHgWKcYFb61qGiA==}

  brace-expansion@2.0.1:
    resolution: {integrity: sha512-XnAIvQ8eM+kC6aULx6wuQiwVsnzsi9d3WxzV3FpWTGA19F621kwdbsAcFKXgKUHZWsy+mY6iL1sHTxWEFCytDA==}

  braces@2.3.2:
    resolution: {integrity: sha512-aNdbnj9P8PjdXU4ybaWLK2IF3jc/EoDYbC7AazW6to3TRsfXxscC9UXOB5iDiEQrkyIbWp2SLQda4+QAa7nc3w==}
    engines: {node: '>=0.10.0'}

  braces@3.0.3:
    resolution: {integrity: sha512-yQbXgO/OSZVD2IsiLlro+7Hf6Q18EJrKSEsdoMzKePKXct3gvD8oLcOQdIzGupr5Fj+EDe8gO/lxc1BzfMpxvA==}
    engines: {node: '>=8'}

  breakword@1.0.6:
    resolution: {integrity: sha512-yjxDAYyK/pBvws9H4xKYpLDpYKEH6CzrBPAuXq3x18I+c/2MkVtT3qAr7Oloi6Dss9qNhPVueAAVU1CSeNDIXw==}

  browserslist@4.24.2:
    resolution: {integrity: sha512-ZIc+Q62revdMcqC6aChtW4jz3My3klmCO1fEmINZY/8J3EpBg5/A/D0AKmBveUh6pgoeycoMkVMko84tuYS+Gg==}
    engines: {node: ^6 || ^7 || ^8 || ^9 || ^10 || ^11 || ^12 || >=13.7}
    hasBin: true

  bser@2.1.1:
    resolution: {integrity: sha512-gQxTNE/GAfIIrmHLUE3oJyp5FO6HRBfhjnw4/wMmA63ZGDJnWBmgY/lyQBpnDUkGmAhbSe39tx2d/iTOAfglwQ==}

  buffer-crc32@0.2.13:
    resolution: {integrity: sha512-VO9Ht/+p3SN7SKWqcrgEzjGbRSJYTx+Q1pTQC0wrWqHx0vpJraQ6GtHx8tvcg1rlK1byhU5gccxgOgj7B0TDkQ==}

  buffer-from@1.1.2:
    resolution: {integrity: sha512-E+XQCRwSbaaiChtv6k6Dwgc+bx+Bs6vuKJHHl5kox/BaKbhiXzqQOwK4cO22yElGp2OCmjwVhT3HmxgyPGnJfQ==}

  buffer@5.7.1:
    resolution: {integrity: sha512-EHcyIPBQ4BSGlvjB16k5KgAJ27CIsHY/2JBmCRReo48y9rQ3MaUzWX3KVlBa4U7MyX02HdVj0K7C3WaB3ju7FQ==}

  cacache@16.1.3:
    resolution: {integrity: sha512-/+Emcj9DAXxX4cwlLmRI9c166RuL3w30zp4R7Joiv2cQTtTtA+jeuCAjH3ZlGnYS3tKENSrKhAzVVP9GVyzeYQ==}
    engines: {node: ^12.13.0 || ^14.15.0 || >=16.0.0}

  cache-base@1.0.1:
    resolution: {integrity: sha512-AKcdTnFSWATd5/GCPRxr2ChwIJ85CeyrEyjRHlKxQ56d4XJMGym0uAiKn0xbLOGOl3+yRpOTi484dVCEc5AUzQ==}
    engines: {node: '>=0.10.0'}

  cacheable-lookup@5.0.4:
    resolution: {integrity: sha512-2/kNscPhpcxrOigMZzbiWF7dz8ilhb/nIHU3EyZiXWXpeq/au8qJ8VhdftMkty3n7Gj6HIGalQG8oiBNB3AJgA==}
    engines: {node: '>=10.6.0'}

  cacheable-request@7.0.4:
    resolution: {integrity: sha512-v+p6ongsrp0yTGbJXjgxPow2+DL93DASP4kXCDKb8/bwRtt9OEF3whggkkDkGNzgcWy2XaF4a8nZglC7uElscg==}
    engines: {node: '>=8'}

  call-bind@1.0.7:
    resolution: {integrity: sha512-GHTSNSYICQ7scH7sZ+M2rFopRoLh8t2bLSW6BbgrtLsahOIB5iyAVJf9GjWK3cYTDaMj4XdBpM1cA6pIS0Kv2w==}
    engines: {node: '>= 0.4'}

  callsites@3.1.0:
    resolution: {integrity: sha512-P8BjAsXvZS+VIDUI11hHCQEv74YT67YUi5JJFNWIqL235sBmjX4+qx9Muvls5ivyNENctx46xQLQ3aTuE7ssaQ==}
    engines: {node: '>=6'}

  camelcase-keys@6.2.2:
    resolution: {integrity: sha512-YrwaA0vEKazPBkn0ipTiMpSajYDSe+KjQfrjhcBMxJt/znbvlHd8Pw/Vamaz5EB4Wfhs3SUR3Z9mwRu/P3s3Yg==}
    engines: {node: '>=8'}

  camelcase@5.3.1:
    resolution: {integrity: sha512-L28STB170nwWS63UjtlEOE3dldQApaJXZkOI1uMFfzf3rRuPegHaHesyee+YxQ+W6SvRDQV6UrdOdRiR153wJg==}
    engines: {node: '>=6'}

  camelcase@6.3.0:
    resolution: {integrity: sha512-Gmy6FhYlCY7uOElZUSbxo2UCDH8owEk996gkbrpsgGtrJLM3J7jGxl9Ic7Qwwj4ivOE5AWZWRMecDdF7hqGjFA==}
    engines: {node: '>=10'}

  caniuse-lite@1.0.30001686:
    resolution: {integrity: sha512-Y7deg0Aergpa24M3qLC5xjNklnKnhsmSyR/V89dLZ1n0ucJIFNs7PgR2Yfa/Zf6W79SbBicgtGxZr2juHkEUIA==}

  capture-exit@2.0.0:
    resolution: {integrity: sha512-PiT/hQmTonHhl/HFGN+Lx3JJUznrVYJ3+AQsnthneZbvW7x+f08Tk7yLJTLEOUvBTbduLeeBkxEaYXUOUrRq6g==}
    engines: {node: 6.* || 8.* || >= 10.*}

  ccount@2.0.1:
    resolution: {integrity: sha512-eyrF0jiFpY+3drT6383f1qhkbGsLSifNAjA61IUjZjmLCWjItY6LB9ft9YhoDgwfmclB2zhu51Lc7+95b8NRAg==}

  chalk@2.4.2:
    resolution: {integrity: sha512-Mti+f9lpJNcwF4tWV8/OrTTtF1gZi+f8FqlyAdouralcFWFQWF2+NgCHShjkCb+IFBLq9buZwE1xckQU4peSuQ==}
    engines: {node: '>=4'}

  chalk@4.1.2:
    resolution: {integrity: sha512-oKnbhFyRIXpUuez8iBMmyEa4nbj4IOQyuhc/wy9kY7/WVPcwIO9VA668Pu8RkO7+0G76SLROeyw9CpQ061i4mA==}
    engines: {node: '>=10'}

  chalk@5.3.0:
    resolution: {integrity: sha512-dLitG79d+GV1Nb/VYcCDFivJeK1hiukt9QjRNVOsUtTy1rR1YJsmpGGTZ3qJos+uw7WmWF4wUwBd9jxjocFC2w==}
    engines: {node: ^12.17.0 || ^14.13 || >=16.0.0}

  char-regex@1.0.2:
    resolution: {integrity: sha512-kWWXztvZ5SBQV+eRgKFeh8q5sLuZY2+8WUIzlxWVTg+oGwY14qylx1KbKzHd8P6ZYkAg0xyIDU9JMHhyJMZ1jw==}
    engines: {node: '>=10'}

  character-entities-html4@2.1.0:
    resolution: {integrity: sha512-1v7fgQRj6hnSwFpq1Eu0ynr/CDEw0rXo2B61qXrLNdHZmPKgb7fqS1a2JwF0rISo9q77jDI8VMEHoApn8qDoZA==}

  character-entities-legacy@3.0.0:
    resolution: {integrity: sha512-RpPp0asT/6ufRm//AJVwpViZbGM/MkjQFxJccQRHmISF/22NBtsHqAWmL+/pmkPWoIUJdWyeVleTl1wydHATVQ==}

  chardet@0.7.0:
    resolution: {integrity: sha512-mT8iDcrh03qDGRRmoA2hmBJnxpllMR+0/0qlzjqZES6NdiWDcZkCNAk4rPFZ9Q85r27unkiNNg8ZOiwZXBHwcA==}

  chokidar@4.0.1:
    resolution: {integrity: sha512-n8enUVCED/KVRQlab1hr3MVpcVMvxtZjmEa956u+4YijlmQED223XMSYj2tLuKvr4jcCTzNNMpQDUer72MMmzA==}
    engines: {node: '>= 14.16.0'}

  chownr@2.0.0:
    resolution: {integrity: sha512-bIomtDF5KGpdogkLd9VspvFzk9KfpyyGlS8YFVZl7TGPBHL5snIOnxeshwVgPteQ9b4Eydl+pVbIyE1DcvCWgQ==}
    engines: {node: '>=10'}

  chromium-pickle-js@0.2.0:
    resolution: {integrity: sha512-1R5Fho+jBq0DDydt+/vHWj5KJNJCKdARKOCwZUen84I5BreWoLqRLANH1U87eJy1tiASPtMnGqJJq0ZsLoRPOw==}

  ci-info@2.0.0:
    resolution: {integrity: sha512-5tK7EtrZ0N+OLFMthtqOj4fI2Jeb88C4CAZPu25LDVUgXJ0A3Js4PMGqrn0JU1W0Mh1/Z8wZzYPxqUrXeBboCQ==}

  ci-info@3.9.0:
    resolution: {integrity: sha512-NIxF55hv4nSqQswkAeiOi1r83xy8JldOFDTWiug55KBu9Jnblncd2U6ViHmYgHf01TPZS77NJBhBMKdWj9HQMQ==}
    engines: {node: '>=8'}

  cjs-module-lexer@1.4.1:
    resolution: {integrity: sha512-cuSVIHi9/9E/+821Qjdvngor+xpnlwnuwIyZOaLmHBVdXL+gP+I6QQB9VkO7RI77YIcTV+S1W9AreJ5eN63JBA==}

  class-utils@0.3.6:
    resolution: {integrity: sha512-qOhPa/Fj7s6TY8H8esGu5QNpMMQxz79h+urzrNYN6mn+9BnxlDGf5QZ+XeCDsxSjPqsSR56XOZOJmpeurnLMeg==}
    engines: {node: '>=0.10.0'}

  clean-stack@2.2.0:
    resolution: {integrity: sha512-4diC9HaTE+KRAMWhDhrGOECgWZxoevMc5TlkObMqNSsVU62PYzXZ/SMTjzyGAFF1YusgxGcSWTEXBhp0CPwQ1A==}
    engines: {node: '>=6'}

  cli-cursor@3.1.0:
    resolution: {integrity: sha512-I/zHAwsKf9FqGoXM4WWRACob9+SNukZTd94DWF57E4toouRulbCxcUh6RKUEOQlYTHJnzkPMySvPNaaSLNfLZw==}
    engines: {node: '>=8'}

  cli-cursor@5.0.0:
    resolution: {integrity: sha512-aCj4O5wKyszjMmDT4tZj93kxyydN/K5zPWSCe6/0AV/AA1pqe5ZBIw0a2ZfPQV7lL5/yb5HsUreJ6UFAF1tEQw==}
    engines: {node: '>=18'}

  cli-spinners@2.9.2:
    resolution: {integrity: sha512-ywqV+5MmyL4E7ybXgKys4DugZbX0FC6LnwrhjuykIjnK9k8OQacQ7axGKnjDXWNhns0xot3bZI5h55H8yo9cJg==}
    engines: {node: '>=6'}

  cli-truncate@2.1.0:
    resolution: {integrity: sha512-n8fOixwDD6b/ObinzTrp1ZKFzbgvKZvuz/TvejnLn1aQfC6r52XEx85FmuC+3HI+JM7coBRXUvNqEU2PHVrHpg==}
    engines: {node: '>=8'}

  cli-truncate@4.0.0:
    resolution: {integrity: sha512-nPdaFdQ0h/GEigbPClz11D0v/ZJEwxmeVZGeMo3Z5StPtUTkA9o1lD6QwoirYiSDzbcwn2XcjwmCp68W1IS4TA==}
    engines: {node: '>=18'}

  cliui@6.0.0:
    resolution: {integrity: sha512-t6wbgtoCXvAzst7QgXxJYqPt0usEfbgQdftEPbLL/cvv6HPE5VgvqCuAIDR0NgU52ds6rFwqrgakNLrHEjCbrQ==}

  cliui@7.0.4:
    resolution: {integrity: sha512-OcRE68cOsVMXp1Yvonl/fzkQOyjLSu/8bhPDfQt0e0/Eb283TKP20Fs2MqoPsr9SwA595rRCA+QMzYc9nBP+JQ==}

  cliui@8.0.1:
    resolution: {integrity: sha512-BSeNnyus75C4//NQ9gQt1/csTXyo/8Sb+afLAkzAptFuMsod9HFokGNudZpi/oQV73hnVK+sR+5PVRMd+Dr7YQ==}
    engines: {node: '>=12'}

  clone-response@1.0.3:
    resolution: {integrity: sha512-ROoL94jJH2dUVML2Y/5PEDNaSHgeOdSDicUyS7izcF63G6sTc/FTjLub4b8Il9S8S0beOfYt0TaA5qvFK+w0wA==}

  clone@1.0.4:
    resolution: {integrity: sha512-JQHZ2QMW6l3aH/j6xCqQThY/9OH4D/9ls34cgkUBiEeocRTU04tHfKPBsUK1PqZCUQM7GiA0IIXJSuXHI64Kbg==}
    engines: {node: '>=0.8'}

  co@4.6.0:
    resolution: {integrity: sha512-QVb0dM5HvG+uaxitm8wONl7jltx8dqhfU33DcqtOZcLSVIKSDDLDi7+0LbAKiyI8hD9u42m2YxXSkMGWThaecQ==}
    engines: {iojs: '>= 1.0.0', node: '>= 0.12.0'}

  collect-v8-coverage@1.0.2:
    resolution: {integrity: sha512-lHl4d5/ONEbLlJvaJNtsF/Lz+WvB07u2ycqTYbdrq7UypDXailES4valYb2eWiJFxZlVmpGekfqoxQhzyFdT4Q==}

  collection-visit@1.0.0:
    resolution: {integrity: sha512-lNkKvzEeMBBjUGHZ+q6z9pSJla0KWAQPvtzhEV9+iGyQYG+pBpl7xKDhxoNSOZH2hhv0v5k0y2yAM4o4SjoSkw==}
    engines: {node: '>=0.10.0'}

  color-convert@1.9.3:
    resolution: {integrity: sha512-QfAUtd+vFdAtFQcC8CCyYt1fYWxSqAiK2cSD6zDB8N3cpsEBAvRxp9zOGg6G/SHHJYAT88/az/IuDGALsNVbGg==}

  color-convert@2.0.1:
    resolution: {integrity: sha512-RRECPsj7iu/xb5oKYcsFHSppFNnsj/52OVTRKb4zP5onXwVF3zVmmToNcOfGC+CRDpfK/U584fMg38ZHCaElKQ==}
    engines: {node: '>=7.0.0'}

  color-name@1.1.3:
    resolution: {integrity: sha512-72fSenhMw2HZMTVHeCA9KCmpEIbzWiQsjN+BHcBbS9vr1mtt+vJjPdksIBNUmKAW8TFUDPJK5SUU3QhE9NEXDw==}

  color-name@1.1.4:
    resolution: {integrity: sha512-dOy+3AuW3a2wNbZHIuMZpTcgjGuLU/uBL/ubcZF9OXbDo8ff4O8yVp5Bf0efS8uEoYo5q4Fx7dY9OgQGXgAsQA==}

  colorette@2.0.20:
    resolution: {integrity: sha512-IfEDxwoWIjkeXL1eXcDiow4UbKjhLdq6/EuSVR9GMN7KVH3r9gQ83e73hsz1Nd1T3ijd5xv1wcWRYO+D6kCI2w==}

  combined-stream@1.0.8:
    resolution: {integrity: sha512-FQN4MRfuJeHf7cBbBMJFXhKSDq+2kAArBlmRBvcvFE5BB1HZKXtSFASDhdlz9zOYwxh8lDdnvmMOe/+5cdoEdg==}
    engines: {node: '>= 0.8'}

  comma-separated-tokens@2.0.3:
    resolution: {integrity: sha512-Fu4hJdvzeylCfQPp9SGWidpzrMs7tTrlu6Vb8XGaRGck8QSNZJJp538Wrb60Lax4fPwR64ViY468OIUTbRlGZg==}

  commander@12.1.0:
    resolution: {integrity: sha512-Vw8qHK3bZM9y/P10u3Vib8o/DdkvA2OtPtZvD871QKjy74Wj1WSKFILMPRPSdUSx5RFK1arlJzEtA4PkFgnbuA==}
    engines: {node: '>=18'}

  commander@5.1.0:
    resolution: {integrity: sha512-P0CysNDQ7rtVw4QIQtm+MRxV66vKFSvlsQvGYXZWR3qFU0jlMKHZZZgw8e+8DSah4UDKMqnknRDQz+xuQXQ/Zg==}
    engines: {node: '>= 6'}

  commander@9.5.0:
    resolution: {integrity: sha512-KRs7WVDKg86PWiuAqhDrAQnTXZKraVcCc6vFdL14qrZ/DcWwuRo7VoiYXalXO7S5GKpqYiVEwCbgFDfxNHKJBQ==}
    engines: {node: ^12.20.0 || >=14}

  compare-func@2.0.0:
    resolution: {integrity: sha512-zHig5N+tPWARooBnb0Zx1MFcdfpyJrfTJ3Y5L+IFvUm8rM74hHz66z0gw0x4tijh5CorKkKUCnW82R2vmpeCRA==}

  compare-version@0.1.2:
    resolution: {integrity: sha512-pJDh5/4wrEnXX/VWRZvruAGHkzKdr46z11OlTPN+VrATlWWhSKewNCJ1futCO5C7eJB3nPMFZA1LeYtcFboZ2A==}
    engines: {node: '>=0.10.0'}

  component-emitter@1.3.1:
    resolution: {integrity: sha512-T0+barUSQRTUQASh8bx02dl+DhF54GtIDY13Y3m9oWTklKbb3Wv974meRpeZ3lp1JpLVECWWNHC4vaG2XHXouQ==}

  concat-map@0.0.1:
    resolution: {integrity: sha512-/Srv4dswyQNBfohGpz9o6Yb3Gz3SrUDqBH5rTuhGR7ahtlbYKnVxw2bCFMRljaA7EXHaXZ8wsHdodFvbkhKmqg==}

  config-file-ts@0.2.8-rc1:
    resolution: {integrity: sha512-GtNECbVI82bT4RiDIzBSVuTKoSHufnU7Ce7/42bkWZJZFLjmDF2WBpVsvRkhKCfKBnTBb3qZrBwPpFBU/Myvhg==}

  conventional-changelog-angular@8.0.0:
    resolution: {integrity: sha512-CLf+zr6St0wIxos4bmaKHRXWAcsCXrJU6F4VdNDrGRK3B8LDLKoX3zuMV5GhtbGkVR/LohZ6MT6im43vZLSjmA==}
    engines: {node: '>=18'}

  conventional-changelog-atom@5.0.0:
    resolution: {integrity: sha512-WfzCaAvSCFPkznnLgLnfacRAzjgqjLUjvf3MftfsJzQdDICqkOOpcMtdJF3wTerxSpv2IAAjX8doM3Vozqle3g==}
    engines: {node: '>=18'}

  conventional-changelog-cli@5.0.0:
    resolution: {integrity: sha512-9Y8fucJe18/6ef6ZlyIlT2YQUbczvoQZZuYmDLaGvcSBP+M6h+LAvf7ON7waRxKJemcCII8Yqu5/8HEfskTxJQ==}
    engines: {node: '>=18'}
    hasBin: true

  conventional-changelog-codemirror@5.0.0:
    resolution: {integrity: sha512-8gsBDI5Y3vrKUCxN6Ue8xr6occZ5nsDEc4C7jO/EovFGozx8uttCAyfhRrvoUAWi2WMm3OmYs+0mPJU7kQdYWQ==}
    engines: {node: '>=18'}

  conventional-changelog-conventionalcommits@8.0.0:
    resolution: {integrity: sha512-eOvlTO6OcySPyyyk8pKz2dP4jjElYunj9hn9/s0OB+gapTO8zwS9UQWrZ1pmF2hFs3vw1xhonOLGcGjy/zgsuA==}
    engines: {node: '>=18'}

  conventional-changelog-core@8.0.0:
    resolution: {integrity: sha512-EATUx5y9xewpEe10UEGNpbSHRC6cVZgO+hXQjofMqpy+gFIrcGvH3Fl6yk2VFKh7m+ffenup2N7SZJYpyD9evw==}
    engines: {node: '>=18'}

  conventional-changelog-ember@5.0.0:
    resolution: {integrity: sha512-RPflVfm5s4cSO33GH/Ey26oxhiC67akcxSKL8CLRT3kQX2W3dbE19sSOM56iFqUJYEwv9mD9r6k79weWe1urfg==}
    engines: {node: '>=18'}

  conventional-changelog-eslint@6.0.0:
    resolution: {integrity: sha512-eiUyULWjzq+ybPjXwU6NNRflApDWlPEQEHvI8UAItYW/h22RKkMnOAtfCZxMmrcMO1OKUWtcf2MxKYMWe9zJuw==}
    engines: {node: '>=18'}

  conventional-changelog-express@5.0.0:
    resolution: {integrity: sha512-D8Q6WctPkQpvr2HNCCmwU5GkX22BVHM0r4EW8vN0230TSyS/d6VQJDAxGb84lbg0dFjpO22MwmsikKL++Oo/oQ==}
    engines: {node: '>=18'}

  conventional-changelog-jquery@6.0.0:
    resolution: {integrity: sha512-2kxmVakyehgyrho2ZHBi90v4AHswkGzHuTaoH40bmeNqUt20yEkDOSpw8HlPBfvEQBwGtbE+5HpRwzj6ac2UfA==}
    engines: {node: '>=18'}

  conventional-changelog-jshint@5.0.0:
    resolution: {integrity: sha512-gGNphSb/opc76n2eWaO6ma4/Wqu3tpa2w7i9WYqI6Cs2fncDSI2/ihOfMvXveeTTeld0oFvwMVNV+IYQIk3F3g==}
    engines: {node: '>=18'}

  conventional-changelog-preset-loader@5.0.0:
    resolution: {integrity: sha512-SetDSntXLk8Jh1NOAl1Gu5uLiCNSYenB5tm0YVeZKePRIgDW9lQImromTwLa3c/Gae298tsgOM+/CYT9XAl0NA==}
    engines: {node: '>=18'}

  conventional-changelog-writer@8.0.0:
    resolution: {integrity: sha512-TQcoYGRatlAnT2qEWDON/XSfnVG38JzA7E0wcGScu7RElQBkg9WWgZd1peCWFcWDh1xfb2CfsrcvOn1bbSzztA==}
    engines: {node: '>=18'}
    hasBin: true

  conventional-changelog@6.0.0:
    resolution: {integrity: sha512-tuUH8H/19VjtD9Ig7l6TQRh+Z0Yt0NZ6w/cCkkyzUbGQTnUEmKfGtkC9gGfVgCfOL1Rzno5NgNF4KY8vR+Jo3w==}
    engines: {node: '>=18'}

  conventional-commits-filter@5.0.0:
    resolution: {integrity: sha512-tQMagCOC59EVgNZcC5zl7XqO30Wki9i9J3acbUvkaosCT6JX3EeFwJD7Qqp4MCikRnzS18WXV3BLIQ66ytu6+Q==}
    engines: {node: '>=18'}

  conventional-commits-parser@6.0.0:
    resolution: {integrity: sha512-TbsINLp48XeMXR8EvGjTnKGsZqBemisPoyWESlpRyR8lif0lcwzqz+NMtYSj1ooF/WYjSuu7wX0CtdeeMEQAmA==}
    engines: {node: '>=18'}
    hasBin: true

  convert-source-map@1.9.0:
    resolution: {integrity: sha512-ASFBup0Mz1uyiIjANan1jzLQami9z1PoYSZCiiYW2FczPbenXc45FZdBZLzOT+r6+iciuEModtmCti+hjaAk0A==}

  convert-source-map@2.0.0:
    resolution: {integrity: sha512-Kvp459HrV2FEJ1CAsi1Ku+MY3kasH19TFykTz2xWmMeq6bk2NU3XXvfJ+Q61m0xktWwt+1HSYf3JZsTms3aRJg==}

  copy-descriptor@0.1.1:
    resolution: {integrity: sha512-XgZ0pFcakEUlbwQEVNg3+QAis1FyTL3Qel9FYy8pSkQqoG3PNoT0bOCQtOXcOkur21r2Eq2kI+IE+gsmAEVlYw==}
    engines: {node: '>=0.10.0'}

  core-js-compat@3.39.0:
    resolution: {integrity: sha512-VgEUx3VwlExr5no0tXlBt+silBvhTryPwCXRI2Id1PN8WTKu7MreethvddqOubrYxkFdv/RnYrqlv1sFNAUelw==}

  core-util-is@1.0.2:
    resolution: {integrity: sha512-3lqz5YjWTYnW6dlDa5TLaTCcShfar1e40rmcJVwCBJC6mWlFuj0eCHIElmG1g5kyuJ/GD+8Wn4FFCcz4gJPfaQ==}

  cosmiconfig@7.1.0:
    resolution: {integrity: sha512-AdmX6xUzdNASswsFtmwSt7Vj8po9IuqXm0UXz7QKPuEUmPB4XyjGfaAr2PSuELMwkRMVH1EpIkX5bTZGRB3eCA==}
    engines: {node: '>=10'}

  crc@3.8.0:
    resolution: {integrity: sha512-iX3mfgcTMIq3ZKLIsVFAbv7+Mc10kxabAGQb8HvjA1o3T1PIYprbakQ65d3I+2HGHt6nSKkM9PYjgoJO2KcFBQ==}

  create-jest@29.7.0:
    resolution: {integrity: sha512-Adz2bdH0Vq3F53KEMJOoftQFutWCukm6J24wbPWRO4k1kMY7gS7ds/uoJkNuV8wDCtWWnuwGcJwpWcih+zEW1Q==}
    engines: {node: ^14.15.0 || ^16.10.0 || >=18.0.0}
    hasBin: true

  create-require@1.1.1:
    resolution: {integrity: sha512-dcKFX3jn0MpIaXjisoRvexIJVEKzaq7z2rZKxf+MSr9TkdmHmsU4m2lcLojrj/FHl8mk5VxMmYA+ftRkP/3oKQ==}

  cross-dirname@0.1.0:
    resolution: {integrity: sha512-+R08/oI0nl3vfPcqftZRpytksBXDzOUveBq/NBVx0sUp1axwzPQrKinNx5yd5sxPu8j1wIy8AfnVQ+5eFdha6Q==}

  cross-spawn@5.1.0:
    resolution: {integrity: sha512-pTgQJ5KC0d2hcY8eyL1IzlBPYjTkyH72XRZPnLyKus2mBfNjQs3klqbJU2VILqZryAZUt9JOb3h/mWMy23/f5A==}

  cross-spawn@6.0.6:
    resolution: {integrity: sha512-VqCUuhcd1iB+dsv8gxPttb5iZh/D0iubSP21g36KXdEuf6I5JiioesUVjpCdHV9MZRUfVFlvwtIUyPfxo5trtw==}
    engines: {node: '>=4.8'}

  cross-spawn@7.0.6:
    resolution: {integrity: sha512-uV2QOWP2nWzsy2aMp8aRibhi9dlzF5Hgh5SHaB9OiTGEyDTiJJyx0uy51QXdyWbtAHNua4XJzUKca3OzKUd3vA==}
    engines: {node: '>= 8'}

  csv-generate@3.4.3:
    resolution: {integrity: sha512-w/T+rqR0vwvHqWs/1ZyMDWtHHSJaN06klRqJXBEpDJaM/+dZkso0OKh1VcuuYvK3XM53KysVNq8Ko/epCK8wOw==}

  csv-parse@4.16.3:
    resolution: {integrity: sha512-cO1I/zmz4w2dcKHVvpCr7JVRu8/FymG5OEpmvsZYlccYolPBLoVGKUHgNoc4ZGkFeFlWGEDmMyBM+TTqRdW/wg==}

  csv-stringify@5.6.5:
    resolution: {integrity: sha512-PjiQ659aQ+fUTQqSrd1XEDnOr52jh30RBurfzkscaE2tPaFsDH5wOAHJiw8XAHphRknCwMUE9KRayc4K/NbO8A==}

  csv@5.5.3:
    resolution: {integrity: sha512-QTaY0XjjhTQOdguARF0lGKm5/mEq9PD9/VhZZegHDIBq2tQwgNpHc3dneD4mGo2iJs+fTKv5Bp0fZ+BRuY3Z0g==}
    engines: {node: '>= 0.1.90'}

  data-view-buffer@1.0.1:
    resolution: {integrity: sha512-0lht7OugA5x3iJLOWFhWK/5ehONdprk0ISXqVFn/NFrDu+cuc8iADFrGQz5BnRK7LLU3JmkbXSxaqX+/mXYtUA==}
    engines: {node: '>= 0.4'}

  data-view-byte-length@1.0.1:
    resolution: {integrity: sha512-4J7wRJD3ABAzr8wP+OcIcqq2dlUKp4DVflx++hs5h5ZKydWMI6/D/fAot+yh6g2tHh8fLFTvNOaVN357NvSrOQ==}
    engines: {node: '>= 0.4'}

  data-view-byte-offset@1.0.0:
    resolution: {integrity: sha512-t/Ygsytq+R995EJ5PZlD4Cu56sWa8InXySaViRzw9apusqsOO2bQP+SbYzAhR0pFKoB+43lYy8rWban9JSuXnA==}
    engines: {node: '>= 0.4'}

  dataloader@1.4.0:
    resolution: {integrity: sha512-68s5jYdlvasItOJnCuI2Q9s4q98g0pCyL3HrcKJu8KNugUl8ahgmZYg38ysLTgQjjXX3H8CJLkAvWrclWfcalw==}

  debug@2.6.9:
    resolution: {integrity: sha512-bC7ElrdJaJnPbAP+1EotYvqZsb3ecl5wi6Bfi6BJTUcNowp6cvspg0jXznRTKDjm/E7AdgFBVeAPVMNcKGsHMA==}
    peerDependencies:
      supports-color: '*'
    peerDependenciesMeta:
      supports-color:
        optional: true

  debug@4.3.7:
    resolution: {integrity: sha512-Er2nc/H7RrMXZBFCEim6TCmMk02Z8vLC2Rbi1KEBggpo0fS6l0S1nnapwmIi3yW/+GOJap1Krg4w0Hg80oCqgQ==}
    engines: {node: '>=6.0'}
    peerDependencies:
      supports-color: '*'
    peerDependenciesMeta:
      supports-color:
        optional: true

  decamelize-keys@1.1.1:
    resolution: {integrity: sha512-WiPxgEirIV0/eIOMcnFBA3/IJZAZqKnwAwWyvvdi4lsr1WCN22nhdf/3db3DoZcUjTV2SqfzIwNyp6y2xs3nmg==}
    engines: {node: '>=0.10.0'}

  decamelize@1.2.0:
    resolution: {integrity: sha512-z2S+W9X73hAUUki+N+9Za2lBlun89zigOyGrsax+KUQ6wKW4ZoWpEYBkGhQjwAjjDCkWxhY0VKEhk8wzY7F5cA==}
    engines: {node: '>=0.10.0'}

  decode-uri-component@0.2.2:
    resolution: {integrity: sha512-FqUYQ+8o158GyGTrMFJms9qh3CqTKvAqgqsTnkLI8sKu0028orqBhxNMFkFen0zGyg6epACD32pjVk58ngIErQ==}
    engines: {node: '>=0.10'}

  decompress-response@6.0.0:
    resolution: {integrity: sha512-aW35yZM6Bb/4oJlZncMH2LCoZtJXTRxES17vE3hoRiowU2kWHaJKFkSBDnDR+cm9J+9QhXmREyIfv0pji9ejCQ==}
    engines: {node: '>=10'}

  dedent@1.5.3:
    resolution: {integrity: sha512-NHQtfOOW68WD8lgypbLA5oT+Bt0xXJhiYvoR6SmmNXZfpzOGXwdKWmcwG8N7PwVVWV3eF/68nmD9BaJSsTBhyQ==}
    peerDependencies:
      babel-plugin-macros: ^3.1.0
    peerDependenciesMeta:
      babel-plugin-macros:
        optional: true

  deep-is@0.1.4:
    resolution: {integrity: sha512-oIPzksmTg4/MriiaYGO+okXDT7ztn/w3Eptv/+gSIdMdKsJo0u4CfYNFJPy+4SKMuCqGw2wxnA+URMg3t8a/bQ==}

  deepmerge@4.3.1:
    resolution: {integrity: sha512-3sUqbMEc77XqpdNO7FRyRog+eW3ph+GYCbj+rK+uYyRMuwsVy0rMiVtPn+QJlKFvWP/1PYpapqYn0Me2knFn+A==}
    engines: {node: '>=0.10.0'}

  defaults@1.0.4:
    resolution: {integrity: sha512-eFuaLoy/Rxalv2kr+lqMlUnrDWV+3j4pljOIJgLIhI058IQfWJ7vXhyEIHu+HtC738klGALYxOKDO0bQP3tg8A==}

  defer-to-connect@2.0.1:
    resolution: {integrity: sha512-4tvttepXG1VaYGrRibk5EwJd1t4udunSOVMdLSAL6mId1ix438oPwPZMALY41FCijukO1L0twNcGsdzS7dHgDg==}
    engines: {node: '>=10'}

  define-data-property@1.1.4:
    resolution: {integrity: sha512-rBMvIzlpA8v6E+SJZoo++HAYqsLrkg7MSfIinMPFhmkorw7X+dOXVJQs+QT69zGkzMyfDnIMN2Wid1+NbL3T+A==}
    engines: {node: '>= 0.4'}

  define-properties@1.2.1:
    resolution: {integrity: sha512-8QmQKqEASLd5nx0U1B1okLElbUuuttJ/AnYmRXbbbGDWh6uS208EjD4Xqq/I9wK7u0v6O08XhTWnt5XtEbR6Dg==}
    engines: {node: '>= 0.4'}

  define-property@0.2.5:
    resolution: {integrity: sha512-Rr7ADjQZenceVOAKop6ALkkRAmH1A4Gx9hV/7ZujPUN2rkATqFO0JZLZInbAjpZYoJ1gUx8MRMQVkYemcbMSTA==}
    engines: {node: '>=0.10.0'}

  define-property@1.0.0:
    resolution: {integrity: sha512-cZTYKFWspt9jZsMscWo8sc/5lbPC9Q0N5nBLgb+Yd915iL3udB1uFgS3B8YCx66UVHq018DAVFoee7x+gxggeA==}
    engines: {node: '>=0.10.0'}

  define-property@2.0.2:
    resolution: {integrity: sha512-jwK2UV4cnPpbcG7+VRARKTZPUWowwXA8bzH5NP6ud0oeAxyYPuGZUAC7hMugpCdz4BeSZl2Dl9k66CHJ/46ZYQ==}
    engines: {node: '>=0.10.0'}

  delayed-stream@1.0.0:
    resolution: {integrity: sha512-ZySD7Nf91aLB0RxL4KGrKHBXl7Eds1DAmEdcoVawXnLD7SDhpNgtuII2aAkg7a7QS41jxPSZ17p4VdGnMHk3MQ==}
    engines: {node: '>=0.4.0'}

  depcheck@1.4.3:
    resolution: {integrity: sha512-vy8xe1tlLFu7t4jFyoirMmOR7x7N601ubU9Gkifyr9z8rjBFtEdWHDBMqXyk6OkK+94NXutzddVXJuo0JlUQKQ==}
    engines: {node: '>=10'}
    hasBin: true

  deps-regex@0.1.4:
    resolution: {integrity: sha512-3tzwGYogSJi8HoG93R5x9NrdefZQOXgHgGih/7eivloOq6yC6O+yoFxZnkgP661twvfILONfoKRdF9GQOGx2RA==}

  dequal@2.0.3:
    resolution: {integrity: sha512-0je+qPKHEMohvfRTCEo3CrPG6cAzAYgmzKyxRiYSSDkS6eGJdyVJm7WaYA5ECaAD9wLB2T4EEeymA5aFVcYXCA==}
    engines: {node: '>=6'}

  detect-indent@6.1.0:
    resolution: {integrity: sha512-reYkTUJAZb9gUuZ2RvVCNhVHdg62RHnJ7WJl8ftMi4diZ6NWlciOzQN88pUhSELEwflJht4oQDv0F0BMlwaYtA==}
    engines: {node: '>=8'}

  detect-libc@1.0.3:
    resolution: {integrity: sha512-pGjwhsmsp4kL2RTz08wcOlGN83otlqHeD/Z5T8GXZB+/YcpQ/dgo+lbU8ZsGxV0HIvqqxo9l7mqYwyYMD9bKDg==}
    engines: {node: '>=0.10'}
    hasBin: true

  detect-libc@2.0.3:
    resolution: {integrity: sha512-bwy0MGW55bG41VqxxypOsdSdGqLwXPI/focwgTYCFMbdUiBAxLg9CFzG08sz2aqzknwiX7Hkl0bQENjg8iLByw==}
    engines: {node: '>=8'}

  detect-newline@3.1.0:
    resolution: {integrity: sha512-TLz+x/vEXm/Y7P7wn1EJFNLxYpUD4TgMosxY6fAVJUnJMbupHBOncxyWUG9OpTaH9EBD7uFI5LfEgmMOc54DsA==}
    engines: {node: '>=8'}

  detect-node@2.1.0:
    resolution: {integrity: sha512-T0NIuQpnTvFDATNuHN5roPwSBG83rFsuO+MXXH9/3N1eFbn4wcPjttvjMLEPWJ0RGUYgQE7cGgS3tNxbqCGM7g==}

  devlop@1.1.0:
    resolution: {integrity: sha512-RWmIqhcFf1lRYBvNmr7qTNuyCt/7/ns2jbpp1+PalgE/rDQcBT0fioSMUpJ93irlUhC5hrg4cYqe6U+0ImW0rA==}

  diff-sequences@26.6.2:
    resolution: {integrity: sha512-Mv/TDa3nZ9sbc5soK+OoA74BsS3mL37yixCvUAQkiuA4Wz6YtwP/K47n2rv2ovzHZvoiQeA5FTQOschKkEwB0Q==}
    engines: {node: '>= 10.14.2'}

  diff-sequences@29.6.3:
    resolution: {integrity: sha512-EjePK1srD3P08o2j4f0ExnylqRs5B9tJjcp9t1krH2qRi8CCdsYfwe9JgSLurFBWwq4uOlipzfk5fHNvwFKr8Q==}
    engines: {node: ^14.15.0 || ^16.10.0 || >=18.0.0}

  diff@4.0.2:
    resolution: {integrity: sha512-58lmxKSA4BNyLz+HHMUzlOEpg09FV+ev6ZMe3vJihgdxzgcwZ8VoEEPmALCZG9LmqfVoNMMKpttIYTVG6uDY7A==}
    engines: {node: '>=0.3.1'}

  dir-compare@4.2.0:
    resolution: {integrity: sha512-2xMCmOoMrdQIPHdsTawECdNPwlVFB9zGcz3kuhmBO6U3oU+UQjsue0i8ayLKpgBcm+hcXPMVSGUN9d+pvJ6+VQ==}

  dir-glob@3.0.1:
    resolution: {integrity: sha512-WkrWp9GR4KXfKGYzOLmTuGVi1UWFfws377n9cc55/tb6DuqyF6pcQ5AbiHEshaDpY9v6oaSr2XCDidGmMwdzIA==}
    engines: {node: '>=8'}

  dmg-license@1.0.11:
    resolution: {integrity: sha512-ZdzmqwKmECOWJpqefloC5OJy1+WZBBse5+MR88z9g9Zn4VY+WYUkAyojmhzJckH5YbbZGcYIuGAkY5/Ys5OM2Q==}
    engines: {node: '>=8'}
    os: [darwin]
    hasBin: true

  dot-prop@5.3.0:
    resolution: {integrity: sha512-QM8q3zDe58hqUqjraQOmzZ1LIH9SWQJTlEKCH4kJ2oQvLZk7RbQXvtDM2XEq3fwkV9CCvvH4LA0AV+ogFsBM2Q==}
    engines: {node: '>=8'}

  dotenv-expand@11.0.7:
    resolution: {integrity: sha512-zIHwmZPRshsCdpMDyVsqGmgyP0yT8GAgXUnkdAoJisxvf33k7yO6OuoKmcTGuXPWSsm8Oh88nZicRLA9Y0rUeA==}
    engines: {node: '>=12'}

  dotenv@16.4.7:
    resolution: {integrity: sha512-47qPchRCykZC03FhkYAhrvwU4xDBFIj1QPqaarj6mdM/hgUzfPHcpkHJOn3mJAufFeeAxAzeGsr5X0M4k6fLZQ==}
    engines: {node: '>=12'}

  dotenv@8.6.0:
    resolution: {integrity: sha512-IrPdXQsk2BbzvCBGBOTmmSH5SodmqZNt4ERAZDmW4CT+tL8VtvinqywuANaFu4bOMWki16nqf0e4oC0QIaDr/g==}
    engines: {node: '>=10'}

  eastasianwidth@0.2.0:
    resolution: {integrity: sha512-I88TYZWc9XiYHRQ4/3c5rjjfgkjhLyW2luGIheGERbNQ6OY7yTybanSpDXZa8y7VUP9YmDcYa+eyq4ca7iLqWA==}

  ejs@3.1.10:
    resolution: {integrity: sha512-UeJmFfOrAQS8OJWPZ4qtgHyWExa088/MtK5UEyoJGFH67cDEXkZSviOiKRCZ4Xij0zxI3JECgYs3oKx+AizQBA==}
    engines: {node: '>=0.10.0'}
    hasBin: true

  electron-to-chromium@1.5.68:
    resolution: {integrity: sha512-FgMdJlma0OzUYlbrtZ4AeXjKxKPk6KT8WOP8BjcqxWtlg8qyJQjRzPJzUtUn5GBg1oQ26hFs7HOOHJMYiJRnvQ==}

<<<<<<< HEAD
  electron-to-chromium@1.4.832:
    resolution: {integrity: sha512-cTen3SB0H2SGU7x467NRe1eVcQgcuS6jckKfWJHia2eo0cHIGOqHoAxevIYZD4eRHcWjkvFzo93bi3vJ9W+1lA==}

  electron-winstaller@5.4.0:
    resolution: {integrity: sha512-bO3y10YikuUwUuDUQRM4KfwNkKhnpVO7IPdbsrejwN9/AABJzzTQ4GeHwyzNSrVO+tEH3/Np255a3sVZpZDjvg==}
    engines: {node: '>=8.0.0'}

  electron@31.2.1:
    resolution: {integrity: sha512-g3CLKjl4yuXt6VWm/KpgEjYYhFiCl19RgUn8lOC8zV/56ZXAS3+mqV4wWzicE/7vSYXs6GRO7vkYRwrwhX3Gaw==}
=======
  electron@31.7.5:
    resolution: {integrity: sha512-8zFzVJdhxTRmoPcRiKkEmPW0bJHAUsTQJwEX2YJ8X0BVFIJLwSvHkSlpCjEExVbNCAk+gHnkIYX+2OyCXrRwHQ==}
>>>>>>> 9b72f3de
    engines: {node: '>= 12.20.55'}
    hasBin: true

  emittery@0.13.1:
    resolution: {integrity: sha512-DeWwawk6r5yR9jFgnDKYt4sLS0LmHJJi3ZOnb5/JdbYwj3nW+FxQnHIjhBKz8YLC7oRNPVM9NQ47I3CVx34eqQ==}
    engines: {node: '>=12'}

  emoji-regex-xs@1.0.0:
    resolution: {integrity: sha512-LRlerrMYoIDrT6jgpeZ2YYl/L8EulRTt5hQcYjy5AInh7HWXKimpqx68aknBFpGL2+/IcogTcaydJEgaTmOpDg==}

  emoji-regex@10.4.0:
    resolution: {integrity: sha512-EC+0oUMY1Rqm4O6LLrgjtYDvcVYTy7chDnM4Q7030tP4Kwj3u/pR6gP9ygnp2CJMK5Gq+9Q2oqmrFJAz01DXjw==}

  emoji-regex@8.0.0:
    resolution: {integrity: sha512-MSjYzcWNOA0ewAHpz0MxpYFvwg6yjy1NG3xteoqz644VCo/RPgnr1/GGt+ic3iJTzQ8Eu3TdM14SawnVUmGE6A==}

  emoji-regex@9.2.2:
    resolution: {integrity: sha512-L18DaJsXSUk2+42pv8mLs5jJT2hqFkFE4j21wOmgbUqsZ2hL72NsUU785g9RXgo3s0ZNgVl42TiHp3ZtOv/Vyg==}

  encoding@0.1.13:
    resolution: {integrity: sha512-ETBauow1T35Y/WZMkio9jiM0Z5xjHHmJ4XmjZOq1l/dXz3lr2sRn87nJy20RupqSh1F2m3HHPSp8ShIPQJrJ3A==}

  end-of-stream@1.4.4:
    resolution: {integrity: sha512-+uw1inIHVPQoaVuHzRyXd21icM+cnt4CzD5rW+NC1wjOUSTOs+Te7FOv7AhN7vS9x/oIyhLP5PR1H+phQAHu5Q==}

  enquirer@2.4.1:
    resolution: {integrity: sha512-rRqJg/6gd538VHvR3PSrdRBb/1Vy2YfzHqzvbhGIQpDRKIa4FgV/54b5Q1xYSxOOwKvjXweS26E0Q+nAMwp2pQ==}
    engines: {node: '>=8.6'}

  entities@4.5.0:
    resolution: {integrity: sha512-V0hjH4dGPh9Ao5p0MoRY6BVqtwCjhz6vI5LT8AJ55H+4g9/4vbHx1I54fS0XuclLhDHArPQCiMjDxjaL8fPxhw==}
    engines: {node: '>=0.12'}

  env-paths@2.2.1:
    resolution: {integrity: sha512-+h1lkLKhZMTYjog1VEpJNG7NZJWcuc2DDk/qsqSTRRCOXiLjeQ1d1/udrUGhqMxUgAlwKNZ0cf2uqan5GLuS2A==}
    engines: {node: '>=6'}

  environment@1.1.0:
    resolution: {integrity: sha512-xUtoPkMggbz0MPyPiIWr1Kp4aeWJjDZ6SMvURhimjdZgsRuDplF5/s9hcgGhyXMhs+6vpnuoiZ2kFiu3FMnS8Q==}
    engines: {node: '>=18'}

  err-code@2.0.3:
    resolution: {integrity: sha512-2bmlRpNKBxT/CRmPOlyISQpNj+qSeYvcym/uT0Jx2bMOlKLtSy1ZmLuVxSEKKyor/N5yhvp/ZiG1oE3DEYMSFA==}

  error-ex@1.3.2:
    resolution: {integrity: sha512-7dFHNmqeFSEt2ZBsCriorKnn3Z2pj+fd9kmI6QoWw4//DL+icEBfc0U7qJCisqrTsKTjw4fNFy2pW9OqStD84g==}

  es-abstract@1.23.5:
    resolution: {integrity: sha512-vlmniQ0WNPwXqA0BnmwV3Ng7HxiGlh6r5U6JcTMNx8OilcAGqVJBHJcPjqOMaczU9fRuRK5Px2BdVyPRnKMMVQ==}
    engines: {node: '>= 0.4'}

  es-define-property@1.0.0:
    resolution: {integrity: sha512-jxayLKShrEqqzJ0eumQbVhTYQM27CfT1T35+gCgDFoL82JLsXqTJ76zv6A0YLOgEnLUMvLzsDsGIrl8NFpT2gQ==}
    engines: {node: '>= 0.4'}

  es-errors@1.3.0:
    resolution: {integrity: sha512-Zf5H2Kxt2xjTvbJvP2ZWLEICxA6j+hAmMzIlypy4xcBg1vKVnx89Wy0GbS+kf5cwCVFFzdCFh2XSCFNULS6csw==}
    engines: {node: '>= 0.4'}

  es-object-atoms@1.0.0:
    resolution: {integrity: sha512-MZ4iQ6JwHOBQjahnjwaC1ZtIBH+2ohjamzAO3oaHcXYup7qxjF2fixyH+Q71voWHeOkI2q/TnJao/KfXYIZWbw==}
    engines: {node: '>= 0.4'}

  es-set-tostringtag@2.0.3:
    resolution: {integrity: sha512-3T8uNMC3OQTHkFUsFq8r/BwAXLHvU/9O9mE0fBc/MY5iq/8H7ncvO947LmYA6ldWw9Uh8Yhf25zu6n7nML5QWQ==}
    engines: {node: '>= 0.4'}

  es-shim-unscopables@1.0.2:
    resolution: {integrity: sha512-J3yBRXCzDu4ULnQwxyToo/OjdMx6akgVC7K6few0a7F/0wLtmKKN7I73AH5T2836UuXRqN7Qg+IIUw/+YJksRw==}

  es-to-primitive@1.3.0:
    resolution: {integrity: sha512-w+5mJ3GuFL+NjVtJlvydShqE1eN3h3PbI7/5LAsYJP/2qtuMXjfL2LpHSRqo4b4eSF5K/DH1JXKUAHSB2UW50g==}
    engines: {node: '>= 0.4'}

  es6-error@4.1.1:
    resolution: {integrity: sha512-Um/+FxMr9CISWh0bi5Zv0iOD+4cFh5qLeks1qhAopKVAJw3drgKbKySikp7wGhDL0HPeaja0P5ULZrxLkniUVg==}

  esbuild-jest@0.5.0:
    resolution: {integrity: sha512-AMZZCdEpXfNVOIDvURlqYyHwC8qC1/BFjgsrOiSL1eyiIArVtHL8YAC83Shhn16cYYoAWEW17yZn0W/RJKJKHQ==}
    peerDependencies:
      esbuild: '>=0.8.50'

  esbuild@0.12.29:
    resolution: {integrity: sha512-w/XuoBCSwepyiZtIRsKsetiLDUVGPVw1E/R3VTFSecIy8UR7Cq3SOtwKHJMFoVqqVG36aGkzh4e8BvpO1Fdc7g==}
    hasBin: true

  escalade@3.2.0:
    resolution: {integrity: sha512-WUj2qlxaQtO4g6Pq5c29GTcWGDyd8itL8zTlipgECz3JesAiiOKotd8JU6otB3PACgG6xkJUyVhboMS+bje/jA==}
    engines: {node: '>=6'}

  escape-string-regexp@1.0.5:
    resolution: {integrity: sha512-vbRorB5FUQWvla16U8R/qgaFIya2qGzwDrNmCZuYKrbdSUMG6I1ZCGQRefkRVhuOkIGVne7BQ35DSfo1qvJqFg==}
    engines: {node: '>=0.8.0'}

  escape-string-regexp@2.0.0:
    resolution: {integrity: sha512-UpzcLCXolUWcNu5HtVMHYdXJjArjsF9C0aNnquZYY4uW/Vu0miy5YoWvbV345HauVvcAUnpRuhMMcqTcGOY2+w==}
    engines: {node: '>=8'}

  escape-string-regexp@4.0.0:
    resolution: {integrity: sha512-TtpcNJ3XAzx3Gq8sWRzJaVajRs0uVxA2YAkdb1jm2YkPz4G6egUFAyA3n5vtEIZefPk5Wa4UXbKuS5fKkJWdgA==}
    engines: {node: '>=10'}

  eslint-config-prettier@9.1.0:
    resolution: {integrity: sha512-NSWl5BFQWEPi1j4TjVNItzYV7dZXZ+wP6I6ZhrBGpChQhZRUaElihE9uRRkcbRnNb76UMKDF3r+WTmNcGPKsqw==}
    hasBin: true
    peerDependencies:
      eslint: '>=7.0.0'

  eslint-plugin-prettier@5.2.1:
    resolution: {integrity: sha512-gH3iR3g4JfF+yYPaJYkN7jEl9QbweL/YfkoRlNnuIEHEz1vHVlCmWOS+eGGiRuzHQXdJFCOTxRgvju9b8VUmrw==}
    engines: {node: ^14.18.0 || >=16.0.0}
    peerDependencies:
      '@types/eslint': '>=8.0.0'
      eslint: '>=8.0.0'
      eslint-config-prettier: '*'
      prettier: '>=3.0.0'
    peerDependenciesMeta:
      '@types/eslint':
        optional: true
      eslint-config-prettier:
        optional: true

  eslint-scope@8.2.0:
    resolution: {integrity: sha512-PHlWUfG6lvPc3yvP5A4PNyBL1W8fkDUccmI21JUu/+GKZBoH/W5u6usENXUrWFRsyoW5ACUjFGgAFQp5gUlb/A==}
    engines: {node: ^18.18.0 || ^20.9.0 || >=21.1.0}

  eslint-visitor-keys@3.4.3:
    resolution: {integrity: sha512-wpc+LXeiyiisxPlEkUzU6svyS1frIO3Mgxj1fdy7Pm8Ygzguax2N3Fa/D/ag1WqbOprdI+uY6wMUl8/a2G+iag==}
    engines: {node: ^12.22.0 || ^14.17.0 || >=16.0.0}

  eslint-visitor-keys@4.2.0:
    resolution: {integrity: sha512-UyLnSehNt62FFhSwjZlHmeokpRK59rcz29j+F1/aDgbkbRTk7wIc9XzdoasMUbRNKDM0qQt/+BJ4BrpFeABemw==}
    engines: {node: ^18.18.0 || ^20.9.0 || >=21.1.0}

  eslint@9.16.0:
    resolution: {integrity: sha512-whp8mSQI4C8VXd+fLgSM0lh3UlmcFtVwUQjyKCFfsp+2ItAIYhlq/hqGahGqHE6cv9unM41VlqKk2VtKYR2TaA==}
    engines: {node: ^18.18.0 || ^20.9.0 || >=21.1.0}
    hasBin: true
    peerDependencies:
      jiti: '*'
    peerDependenciesMeta:
      jiti:
        optional: true

  espree@10.3.0:
    resolution: {integrity: sha512-0QYC8b24HWY8zjRnDTL6RiHfDbAWn63qb4LMj1Z4b076A4une81+z03Kg7l7mn/48PUTqoLptSXez8oknU8Clg==}
    engines: {node: ^18.18.0 || ^20.9.0 || >=21.1.0}

  esprima@4.0.1:
    resolution: {integrity: sha512-eGuFFw7Upda+g4p+QHvnW0RyTX/SVeJBDM/gCtMARO0cLuT2HcEKnTPvhjV6aGeqrCB/sbNop0Kszm0jsaWU4A==}
    engines: {node: '>=4'}
    hasBin: true

  esquery@1.6.0:
    resolution: {integrity: sha512-ca9pw9fomFcKPvFLXhBKUK90ZvGibiGOvRJNbjljY7s7uq/5YO4BOzcYtJqExdx99rF6aAcnRxHmcUHcz6sQsg==}
    engines: {node: '>=0.10'}

  esrecurse@4.3.0:
    resolution: {integrity: sha512-KmfKL3b6G+RXvP8N1vr3Tq1kL/oCFgn2NYXEtqP8/L3pKapUA4G8cFVaoF3SU323CD4XypR/ffioHmkti6/Tag==}
    engines: {node: '>=4.0'}

  estraverse@5.3.0:
    resolution: {integrity: sha512-MMdARuVEQziNTeJD8DgMqmhwR11BRQ/cBP+pLtYdSTnf3MIO8fFeiINEbX36ZdNlfU/7A9f3gUw49B3oQsvwBA==}
    engines: {node: '>=4.0'}

  estree-walker@2.0.2:
    resolution: {integrity: sha512-Rfkk/Mp/DL7JVje3u18FxFujQlTNR2q6QfMSMB7AvCBx91NGj/ba3kCfza0f6dVDbw7YlRf/nDrn7pQrCCyQ/w==}

  esutils@2.0.3:
    resolution: {integrity: sha512-kVscqXk4OCp68SZ0dkgEKVi6/8ij300KBWTJq32P/dYeWTSwK41WyTxalN1eRmA5Z9UU/LX9D7FWSmV9SAYx6g==}
    engines: {node: '>=0.10.0'}

  eventemitter3@5.0.1:
    resolution: {integrity: sha512-GWkBvjiSZK87ELrYOSESUYeVIc9mvLLf/nXalMOS5dYrgZq9o5OVkbZAVM06CVxYsCwH9BDZFPlQTlPA1j4ahA==}

  exec-sh@0.3.6:
    resolution: {integrity: sha512-nQn+hI3yp+oD0huYhKwvYI32+JFeq+XkNcD1GAo3Y/MjxsfVGmrrzrnzjWiNY6f+pUCP440fThsFh5gZrRAU/w==}

  execa@1.0.0:
    resolution: {integrity: sha512-adbxcyWV46qiHyvSp50TKt05tB4tK3HcmF7/nxfAdhnox83seTDbwnaqKO4sXRy7roHAIFqJP/Rw/AuEbX61LA==}
    engines: {node: '>=6'}

  execa@5.1.1:
    resolution: {integrity: sha512-8uSpZZocAZRBAPIEINJj3Lo9HyGitllczc27Eh5YYojjMFMn8yHMDMaUHE2Jqfq05D/wucwI4JGURyXt1vchyg==}
    engines: {node: '>=10'}

  execa@8.0.1:
    resolution: {integrity: sha512-VyhnebXciFV2DESc+p6B+y0LjSm0krU4OgJN44qFAhBY0TJ+1V61tYD2+wHusZ6F9n5K+vl8k0sTy7PEfV4qpg==}
    engines: {node: '>=16.17'}

  exit@0.1.2:
    resolution: {integrity: sha512-Zk/eNKV2zbjpKzrsQ+n1G6poVbErQxJ0LBOJXaKZ1EViLzH+hrLu9cdXI4zw9dBQJslwBEpbQ2P1oS7nDxs6jQ==}
    engines: {node: '>= 0.8.0'}

  expand-brackets@2.1.4:
    resolution: {integrity: sha512-w/ozOKR9Obk3qoWeY/WDi6MFta9AoMR+zud60mdnbniMcBxRuFJyDt2LdX/14A1UABeqk+Uk+LDfUpvoGKppZA==}
    engines: {node: '>=0.10.0'}

  expect@29.7.0:
    resolution: {integrity: sha512-2Zks0hf1VLFYI1kbh0I5jP3KHHyCHpkfyHBzsSXRFgl/Bg9mWYfMW8oD+PdMPlEwy5HNsR9JutYy6pMeOh61nw==}
    engines: {node: ^14.15.0 || ^16.10.0 || >=18.0.0}

  exponential-backoff@3.1.1:
    resolution: {integrity: sha512-dX7e/LHVJ6W3DE1MHWi9S1EYzDESENfLrYohG2G++ovZrYOkm4Knwa0mc1cn84xJOR4KEU0WSchhLbd0UklbHw==}

  extend-shallow@2.0.1:
    resolution: {integrity: sha512-zCnTtlxNoAiDc3gqY2aYAWFx7XWWiasuF2K8Me5WbN8otHKTUKBwjPtNpRs/rbUZm7KxWAaNj7P1a/p52GbVug==}
    engines: {node: '>=0.10.0'}

  extend-shallow@3.0.2:
    resolution: {integrity: sha512-BwY5b5Ql4+qZoefgMj2NUmx+tehVTH/Kf4k1ZEtOHNFcm2wSxMRo992l6X3TIgni2eZVTZ85xMOjF31fwZAj6Q==}
    engines: {node: '>=0.10.0'}

  extendable-error@0.1.7:
    resolution: {integrity: sha512-UOiS2in6/Q0FK0R0q6UY9vYpQ21mr/Qn1KOnte7vsACuNJf514WvCCUHSRCPcgjPT2bAhNIJdlE6bVap1GKmeg==}

  external-editor@3.1.0:
    resolution: {integrity: sha512-hMQ4CX1p1izmuLYyZqLMO/qGNw10wSv9QDCPfzXfyFrOaCSSoRfqE1Kf1s5an66J5JZC62NewG+mK49jOCtQew==}
    engines: {node: '>=4'}

  extglob@2.0.4:
    resolution: {integrity: sha512-Nmb6QXkELsuBr24CJSkilo6UHHgbekK5UiZgfE6UHD3Eb27YC6oD+bhcT+tJ6cl8dmsgdQxnWlcry8ksBIBLpw==}
    engines: {node: '>=0.10.0'}

  extract-zip@2.0.1:
    resolution: {integrity: sha512-GDhU9ntwuKyGXdZBUgTIe+vXnWj0fppUEtMDL0+idd5Sta8TGpHssn/eusA9mrPr9qNDym6SxAYZjNvCn/9RBg==}
    engines: {node: '>= 10.17.0'}
    hasBin: true

  extsprintf@1.4.1:
    resolution: {integrity: sha512-Wrk35e8ydCKDj/ArClo1VrPVmN8zph5V4AtHwIuHhvMXsKf73UT3BOD+azBIW+3wOJ4FhEH7zyaJCFvChjYvMA==}
    engines: {'0': node >=0.6.0}

  fast-deep-equal@3.1.3:
    resolution: {integrity: sha512-f3qQ9oQy9j2AhBe/H9VC91wLmKBCCU/gDOnKNAYG5hswO7BLKj09Hc5HYNz9cGI++xlpDCIgDaitVs03ATR84Q==}

  fast-diff@1.3.0:
    resolution: {integrity: sha512-VxPP4NqbUjj6MaAOafWeUn2cXWLcCtljklUtZf0Ind4XQ+QPtmA0b18zZy0jIQx+ExRVCR/ZQpBmik5lXshNsw==}

  fast-glob@3.3.2:
    resolution: {integrity: sha512-oX2ruAFQwf/Orj8m737Y5adxDQO0LAB7/S5MnxCdTNDd4p6BsyIVsv9JQsATbTSq8KHRpLwIHbVlUNatxd+1Ow==}
    engines: {node: '>=8.6.0'}

  fast-json-stable-stringify@2.1.0:
    resolution: {integrity: sha512-lhd/wF+Lk98HZoTCtlVraHtfh5XYijIjalXck7saUtuanSDyLMxnHhSXEDJqHxD7msR8D0uCmqlkwjCV8xvwHw==}

  fast-levenshtein@2.0.6:
    resolution: {integrity: sha512-DCXu6Ifhqcks7TZKY3Hxp3y6qphY5SJZmrWMDrKcERSOXWQdMhU9Ig/PYrzyw/ul9jOIyh0N4M0tbC5hodg8dw==}

  fast-xml-parser@4.4.1:
    resolution: {integrity: sha512-xkjOecfnKGkSsOwtZ5Pz7Us/T6mrbPQrq0nh+aCO5V9nk5NLWmasAHumTKjiPJPWANe+kAZ84Jc8ooJkzZ88Sw==}
    hasBin: true

  fastq@1.17.1:
    resolution: {integrity: sha512-sRVD3lWVIXWg6By68ZN7vho9a1pQcN/WBFaAAsDDFzlJjvoGx0P8z7V1t72grFJfJhu3YPZBuu25f7Kaw2jN1w==}

  fb-watchman@2.0.2:
    resolution: {integrity: sha512-p5161BqbuCaSnB8jIbzQHOlpgsPmK5rJVDfDKO91Axs5NC1uu3HRQm6wt9cd9/+GtQQIO53JdGXXoyDpTAsgYA==}

  fd-slicer@1.1.0:
    resolution: {integrity: sha512-cE1qsB/VwyQozZ+q1dGxR8LBYNZeofhEdUNGSMbQD3Gw2lAzX9Zb3uIU6Ebc/Fmyjo9AWWfnn0AUCHqtevs/8g==}

  file-entry-cache@8.0.0:
    resolution: {integrity: sha512-XXTUwCvisa5oacNGRP9SfNtYBNAMi+RPwBFmblZEF7N7swHYQS6/Zfk7SRwx4D5j3CH211YNRco1DEMNVfZCnQ==}
    engines: {node: '>=16.0.0'}

  filelist@1.0.4:
    resolution: {integrity: sha512-w1cEuf3S+DrLCQL7ET6kz+gmlJdbq9J7yXCSjK/OZCPA+qEN1WyF4ZAf0YYJa4/shHJra2t/d/r8SV4Ji+x+8Q==}

  fill-range@4.0.0:
    resolution: {integrity: sha512-VcpLTWqWDiTerugjj8e3+esbg+skS3M9e54UuR3iCeIDMXCLTsAH8hTSzDQU/X6/6t3eYkOKoZSef2PlU6U1XQ==}
    engines: {node: '>=0.10.0'}

  fill-range@7.1.1:
    resolution: {integrity: sha512-YsGpe3WHLK8ZYi4tWDg2Jy3ebRz2rXowDxnld4bkQB00cc/1Zw9AWnC0i9ztDJitivtQvaI9KaLyKrc+hBW0yg==}
    engines: {node: '>=8'}

  find-up-simple@1.0.0:
    resolution: {integrity: sha512-q7Us7kcjj2VMePAa02hDAF6d+MzsdsAWEwYyOpwUtlerRBkOEPBCRZrAV4XfcSN8fHAgaD0hP7miwoay6DCprw==}
    engines: {node: '>=18'}

  find-up@4.1.0:
    resolution: {integrity: sha512-PpOwAdQ/YlXQ2vj8a3h8IipDuYRi3wceVQQGYWxNINccq40Anw7BlsEXCMbt1Zt+OLA6Fq9suIpIWD0OsnISlw==}
    engines: {node: '>=8'}

  find-up@5.0.0:
    resolution: {integrity: sha512-78/PXT1wlLLDgTzDs7sjq9hzz0vXD+zn+7wypEe4fXQxCmdmqfGsEPQxmiCSQI3ajFV91bVSsvNtrJRiW6nGng==}
    engines: {node: '>=10'}

  find-yarn-workspace-root2@1.2.16:
    resolution: {integrity: sha512-hr6hb1w8ePMpPVUK39S4RlwJzi+xPLuVuG8XlwXU3KD5Yn3qgBWVfy3AzNlDhWvE1EORCE65/Qm26rFQt3VLVA==}

  flat-cache@4.0.1:
    resolution: {integrity: sha512-f7ccFPK3SXFHpx15UIGyRJ/FJQctuKZ0zVuN3frBo4HnK3cay9VEW0R6yPYFHC0AgqhukPzKjq22t5DmAyqGyw==}
    engines: {node: '>=16'}

  flatted@3.3.2:
    resolution: {integrity: sha512-AiwGJM8YcNOaobumgtng+6NHuOqC3A7MixFeDafM3X9cIUM+xUXoS5Vfgf+OihAYe20fxqNM9yPBXJzRtZ/4eA==}

  for-each@0.3.3:
    resolution: {integrity: sha512-jqYfLp7mo9vIyQf8ykW2v7A+2N4QjeCeI5+Dz9XraiO1ign81wjiH7Fb9vSOWvQfNtmSa4H2RoQTrrXivdUZmw==}

  for-in@1.0.2:
    resolution: {integrity: sha512-7EwmXrOjyL+ChxMhmG5lnW9MPt1aIeZEwKhQzoBUdTV0N3zuwWDZYVJatDvZ2OyzPUvdIAZDsCetk3coyMfcnQ==}
    engines: {node: '>=0.10.0'}

  foreground-child@3.3.0:
    resolution: {integrity: sha512-Ld2g8rrAyMYFXBhEqMz8ZAHBi4J4uS1i/CxGMDnjyFWddMXLVcDp051DZfu+t7+ab7Wv6SMqpWmyFIj5UbfFvg==}
    engines: {node: '>=14'}

  form-data@4.0.1:
    resolution: {integrity: sha512-tzN8e4TX8+kkxGPK8D5u0FNmjPUjw3lwC9lSLxxoB/+GtsJG91CO8bSWy73APlgAZzZbXEYZJuxjkHH2w+Ezhw==}
    engines: {node: '>= 6'}

  fragment-cache@0.2.1:
    resolution: {integrity: sha512-GMBAbW9antB8iZRHLoGw0b3HANt57diZYFO/HL1JGIC1MjKrdmhxvrJbupnVvpys0zsz7yBApXdQyfepKly2kA==}
    engines: {node: '>=0.10.0'}

  fs-extra@10.1.0:
    resolution: {integrity: sha512-oRXApq54ETRj4eMiFzGnHWGy+zo5raudjuxN0b8H7s/RU2oW0Wvsx9O0ACRN/kRq9E8Vu/ReskGB5o3ji+FzHQ==}
    engines: {node: '>=12'}

  fs-extra@11.2.0:
    resolution: {integrity: sha512-PmDi3uwK5nFuXh7XDTlVnS17xJS7vW36is2+w3xcv8SVxiB4NyATf4ctkVY5bkSjX0Y4nbvZCq1/EjtEyr9ktw==}
    engines: {node: '>=14.14'}

  fs-extra@7.0.1:
    resolution: {integrity: sha512-YJDaCJZEnBmcbw13fvdAM9AwNOJwOzrE4pqMqBq5nFiEqXUqHwlK4B+3pUw6JNvfSPtX05xFHtYy/1ni01eGCw==}
    engines: {node: '>=6 <7 || >=8'}

  fs-extra@8.1.0:
    resolution: {integrity: sha512-yhlQgA6mnOJUKOsRUFsgJdQCvkKhcz8tlZG5HBQfReYZy46OwLcY+Zia0mtdHsOo9y/hP+CxMN0TU9QxoOtG4g==}
    engines: {node: '>=6 <7 || >=8'}

  fs-extra@9.1.0:
    resolution: {integrity: sha512-hcg3ZmepS30/7BSFqRvoo3DOMQu7IjqxO5nCDt+zM9XWjb33Wg7ziNT+Qvqbuc3+gWpzO02JubVyk2G4Zvo1OQ==}
    engines: {node: '>=10'}

  fs-minipass@2.1.0:
    resolution: {integrity: sha512-V/JgOLFCS+R6Vcq0slCuaeWEdNC3ouDlJMNIsacH2VtALiu9mV4LPrHc5cDl8k5aw6J8jwgWWpiTo5RYhmIzvg==}
    engines: {node: '>= 8'}

  fs.realpath@1.0.0:
    resolution: {integrity: sha512-OO0pH2lK6a0hZnAdau5ItzHPI6pUlvI7jMVnxUQRtw4owF2wk8lOSabtGDCTP4Ggrg2MbGnWO9X8K1t4+fGMDw==}

  fsevents@2.3.3:
    resolution: {integrity: sha512-5xoDfX+fL7faATnagmWPpbFtwh/R77WmMMqqHGS65C3vvB0YHrgF+B1YmZ3441tMj5n63k0212XNoJwzlhffQw==}
    engines: {node: ^8.16.0 || ^10.6.0 || >=11.0.0}
    os: [darwin]

  function-bind@1.1.2:
    resolution: {integrity: sha512-7XHNxH7qX9xG5mIwxkhumTox/MIRNcOgDrxWsMt2pAr23WHp6MrRlN7FBSFpCpr+oVO0F744iUgR82nJMfG2SA==}

  function.prototype.name@1.1.6:
    resolution: {integrity: sha512-Z5kx79swU5P27WEayXM1tBi5Ze/lbIyiNgU3qyXUOf9b2rgXYyF9Dy9Cx+IQv/Lc8WCG6L82zwUPpSS9hGehIg==}
    engines: {node: '>= 0.4'}

  functions-have-names@1.2.3:
    resolution: {integrity: sha512-xckBUXyTIqT97tq2x2AMb+g163b5JFysYk0x4qxNFwbfQkmNZoiRHb6sPzI9/QV33WeuvVYBUIiD4NzNIyqaRQ==}

  gensync@1.0.0-beta.2:
    resolution: {integrity: sha512-3hN7NaskYvMDLQY55gnW3NQ+mesEAepTqlg+VEbj7zzqEMBVNhzcGYYeqFo/TlYz6eQiFcp1HcsCZO+nGgS8zg==}
    engines: {node: '>=6.9.0'}

  get-caller-file@2.0.5:
    resolution: {integrity: sha512-DyFP3BM/3YHTQOCUL/w0OZHR0lpKeGrxotcHWcqNEdnltqFwXVfhEBQ94eIo34AfQpo0rGki4cyIiftY06h2Fg==}
    engines: {node: 6.* || 8.* || >= 10.*}

  get-east-asian-width@1.3.0:
    resolution: {integrity: sha512-vpeMIQKxczTD/0s2CdEWHcb0eeJe6TFjxb+J5xgX7hScxqrGuyjmv4c1D4A/gelKfyox0gJJwIHF+fLjeaM8kQ==}
    engines: {node: '>=18'}

  get-intrinsic@1.2.4:
    resolution: {integrity: sha512-5uYhsJH8VJBTv7oslg4BznJYhDoRI6waYCxMmCdnTrcCrHA/fCFKoTFz2JKKE0HdDFUF7/oQuhzumXJK7paBRQ==}
    engines: {node: '>= 0.4'}

  get-package-type@0.1.0:
    resolution: {integrity: sha512-pjzuKtY64GYfWizNAJ0fr9VqttZkNiK2iS430LtIHzjBEr6bX8Am2zm4sW4Ro5wjWW5cAlRL1qAMTcXbjNAO2Q==}
    engines: {node: '>=8.0.0'}

  get-stream@4.1.0:
    resolution: {integrity: sha512-GMat4EJ5161kIy2HevLlr4luNjBgvmj413KaQA7jt4V8B4RDsfpHk7WQ9GVqfYyyx8OS/L66Kox+rJRNklLK7w==}
    engines: {node: '>=6'}

  get-stream@5.2.0:
    resolution: {integrity: sha512-nBF+F1rAZVCu/p7rjzgA+Yb4lfYXrpl7a6VmJrU8wF9I1CKvP/QwPNZHnOlwbTkY6dvtFIzFMSyQXbLoTQPRpA==}
    engines: {node: '>=8'}

  get-stream@6.0.1:
    resolution: {integrity: sha512-ts6Wi+2j3jQjqi70w5AlN8DFnkSwC+MqmxEzdEALB2qXZYV3X/b1CTfgPLGJNMeAWxdPfU8FO1ms3NUfaHCPYg==}
    engines: {node: '>=10'}

  get-stream@8.0.1:
    resolution: {integrity: sha512-VaUJspBffn/LMCJVoMvSAdmscJyS1auj5Zulnn5UoYcY531UWmdwhRWkcGKnGU93m5HSXP9LP2usOryrBtQowA==}
    engines: {node: '>=16'}

  get-symbol-description@1.0.2:
    resolution: {integrity: sha512-g0QYk1dZBxGwk+Ngc+ltRH2IBp2f7zBkBMBJZCDerh6EhlhSR6+9irMCuT/09zD6qkarHUSn529sK/yL4S27mg==}
    engines: {node: '>= 0.4'}

  get-value@2.0.6:
    resolution: {integrity: sha512-Ln0UQDlxH1BapMu3GPtf7CuYNwRZf2gwCuPqbyG6pB8WfmFpzqcy4xtAaAMUhnNqjMKTiCPZG2oMT3YSx8U2NA==}
    engines: {node: '>=0.10.0'}

  git-raw-commits@5.0.0:
    resolution: {integrity: sha512-I2ZXrXeOc0KrCvC7swqtIFXFN+rbjnC7b2T943tvemIOVNl+XP8YnA9UVwqFhzzLClnSA60KR/qEjLpXzs73Qg==}
    engines: {node: '>=18'}
    hasBin: true

  git-semver-tags@8.0.0:
    resolution: {integrity: sha512-N7YRIklvPH3wYWAR2vysaqGLPRcpwQ0GKdlqTiVN5w1UmCdaeY3K8s6DMKRCh54DDdzyt/OAB6C8jgVtb7Y2Fg==}
    engines: {node: '>=18'}
    hasBin: true

  glob-parent@5.1.2:
    resolution: {integrity: sha512-AOIgSQCepiJYwP3ARnGx+5VnTu2HBYdzbGP45eLw1vr3zB3vZLeyed1sC9hnbcOc9/SrMyM5RPQrkGz4aS9Zow==}
    engines: {node: '>= 6'}

  glob-parent@6.0.2:
    resolution: {integrity: sha512-XxwI8EOhVQgWp6iDL+3b0r86f4d6AX6zSU55HfB4ydCEuXLXc5FcYeOu+nnGftS4TEju/11rt4KJPTMgbfmv4A==}
    engines: {node: '>=10.13.0'}

  glob@10.4.5:
    resolution: {integrity: sha512-7Bv8RF0k6xjo7d4A/PxYLbUCfb6c+Vpd2/mB2yRDlew7Jb5hEXiCD9ibfO7wpk8i4sevK6DFny9h7EYbM3/sHg==}
    hasBin: true

  glob@7.2.3:
    resolution: {integrity: sha512-nFR0zLpU2YCaRxwoCJvL6UvCH2JFyFVIvwTLsIf21AuHlMskA1hhTdk+LlYJtOlYt9v6dvszD2BGRqBL+iQK9Q==}
    deprecated: Glob versions prior to v9 are no longer supported

  glob@8.1.0:
    resolution: {integrity: sha512-r8hpEjiQEYlF2QU0df3dS+nxxSIreXQS1qRhMJM0Q5NDdR386C7jb7Hwwod8Fgiuex+k0GFjgft18yvxm5XoCQ==}
    engines: {node: '>=12'}
    deprecated: Glob versions prior to v9 are no longer supported

  global-agent@3.0.0:
    resolution: {integrity: sha512-PT6XReJ+D07JvGoxQMkT6qji/jVNfX/h364XHZOWeRzy64sSFr+xJ5OX7LI3b4MPQzdL4H8Y8M0xzPpsVMwA8Q==}
    engines: {node: '>=10.0'}

  globals@11.12.0:
    resolution: {integrity: sha512-WOBp/EEGUiIsJSp7wcv/y6MO+lV9UoncWqxuFfm8eBwzWNgyfBd6Gz+IeKQ9jCmyhoH99g15M3T+QaVHFjizVA==}
    engines: {node: '>=4'}

  globals@14.0.0:
    resolution: {integrity: sha512-oahGvuMGQlPw/ivIYBjVSrWAfWLBeku5tpPE2fOPLi+WHffIWbuh2tCjhyQhTBPMf5E9jDEH4FOmTYgYwbKwtQ==}
    engines: {node: '>=18'}

  globalthis@1.0.4:
    resolution: {integrity: sha512-DpLKbNU4WylpxJykQujfCcwYWiV/Jhm50Goo0wrVILAv5jOr9d+H+UR3PhSCD2rCCEIg0uc+G+muBTwD54JhDQ==}
    engines: {node: '>= 0.4'}

  globby@11.1.0:
    resolution: {integrity: sha512-jhIXaOzy1sb8IyocaruWSn1TjmnBVs8Ayhcy83rmxNJ8q2uWKCAj3CnJY+KpGSXCueAPc0i05kVvVKtP1t9S3g==}
    engines: {node: '>=10'}

  gopd@1.1.0:
    resolution: {integrity: sha512-FQoVQnqcdk4hVM4JN1eromaun4iuS34oStkdlLENLdpULsuQcTyXj8w7ayhuUfPwEYZ1ZOooOTT6fdA9Vmx/RA==}
    engines: {node: '>= 0.4'}

  got@11.8.6:
    resolution: {integrity: sha512-6tfZ91bOr7bOXnK7PRDCGBLa1H4U080YHNaAQ2KsMGlLEzRbk44nsZF2E1IeRc3vtJHPVbKCYgdFbaGO2ljd8g==}
    engines: {node: '>=10.19.0'}

  graceful-fs@4.2.11:
    resolution: {integrity: sha512-RbJ5/jmFcNNCcDV5o9eTnBLJ/HszWV0P73bc+Ff4nS/rJj+YaS6IGyiOL0VoBYX+l1Wrl3k63h/KrH+nhJ0XvQ==}

  grapheme-splitter@1.0.4:
    resolution: {integrity: sha512-bzh50DW9kTPM00T8y4o8vQg89Di9oLJVLW/KaOGIXJWP/iqCN6WKYkbNOF04vFLJhwcpYUh9ydh/+5vpOqV4YQ==}

  graphemer@1.4.0:
    resolution: {integrity: sha512-EtKwoO6kxCL9WO5xipiHTZlSzBm7WLT627TqC/uVRd0HKmq8NXyebnNYxDoBi7wt8eTWrUrKXCOVaFq9x1kgag==}

  handlebars@4.7.8:
    resolution: {integrity: sha512-vafaFqs8MZkRrSX7sFVUdo3ap/eNiLnb4IakshzvP56X5Nr1iGKAIqdX6tMlm6HcNRIkr6AxO5jFEoJzzpT8aQ==}
    engines: {node: '>=0.4.7'}
    hasBin: true

  hard-rejection@2.1.0:
    resolution: {integrity: sha512-VIZB+ibDhx7ObhAe7OVtoEbuP4h/MuOTHJ+J8h/eBXotJYl0fBgR72xDFCKgIh22OJZIOVNxBMWuhAr10r8HdA==}
    engines: {node: '>=6'}

  has-bigints@1.0.2:
    resolution: {integrity: sha512-tSvCKtBr9lkF0Ex0aQiP9N+OpV4zi2r/Nee5VkRDbaqv35RLYMzbwQfFSZZH0kR+Rd6302UJZ2p/bJCEoR3VoQ==}

  has-flag@3.0.0:
    resolution: {integrity: sha512-sKJf1+ceQBr4SMkvQnBDNDtf4TXpVhVGateu0t918bl30FnbE2m4vNLX+VWe/dpjlb+HugGYzW7uQXH98HPEYw==}
    engines: {node: '>=4'}

  has-flag@4.0.0:
    resolution: {integrity: sha512-EykJT/Q1KjTWctppgIAgfSO0tKVuZUjhgMr17kqTumMl6Afv3EISleU7qZUzoXDFTAHTDC4NOoG/ZxU3EvlMPQ==}
    engines: {node: '>=8'}

  has-property-descriptors@1.0.2:
    resolution: {integrity: sha512-55JNKuIW+vq4Ke1BjOTjM2YctQIvCT7GFzHwmfZPGo5wnrgkid0YQtnAleFSqumZm4az3n2BS+erby5ipJdgrg==}

  has-proto@1.1.0:
    resolution: {integrity: sha512-QLdzI9IIO1Jg7f9GT1gXpPpXArAn6cS31R1eEZqz08Gc+uQ8/XiqHWt17Fiw+2p6oTTIq5GXEpQkAlA88YRl/Q==}
    engines: {node: '>= 0.4'}

  has-symbols@1.1.0:
    resolution: {integrity: sha512-1cDNdwJ2Jaohmb3sg4OmKaMBwuC48sYni5HUw2DvsC8LjGTLK9h+eb1X6RyuOHe4hT0ULCW68iomhjUoKUqlPQ==}
    engines: {node: '>= 0.4'}

  has-tostringtag@1.0.2:
    resolution: {integrity: sha512-NqADB8VjPFLM2V0VvHUewwwsw0ZWBaIdgo+ieHtK3hasLz4qeCRjYcqfB6AQrBggRKppKF8L52/VqdVsO47Dlw==}
    engines: {node: '>= 0.4'}

  has-value@0.3.1:
    resolution: {integrity: sha512-gpG936j8/MzaeID5Yif+577c17TxaDmhuyVgSwtnL/q8UUTySg8Mecb+8Cf1otgLoD7DDH75axp86ER7LFsf3Q==}
    engines: {node: '>=0.10.0'}

  has-value@1.0.0:
    resolution: {integrity: sha512-IBXk4GTsLYdQ7Rvt+GRBrFSVEkmuOUy4re0Xjd9kJSUQpnTrWR4/y9RpfexN9vkAPMFuQoeWKwqzPozRTlasGw==}
    engines: {node: '>=0.10.0'}

  has-values@0.1.4:
    resolution: {integrity: sha512-J8S0cEdWuQbqD9//tlZxiMuMNmxB8PlEwvYwuxsTmR1G5RXUePEX/SJn7aD0GMLieuZYSwNH0cQuJGwnYunXRQ==}
    engines: {node: '>=0.10.0'}

  has-values@1.0.0:
    resolution: {integrity: sha512-ODYZC64uqzmtfGMEAX/FvZiRyWLpAC3vYnNunURUnkGVTS+mI0smVsWaPydRBsE3g+ok7h960jChO8mFcWlHaQ==}
    engines: {node: '>=0.10.0'}

  hasown@2.0.2:
    resolution: {integrity: sha512-0hJU9SCPvmMzIBdZFqNPXWa6dqh7WdH0cII9y+CyS8rG3nL48Bclra9HmKhVVUHyPWNH5Y7xDwAB7bfgSjkUMQ==}
    engines: {node: '>= 0.4'}

  hast-util-to-html@9.0.3:
    resolution: {integrity: sha512-M17uBDzMJ9RPCqLMO92gNNUDuBSq10a25SDBI08iCCxmorf4Yy6sYHK57n9WAbRAAaU+DuR4W6GN9K4DFZesYg==}

  hast-util-whitespace@3.0.0:
    resolution: {integrity: sha512-88JUN06ipLwsnv+dVn+OIYOvAuvBMy/Qoi6O7mQHxdPXpjy+Cd6xRkWwux7DKO+4sYILtLBRIKgsdpS2gQc7qw==}

  hosted-git-info@2.8.9:
    resolution: {integrity: sha512-mxIDAb9Lsm6DoOJ7xH+5+X4y1LU/4Hi50L9C5sIswK3JzULS4bwk1FvjdBgvYR4bzT4tuUQiC15FE2f5HbLvYw==}

  hosted-git-info@4.1.0:
    resolution: {integrity: sha512-kyCuEOWjJqZuDbRHzL8V93NzQhwIB71oFWSyzVo+KPZI+pnQPPxucdkrOZvkLRnrf5URsQM+IJ09Dw29cRALIA==}
    engines: {node: '>=10'}

  hosted-git-info@7.0.2:
    resolution: {integrity: sha512-puUZAUKT5m8Zzvs72XWy3HtvVbTWljRE66cP60bxJzAqf2DgICo7lYTY2IHUmLnNpjYvw5bvmoHvPc0QO2a62w==}
    engines: {node: ^16.14.0 || >=18.0.0}

  html-escaper@2.0.2:
    resolution: {integrity: sha512-H2iMtd0I4Mt5eYiapRdIDjp+XzelXQ0tFE4JS7YFwFevXXMmOp9myNrUvCg0D6ws8iqkRPBfKHgbwig1SmlLfg==}

  html-void-elements@3.0.0:
    resolution: {integrity: sha512-bEqo66MRXsUGxWHV5IP0PUiAWwoEjba4VCzg0LjFJBpchPaTfyfCKTG6bc5F8ucKec3q5y6qOdGyYTSBEvhCrg==}

  http-cache-semantics@4.1.1:
    resolution: {integrity: sha512-er295DKPVsV82j5kw1Gjt+ADA/XYHsajl82cGNQG2eyoPkvgUhX+nDIyelzhIWbbsXP39EHcI6l5tYs2FYqYXQ==}

  http-proxy-agent@5.0.0:
    resolution: {integrity: sha512-n2hY8YdoRE1i7r6M0w9DIw5GgZN0G25P8zLCRQ8rjXtTU3vsNFBI/vWK/UIeE6g5MUUz6avwAPXmL6Fy9D/90w==}
    engines: {node: '>= 6'}

  http-proxy-agent@7.0.2:
    resolution: {integrity: sha512-T1gkAiYYDWYx3V5Bmyu7HcfcvL7mUrTWiM6yOfa3PIphViJ/gFPbvidQ+veqSOHci/PxBcDabeUNCzpOODJZig==}
    engines: {node: '>= 14'}

  http2-wrapper@1.0.3:
    resolution: {integrity: sha512-V+23sDMr12Wnz7iTcDeJr3O6AIxlnvT/bmaAAAP/Xda35C90p9599p0F1eHR/N1KILWSoWVAiOMFjBBXaXSMxg==}
    engines: {node: '>=10.19.0'}

  https-proxy-agent@5.0.1:
    resolution: {integrity: sha512-dFcAjpTQFgoLMzC2VwU+C/CbS7uRL0lWmxDITmqm7C+7F0Odmj6s9l6alZc6AELXhrnggM2CeWSXHGOdX2YtwA==}
    engines: {node: '>= 6'}

  https-proxy-agent@7.0.5:
    resolution: {integrity: sha512-1e4Wqeblerz+tMKPIq2EMGiiWW1dIjZOksyHWSUm1rmuvw/how9hBHZ38lAGj5ID4Ik6EdkOw7NmWPy6LAwalw==}
    engines: {node: '>= 14'}

  human-id@1.0.2:
    resolution: {integrity: sha512-UNopramDEhHJD+VR+ehk8rOslwSfByxPIZyJRfV739NDhN5LF1fa1MqnzKm2lGTQRjNrjK19Q5fhkgIfjlVUKw==}

  human-signals@2.1.0:
    resolution: {integrity: sha512-B4FFZ6q/T2jhhksgkbEW3HBvWIfDW85snkQgawt07S7J5QXTk6BkNV+0yAeZrM5QpMAdYlocGoljn0sJ/WQkFw==}
    engines: {node: '>=10.17.0'}

  human-signals@5.0.0:
    resolution: {integrity: sha512-AXcZb6vzzrFAUE61HnN4mpLqd/cSIwNQjtNWR0euPm6y0iqx3G4gOXaIDdtdDwZmhwe82LA6+zinmW4UBWVePQ==}
    engines: {node: '>=16.17.0'}

  humanize-ms@1.2.1:
    resolution: {integrity: sha512-Fl70vYtsAFb/C06PTS9dZBo7ihau+Tu/DNCk/OyHhea07S+aeMWpFFkUaXRa8fI+ScZbEI8dfSxwY7gxZ9SAVQ==}

  husky@7.0.4:
    resolution: {integrity: sha512-vbaCKN2QLtP/vD4yvs6iz6hBEo6wkSzs8HpRah1Z6aGmF2KW5PdYuAd7uX5a+OyBZHBhd+TFLqgjUgytQr4RvQ==}
    engines: {node: '>=12'}
    hasBin: true

  iconv-corefoundation@1.1.7:
    resolution: {integrity: sha512-T10qvkw0zz4wnm560lOEg0PovVqUXuOFhhHAkixw8/sycy7TJt7v/RrkEKEQnAw2viPSJu6iAkErxnzR0g8PpQ==}
    engines: {node: ^8.11.2 || >=10}
    os: [darwin]

  iconv-lite@0.4.24:
    resolution: {integrity: sha512-v3MXnZAcvnywkTUEZomIActle7RXXeedOR31wwl7VlyoXO4Qi9arvSenNQWne1TcRwhCL1HwLI21bEqdpj8/rA==}
    engines: {node: '>=0.10.0'}

  iconv-lite@0.6.3:
    resolution: {integrity: sha512-4fCk79wshMdzMp2rH06qWrJE4iolqLhCUH+OiuIgU++RB0+94NlDL81atO7GX55uUKueo0txHNtvEyI6D7WdMw==}
    engines: {node: '>=0.10.0'}

  ieee754@1.2.1:
    resolution: {integrity: sha512-dcyqhDvX1C46lXZcVqCpK+FtMRQVdIMN6/Df5js2zouUsqG7I6sFxitIC+7KYK29KdXOLHdu9zL4sFnoVQnqaA==}

  ignore@5.3.2:
    resolution: {integrity: sha512-hsBTNUqQTDwkWtcdYI2i06Y/nUBEsNEDJKjWdigLvegy8kDuJAS8uRlpkkcQpyEXL0Z/pjDy5HBmMjRCJ2gq+g==}
    engines: {node: '>= 4'}

  immutable@5.0.3:
    resolution: {integrity: sha512-P8IdPQHq3lA1xVeBRi5VPqUm5HDgKnx0Ru51wZz5mjxHr5n3RWhjIpOFU7ybkUxfB+5IToy+OLaHYDBIWsv+uw==}

  import-fresh@3.3.0:
    resolution: {integrity: sha512-veYYhQa+D1QBKznvhUHxb8faxlrwUnxseDAbAp457E0wLNio2bOSKnjYDhMj+YiAq61xrMGhQk9iXVk5FzgQMw==}
    engines: {node: '>=6'}

  import-local@3.2.0:
    resolution: {integrity: sha512-2SPlun1JUPWoM6t3F0dw0FkCF/jWY8kttcY4f599GLTSjh2OCuuhdTkJQsEcZzBqbXZGKMK2OqW1oZsjtf/gQA==}
    engines: {node: '>=8'}
    hasBin: true

  imurmurhash@0.1.4:
    resolution: {integrity: sha512-JmXMZ6wuvDmLiHEml9ykzqO6lwFbof0GG4IkcGaENdCRDDmMVnny7s5HsIgHCbaq0w2MyPhDqkhTUgS2LU2PHA==}
    engines: {node: '>=0.8.19'}

  indent-string@4.0.0:
    resolution: {integrity: sha512-EdDDZu4A2OyIK7Lr/2zG+w5jmbuk1DVBnEwREQvBzspBJkCEbRa8GxU1lghYcaGJCnRWibjDXlq779X1/y5xwg==}
    engines: {node: '>=8'}

  index-to-position@0.1.2:
    resolution: {integrity: sha512-MWDKS3AS1bGCHLBA2VLImJz42f7bJh8wQsTGCzI3j519/CASStoDONUBVz2I/VID0MpiX3SGSnbOD2xUalbE5g==}
    engines: {node: '>=18'}

  infer-owner@1.0.4:
    resolution: {integrity: sha512-IClj+Xz94+d7irH5qRyfJonOdfTzuDaifE6ZPWfx0N0+/ATZCbuTPq2prFl526urkQd90WyUKIh1DfBQ2hMz9A==}

  inflight@1.0.6:
    resolution: {integrity: sha512-k92I/b08q4wvFscXCLvqfsHCrjrF7yiXsQuIVvVE7N82W3+aqpzuUdBbfhWcy/FZR3/4IgflMgKLOsvPDrGCJA==}
    deprecated: This module is not supported, and leaks memory. Do not use it. Check out lru-cache if you want a good and tested way to coalesce async requests by a key value, which is much more comprehensive and powerful.

  inherits@2.0.4:
    resolution: {integrity: sha512-k/vGaX4/Yla3WzyMCvTQOXYeIHvqOKtnqBduzTHpzpQZzAskKMhZ2K+EnBiSM9zGSoIFeMpXKxa4dYeZIQqewQ==}

  internal-slot@1.0.7:
    resolution: {integrity: sha512-NGnrKwXzSms2qUUih/ILZ5JBqNTSa1+ZmP6flaIp6KmSElgE9qdndzS3cqjrDovwFdmwsGsLdeFgB6suw+1e9g==}
    engines: {node: '>= 0.4'}

  invariant@2.2.4:
    resolution: {integrity: sha512-phJfQVBuaJM5raOpJjSfkiD6BpbCE4Ns//LaXl6wGYtUBY83nWS6Rf9tXm2e8VaK60JEjYldbPif/A2B1C2gNA==}

  ip-address@9.0.5:
    resolution: {integrity: sha512-zHtQzGojZXTwZTHQqra+ETKd4Sn3vgi7uBmlPoXVWZqYvuKmtI0l/VZTjqGmJY9x88GGOaZ9+G9ES8hC4T4X8g==}
    engines: {node: '>= 12'}

  is-accessor-descriptor@1.0.1:
    resolution: {integrity: sha512-YBUanLI8Yoihw923YeFUS5fs0fF2f5TSFTNiYAAzhhDscDa3lEqYuz1pDOEP5KvX94I9ey3vsqjJcLVFVU+3QA==}
    engines: {node: '>= 0.10'}

  is-array-buffer@3.0.4:
    resolution: {integrity: sha512-wcjaerHw0ydZwfhiKbXJWLDY8A7yV7KhjQOpb83hGgGfId/aQa4TOvwyzn2PuswW2gPCYEL/nEAiSVpdOj1lXw==}
    engines: {node: '>= 0.4'}

  is-arrayish@0.2.1:
    resolution: {integrity: sha512-zz06S8t0ozoDXMG+ube26zeCTNXcKIPJZJi8hBrF4idCLms4CG9QtK7qBl1boi5ODzFpjswb5JPmHCbMpjaYzg==}

  is-async-function@2.0.0:
    resolution: {integrity: sha512-Y1JXKrfykRJGdlDwdKlLpLyMIiWqWvuSd17TvZk68PLAOGOoF4Xyav1z0Xhoi+gCYjZVeC5SI+hYFOfvXmGRCA==}
    engines: {node: '>= 0.4'}

  is-bigint@1.1.0:
    resolution: {integrity: sha512-n4ZT37wG78iz03xPRKJrHTdZbe3IicyucEtdRsV5yglwc3GyUfbAfpSeD0FJ41NbUNSt5wbhqfp1fS+BgnvDFQ==}
    engines: {node: '>= 0.4'}

  is-boolean-object@1.2.0:
    resolution: {integrity: sha512-kR5g0+dXf/+kXnqI+lu0URKYPKgICtHGGNCDSB10AaUFj3o/HkB3u7WfpRBJGFopxxY0oH3ux7ZsDjLtK7xqvw==}
    engines: {node: '>= 0.4'}

  is-buffer@1.1.6:
    resolution: {integrity: sha512-NcdALwpXkTm5Zvvbk7owOUSvVvBKDgKP5/ewfXEznmQFfs4ZRmanOeKBTjRVjka3QFoN6XJ+9F3USqfHqTaU5w==}

  is-callable@1.2.7:
    resolution: {integrity: sha512-1BC0BVFhS/p0qtw6enp8e+8OD0UrK0oFLztSjNzhcKA3WDuJxxAPXzPuPtKkjEY9UUoEWlX/8fgKeu2S8i9JTA==}
    engines: {node: '>= 0.4'}

  is-ci@2.0.0:
    resolution: {integrity: sha512-YfJT7rkpQB0updsdHLGWrvhBJfcfzNNawYDNIyQXJz0IViGf75O8EBPKSdvw2rF+LGCsX4FZ8tcr3b19LcZq4w==}
    hasBin: true

  is-ci@3.0.1:
    resolution: {integrity: sha512-ZYvCgrefwqoQ6yTyYUbQu64HsITZ3NfKX1lzaEYdkTDcfKzzCI/wthRRYKkdjHKFVgNiXKAKm65Zo1pk2as/QQ==}
    hasBin: true

  is-core-module@2.15.1:
    resolution: {integrity: sha512-z0vtXSwucUJtANQWldhbtbt7BnL0vxiFjIdDLAatwhDYty2bad6s+rijD6Ri4YuYJubLzIJLUidCh09e1djEVQ==}
    engines: {node: '>= 0.4'}

  is-data-descriptor@1.0.1:
    resolution: {integrity: sha512-bc4NlCDiCr28U4aEsQ3Qs2491gVq4V8G7MQyws968ImqjKuYtTJXrl7Vq7jsN7Ly/C3xj5KWFrY7sHNeDkAzXw==}
    engines: {node: '>= 0.4'}

  is-data-view@1.0.1:
    resolution: {integrity: sha512-AHkaJrsUVW6wq6JS8y3JnM/GJF/9cf+k20+iDzlSaJrinEo5+7vRiteOSwBhHRiAyQATN1AmY4hwzxJKPmYf+w==}
    engines: {node: '>= 0.4'}

  is-date-object@1.0.5:
    resolution: {integrity: sha512-9YQaSxsAiSwcvS33MBk3wTCVnWK+HhF8VZR2jRxehM16QcVOdHqPn4VPHmRK4lSr38n9JriurInLcP90xsYNfQ==}
    engines: {node: '>= 0.4'}

  is-descriptor@0.1.7:
    resolution: {integrity: sha512-C3grZTvObeN1xud4cRWl366OMXZTj0+HGyk4hvfpx4ZHt1Pb60ANSXqCK7pdOTeUQpRzECBSTphqvD7U+l22Eg==}
    engines: {node: '>= 0.4'}

  is-descriptor@1.0.3:
    resolution: {integrity: sha512-JCNNGbwWZEVaSPtS45mdtrneRWJFp07LLmykxeFV5F6oBvNF8vHSfJuJgoT472pSfk+Mf8VnlrspaFBHWM8JAw==}
    engines: {node: '>= 0.4'}

  is-extendable@0.1.1:
    resolution: {integrity: sha512-5BMULNob1vgFX6EjQw5izWDxrecWK9AM72rugNr0TFldMOi0fj6Jk+zeKIt0xGj4cEfQIJth4w3OKWOJ4f+AFw==}
    engines: {node: '>=0.10.0'}

  is-extendable@1.0.1:
    resolution: {integrity: sha512-arnXMxT1hhoKo9k1LZdmlNyJdDDfy2v0fXjFlmok4+i8ul/6WlbVge9bhM74OpNPQPMGUToDtz+KXa1PneJxOA==}
    engines: {node: '>=0.10.0'}

  is-extglob@2.1.1:
    resolution: {integrity: sha512-SbKbANkN603Vi4jEZv49LeVJMn4yGwsbzZworEoyEiutsN3nJYdbO36zfhGJ6QEDpOZIFkDtnq5JRxmvl3jsoQ==}
    engines: {node: '>=0.10.0'}

  is-finalizationregistry@1.1.0:
    resolution: {integrity: sha512-qfMdqbAQEwBw78ZyReKnlA8ezmPdb9BemzIIip/JkjaZUhitfXDkkr+3QTboW0JrSXT1QWyYShpvnNHGZ4c4yA==}
    engines: {node: '>= 0.4'}

  is-fullwidth-code-point@3.0.0:
    resolution: {integrity: sha512-zymm5+u+sCsSWyD9qNaejV3DFvhCKclKdizYaJUuHA83RLjb7nSuGnddCHGv0hk+KY7BMAlsWeK4Ueg6EV6XQg==}
    engines: {node: '>=8'}

  is-fullwidth-code-point@4.0.0:
    resolution: {integrity: sha512-O4L094N2/dZ7xqVdrXhh9r1KODPJpFms8B5sGdJLPy664AgvXsreZUyCQQNItZRDlYug4xStLjNp/sz3HvBowQ==}
    engines: {node: '>=12'}

  is-fullwidth-code-point@5.0.0:
    resolution: {integrity: sha512-OVa3u9kkBbw7b8Xw5F9P+D/T9X+Z4+JruYVNapTjPYZYUznQ5YfWeFkOj606XYYW8yugTfC8Pj0hYqvi4ryAhA==}
    engines: {node: '>=18'}

  is-generator-fn@2.1.0:
    resolution: {integrity: sha512-cTIB4yPYL/Grw0EaSzASzg6bBy9gqCofvWN8okThAYIxKJZC+udlRAmGbM0XLeniEJSs8uEgHPGuHSe1XsOLSQ==}
    engines: {node: '>=6'}

  is-generator-function@1.0.10:
    resolution: {integrity: sha512-jsEjy9l3yiXEQ+PsXdmBwEPcOxaXWLspKdplFUVI9vq1iZgIekeC0L167qeu86czQaxed3q/Uzuw0swL0irL8A==}
    engines: {node: '>= 0.4'}

  is-glob@4.0.3:
    resolution: {integrity: sha512-xelSayHH36ZgE7ZWhli7pW34hNbNl8Ojv5KVmkJD4hBdD3th8Tfk9vYasLM+mXWOZhFkgZfxhLSnrwRr4elSSg==}
    engines: {node: '>=0.10.0'}

  is-interactive@1.0.0:
    resolution: {integrity: sha512-2HvIEKRoqS62guEC+qBjpvRubdX910WCMuJTZ+I9yvqKU2/12eSL549HMwtabb4oupdj2sMP50k+XJfB/8JE6w==}
    engines: {node: '>=8'}

  is-lambda@1.0.1:
    resolution: {integrity: sha512-z7CMFGNrENq5iFB9Bqo64Xk6Y9sg+epq1myIcdHaGnbMTYOxvzsEtdYqQUylB7LxfkvgrrjP32T6Ywciio9UIQ==}

  is-map@2.0.3:
    resolution: {integrity: sha512-1Qed0/Hr2m+YqxnM09CjA2d/i6YZNfF6R2oRAOj36eUdS6qIV/huPJNSEpKbupewFs+ZsJlxsjjPbc0/afW6Lw==}
    engines: {node: '>= 0.4'}

  is-negative-zero@2.0.3:
    resolution: {integrity: sha512-5KoIu2Ngpyek75jXodFvnafB6DJgr3u8uuK0LEZJjrU19DrMD3EVERaR8sjz8CCGgpZvxPl9SuE1GMVPFHx1mw==}
    engines: {node: '>= 0.4'}

  is-number-object@1.1.0:
    resolution: {integrity: sha512-KVSZV0Dunv9DTPkhXwcZ3Q+tUc9TsaE1ZwX5J2WMvsSGS6Md8TFPun5uwh0yRdrNerI6vf/tbJxqSx4c1ZI1Lw==}
    engines: {node: '>= 0.4'}

  is-number@3.0.0:
    resolution: {integrity: sha512-4cboCqIpliH+mAvFNegjZQ4kgKc3ZUhQVr3HvWbSh5q3WH2v82ct+T2Y1hdU5Gdtorx/cLifQjqCbL7bpznLTg==}
    engines: {node: '>=0.10.0'}

  is-number@7.0.0:
    resolution: {integrity: sha512-41Cifkg6e8TylSpdtTpeLVMqvSBEVzTttHvERD741+pnZ8ANv0004MRL43QKPDlK9cGvNp6NZWZUBlbGXYxxng==}
    engines: {node: '>=0.12.0'}

  is-obj@2.0.0:
    resolution: {integrity: sha512-drqDG3cbczxxEJRoOXcOjtdp1J/lyp1mNn0xaznRs8+muBhgQcrnbspox5X5fOw0HnMnbfDzvnEMEtqDEJEo8w==}
    engines: {node: '>=8'}

  is-plain-obj@1.1.0:
    resolution: {integrity: sha512-yvkRyxmFKEOQ4pNXCmJG5AEQNlXJS5LaONXo5/cLdTZdWvsZ1ioJEonLGAosKlMWE8lwUy/bJzMjcw8az73+Fg==}
    engines: {node: '>=0.10.0'}

  is-plain-object@2.0.4:
    resolution: {integrity: sha512-h5PpgXkWitc38BBMYawTYMWJHFZJVnBquFE57xFpjB8pJFiF6gZ+bU+WyI/yqXiFR5mdLsgYNaPe8uao6Uv9Og==}
    engines: {node: '>=0.10.0'}

  is-regex@1.2.0:
    resolution: {integrity: sha512-B6ohK4ZmoftlUe+uvenXSbPJFo6U37BH7oO1B3nQH8f/7h27N56s85MhUtbFJAziz5dcmuR3i8ovUl35zp8pFA==}
    engines: {node: '>= 0.4'}

  is-set@2.0.3:
    resolution: {integrity: sha512-iPAjerrse27/ygGLxw+EBR9agv9Y6uLeYVJMu+QNCoouJ1/1ri0mGrcWpfCqFZuzzx3WjtwxG098X+n4OuRkPg==}
    engines: {node: '>= 0.4'}

  is-shared-array-buffer@1.0.3:
    resolution: {integrity: sha512-nA2hv5XIhLR3uVzDDfCIknerhx8XUKnstuOERPNNIinXG7v9u+ohXF67vxm4TPTEPU6lm61ZkwP3c9PCB97rhg==}
    engines: {node: '>= 0.4'}

  is-stream@1.1.0:
    resolution: {integrity: sha512-uQPm8kcs47jx38atAcWTVxyltQYoPT68y9aWYdV6yWXSyW8mzSat0TL6CiWdZeCdF3KrAvpVtnHbTv4RN+rqdQ==}
    engines: {node: '>=0.10.0'}

  is-stream@2.0.1:
    resolution: {integrity: sha512-hFoiJiTl63nn+kstHGBtewWSKnQLpyb155KHheA1l39uvtO9nWIop1p3udqPcUd/xbF1VLMO4n7OI6p7RbngDg==}
    engines: {node: '>=8'}

  is-stream@3.0.0:
    resolution: {integrity: sha512-LnQR4bZ9IADDRSkvpqMGvt/tEJWclzklNgSw48V5EAaAeDd6qGvN8ei6k5p0tvxSR171VmGyHuTiAOfxAbr8kA==}
    engines: {node: ^12.20.0 || ^14.13.1 || >=16.0.0}

  is-string@1.1.0:
    resolution: {integrity: sha512-PlfzajuF9vSo5wErv3MJAKD/nqf9ngAs1NFQYm16nUYFO2IzxJ2hcm+IOCg+EEopdykNNUhVq5cz35cAUxU8+g==}
    engines: {node: '>= 0.4'}

  is-subdir@1.2.0:
    resolution: {integrity: sha512-2AT6j+gXe/1ueqbW6fLZJiIw3F8iXGJtt0yDrZaBhAZEG1raiTxKWU+IPqMCzQAXOUCKdA4UDMgacKH25XG2Cw==}
    engines: {node: '>=4'}

  is-symbol@1.1.0:
    resolution: {integrity: sha512-qS8KkNNXUZ/I+nX6QT8ZS1/Yx0A444yhzdTKxCzKkNjQ9sHErBxJnJAgh+f5YhusYECEcjo4XcyH87hn6+ks0A==}
    engines: {node: '>= 0.4'}

  is-typed-array@1.1.13:
    resolution: {integrity: sha512-uZ25/bUAlUY5fR4OKT4rZQEBrzQWYV9ZJYGGsUmEJ6thodVJ1HX64ePQ6Z0qPWP+m+Uq6e9UugrE38jeYsDSMw==}
    engines: {node: '>= 0.4'}

  is-typedarray@1.0.0:
    resolution: {integrity: sha512-cyA56iCMHAh5CdzjJIa4aohJyeO1YbwLi3Jc35MmRU6poroFjIGZzUzupGiRPOjgHg9TLu43xbpwXk523fMxKA==}

  is-unicode-supported@0.1.0:
    resolution: {integrity: sha512-knxG2q4UC3u8stRGyAVJCOdxFmv5DZiRcdlIaAQXAbSfJya+OhopNotLQrstBhququ4ZpuKbDc/8S6mgXgPFPw==}
    engines: {node: '>=10'}

  is-weakmap@2.0.2:
    resolution: {integrity: sha512-K5pXYOm9wqY1RgjpL3YTkF39tni1XajUIkawTLUo9EZEVUFga5gSQJF8nNS7ZwJQ02y+1YCNYcMh+HIf1ZqE+w==}
    engines: {node: '>= 0.4'}

  is-weakref@1.0.2:
    resolution: {integrity: sha512-qctsuLZmIQ0+vSSMfoVvyFe2+GSEvnmZ2ezTup1SBse9+twCCeial6EEi3Nc2KFcf6+qz2FBPnjXsk8xhKSaPQ==}

  is-weakset@2.0.3:
    resolution: {integrity: sha512-LvIm3/KWzS9oRFHugab7d+M/GcBXuXX5xZkzPmN+NxihdQlZUQ4dWuSV1xR/sq6upL1TJEDrfBgRepHFdBtSNQ==}
    engines: {node: '>= 0.4'}

  is-windows@1.0.2:
    resolution: {integrity: sha512-eXK1UInq2bPmjyX6e3VHIzMLobc4J94i4AWn+Hpq3OU5KkrRC96OAcR3PRJ/pGu6m8TRnBHP9dkXQVsT/COVIA==}
    engines: {node: '>=0.10.0'}

  isarray@1.0.0:
    resolution: {integrity: sha512-VLghIWNM6ELQzo7zwmcg0NmTVyWKYjvIeM83yjp0wRDTmUnrM678fQbcKBo6n2CJEF0szoG//ytg+TKla89ALQ==}

  isarray@2.0.5:
    resolution: {integrity: sha512-xHjhDr3cNBK0BzdUJSPXZntQUx/mwMS5Rw4A7lPJ90XGAO6ISP/ePDNuo0vhqOZU+UD5JoodwCAAoZQd3FeAKw==}

  isbinaryfile@4.0.10:
    resolution: {integrity: sha512-iHrqe5shvBUcFbmZq9zOQHBoeOhZJu6RQGrDpBgenUm/Am+F3JM2MgQj+rK3Z601fzrL5gLZWtAPH2OBaSVcyw==}
    engines: {node: '>= 8.0.0'}

  isbinaryfile@5.0.4:
    resolution: {integrity: sha512-YKBKVkKhty7s8rxddb40oOkuP0NbaeXrQvLin6QMHL7Ypiy2RW9LwOVrVgZRyOrhQlayMd9t+D8yDy8MKFTSDQ==}
    engines: {node: '>= 18.0.0'}

  isexe@2.0.0:
    resolution: {integrity: sha512-RHxMLp9lnKHGHRng9QFhRCMbYAcVpn69smSGcq3f36xjgVVWThj4qqLbTLlq7Ssj8B+fIQ1EuCEGI2lKsyQeIw==}

  isobject@2.1.0:
    resolution: {integrity: sha512-+OUdGJlgjOBZDfxnDjYYG6zp487z0JGNQq3cYQYg5f5hKR+syHMsaztzGeml/4kGG55CSpKSpWTY+jYGgsHLgA==}
    engines: {node: '>=0.10.0'}

  isobject@3.0.1:
    resolution: {integrity: sha512-WhB9zCku7EGTj/HQQRz5aUQEUeoQZH2bWcltRErOpymJ4boYE6wL9Tbr23krRPSZ+C5zqNSrSw+Cc7sZZ4b7vg==}
    engines: {node: '>=0.10.0'}

  istanbul-lib-coverage@3.2.2:
    resolution: {integrity: sha512-O8dpsF+r0WV/8MNRKfnmrtCWhuKjxrq2w+jpzBL5UZKTi2LeVWnWOmWRxFlesJONmc+wLAGvKQZEOanko0LFTg==}
    engines: {node: '>=8'}

  istanbul-lib-instrument@5.2.1:
    resolution: {integrity: sha512-pzqtp31nLv/XFOzXGuvhCb8qhjmTVo5vjVk19XE4CRlSWz0KoeJ3bw9XsA7nOp9YBf4qHjwBxkDzKcME/J29Yg==}
    engines: {node: '>=8'}

  istanbul-lib-instrument@6.0.3:
    resolution: {integrity: sha512-Vtgk7L/R2JHyyGW07spoFlB8/lpjiOLTjMdms6AFMraYt3BaJauod/NGrfnVG/y4Ix1JEuMRPDPEj2ua+zz1/Q==}
    engines: {node: '>=10'}

  istanbul-lib-report@3.0.1:
    resolution: {integrity: sha512-GCfE1mtsHGOELCU8e/Z7YWzpmybrx/+dSTfLrvY8qRmaY6zXTKWn6WQIjaAFw069icm6GVMNkgu0NzI4iPZUNw==}
    engines: {node: '>=10'}

  istanbul-lib-source-maps@4.0.1:
    resolution: {integrity: sha512-n3s8EwkdFIJCG3BPKBYvskgXGoy88ARzvegkitk60NxRdwltLOTaH7CUiMRXvwYorl0Q712iEjcWB+fK/MrWVw==}
    engines: {node: '>=10'}

  istanbul-reports@3.1.7:
    resolution: {integrity: sha512-BewmUXImeuRk2YY0PVbxgKAysvhRPUQE0h5QRM++nVWyubKGV0l8qQ5op8+B2DOmwSe63Jivj0BjkPQVf8fP5g==}
    engines: {node: '>=8'}

  jackspeak@3.4.3:
    resolution: {integrity: sha512-OGlZQpz2yfahA/Rd1Y8Cd9SIEsqvXkLVoSw/cgwhnhFMDbsQFeZYoJJ7bIZBS9BcamUW96asq/npPWugM+RQBw==}

  jake@10.9.2:
    resolution: {integrity: sha512-2P4SQ0HrLQ+fw6llpLnOaGAvN2Zu6778SJMrCUwns4fOoG9ayrTiZk3VV8sCPkVZF8ab0zksVpS8FDY5pRCNBA==}
    engines: {node: '>=10'}
    hasBin: true

  jest-changed-files@29.7.0:
    resolution: {integrity: sha512-fEArFiwf1BpQ+4bXSprcDc3/x4HSzL4al2tozwVpDFpsxALjLYdyiIK4e5Vz66GQJIbXJ82+35PtysofptNX2w==}
    engines: {node: ^14.15.0 || ^16.10.0 || >=18.0.0}

  jest-circus@29.7.0:
    resolution: {integrity: sha512-3E1nCMgipcTkCocFwM90XXQab9bS+GMsjdpmPrlelaxwD93Ad8iVEjX/vvHPdLPnFf+L40u+5+iutRdA1N9myw==}
    engines: {node: ^14.15.0 || ^16.10.0 || >=18.0.0}

  jest-cli@29.7.0:
    resolution: {integrity: sha512-OVVobw2IubN/GSYsxETi+gOe7Ka59EFMR/twOU3Jb2GnKKeMGJB5SGUUrEz3SFVmJASUdZUzy83sLNNQ2gZslg==}
    engines: {node: ^14.15.0 || ^16.10.0 || >=18.0.0}
    hasBin: true
    peerDependencies:
      node-notifier: ^8.0.1 || ^9.0.0 || ^10.0.0
    peerDependenciesMeta:
      node-notifier:
        optional: true

  jest-config@29.7.0:
    resolution: {integrity: sha512-uXbpfeQ7R6TZBqI3/TxCU4q4ttk3u0PJeC+E0zbfSoSjq6bJ7buBPxzQPL0ifrkY4DNu4JUdk0ImlBUYi840eQ==}
    engines: {node: ^14.15.0 || ^16.10.0 || >=18.0.0}
    peerDependencies:
      '@types/node': '*'
      ts-node: '>=9.0.0'
    peerDependenciesMeta:
      '@types/node':
        optional: true
      ts-node:
        optional: true

  jest-diff@26.6.2:
    resolution: {integrity: sha512-6m+9Z3Gv9wN0WFVasqjCL/06+EFCMTqDEUl/b87HYK2rAPTyfz4ZIuSlPhY51PIQRWx5TaxeF1qmXKe9gfN3sA==}
    engines: {node: '>= 10.14.2'}

  jest-diff@29.7.0:
    resolution: {integrity: sha512-LMIgiIrhigmPrs03JHpxUh2yISK3vLFPkAodPeo0+BuF7wA2FoQbkEg1u8gBYBThncu7e1oEDUfIXVuTqLRUjw==}
    engines: {node: ^14.15.0 || ^16.10.0 || >=18.0.0}

  jest-docblock@29.7.0:
    resolution: {integrity: sha512-q617Auw3A612guyaFgsbFeYpNP5t2aoUNLwBUbc/0kD1R4t9ixDbyFTHd1nok4epoVFpr7PmeWHrhvuV3XaJ4g==}
    engines: {node: ^14.15.0 || ^16.10.0 || >=18.0.0}

  jest-each@29.7.0:
    resolution: {integrity: sha512-gns+Er14+ZrEoC5fhOfYCY1LOHHr0TI+rQUHZS8Ttw2l7gl+80eHc/gFf2Ktkw0+SIACDTeWvpFcv3B04VembQ==}
    engines: {node: ^14.15.0 || ^16.10.0 || >=18.0.0}

  jest-environment-node@29.7.0:
    resolution: {integrity: sha512-DOSwCRqXirTOyheM+4d5YZOrWcdu0LNZ87ewUoywbcb2XR4wKgqiG8vNeYwhjFMbEkfju7wx2GYH0P2gevGvFw==}
    engines: {node: ^14.15.0 || ^16.10.0 || >=18.0.0}

  jest-get-type@26.3.0:
    resolution: {integrity: sha512-TpfaviN1R2pQWkIihlfEanwOXK0zcxrKEE4MlU6Tn7keoXdN6/3gK/xl0yEh8DOunn5pOVGKf8hB4R9gVh04ig==}
    engines: {node: '>= 10.14.2'}

  jest-get-type@29.6.3:
    resolution: {integrity: sha512-zrteXnqYxfQh7l5FHyL38jL39di8H8rHoecLH3JNxH3BwOrBsNeabdap5e0I23lD4HHI8W5VFBZqG4Eaq5LNcw==}
    engines: {node: ^14.15.0 || ^16.10.0 || >=18.0.0}

  jest-haste-map@26.6.2:
    resolution: {integrity: sha512-easWIJXIw71B2RdR8kgqpjQrbMRWQBgiBwXYEhtGUTaX+doCjBheluShdDMeR8IMfJiTqH4+zfhtg29apJf/8w==}
    engines: {node: '>= 10.14.2'}

  jest-haste-map@29.7.0:
    resolution: {integrity: sha512-fP8u2pyfqx0K1rGn1R9pyE0/KTn+G7PxktWidOBTqFPLYX0b9ksaMFkhK5vrS3DVun09pckLdlx90QthlW7AmA==}
    engines: {node: ^14.15.0 || ^16.10.0 || >=18.0.0}

  jest-junit@12.3.0:
    resolution: {integrity: sha512-+NmE5ogsEjFppEl90GChrk7xgz8xzvF0f+ZT5AnhW6suJC93gvQtmQjfyjDnE0Z2nXJqEkxF0WXlvjG/J+wn/g==}
    engines: {node: '>=10.12.0'}

  jest-leak-detector@29.7.0:
    resolution: {integrity: sha512-kYA8IJcSYtST2BY9I+SMC32nDpBT3J2NvWJx8+JCuCdl/CR1I4EKUJROiP8XtCcxqgTTBGJNdbB1A8XRKbTetw==}
    engines: {node: ^14.15.0 || ^16.10.0 || >=18.0.0}

  jest-matcher-utils@29.7.0:
    resolution: {integrity: sha512-sBkD+Xi9DtcChsI3L3u0+N0opgPYnCRPtGcQYrgXmR+hmt/fYfWAL0xRXYU8eWOdfuLgBe0YCW3AFtnRLagq/g==}
    engines: {node: ^14.15.0 || ^16.10.0 || >=18.0.0}

  jest-message-util@29.7.0:
    resolution: {integrity: sha512-GBEV4GRADeP+qtB2+6u61stea8mGcOT4mCtrYISZwfu9/ISHFJ/5zOMXYbpBE9RsS5+Gb63DW4FgmnKJ79Kf6w==}
    engines: {node: ^14.15.0 || ^16.10.0 || >=18.0.0}

  jest-mock@29.7.0:
    resolution: {integrity: sha512-ITOMZn+UkYS4ZFh83xYAOzWStloNzJFO2s8DWrE4lhtGD+AorgnbkiKERe4wQVBydIGPx059g6riW5Btp6Llnw==}
    engines: {node: ^14.15.0 || ^16.10.0 || >=18.0.0}

  jest-pnp-resolver@1.2.3:
    resolution: {integrity: sha512-+3NpwQEnRoIBtx4fyhblQDPgJI0H1IEIkX7ShLUjPGA7TtUTvI1oiKi3SR4oBR0hQhQR80l4WAe5RrXBwWMA8w==}
    engines: {node: '>=6'}
    peerDependencies:
      jest-resolve: '*'
    peerDependenciesMeta:
      jest-resolve:
        optional: true

  jest-regex-util@26.0.0:
    resolution: {integrity: sha512-Gv3ZIs/nA48/Zvjrl34bf+oD76JHiGDUxNOVgUjh3j890sblXryjY4rss71fPtD/njchl6PSE2hIhvyWa1eT0A==}
    engines: {node: '>= 10.14.2'}

  jest-regex-util@29.6.3:
    resolution: {integrity: sha512-KJJBsRCyyLNWCNBOvZyRDnAIfUiRJ8v+hOBQYGn8gDyF3UegwiP4gwRR3/SDa42g1YbVycTidUF3rKjyLFDWbg==}
    engines: {node: ^14.15.0 || ^16.10.0 || >=18.0.0}

  jest-resolve-dependencies@29.7.0:
    resolution: {integrity: sha512-un0zD/6qxJ+S0et7WxeI3H5XSe9lTBBR7bOHCHXkKR6luG5mwDDlIzVQ0V5cZCuoTgEdcdwzTghYkTWfubi+nA==}
    engines: {node: ^14.15.0 || ^16.10.0 || >=18.0.0}

  jest-resolve@29.7.0:
    resolution: {integrity: sha512-IOVhZSrg+UvVAshDSDtHyFCCBUl/Q3AAJv8iZ6ZjnZ74xzvwuzLXid9IIIPgTnY62SJjfuupMKZsZQRsCvxEgA==}
    engines: {node: ^14.15.0 || ^16.10.0 || >=18.0.0}

  jest-runner@29.7.0:
    resolution: {integrity: sha512-fsc4N6cPCAahybGBfTRcq5wFR6fpLznMg47sY5aDpsoejOcVYFb07AHuSnR0liMcPTgBsA3ZJL6kFOjPdoNipQ==}
    engines: {node: ^14.15.0 || ^16.10.0 || >=18.0.0}

  jest-runtime@29.7.0:
    resolution: {integrity: sha512-gUnLjgwdGqW7B4LvOIkbKs9WGbn+QLqRQQ9juC6HndeDiezIwhDP+mhMwHWCEcfQ5RUXa6OPnFF8BJh5xegwwQ==}
    engines: {node: ^14.15.0 || ^16.10.0 || >=18.0.0}

  jest-serializer@26.6.2:
    resolution: {integrity: sha512-S5wqyz0DXnNJPd/xfIzZ5Xnp1HrJWBczg8mMfMpN78OJ5eDxXyf+Ygld9wX1DnUWbIbhM1YDY95NjR4CBXkb2g==}
    engines: {node: '>= 10.14.2'}

  jest-snapshot@29.7.0:
    resolution: {integrity: sha512-Rm0BMWtxBcioHr1/OX5YCP8Uov4riHvKPknOGs804Zg9JGZgmIBkbtlxJC/7Z4msKYVbIJtfU+tKb8xlYNfdkw==}
    engines: {node: ^14.15.0 || ^16.10.0 || >=18.0.0}

  jest-util@26.6.2:
    resolution: {integrity: sha512-MDW0fKfsn0OI7MS7Euz6h8HNDXVQ0gaM9uW6RjfDmd1DAFcaxX9OqIakHIqhbnmF08Cf2DLDG+ulq8YQQ0Lp0Q==}
    engines: {node: '>= 10.14.2'}

  jest-util@29.7.0:
    resolution: {integrity: sha512-z6EbKajIpqGKU56y5KBUgy1dt1ihhQJgWzUlZHArA/+X2ad7Cb5iF+AK1EWVL/Bo7Rz9uurpqw6SiBCefUbCGA==}
    engines: {node: ^14.15.0 || ^16.10.0 || >=18.0.0}

  jest-validate@29.7.0:
    resolution: {integrity: sha512-ZB7wHqaRGVw/9hST/OuFUReG7M8vKeq0/J2egIGLdvjHCmYqGARhzXmtgi+gVeZ5uXFF219aOc3Ls2yLg27tkw==}
    engines: {node: ^14.15.0 || ^16.10.0 || >=18.0.0}

  jest-watcher@29.7.0:
    resolution: {integrity: sha512-49Fg7WXkU3Vl2h6LbLtMQ/HyB6rXSIX7SqvBLQmssRBGN9I0PNvPmAmCWSOY6SOvrjhI/F7/bGAv9RtnsPA03g==}
    engines: {node: ^14.15.0 || ^16.10.0 || >=18.0.0}

  jest-worker@26.6.2:
    resolution: {integrity: sha512-KWYVV1c4i+jbMpaBC+U++4Va0cp8OisU185o73T1vo99hqi7w8tSJfUXYswwqqrjzwxa6KpRK54WhPvwf5w6PQ==}
    engines: {node: '>= 10.13.0'}

  jest-worker@29.7.0:
    resolution: {integrity: sha512-eIz2msL/EzL9UFTFFx7jBTkeZfku0yUAyZZZmJ93H2TYEiroIx2PQjEXcwYtYl8zXCxb+PAmA2hLIt/6ZEkPHw==}
    engines: {node: ^14.15.0 || ^16.10.0 || >=18.0.0}

  jest@29.7.0:
    resolution: {integrity: sha512-NIy3oAFp9shda19hy4HK0HRTWKtPJmGdnvywu01nOqNC2vZg+Z+fvJDxpMQA88eb2I9EcafcdjYgsDthnYTvGw==}
    engines: {node: ^14.15.0 || ^16.10.0 || >=18.0.0}
    hasBin: true
    peerDependencies:
      node-notifier: ^8.0.1 || ^9.0.0 || ^10.0.0
    peerDependenciesMeta:
      node-notifier:
        optional: true

  js-tokens@4.0.0:
    resolution: {integrity: sha512-RdJUflcE3cUzKiMqQgsCu06FPu9UdIJO0beYbPhHN4k6apgJtifcoCtT9bcxOpYBtpD2kCM6Sbzg4CausW/PKQ==}

  js-yaml@3.14.1:
    resolution: {integrity: sha512-okMH7OXXJ7YrN9Ok3/SXrnu4iX9yOk+25nqX4imS2npuvTYDmo/QEZoqwZkYaIDk3jVvBOTOIEgEhaLOynBS9g==}
    hasBin: true

  js-yaml@4.1.0:
    resolution: {integrity: sha512-wpxZs9NoxZaJESJGIZTyDEaYpl0FKSA+FB9aJiyemKhMwkxQg63h4T1KJgUGHpTqPDNRcmmYLugrRjJlBtWvRA==}
    hasBin: true

  jsbn@1.1.0:
    resolution: {integrity: sha512-4bYVV3aAMtDTTu4+xsDYa6sy9GyJ69/amsu9sYF2zqjiEoZA5xJi3BrfX3uY+/IekIu7MwdObdbDWpoZdBv3/A==}

  jsesc@3.0.2:
    resolution: {integrity: sha512-xKqzzWXDttJuOcawBt4KnKHHIf5oQ/Cxax+0PWFG+DFDgHNAdi+TXECADI+RYiFUMmx8792xsMbbgXj4CwnP4g==}
    engines: {node: '>=6'}
    hasBin: true

  json-buffer@3.0.1:
    resolution: {integrity: sha512-4bV5BfR2mqfQTJm+V5tPPdf+ZpuhiIvTuAB5g8kcrXOZpTT/QwwVRWBywX1ozr6lEuPdbHxwaJlm9G6mI2sfSQ==}

  json-parse-even-better-errors@2.3.1:
    resolution: {integrity: sha512-xyFwyhro/JEof6Ghe2iz2NcXoj2sloNsWr/XsERDK/oiPCfaNhl5ONfp+jQdAZRQQ0IJWNzH9zIZF7li91kh2w==}

  json-schema-traverse@0.4.1:
    resolution: {integrity: sha512-xbbCH5dCYU5T8LcEhhuh7HJ88HXuW3qsI3Y0zOZFKfZEHcpWiHU/Jxzk629Brsab/mMiHQti9wMP+845RPe3Vg==}

  json-stable-stringify-without-jsonify@1.0.1:
    resolution: {integrity: sha512-Bdboy+l7tA3OGW6FjyFHWkP5LuByj1Tk33Ljyq0axyzdk9//JSi2u3fP1QSmd1KNwq6VOKYGlAu87CisVir6Pw==}

  json-stringify-safe@5.0.1:
    resolution: {integrity: sha512-ZClg6AaYvamvYEE82d3Iyd3vSSIjQ+odgjaTzRuO3s7toCdFKczob2i0zCh7JE8kWn17yvAWhUVxvqGwUalsRA==}

  json5@2.2.3:
    resolution: {integrity: sha512-XmOWe7eyHYH14cLdVPoyg+GOH3rYX++KpzrylJwSW98t3Nk+U8XOl8FWKOgwtzdb8lXGf6zYwDUzeHMWfxasyg==}
    engines: {node: '>=6'}
    hasBin: true

  jsonfile@4.0.0:
    resolution: {integrity: sha512-m6F1R3z8jjlf2imQHS2Qez5sjKWQzbuuhuJ/FKYFRZvPE3PuHcSMVZzfsLhGVOkfd20obL5SWEBew5ShlquNxg==}

  jsonfile@6.1.0:
    resolution: {integrity: sha512-5dgndWOriYSm5cnYaJNhalLNDKOqFwyDB/rr1E9ZsGciGvKPs8R2xYGCacuf3z6K1YKDz182fd+fY3cn3pMqXQ==}

  keyv@4.5.4:
    resolution: {integrity: sha512-oxVHkHR/EJf2CNXnWxRLW6mg7JyCCUcG0DtEGmL2ctUo1PNTin1PUil+r/+4r5MpVgC/fn1kjsx7mjSujKqIpw==}

  kind-of@3.2.2:
    resolution: {integrity: sha512-NOW9QQXMoZGg/oqnVNoNTTIFEIid1627WCffUBJEdMxYApq7mNE7CpzucIPc+ZQg25Phej7IJSmX3hO+oblOtQ==}
    engines: {node: '>=0.10.0'}

  kind-of@4.0.0:
    resolution: {integrity: sha512-24XsCxmEbRwEDbz/qz3stgin8TTzZ1ESR56OMCN0ujYg+vRutNSiOj9bHH9u85DKgXguraugV5sFuvbD4FW/hw==}
    engines: {node: '>=0.10.0'}

  kind-of@6.0.3:
    resolution: {integrity: sha512-dcS1ul+9tmeD95T+x28/ehLgd9mENa3LsvDTtzm3vyBEO7RPptvAD+t44WVXaUjTBRcrpFeFlC8WCruUR456hw==}
    engines: {node: '>=0.10.0'}

  kleur@3.0.3:
    resolution: {integrity: sha512-eTIzlVOSUR+JxdDFepEYcBMtZ9Qqdef+rnzWdRZuMbOywu5tO2w2N7rqjoANZ5k9vywhL6Br1VRjUIgTQx4E8w==}
    engines: {node: '>=6'}

  kleur@4.1.5:
    resolution: {integrity: sha512-o+NO+8WrRiQEE4/7nwRJhN1HWpVmJm511pBHUxPLtp0BUISzlBplORYSmTclCnJvQq2tKu/sgl3xVpkc7ZWuQQ==}
    engines: {node: '>=6'}

  lazy-val@1.0.5:
    resolution: {integrity: sha512-0/BnGCCfyUMkBpeDgWihanIAF9JmZhHBgUhEqzvf+adhNGLoP6TaiI5oF8oyb3I45P+PcnrqihSf01M0l0G5+Q==}

  leven@3.1.0:
    resolution: {integrity: sha512-qsda+H8jTaUaN/x5vzW2rzc+8Rw4TAQ/4KjB46IwK5VH+IlVeeeje/EoZRpiXvIqjFgK84QffqPztGI3VBLG1A==}
    engines: {node: '>=6'}

  levn@0.4.1:
    resolution: {integrity: sha512-+bT2uH4E5LGE7h/n3evcS/sQlJXCpIp6ym8OWJ5eV6+67Dsql/LaaT7qJBAt2rzfoa/5QBGBhxDix1dMt2kQKQ==}
    engines: {node: '>= 0.8.0'}

  lilconfig@3.1.3:
    resolution: {integrity: sha512-/vlFKAoH5Cgt3Ie+JLhRbwOsCQePABiU3tJ1egGvyQ+33R/vcwM2Zl2QR/LzjsBeItPt3oSVXapn+m4nQDvpzw==}
    engines: {node: '>=14'}

  lines-and-columns@1.2.4:
    resolution: {integrity: sha512-7ylylesZQ/PV29jhEDl3Ufjo6ZX7gCqJr5F7PKrqc93v7fzSymt1BpwEU8nAUXs8qzzvqhbjhK5QZg6Mt/HkBg==}

  linkify-it@5.0.0:
    resolution: {integrity: sha512-5aHCbzQRADcdP+ATqnDuhhJ/MRIqDkZX5pyjFHRRysS8vZ5AbqGEoFIb6pYHPZ+L/OC2Lc+xT8uHVVR5CAK/wQ==}

  lint-staged@15.2.10:
    resolution: {integrity: sha512-5dY5t743e1byO19P9I4b3x8HJwalIznL5E1FWYnU6OWw33KxNBSLAc6Cy7F2PsFEO8FKnLwjwm5hx7aMF0jzZg==}
    engines: {node: '>=18.12.0'}
    hasBin: true

  listr2@8.2.5:
    resolution: {integrity: sha512-iyAZCeyD+c1gPyE9qpFu8af0Y+MRtmKOncdGoA2S5EY8iFq99dmmvkNnHiWo+pj0s7yH7l3KPIgee77tKpXPWQ==}
    engines: {node: '>=18.0.0'}

  load-yaml-file@0.2.0:
    resolution: {integrity: sha512-OfCBkGEw4nN6JLtgRidPX6QxjBQGQf72q3si2uvqyFEMbycSFFHwAZeXx6cJgFM9wmLrf9zBwCP3Ivqa+LLZPw==}
    engines: {node: '>=6'}

  locate-path@5.0.0:
    resolution: {integrity: sha512-t7hw9pI+WvuwNJXwk5zVHpyhIqzg2qTlklJOf0mVxGSbe3Fp2VieZcduNYjaLDoy6p9uGpQEGWG87WpMKlNq8g==}
    engines: {node: '>=8'}

  locate-path@6.0.0:
    resolution: {integrity: sha512-iPZK6eYjbxRu3uB4/WZ3EsEIMJFMqAoopl3R+zuq0UjcAm/MO6KCweDgPfP3elTztoKP3KtnVHxTn2NHBSDVUw==}
    engines: {node: '>=10'}

  lodash.debounce@4.0.8:
    resolution: {integrity: sha512-FT1yDzDYEoYWhnSGnpE/4Kj1fLZkDFyqRb7fNt6FdYOSxlUWAtp42Eh6Wb0rGIv/m9Bgo7x4GhQbm5Ys4SG5ow==}

  lodash.escaperegexp@4.1.2:
    resolution: {integrity: sha512-TM9YBvyC84ZxE3rgfefxUWiQKLilstD6k7PTGt6wfbtXF8ixIJLOL3VYyV/z+ZiPLsVxAsKAFVwWlWeb2Y8Yyw==}

  lodash.isequal@4.5.0:
    resolution: {integrity: sha512-pDo3lu8Jhfjqls6GkMgpahsF9kCyayhgykjyLMNFTKWrpVdAQtYyB4muAMWozBB4ig/dtWAmsMxLEI8wuz+DYQ==}

  lodash.merge@4.6.2:
    resolution: {integrity: sha512-0KpjqXRVvrYyCsX1swR/XTK0va6VQkQM6MNo7PqW77ByjAhoARA8EfrP1N4+KlKj8YS0ZUCtRT/YUuhyYDujIQ==}

  lodash.startcase@4.4.0:
    resolution: {integrity: sha512-+WKqsK294HMSc2jEbNgpHpd0JfIBhp7rEV4aqXWqFr6AlXov+SlcgB1Fv01y2kGe3Gc8nMW7VA0SrGuSkRfIEg==}

  lodash@4.17.21:
    resolution: {integrity: sha512-v2kDEe57lecTulaDIuNTPy3Ry4gLGJ6Z1O3vE1krgXZNrsQ+LFTGHVxVjcXPs17LhbZVGedAJv8XZ1tvj5FvSg==}

  log-symbols@4.1.0:
    resolution: {integrity: sha512-8XPvpAA8uyhfteu8pIvQxpJZ7SYYdpUivZpGy6sFsBuKRY/7rQGavedeB8aK+Zkyq6upMFVL/9AW6vOYzfRyLg==}
    engines: {node: '>=10'}

  log-update@6.1.0:
    resolution: {integrity: sha512-9ie8ItPR6tjY5uYJh8K/Zrv/RMZ5VOlOWvtZdEHYSTFKZfIBPQa9tOAEeAWhd+AnIneLJ22w5fjOYtoutpWq5w==}
    engines: {node: '>=18'}

  loose-envify@1.4.0:
    resolution: {integrity: sha512-lyuxPGr/Wfhrlem2CL/UcnUc1zcqKAImBDzukY7Y5F/yQiNdko6+fRLevlw1HgMySw7f611UIY408EtxRSoK3Q==}
    hasBin: true

  lowercase-keys@2.0.0:
    resolution: {integrity: sha512-tqNXrS78oMOE73NMxK4EMLQsQowWf8jKooH9g7xPavRT706R6bkQJ6DY2Te7QukaZsulxa30wQ7bk0pm4XiHmA==}
    engines: {node: '>=8'}

  lru-cache@10.4.3:
    resolution: {integrity: sha512-JNAzZcXrCt42VGLuYz0zfAzDfAvJWW6AfYlDBQyDV5DClI2m5sAmK+OIO7s59XfsRsWHp02jAJrRadPRGTt6SQ==}

  lru-cache@4.1.5:
    resolution: {integrity: sha512-sWZlbEP2OsHNkXrMl5GYk/jKk70MBng6UU4YI/qGDYbgf6YbP4EvmqISbXCoJiRKs+1bSpFHVgQxvJ17F2li5g==}

  lru-cache@5.1.1:
    resolution: {integrity: sha512-KpNARQA3Iwv+jTA0utUVVbrh+Jlrr1Fv0e56GGzAFOXN7dk/FviaDW8LHmK52DlcH4WP2n6gI8vN1aesBFgo9w==}

  lru-cache@6.0.0:
    resolution: {integrity: sha512-Jo6dJ04CmSjuznwJSS3pUeWmd/H0ffTlkXXgwZi+eq1UCmqQwCh+eLsYOYCwY991i2Fah4h1BEMCx4qThGbsiA==}
    engines: {node: '>=10'}

  lru-cache@7.18.3:
    resolution: {integrity: sha512-jumlc0BIUrS3qJGgIkWZsyfAM7NCWiBcCDhnd+3NNM5KbBmLTgHVfWBcg6W+rLUsIpzpERPsvwUP7CckAQSOoA==}
    engines: {node: '>=12'}

  lunr@2.3.9:
    resolution: {integrity: sha512-zTU3DaZaF3Rt9rhN3uBMGQD3dD2/vFQqnvZCDv4dl5iOzq2IZQqTxu90r4E5J+nP70J3ilqVCrbho2eWaeW8Ow==}

  magic-string@0.30.14:
    resolution: {integrity: sha512-5c99P1WKTed11ZC0HMJOj6CDIue6F8ySu+bJL+85q1zBEIY8IklrJ1eiKC2NDRh3Ct3FcvmJPyQHb9erXMTJNw==}

  make-dir@4.0.0:
    resolution: {integrity: sha512-hXdUTZYIVOt1Ex//jAQi+wTZZpUpwBj/0QsOzqegb3rGMMeJiSEu5xLHnYfBrRV4RH2+OCSOO95Is/7x1WJ4bw==}
    engines: {node: '>=10'}

  make-error@1.3.6:
    resolution: {integrity: sha512-s8UhlNe7vPKomQhC1qFelMokr/Sc3AgNbso3n74mVPA5LTZwkB9NlXf4XPamLxJE8h0gh73rM94xvwRT2CVInw==}

  make-fetch-happen@10.2.1:
    resolution: {integrity: sha512-NgOPbRiaQM10DYXvN3/hhGVI2M5MtITFryzBGxHM5p4wnFxsVCbxkrBrDsk+EZ5OB4jEOT7AjDxtdF+KVEFT7w==}
    engines: {node: ^12.13.0 || ^14.15.0 || >=16.0.0}

  makeerror@1.0.12:
    resolution: {integrity: sha512-JmqCvUhmt43madlpFzG4BQzG2Z3m6tvQDNKdClZnO3VbIudJYmxsT0FNJMeiB2+JTSlTQTSbU8QdesVmwJcmLg==}

  map-cache@0.2.2:
    resolution: {integrity: sha512-8y/eV9QQZCiyn1SprXSrCmqJN0yNRATe+PO8ztwqrvrbdRLA3eYJF0yaR0YayLWkMbsQSKWS9N2gPcGEc4UsZg==}
    engines: {node: '>=0.10.0'}

  map-obj@1.0.1:
    resolution: {integrity: sha512-7N/q3lyZ+LVCp7PzuxrJr4KMbBE2hW7BT7YNia330OFxIf4d3r5zVpicP2650l7CPN6RM9zOJRl3NGpqSiw3Eg==}
    engines: {node: '>=0.10.0'}

  map-obj@4.3.0:
    resolution: {integrity: sha512-hdN1wVrZbb29eBGiGjJbeP8JbKjq1urkHJ/LIP/NY48MZ1QVXUsQBV1G1zvYFHn1XE06cwjBsOI2K3Ulnj1YXQ==}
    engines: {node: '>=8'}

  map-visit@1.0.0:
    resolution: {integrity: sha512-4y7uGv8bd2WdM9vpQsiQNo41Ln1NvhvDRuVt0k2JZQ+ezN2uaQes7lZeZ+QQUHOLQAtDaBJ+7wCbi+ab/KFs+w==}
    engines: {node: '>=0.10.0'}

  markdown-it@14.1.0:
    resolution: {integrity: sha512-a54IwgWPaeBCAAsv13YgmALOF1elABB08FxO9i+r4VFk5Vl4pKokRPeX8u5TCgSsPi6ec1otfLjdOpVcgbpshg==}
    hasBin: true

  matcher@3.0.0:
    resolution: {integrity: sha512-OkeDaAZ/bQCxeFAozM55PKcKU0yJMPGifLwV4Qgjitu+5MoAfSQN4lsLJeXZ1b8w0x+/Emda6MZgXS1jvsapng==}
    engines: {node: '>=10'}

  mdast-util-to-hast@13.2.0:
    resolution: {integrity: sha512-QGYKEuUsYT9ykKBCMOEDLsU5JRObWQusAolFMeko/tYPufNkRffBAQjIE+99jbA87xv6FgmjLtwjh9wBWajwAA==}

  mdurl@2.0.0:
    resolution: {integrity: sha512-Lf+9+2r+Tdp5wXDXC4PcIBjTDtq4UKjCPMQhKIuzpJNW0b96kVqSwW0bT7FhRSfmAiFYgP+SCRvdrDozfh0U5w==}

  meow@13.2.0:
    resolution: {integrity: sha512-pxQJQzB6djGPXh08dacEloMFopsOqGVRKFPYvPOt9XDZ1HasbgDZA74CJGreSU4G3Ak7EFJGoiH2auq+yXISgA==}
    engines: {node: '>=18'}

  meow@6.1.1:
    resolution: {integrity: sha512-3YffViIt2QWgTy6Pale5QpopX/IvU3LPL03jOTqp6pGj3VjesdO/U8CuHMKpnQr4shCNCM5fd5XFFvIIl6JBHg==}
    engines: {node: '>=8'}

  merge-stream@2.0.0:
    resolution: {integrity: sha512-abv/qOcuPfk3URPfDzmZU1LKmuw8kT+0nIHvKrKgFrwifol/doWcdA4ZqsWQ8ENrFKkd67Mfpo/LovbIUsbt3w==}

  merge2@1.4.1:
    resolution: {integrity: sha512-8q7VEgMJW4J8tcfVPy8g09NcQwZdbwFEqhe/WZkoIzjn/3TGDwtOCYtXGxA3O8tPzpczCCDgv+P2P5y00ZJOOg==}
    engines: {node: '>= 8'}

  micromark-util-character@2.1.1:
    resolution: {integrity: sha512-wv8tdUTJ3thSFFFJKtpYKOYiGP2+v96Hvk4Tu8KpCAsTMs6yi+nVmGh1syvSCsaxz45J6Jbw+9DD6g97+NV67Q==}

  micromark-util-encode@2.0.1:
    resolution: {integrity: sha512-c3cVx2y4KqUnwopcO9b/SCdo2O67LwJJ/UyqGfbigahfegL9myoEFoDYZgkT7f36T0bLrM9hZTAaAyH+PCAXjw==}

  micromark-util-sanitize-uri@2.0.1:
    resolution: {integrity: sha512-9N9IomZ/YuGGZZmQec1MbgxtlgougxTodVwDzzEouPKo3qFWvymFHWcnDi2vzV1ff6kas9ucW+o3yzJK9YB1AQ==}

  micromark-util-symbol@2.0.1:
    resolution: {integrity: sha512-vs5t8Apaud9N28kgCrRUdEed4UJ+wWNvicHLPxCa9ENlYuAY31M0ETy5y1vA33YoNPDFTghEbnh6efaE8h4x0Q==}

  micromark-util-types@2.0.1:
    resolution: {integrity: sha512-534m2WhVTddrcKVepwmVEVnUAmtrx9bfIjNoQHRqfnvdaHQiFytEhJoTgpWJvDEXCO5gLTQh3wYC1PgOJA4NSQ==}

  micromatch@3.1.10:
    resolution: {integrity: sha512-MWikgl9n9M3w+bpsY3He8L+w9eF9338xRl8IAO5viDizwSzziFEyUzo2xrrloB64ADbTf8uA8vRqqttDTOmccg==}
    engines: {node: '>=0.10.0'}

  micromatch@4.0.8:
    resolution: {integrity: sha512-PXwfBhYu0hBCPw8Dn0E+WDYb7af3dSLVWKi3HGv84IdF4TyFoC0ysxFd0Goxw7nSv4T/PzEJQxsYsEiFCKo2BA==}
    engines: {node: '>=8.6'}

  mime-db@1.52.0:
    resolution: {integrity: sha512-sPU4uV7dYlvtWJxwwxHD0PuihVNiE7TyAbQ5SWxDCB9mUYvOgroQOwYQQOKPJ8CIbE+1ETVlOoK1UC2nU3gYvg==}
    engines: {node: '>= 0.6'}

  mime-types@2.1.35:
    resolution: {integrity: sha512-ZDY+bPm5zTTF+YpCrAU9nK0UgICYPT0QtT1NZWFv4s++TNkcgVaT0g6+4R2uI4MjQjzysHB1zxuWL50hzaeXiw==}
    engines: {node: '>= 0.6'}

  mime@2.6.0:
    resolution: {integrity: sha512-USPkMeET31rOMiarsBNIHZKLGgvKc/LrjofAnBlOttf5ajRvqiRA8QsenbcooctK6d6Ts6aqZXBA+XbkKthiQg==}
    engines: {node: '>=4.0.0'}
    hasBin: true

  mimic-fn@2.1.0:
    resolution: {integrity: sha512-OqbOk5oEQeAZ8WXWydlu9HJjz9WVdEIvamMCcXmuqUYjTknH/sqsWvhQ3vgwKFRR1HpjvNBKQ37nbJgYzGqGcg==}
    engines: {node: '>=6'}

  mimic-fn@4.0.0:
    resolution: {integrity: sha512-vqiC06CuhBTUdZH+RYl8sFrL096vA45Ok5ISO6sE/Mr1jRbGH4Csnhi8f3wKVl7x8mO4Au7Ir9D3Oyv1VYMFJw==}
    engines: {node: '>=12'}

  mimic-function@5.0.1:
    resolution: {integrity: sha512-VP79XUPxV2CigYP3jWwAUFSku2aKqBH7uTAapFWCBqutsbmDo96KY5o8uh6U+/YSIn5OxJnXp73beVkpqMIGhA==}
    engines: {node: '>=18'}

  mimic-response@1.0.1:
    resolution: {integrity: sha512-j5EctnkH7amfV/q5Hgmoal1g2QHFJRraOtmx0JpIqkxhBhI/lJSl1nMpQ45hVarwNETOoWEimndZ4QK0RHxuxQ==}
    engines: {node: '>=4'}

  mimic-response@3.1.0:
    resolution: {integrity: sha512-z0yWI+4FDrrweS8Zmt4Ej5HdJmky15+L2e6Wgn3+iK5fWzb6T3fhNFq2+MeTRb064c6Wr4N/wv0DzQTjNzHNGQ==}
    engines: {node: '>=10'}

  min-indent@1.0.1:
    resolution: {integrity: sha512-I9jwMn07Sy/IwOj3zVkVik2JTvgpaykDZEigL6Rx6N9LbMywwUSMtxET+7lVoDLLd3O3IXwJwvuuns8UB/HeAg==}
    engines: {node: '>=4'}

  minimatch@10.0.1:
    resolution: {integrity: sha512-ethXTt3SGGR+95gudmqJ1eNhRO7eGEGIgYA9vnPatK4/etz2MEVDno5GMCibdMTuBMyElzIlgxMna3K94XDIDQ==}
    engines: {node: 20 || >=22}

  minimatch@3.1.2:
    resolution: {integrity: sha512-J7p63hRiAjw1NDEww1W7i37+ByIrOWO5XQQAzZ3VOcL0PNybwpfmV/N05zFAzwQ9USyEcX6t3UO+K5aqBQOIHw==}

  minimatch@5.1.6:
    resolution: {integrity: sha512-lKwV/1brpG6mBUFHtb7NUmtABCb2WZZmm2wNiOA5hAb8VdCS4B3dtMWyvcoViccwAW/COERjXLt0zP1zXUN26g==}
    engines: {node: '>=10'}

  minimatch@9.0.5:
    resolution: {integrity: sha512-G6T0ZX48xgozx7587koeX9Ys2NYy6Gmv//P89sEte9V9whIapMNF4idKxnW2QtCcLiTWlb/wfCabAtAFWhhBow==}
    engines: {node: '>=16 || 14 >=14.17'}

  minimist-options@4.1.0:
    resolution: {integrity: sha512-Q4r8ghd80yhO/0j1O3B2BjweX3fiHg9cdOwjJd2J76Q135c+NDxGCqdYKQ1SKBuFfgWbAUzBfvYjPUEeNgqN1A==}
    engines: {node: '>= 6'}

  minimist@1.2.8:
    resolution: {integrity: sha512-2yyAR8qBkN3YuheJanUpWC5U3bb5osDywNB8RzDVlDwDHbocAJveqqj1u8+SVD7jkWT4yvsHCpWqqWqAxb0zCA==}

  minipass-collect@1.0.2:
    resolution: {integrity: sha512-6T6lH0H8OG9kITm/Jm6tdooIbogG9e0tLgpY6mphXSm/A9u8Nq1ryBG+Qspiub9LjWlBPsPS3tWQ/Botq4FdxA==}
    engines: {node: '>= 8'}

  minipass-fetch@2.1.2:
    resolution: {integrity: sha512-LT49Zi2/WMROHYoqGgdlQIZh8mLPZmOrN2NdJjMXxYe4nkN6FUyuPuOAOedNJDrx0IRGg9+4guZewtp8hE6TxA==}
    engines: {node: ^12.13.0 || ^14.15.0 || >=16.0.0}

  minipass-flush@1.0.5:
    resolution: {integrity: sha512-JmQSYYpPUqX5Jyn1mXaRwOda1uQ8HP5KAT/oDSLCzt1BYRhQU0/hDtsB1ufZfEEzMZ9aAVmsBw8+FWsIXlClWw==}
    engines: {node: '>= 8'}

  minipass-pipeline@1.2.4:
    resolution: {integrity: sha512-xuIq7cIOt09RPRJ19gdi4b+RiNvDFYe5JH+ggNvBqGqpQXcru3PcRmOZuHBKWK1Txf9+cQ+HMVN4d6z46LZP7A==}
    engines: {node: '>=8'}

  minipass-sized@1.0.3:
    resolution: {integrity: sha512-MbkQQ2CTiBMlA2Dm/5cY+9SWFEN8pzzOXi6rlM5Xxq0Yqbda5ZQy9sU75a673FE9ZK0Zsbr6Y5iP6u9nktfg2g==}
    engines: {node: '>=8'}

  minipass@3.3.6:
    resolution: {integrity: sha512-DxiNidxSEK+tHG6zOIklvNOwm3hvCrbUrdtzY74U6HKTJxvIDfOUL5W5P2Ghd3DTkhhKPYGqeNUIh5qcM4YBfw==}
    engines: {node: '>=8'}

  minipass@4.2.8:
    resolution: {integrity: sha512-fNzuVyifolSLFL4NzpF+wEF4qrgqaaKX0haXPQEdQ7NKAN+WecoKMHV09YcuL/DHxrUsYQOK3MiuDf7Ip2OXfQ==}
    engines: {node: '>=8'}

  minipass@5.0.0:
    resolution: {integrity: sha512-3FnjYuehv9k6ovOEbyOswadCDPX1piCfhV8ncmYtHOjuPwylVWsghTLo7rabjC3Rx5xD4HDx8Wm1xnMF7S5qFQ==}
    engines: {node: '>=8'}

  minipass@7.1.2:
    resolution: {integrity: sha512-qOOzS1cBTWYF4BH8fVePDBOO9iptMnGUEZwNc/cMWnTV2nVLZ7VoNWEPHkYczZA0pdoA7dl6e7FL659nX9S2aw==}
    engines: {node: '>=16 || 14 >=14.17'}

  minizlib@2.1.2:
    resolution: {integrity: sha512-bAxsR8BVfj60DWXHE3u30oHzfl4G7khkSuPW+qvpd7jFRHm7dLxOjUk1EHACJ/hxLY8phGJ0YhYHZo7jil7Qdg==}
    engines: {node: '>= 8'}

  mixin-deep@1.3.2:
    resolution: {integrity: sha512-WRoDn//mXBiJ1H40rqa3vH0toePwSsGb45iInWlTySa+Uu4k3tYUSxa2v1KqAiLtvlrSzaExqS1gtk96A9zvEA==}
    engines: {node: '>=0.10.0'}

  mixme@0.5.10:
    resolution: {integrity: sha512-5H76ANWinB1H3twpJ6JY8uvAtpmFvHNArpilJAjXRKXSDDLPIMoZArw5SH0q9z+lLs8IrMw7Q2VWpWimFKFT1Q==}
    engines: {node: '>= 8.0.0'}

  mkdirp@0.5.6:
    resolution: {integrity: sha512-FP+p8RB8OWpF3YZBCrP5gtADmtXApB5AMLn+vdyA+PyxCjrCs00mjyUozssO33cwDeT3wNGdLxJ5M//YqtHAJw==}
    hasBin: true

  mkdirp@1.0.4:
    resolution: {integrity: sha512-vVqVZQyf3WLx2Shd0qJ9xuvqgAyKPLAiqITEtqW0oIUjzo3PePDd6fW9iFz30ef7Ysp/oiWqbhszeGWW2T6Gzw==}
    engines: {node: '>=10'}
    hasBin: true

  ms@2.0.0:
    resolution: {integrity: sha512-Tpp60P6IUJDTuOq/5Z8cdskzJujfwqfOTkrwIwj7IRISpnkJnT6SyJ4PCPnGMoFjC9ddhal5KVIYtAt97ix05A==}

  ms@2.1.3:
    resolution: {integrity: sha512-6FlzubTLZG3J2a/NVCAleEhjzq5oxgHyaCU9yYXvcLsvoVaHJq/s5xXI6/XXP6tz7R9xAOtHnSO/tXtF3WRTlA==}

  multimatch@5.0.0:
    resolution: {integrity: sha512-ypMKuglUrZUD99Tk2bUQ+xNQj43lPEfAeX2o9cTteAmShXy2VHDJpuwu1o0xqoKCt9jLVAvwyFKdLTPXKAfJyA==}
    engines: {node: '>=10'}

  nanoid@3.3.8:
    resolution: {integrity: sha512-WNLf5Sd8oZxOm+TzppcYk8gVOgP+l58xNy58D0nbUnOxOWRWvlcCV4kUF7ltmI6PsrLl/BgKEyS4mqsGChFN0w==}
    engines: {node: ^10 || ^12 || ^13.7 || ^14 || >=15.0.1}
    hasBin: true

  nanomatch@1.2.13:
    resolution: {integrity: sha512-fpoe2T0RbHwBTBUOftAfBPaDEi06ufaUai0mE6Yn1kacc3SnTErfb/h+X94VXzI64rKFHYImXSvdwGGCmwOqCA==}
    engines: {node: '>=0.10.0'}

  natural-compare@1.4.0:
    resolution: {integrity: sha512-OWND8ei3VtNC9h7V60qff3SVobHr996CTwgxubgyQYEpg290h9J0buyECNNJexkFm5sOajh5G116RYA1c8ZMSw==}

  negotiator@0.6.4:
    resolution: {integrity: sha512-myRT3DiWPHqho5PrJaIRyaMv2kgYf0mUVgBNOYMuCH5Ki1yEiQaf/ZJuQ62nvpc44wL5WDbTX7yGJi1Neevw8w==}
    engines: {node: '>= 0.6'}

  neo-async@2.6.2:
    resolution: {integrity: sha512-Yd3UES5mWCSqR+qNT93S3UoYUkqAZ9lLg8a7g9rimsWmYGK8cVToA4/sF3RrshdyV3sAGMXVUmpMYOw+dLpOuw==}

  nice-try@1.0.5:
    resolution: {integrity: sha512-1nh45deeb5olNY7eX82BkPO7SSxR5SSYJiPTrTdFUVYwAl8CKMA5N9PjTYkHiRjisVcxcQ1HXdLhx2qxxJzLNQ==}

  node-abi@3.71.0:
    resolution: {integrity: sha512-SZ40vRiy/+wRTf21hxkkEjPJZpARzUMVcJoQse2EF8qkUWbbO2z7vd5oA/H6bVH6SZQ5STGcu0KRDS7biNRfxw==}
    engines: {node: '>=10'}

  node-addon-api@1.7.2:
    resolution: {integrity: sha512-ibPK3iA+vaY1eEjESkQkM0BbCqFOaZMiXRTtdB0u7b4djtY6JnsjvPdUHVMg6xQt3B8fpTTWHI9A+ADjM9frzg==}

  node-addon-api@7.1.1:
    resolution: {integrity: sha512-5m3bsyrjFWE1xf7nz7YXdN4udnVtXK6/Yfgn5qnahL6bCkf2yKt4k3nuTKAtT4r3IG8JNR2ncsIMdZuAzJjHQQ==}

  node-api-version@0.2.0:
    resolution: {integrity: sha512-fthTTsi8CxaBXMaBAD7ST2uylwvsnYxh2PfaScwpMhos6KlSFajXQPcM4ogNE1q2s3Lbz9GCGqeIHC+C6OZnKg==}

  node-fetch@2.7.0:
    resolution: {integrity: sha512-c4FRfUm/dbcWZ7U+1Wq0AwCyFL+3nt2bEw05wfxSz+DWpWsitgmSgYmy2dQdWyKC1694ELPqMs/YzUSNozLt8A==}
    engines: {node: 4.x || >=6.0.0}
    peerDependencies:
      encoding: ^0.1.0
    peerDependenciesMeta:
      encoding:
        optional: true

  node-int64@0.4.0:
    resolution: {integrity: sha512-O5lz91xSOeoXP6DulyHfllpq+Eg00MWitZIbtPfoSEvqIHdl5gfcY6hYzDWnj0qD5tz52PI08u9qUvSVeUBeHw==}

  node-releases@2.0.18:
    resolution: {integrity: sha512-d9VeXT4SJ7ZeOqGX6R5EM022wpL+eWPooLI+5UpWn2jCT1aosUQEhQP214x33Wkwx3JQMvIm+tIoVOdodFS40g==}

  nopt@6.0.0:
    resolution: {integrity: sha512-ZwLpbTgdhuZUnZzjd7nb1ZV+4DoiC6/sfiVKok72ym/4Tlf+DFdlHYmT2JPmcNNWV6Pi3SDf1kT+A4r9RTuT9g==}
    engines: {node: ^12.13.0 || ^14.15.0 || >=16.0.0}
    hasBin: true

  normalize-package-data@2.5.0:
    resolution: {integrity: sha512-/5CMN3T0R4XTj4DcGaexo+roZSdSFW/0AOOTROrjxzCG1wrWXEsGbRKevjlIL+ZDE4sZlJr5ED4YW0yqmkK+eA==}

  normalize-package-data@6.0.2:
    resolution: {integrity: sha512-V6gygoYb/5EmNI+MEGrWkC+e6+Rr7mTmfHrxDbLzxQogBkgzo76rkok0Am6thgSF7Mv2nLOajAJj5vDJZEFn7g==}
    engines: {node: ^16.14.0 || >=18.0.0}

  normalize-path@2.1.1:
    resolution: {integrity: sha512-3pKJwH184Xo/lnH6oyP1q2pMd7HcypqqmRs91/6/i2CGtWwIKGCkOOMTm/zXbgTEWHw1uNpNi/igc3ePOYHb6w==}
    engines: {node: '>=0.10.0'}

  normalize-path@3.0.0:
    resolution: {integrity: sha512-6eZs5Ls3WtCisHWp9S2GUy8dqkpGi4BVSz3GaqiE6ezub0512ESztXUwUB6C6IKbQkY2Pnb/mD4WYojCRwcwLA==}
    engines: {node: '>=0.10.0'}

  normalize-url@6.1.0:
    resolution: {integrity: sha512-DlL+XwOy3NxAQ8xuC0okPgK46iuVNAK01YN7RueYBqqFeGsBjV9XmCAzAdgt+667bCl5kPh9EqKKDwnaPG1I7A==}
    engines: {node: '>=10'}

  npm-run-path@2.0.2:
    resolution: {integrity: sha512-lJxZYlT4DW/bRUtFh1MQIWqmLwQfAxnqWG4HhEdjMlkrJYnJn0Jrr2u3mgxqaWsdiBc76TYkTG/mhrnYTuzfHw==}
    engines: {node: '>=4'}

  npm-run-path@4.0.1:
    resolution: {integrity: sha512-S48WzZW777zhNIrn7gxOlISNAqi9ZC/uQFnRdbeIHhZhCA6UqpkOT8T1G7BvfdgP4Er8gF4sUbaS0i7QvIfCWw==}
    engines: {node: '>=8'}

  npm-run-path@5.3.0:
    resolution: {integrity: sha512-ppwTtiJZq0O/ai0z7yfudtBpWIoxM8yE6nHi1X47eFR2EWORqfbu6CnPlNsjeN683eT0qG6H/Pyf9fCcvjnnnQ==}
    engines: {node: ^12.20.0 || ^14.13.1 || >=16.0.0}

  object-copy@0.1.0:
    resolution: {integrity: sha512-79LYn6VAb63zgtmAteVOWo9Vdj71ZVBy3Pbse+VqxDpEP83XuujMrGqHIwAXJ5I/aM0zU7dIyIAhifVTPrNItQ==}
    engines: {node: '>=0.10.0'}

  object-inspect@1.13.3:
    resolution: {integrity: sha512-kDCGIbxkDSXE3euJZZXzc6to7fCrKHNI/hSRQnRuQ+BWjFNzZwiFF8fj/6o2t2G9/jTj8PSIYTfCLelLZEeRpA==}
    engines: {node: '>= 0.4'}

  object-keys@1.1.1:
    resolution: {integrity: sha512-NuAESUOUMrlIXOfHKzD6bpPu3tYt3xvjNdRIQ+FeT0lNb4K8WR70CaDxhuNguS2XG+GjkyMwOzsN5ZktImfhLA==}
    engines: {node: '>= 0.4'}

  object-visit@1.0.1:
    resolution: {integrity: sha512-GBaMwwAVK9qbQN3Scdo0OyvgPW7l3lnaVMj84uTOZlswkX0KpF6fyDBJhtTthf7pymztoN36/KEr1DyhF96zEA==}
    engines: {node: '>=0.10.0'}

  object.assign@4.1.5:
    resolution: {integrity: sha512-byy+U7gp+FVwmyzKPYhW2h5l3crpmGsxl7X2s8y43IgxvG4g3QZ6CffDtsNQy1WsmZpQbO+ybo0AlW7TY6DcBQ==}
    engines: {node: '>= 0.4'}

  object.pick@1.3.0:
    resolution: {integrity: sha512-tqa/UMy/CCoYmj+H5qc07qvSL9dqcs/WZENZ1JbtWBlATP+iVOe778gE6MSijnyCnORzDuX6hU+LA4SZ09YjFQ==}
    engines: {node: '>=0.10.0'}

  once@1.4.0:
    resolution: {integrity: sha512-lNaJgI+2Q5URQBkccEKHTQOPaXdUxnZZElQTZY0MFUAuaEqe1E+Nyvgdz/aIyNi6Z9MzO5dv1H8n58/GELp3+w==}

  onetime@5.1.2:
    resolution: {integrity: sha512-kbpaSSGJTWdAY5KPVeMOKXSrPtr8C8C7wodJbcsd51jRnmD+GZu8Y0VoU6Dm5Z4vWr0Ig/1NKuWRKf7j5aaYSg==}
    engines: {node: '>=6'}

  onetime@6.0.0:
    resolution: {integrity: sha512-1FlR+gjXK7X+AsAHso35MnyN5KqGwJRi/31ft6x0M194ht7S+rWAvd7PHss9xSKMzE0asv1pyIHaJYq+BbacAQ==}
    engines: {node: '>=12'}

  onetime@7.0.0:
    resolution: {integrity: sha512-VXJjc87FScF88uafS3JllDgvAm+c/Slfz06lorj2uAY34rlUu0Nt+v8wreiImcrgAjjIHp1rXpTDlLOGw29WwQ==}
    engines: {node: '>=18'}

  oniguruma-to-es@0.7.0:
    resolution: {integrity: sha512-HRaRh09cE0gRS3+wi2zxekB+I5L8C/gN60S+vb11eADHUaB/q4u8wGGOX3GvwvitG8ixaeycZfeoyruKQzUgNg==}

  optionator@0.9.4:
    resolution: {integrity: sha512-6IpQ7mKUxRcZNLIObR0hz7lxsapSSIYNZJwXPGeF0mTVqGKFIXj1DQcMoT22S3ROcLyY/rz0PWaWZ9ayWmad9g==}
    engines: {node: '>= 0.8.0'}

  ora@5.4.1:
    resolution: {integrity: sha512-5b6Y85tPxZZ7QytO+BQzysW31HJku27cRIlkbAXaNx+BdcVi+LlRFmVXzeF6a7JCwJpyw5c4b+YSVImQIrBpuQ==}
    engines: {node: '>=10'}

  os-tmpdir@1.0.2:
    resolution: {integrity: sha512-D2FR03Vir7FIu45XBY20mTb+/ZSWB00sjU9jdQXt83gDrI4Ztz5Fs7/yy74g2N5SVQY4xY1qDr4rNddwYRVX0g==}
    engines: {node: '>=0.10.0'}

  outdent@0.5.0:
    resolution: {integrity: sha512-/jHxFIzoMXdqPzTaCpFzAAWhpkSjZPF4Vsn6jAfNpmbH/ymsmd7Qc6VE9BGn0L6YMj6uwpQLxCECpus4ukKS9Q==}

  p-cancelable@2.1.1:
    resolution: {integrity: sha512-BZOr3nRQHOntUjTrH8+Lh54smKHoHyur8We1V8DSMVrl5A2malOOwuJRnKRDjSnkoeBh4at6BwEnb5I7Jl31wg==}
    engines: {node: '>=8'}

  p-filter@2.1.0:
    resolution: {integrity: sha512-ZBxxZ5sL2HghephhpGAQdoskxplTwr7ICaehZwLIlfL6acuVgZPm8yBNuRAFBGEqtD/hmUeq9eqLg2ys9Xr/yw==}
    engines: {node: '>=8'}

  p-finally@1.0.0:
    resolution: {integrity: sha512-LICb2p9CB7FS+0eR1oqWnHhp0FljGLZCWBE9aix0Uye9W8LTQPwMTYVGWQWIw9RdQiDg4+epXQODwIYJtSJaow==}
    engines: {node: '>=4'}

  p-limit@2.3.0:
    resolution: {integrity: sha512-//88mFWSJx8lxCzwdAABTJL2MyWB12+eIY7MDL2SqLmAkeKU9qxRvWuSyTjm3FUmpBEMuFfckAIqEaVGUDxb6w==}
    engines: {node: '>=6'}

  p-limit@3.1.0:
    resolution: {integrity: sha512-TYOanM3wGwNGsZN2cVTYPArw454xnXj5qmWF1bEoAc4+cU/ol7GVh7odevjp1FNHduHc3KZMcFduxU5Xc6uJRQ==}
    engines: {node: '>=10'}

  p-locate@4.1.0:
    resolution: {integrity: sha512-R79ZZ/0wAxKGu3oYMlz8jy/kbhsNrS7SKZ7PxEHBgJ5+F2mtFW2fK2cOtBh1cHYkQsbzFV7I+EoRKe6Yt0oK7A==}
    engines: {node: '>=8'}

  p-locate@5.0.0:
    resolution: {integrity: sha512-LaNjtRWUBY++zB5nE/NwcaoMylSPk+S+ZHNB1TzdbMJMny6dynpAGt7X/tl/QYq3TIeE6nxHppbo2LGymrG5Pw==}
    engines: {node: '>=10'}

  p-map@2.1.0:
    resolution: {integrity: sha512-y3b8Kpd8OAN444hxfBbFfj1FY/RjtTd8tzYwhUqNYXx0fXx2iX4maP4Qr6qhIKbQXI02wTLAda4fYUbDagTUFw==}
    engines: {node: '>=6'}

  p-map@4.0.0:
    resolution: {integrity: sha512-/bjOqmgETBYB5BoEeGVea8dmvHb2m9GLy1E9W43yeyfP6QQCZGFNa+XRceJEuDB6zqr+gKpIAmlLebMpykw/MQ==}
    engines: {node: '>=10'}

  p-try@2.2.0:
    resolution: {integrity: sha512-R4nPAVTAU0B9D35/Gk3uJf/7XYbQcyohSKdvAxIRSNghFl4e71hVoGnBNQz9cWaXxO2I10KTC+3jMdvvoKw6dQ==}
    engines: {node: '>=6'}

  package-json-from-dist@1.0.1:
    resolution: {integrity: sha512-UEZIS3/by4OC8vL3P2dTXRETpebLI2NiI5vIrjaD/5UtrkFX/tNbwjTSRAGC/+7CAo2pIcBaRgWmcBBHcsaCIw==}

  parent-module@1.0.1:
    resolution: {integrity: sha512-GQ2EWRpQV8/o+Aw8YqtfZZPfNRWZYkbidE9k5rpl/hC3vtHHBfGm2Ifi6qWV+coDGkrUKZAxE3Lot5kcsRlh+g==}
    engines: {node: '>=6'}

  parse-json@5.2.0:
    resolution: {integrity: sha512-ayCKvm/phCGxOkYRSCM82iDwct8/EonSEgCSxWxD7ve6jHggsFl4fZVQBPRNgQoKiuV/odhFrGzQXZwbifC8Rg==}
    engines: {node: '>=8'}

  parse-json@8.1.0:
    resolution: {integrity: sha512-rum1bPifK5SSar35Z6EKZuYPJx85pkNaFrxBK3mwdfSJ1/WKbYrjoW/zTPSjRRamfmVX1ACBIdFAO0VRErW/EA==}
    engines: {node: '>=18'}

  pascalcase@0.1.1:
    resolution: {integrity: sha512-XHXfu/yOQRy9vYOtUDVMN60OEJjW013GoObG1o+xwQTpB9eYJX/BjXMsdW13ZDPruFhYYn0AG22w0xgQMwl3Nw==}
    engines: {node: '>=0.10.0'}

  path-equal@1.2.5:
    resolution: {integrity: sha512-i73IctDr3F2W+bsOWDyyVm/lqsXO47aY9nsFZUjTT/aljSbkxHxxCoyZ9UUrM8jK0JVod+An+rl48RCsvWM+9g==}

  path-exists@4.0.0:
    resolution: {integrity: sha512-ak9Qy5Q7jYb2Wwcey5Fpvg2KoAc/ZIhLSLOSBmRmygPsGwkVVt0fZa0qrtMz+m6tJTAHfZQ8FnmB4MG4LWy7/w==}
    engines: {node: '>=8'}

  path-is-absolute@1.0.1:
    resolution: {integrity: sha512-AVbw3UJ2e9bq64vSaS9Am0fje1Pa8pbGqTTsmXfaIiMpnr5DlDhfJOuLj9Sf95ZPVDAUerDfEk88MPmPe7UCQg==}
    engines: {node: '>=0.10.0'}

  path-key@2.0.1:
    resolution: {integrity: sha512-fEHGKCSmUSDPv4uoj8AlD+joPlq3peND+HRYyxFz4KPw4z926S/b8rIuFs2FYJg3BwsxJf6A9/3eIdLaYC+9Dw==}
    engines: {node: '>=4'}

  path-key@3.1.1:
    resolution: {integrity: sha512-ojmeN0qd+y0jszEtoY48r0Peq5dwMEkIlCOu6Q5f41lfkswXuKtYrhgoTpLnyIcHm24Uhqx+5Tqm2InSwLhE6Q==}
    engines: {node: '>=8'}

  path-key@4.0.0:
    resolution: {integrity: sha512-haREypq7xkM7ErfgIyA0z+Bj4AGKlMSdlQE2jvJo6huWD1EdkKYV+G/T4nq0YEF2vgTT8kqMFKo1uHn950r4SQ==}
    engines: {node: '>=12'}

  path-parse@1.0.7:
    resolution: {integrity: sha512-LDJzPVEEEPR+y48z93A0Ed0yXb8pAByGWo/k5YYdYgpY2/2EsOsksJrq7lOHxryrVOn1ejG6oAp8ahvOIQD8sw==}

  path-scurry@1.11.1:
    resolution: {integrity: sha512-Xa4Nw17FS9ApQFJ9umLiJS4orGjm7ZzwUrwamcGQuHSzDyth9boKDaycYdDcZDuqYATXw4HFXgaqWTctW/v1HA==}
    engines: {node: '>=16 || 14 >=14.18'}

  path-sort@0.1.0:
    resolution: {integrity: sha512-70MSq7edKtbODYKkqXYzSMQxtYMjDgP3K6D15Fu4KUvpyBPlxDWPvv8JI9GjNDF2K5baPHFEtlg818dOmf2ifg==}

  path-type@4.0.0:
    resolution: {integrity: sha512-gDKb8aZMDeD/tZWs9P6+q0J9Mwkdl6xMV8TjnGP3qJVJ06bdMgkbBlLU8IdfOsIsFz2BW1rNVT3XuNEl8zPAvw==}
    engines: {node: '>=8'}

  pe-library@0.4.1:
    resolution: {integrity: sha512-eRWB5LBz7PpDu4PUlwT0PhnQfTQJlDDdPa35urV4Osrm0t0AqQFGn+UIkU3klZvwJ8KPO3VbBFsXquA6p6kqZw==}
    engines: {node: '>=12', npm: '>=6'}

  pend@1.2.0:
    resolution: {integrity: sha512-F3asv42UuXchdzt+xXqfW1OGlVBe+mxa2mqI0pg5yAHZPvFmY3Y6drSf/GQ1A86WgWEN9Kzh/WrgKa6iGcHXLg==}

  picocolors@1.1.1:
    resolution: {integrity: sha512-xceH2snhtb5M9liqDsmEw56le376mTZkEX/jEb/RxNFyegNul7eNslCXP9FDj/Lcu0X8KEyMceP2ntpaHrDEVA==}

  picomatch@2.3.1:
    resolution: {integrity: sha512-JU3teHTNjmE2VCGFzuY8EXzCDVwEqB2a8fsIvwaStHhAWJEeVd1o1QD80CU6+ZdEXXSLbSsuLwJjkCBWqRQUVA==}
    engines: {node: '>=8.6'}

  picomatch@4.0.2:
    resolution: {integrity: sha512-M7BAV6Rlcy5u+m6oPhAPFgJTzAioX/6B0DxyvDlo9l8+T3nLKbrczg2WLUyzd45L8RqfUMyGPzekbMvX2Ldkwg==}
    engines: {node: '>=12'}

  pidtree@0.6.0:
    resolution: {integrity: sha512-eG2dWTVw5bzqGRztnHExczNxt5VGsE6OwTeCG3fdUf9KBsZzO3R5OIIIzWR+iZA0NtZ+RDVdaoE2dK1cn6jH4g==}
    engines: {node: '>=0.10'}
    hasBin: true

  pify@4.0.1:
    resolution: {integrity: sha512-uB80kBFb/tfd68bVleG9T5GGsGPjJrLAUpR5PZIrhBnIaRTQRjqdJSsIKkOP6OAIFbj7GOrcudc5pNjZ+geV2g==}
    engines: {node: '>=6'}

  pirates@4.0.6:
    resolution: {integrity: sha512-saLsH7WeYYPiD25LDuLRRY/i+6HaPYr6G1OUlN39otzkSTxKnubR9RTxS3/Kk50s1g2JTgFwWQDQyplC5/SHZg==}
    engines: {node: '>= 6'}

  pkg-dir@4.2.0:
    resolution: {integrity: sha512-HRDzbaKjC+AOWVXxAU/x54COGeIv9eb+6CkDSQoNTt4XyWoIJvuPsXizxu/Fr23EiekbtZwmh1IcIG/l/a10GQ==}
    engines: {node: '>=8'}

  please-upgrade-node@3.2.0:
    resolution: {integrity: sha512-gQR3WpIgNIKwBMVLkpMUeR3e1/E1y42bqDQZfql+kDeXd8COYfM8PQA4X6y7a8u9Ua9FHmsrrmirW2vHs45hWg==}

  plist@3.1.0:
    resolution: {integrity: sha512-uysumyrvkUX0rX/dEVqt8gC3sTBzd4zoWfLeS29nb53imdaXVvLINYXTI2GNqzaMuvacNx4uJQ8+b3zXR0pkgQ==}
    engines: {node: '>=10.4.0'}

  posix-character-classes@0.1.1:
    resolution: {integrity: sha512-xTgYBc3fuo7Yt7JbiuFxSYGToMoz8fLoE6TC9Wx1P/u+LfeThMOAqmuyECnlBaaJb+u1m9hHiXUEtwW4OzfUJg==}
    engines: {node: '>=0.10.0'}

  possible-typed-array-names@1.0.0:
    resolution: {integrity: sha512-d7Uw+eZoloe0EHDIYoe+bQ5WXnGMOpmiZFTuMWCwpjzzkL2nTjcKiAk4hh8TjnGye2TwWOk3UXucZ+3rbmBa8Q==}
    engines: {node: '>= 0.4'}

  postcss@8.4.49:
    resolution: {integrity: sha512-OCVPnIObs4N29kxTjzLfUryOkvZEq+pf8jTF0lg8E7uETuWHA+v7j3c/xJmiqpX450191LlmZfUKkXxkTry7nA==}
    engines: {node: ^10 || ^12 || >=14}

<<<<<<< HEAD
  postject@1.0.0-alpha.6:
    resolution: {integrity: sha512-b9Eb8h2eVqNE8edvKdwqkrY6O7kAwmI8kcnBv1NScolYJbo59XUF0noFq+lxbC1yN20bmC0WBEbDC5H/7ASb0A==}
    engines: {node: '>=14.0.0'}
    hasBin: true

  preferred-pm@3.1.3:
    resolution: {integrity: sha512-MkXsENfftWSRpzCzImcp4FRsCc3y1opwB73CfCNWyzMqArju2CrlMHlqB7VexKiPEOjGMbttv1r9fSCn5S610w==}
=======
  preferred-pm@3.1.4:
    resolution: {integrity: sha512-lEHd+yEm22jXdCphDrkvIJQU66EuLojPPtvZkpKIkiD+l0DMThF/niqZKJSoU8Vl7iuvtmzyMhir9LdVy5WMnA==}
>>>>>>> 9b72f3de
    engines: {node: '>=10'}

  prelude-ls@1.2.1:
    resolution: {integrity: sha512-vkcDPrRZo1QZLbn5RLGPpg/WmIQ65qoWWhcGKf/b5eplkkarX0m9z8ppCat4mlOqUsWpyNuYgO3VRyrYHSzX5g==}
    engines: {node: '>= 0.8.0'}

  prettier-linter-helpers@1.0.0:
    resolution: {integrity: sha512-GbK2cP9nraSSUF9N2XwUwqfzlAFlMNYYl+ShE/V+H8a9uNl/oUqB1w2EL54Jh0OlyRSd8RfWYJ3coVS4TROP2w==}
    engines: {node: '>=6.0.0'}

  prettier@2.8.8:
    resolution: {integrity: sha512-tdN8qQGvNjw4CHbY+XXk0JgCXn9QiF21a55rBe5LJAU+kDyC4WQn4+awm2Xfk2lQMk5fKup9XgzTZtGkjBdP9Q==}
    engines: {node: '>=10.13.0'}
    hasBin: true

  prettier@3.3.3:
    resolution: {integrity: sha512-i2tDNA0O5IrMO757lfrdQZCc2jPNDVntV0m/+4whiDfWaTKfMNgR7Qz0NAeGz/nRqF4m5/6CLzbP4/liHt12Ew==}
    engines: {node: '>=14'}
    hasBin: true

  pretty-format@26.6.2:
    resolution: {integrity: sha512-7AeGuCYNGmycyQbCqd/3PWH4eOoX/OiCa0uphp57NVTeAGdJGaAliecxwBDHYQCIvrW7aDBZCYeNTP/WX69mkg==}
    engines: {node: '>= 10'}

  pretty-format@29.7.0:
    resolution: {integrity: sha512-Pdlw/oPxN+aXdmM9R00JVC9WVFoCLTKJvDVLgmJ+qAffBMxsV85l/Lu7sNx4zSzPyoL2euImuEwHhOXdEgNFZQ==}
    engines: {node: ^14.15.0 || ^16.10.0 || >=18.0.0}

  proc-log@2.0.1:
    resolution: {integrity: sha512-Kcmo2FhfDTXdcbfDH76N7uBYHINxc/8GW7UAVuVP9I+Va3uHSerrnKV6dLooga/gh7GlgzuCCr/eoldnL1muGw==}
    engines: {node: ^12.13.0 || ^14.15.0 || >=16.0.0}

  progress@2.0.3:
    resolution: {integrity: sha512-7PiHtLll5LdnKIMw100I+8xJXR5gW2QwWYkT6iJva0bXitZKa/XMrSbdmg3r2Xnaidz9Qumd0VPaMrZlF9V9sA==}
    engines: {node: '>=0.4.0'}

  promise-inflight@1.0.1:
    resolution: {integrity: sha512-6zWPyEOFaQBJYcGMHBKTKJ3u6TBsnMFOIZSa6ce1e/ZrrsOlnHRHbabMjLiBYKp+n44X9eUI6VUPaukCXHuG4g==}
    peerDependencies:
      bluebird: '*'
    peerDependenciesMeta:
      bluebird:
        optional: true

  promise-retry@2.0.1:
    resolution: {integrity: sha512-y+WKFlBR8BGXnsNlIHFGPZmyDf3DFMoLhaflAnyZgV6rG6xu+JwesTo2Q9R6XwYmtmwAFCkAk3e35jEdoeh/3g==}
    engines: {node: '>=10'}

  prompts@2.4.2:
    resolution: {integrity: sha512-NxNv/kLguCA7p3jE8oL2aEBsrJWgAakBpgmgK6lpPWV+WuOmY6r2/zbAVnP+T8bQlA0nzHXSJSJW0Hq7ylaD2Q==}
    engines: {node: '>= 6'}

  property-information@6.5.0:
    resolution: {integrity: sha512-PgTgs/BlvHxOu8QuEN7wi5A0OmXaBcHpmCSTehcs6Uuu9IkDIEo13Hy7n898RHfrQ49vKCoGeWZSaAK01nwVig==}

  pseudomap@1.0.2:
    resolution: {integrity: sha512-b/YwNhb8lk1Zz2+bXXpS/LK9OisiZZ1SNsSLxN1x2OXVEhW2Ckr/7mWE5vrC1ZTiJlD9g19jWszTmJsB+oEpFQ==}

  pump@3.0.2:
    resolution: {integrity: sha512-tUPXtzlGM8FE3P0ZL6DVs/3P58k9nk8/jZeQCurTJylQA8qFYzHFfhBJkuqyE0FifOsQ0uKWekiZ5g8wtr28cw==}

  punycode.js@2.3.1:
    resolution: {integrity: sha512-uxFIHU0YlHYhDQtV4R9J6a52SLx28BCjT+4ieh7IGbgwVJWO+km431c4yRlREUAsAmt/uMjQUyQHNEPf0M39CA==}
    engines: {node: '>=6'}

  punycode@2.3.1:
    resolution: {integrity: sha512-vYt7UD1U9Wg6138shLtLOvdAu+8DsC/ilFtEVHcH+wydcSpNE20AfSOduf6MkRFahL5FY7X1oU7nKVZFtfq8Fg==}
    engines: {node: '>=6'}

  pure-rand@6.1.0:
    resolution: {integrity: sha512-bVWawvoZoBYpp6yIoQtQXHZjmz35RSVHnUOTefl8Vcjr8snTPY1wnpSPMWekcFwbxI6gtmT7rSYPFvz71ldiOA==}

  query-ast@1.0.5:
    resolution: {integrity: sha512-JK+1ma4YDuLjvKKcz9JZ70G+CM9qEOs/l1cZzstMMfwKUabTJ9sud5jvDGrUNuv03yKUgs82bLkHXJkDyhRmBw==}

  queue-microtask@1.2.3:
    resolution: {integrity: sha512-NuaNSa6flKT5JaSYQzJok04JzTL1CA6aGhv5rfLW3PgqA+M2ChpZQnAC8h8i4ZFkBS8X5RqkDBHA7r4hej3K9A==}

  quick-lru@4.0.1:
    resolution: {integrity: sha512-ARhCpm70fzdcvNQfPoy49IaanKkTlRWF2JMzqhcJbhSFRZv7nPTvZJdcY7301IPmvW+/p0RgIWnQDLJxifsQ7g==}
    engines: {node: '>=8'}

  quick-lru@5.1.1:
    resolution: {integrity: sha512-WuyALRjWPDGtt/wzJiadO5AXY+8hZ80hVpe6MyivgraREW751X3SbhRvG3eLKOYN+8VEvqLcf3wdnt44Z4S4SA==}
    engines: {node: '>=10'}

  react-is@17.0.2:
    resolution: {integrity: sha512-w2GsyukL62IJnlaff/nRegPQR94C/XXamvMWmSHRJ4y7Ts/4ocGRmTHvOs8PSE6pB3dWOrD/nueuU5sduBsQ4w==}

  react-is@18.3.1:
    resolution: {integrity: sha512-/LLMVyas0ljjAtoYiPqYiL8VWXzUUdThrmU5+n20DZv+a+ClRoevUzw5JxU+Ieh5/c87ytoTBV9G1FiKfNJdmg==}

  read-binary-file-arch@1.0.6:
    resolution: {integrity: sha512-BNg9EN3DD3GsDXX7Aa8O4p92sryjkmzYYgmgTAc6CA4uGLEDzFfxOxugu21akOxpcXHiEgsYkC6nPsQvLLLmEg==}
    hasBin: true

  read-package-up@11.0.0:
    resolution: {integrity: sha512-MbgfoNPANMdb4oRBNg5eqLbB2t2r+o5Ua1pNt8BqGp4I0FJZhuVSOj3PaBPni4azWuSzEdNn2evevzVmEk1ohQ==}
    engines: {node: '>=18'}

  read-pkg-up@7.0.1:
    resolution: {integrity: sha512-zK0TB7Xd6JpCLmlLmufqykGE+/TlOePD6qKClNW7hHDKFh/J7/7gCWGR7joEQEW1bKq3a3yUZSObOoWLFQ4ohg==}
    engines: {node: '>=8'}

  read-pkg@5.2.0:
    resolution: {integrity: sha512-Ug69mNOpfvKDAc2Q8DRpMjjzdtrnv9HcSMX+4VsZxD1aZ6ZzrIE7rlzXBtWTyhULSMKg076AW6WR5iZpD0JiOg==}
    engines: {node: '>=8'}

  read-pkg@9.0.1:
    resolution: {integrity: sha512-9viLL4/n1BJUCT1NXVTdS1jtm80yDEgR5T4yCelII49Mbj0v1rZdKqj7zCiYdbB0CuCgdrvHcNogAKTFPBocFA==}
    engines: {node: '>=18'}

  read-yaml-file@1.1.0:
    resolution: {integrity: sha512-VIMnQi/Z4HT2Fxuwg5KrY174U1VdUIASQVWXXyqtNRtxSr9IYkn1rsI6Tb6HsrHCmB7gVpNwX6JxPTHcH6IoTA==}
    engines: {node: '>=6'}

  readable-stream@3.6.2:
    resolution: {integrity: sha512-9u/sniCrY3D5WdsERHzHE4G2YCXqoG5FTHUiCC4SIbr6XcLZBY05ya9EKjYek9O5xOAwjGq+1JdGBAS7Q9ScoA==}
    engines: {node: '>= 6'}

  readdirp@3.6.0:
    resolution: {integrity: sha512-hOS089on8RduqdbhvQ5Z37A0ESjsqz6qnRcffsMU3495FuTdqSm+7bhJ29JvIOsBDEEnan5DPu9t3To9VRlMzA==}
    engines: {node: '>=8.10.0'}

  readdirp@4.0.2:
    resolution: {integrity: sha512-yDMz9g+VaZkqBYS/ozoBJwaBhTbZo3UNYQHNRw1D3UFQB8oHB4uS/tAODO+ZLjGWmUbKnIlOWO+aaIiAxrUWHA==}
    engines: {node: '>= 14.16.0'}

  redent@3.0.0:
    resolution: {integrity: sha512-6tDA8g98We0zd0GvVeMT9arEOnTw9qM03L9cJXaCjrip1OO764RDBLBfrB4cwzNGDj5OA5ioymC9GkizgWJDUg==}
    engines: {node: '>=8'}

  reflect.getprototypeof@1.0.7:
    resolution: {integrity: sha512-bMvFGIUKlc/eSfXNX+aZ+EL95/EgZzuwA0OBPTbZZDEJw/0AkentjMuM1oiRfwHrshqk4RzdgiTg5CcDalXN5g==}
    engines: {node: '>= 0.4'}

  regenerate-unicode-properties@10.2.0:
    resolution: {integrity: sha512-DqHn3DwbmmPVzeKj9woBadqmXxLvQoQIwu7nopMc72ztvxVmVk2SBhSnx67zuye5TP+lJsb/TBQsjLKhnDf3MA==}
    engines: {node: '>=4'}

  regenerate@1.4.2:
    resolution: {integrity: sha512-zrceR/XhGYU/d/opr2EKO7aRHUeiBI8qjtfHqADTwZd6Szfy16la6kqD0MIUs5z5hx6AaKa+PixpPrR289+I0A==}

  regenerator-runtime@0.14.1:
    resolution: {integrity: sha512-dYnhHh0nJoMfnkZs6GmmhFknAGRrLznOu5nc9ML+EJxGvrx6H7teuevqVqCuPcPK//3eDrrjQhehXVx9cnkGdw==}

  regenerator-transform@0.15.2:
    resolution: {integrity: sha512-hfMp2BoF0qOk3uc5V20ALGDS2ddjQaLrdl7xrGXvAIow7qeWRM2VA2HuCHkUKk9slq3VwEwLNK3DFBqDfPGYtg==}

  regex-not@1.0.2:
    resolution: {integrity: sha512-J6SDjUgDxQj5NusnOtdFxDwN/+HWykR8GELwctJ7mdqhcyy1xEc4SRFHUXvxTp661YaVKAjfRLZ9cCqS6tn32A==}
    engines: {node: '>=0.10.0'}

  regex-recursion@4.3.0:
    resolution: {integrity: sha512-5LcLnizwjcQ2ALfOj95MjcatxyqF5RPySx9yT+PaXu3Gox2vyAtLDjHB8NTJLtMGkvyau6nI3CfpwFCjPUIs/A==}

  regex-utilities@2.3.0:
    resolution: {integrity: sha512-8VhliFJAWRaUiVvREIiW2NXXTmHs4vMNnSzuJVhscgmGav3g9VDxLrQndI3dZZVVdp0ZO/5v0xmX516/7M9cng==}

  regex@5.0.2:
    resolution: {integrity: sha512-/pczGbKIQgfTMRV0XjABvc5RzLqQmwqxLHdQao2RTXPk+pmTXB2P0IaUHYdYyk412YLwUIkaeMd5T+RzVgTqnQ==}

  regexp.prototype.flags@1.5.3:
    resolution: {integrity: sha512-vqlC04+RQoFalODCbCumG2xIOvapzVMHwsyIGM/SIE8fRhFFsXeH8/QQ+s0T0kDAhKc4k30s73/0ydkHQz6HlQ==}
    engines: {node: '>= 0.4'}

  regexpu-core@6.2.0:
    resolution: {integrity: sha512-H66BPQMrv+V16t8xtmq+UC0CBpiTBA60V8ibS1QVReIp8T1z8hwFxqcGzm9K6lgsN7sB5edVH8a+ze6Fqm4weA==}
    engines: {node: '>=4'}

  regjsgen@0.8.0:
    resolution: {integrity: sha512-RvwtGe3d7LvWiDQXeQw8p5asZUmfU1G/l6WbUXeHta7Y2PEIvBTwH6E2EfmYUK8pxcxEdEmaomqyp0vZZ7C+3Q==}

  regjsparser@0.12.0:
    resolution: {integrity: sha512-cnE+y8bz4NhMjISKbgeVJtqNbtf5QpjZP+Bslo+UqkIt9QPnX9q095eiRRASJG1/tz6dlNr6Z5NsBiWYokp6EQ==}
    hasBin: true

  remove-trailing-separator@1.1.0:
    resolution: {integrity: sha512-/hS+Y0u3aOfIETiaiirUFwDBDzmXPvO+jAfKTitUngIPzdKc6Z0LoFjM/CK5PL4C+eKwHohlHAb6H0VFfmmUsw==}

  repeat-element@1.1.4:
    resolution: {integrity: sha512-LFiNfRcSu7KK3evMyYOuCzv3L10TW7yC1G2/+StMjK8Y6Vqd2MG7r/Qjw4ghtuCOjFvlnms/iMmLqpvW/ES/WQ==}
    engines: {node: '>=0.10.0'}

  repeat-string@1.6.1:
    resolution: {integrity: sha512-PV0dzCYDNfRi1jCDbJzpW7jNNDRuCOG/jI5ctQcGKt/clZD+YcPS3yIlWuTJMmESC8aevCFmWJy5wjAFgNqN6w==}
    engines: {node: '>=0.10'}

  require-directory@2.1.1:
    resolution: {integrity: sha512-fGxEI7+wsG9xrvdjsrlmL22OMTTiHRwAMroiEeMgq8gzoLC/PQr7RsRDSTLUg/bZAZtF+TVIkHc6/4RIKrui+Q==}
    engines: {node: '>=0.10.0'}

  require-main-filename@2.0.0:
    resolution: {integrity: sha512-NKN5kMDylKuldxYLSUfrbo5Tuzh4hd+2E8NPPX02mZtn1VuREQToYe/ZdlJy+J3uCpfaiGF05e7B8W0iXbQHmg==}

  require-package-name@2.0.1:
    resolution: {integrity: sha512-uuoJ1hU/k6M0779t3VMVIYpb2VMJk05cehCaABFhXaibcbvfgR8wKiozLjVFSzJPmQMRqIcO0HMyTFqfV09V6Q==}

  resedit@1.7.2:
    resolution: {integrity: sha512-vHjcY2MlAITJhC0eRD/Vv8Vlgmu9Sd3LX9zZvtGzU5ZImdTN3+d6e/4mnTyV8vEbyf1sgNIrWxhWlrys52OkEA==}
    engines: {node: '>=12', npm: '>=6'}

  resolve-alpn@1.2.1:
    resolution: {integrity: sha512-0a1F4l73/ZFZOakJnQ3FvkJ2+gSTQWz/r2KE5OdDY0TxPm5h4GkqkWWfM47T7HsbnOtcJVEF4epCVy6u7Q3K+g==}

  resolve-cwd@3.0.0:
    resolution: {integrity: sha512-OrZaX2Mb+rJCpH/6CpSqt9xFVpN++x01XnN2ie9g6P5/3xelLAkXWVADpdz1IHD/KFfEXyE6V0U01OQ3UO2rEg==}
    engines: {node: '>=8'}

  resolve-from@4.0.0:
    resolution: {integrity: sha512-pb/MYmXstAkysRFx8piNI1tGFNQIFA3vkE3Gq4EuA1dF6gHp/+vgZqsCGJapvy8N3Q+4o7FwvquPJcnZ7RYy4g==}
    engines: {node: '>=4'}

  resolve-from@5.0.0:
    resolution: {integrity: sha512-qYg9KP24dD5qka9J47d0aVky0N+b4fTU89LN9iDnjB5waksiC49rvMB0PrUJQGoTmH50XPiqOvAjDfaijGxYZw==}
    engines: {node: '>=8'}

  resolve-url@0.2.1:
    resolution: {integrity: sha512-ZuF55hVUQaaczgOIwqWzkEcEidmlD/xl44x1UZnhOXcYuFN2S6+rcxpG+C1N3So0wvNI3DmJICUFfu2SxhBmvg==}
    deprecated: https://github.com/lydell/resolve-url#deprecated

  resolve.exports@2.0.3:
    resolution: {integrity: sha512-OcXjMsGdhL4XnbShKpAcSqPMzQoYkYyhbEaeSko47MjRP9NfEQMhZkXL1DoFlt9LWQn4YttrdnV6X2OiyzBi+A==}
    engines: {node: '>=10'}

  resolve@1.22.8:
    resolution: {integrity: sha512-oKWePCxqpd6FlLvGV1VU0x7bkPmmCNolxzjMf4NczoDnQcIWrAF+cPtZn5i6n+RfD2d9i0tzpKnG6Yk168yIyw==}
    hasBin: true

  responselike@2.0.1:
    resolution: {integrity: sha512-4gl03wn3hj1HP3yzgdI7d3lCkF95F21Pz4BPGvKHinyQzALR5CapwC8yIi0Rh58DEMQ/SguC03wFj2k0M/mHhw==}

  restore-cursor@3.1.0:
    resolution: {integrity: sha512-l+sSefzHpj5qimhFSE5a8nufZYAM3sBSVMAPtYkmC+4EH2anSGaEMXSD0izRQbu9nfyQ9y5JrVmp7E8oZrUjvA==}
    engines: {node: '>=8'}

  restore-cursor@5.1.0:
    resolution: {integrity: sha512-oMA2dcrw6u0YfxJQXm342bFKX/E4sG9rbTzO9ptUcR/e8A33cHuvStiYOwH7fszkZlZ1z/ta9AAoPk2F4qIOHA==}
    engines: {node: '>=18'}

  ret@0.1.15:
    resolution: {integrity: sha512-TTlYpa+OL+vMMNG24xSlQGEJ3B/RzEfUlLct7b5G/ytav+wPrplCpVMFuwzXbkecJrb6IYo1iFb0S9v37754mg==}
    engines: {node: '>=0.12'}

  retry@0.12.0:
    resolution: {integrity: sha512-9LkiTwjUh6rT555DtE9rTX+BKByPfrMzEAtnlEtdEwr3Nkffwiihqe2bWADg+OQRjt9gl6ICdmB/ZFDCGAtSow==}
    engines: {node: '>= 4'}

  reusify@1.0.4:
    resolution: {integrity: sha512-U9nH88a3fc/ekCF1l0/UP1IosiuIjyTh7hBvXVMHYgVcfGvt897Xguj2UOLDeI5BG2m7/uwyaLVT6fbtCwTyzw==}
    engines: {iojs: '>=1.0.0', node: '>=0.10.0'}

  rfdc@1.4.1:
    resolution: {integrity: sha512-q1b3N5QkRUWUl7iyylaaj3kOpIT0N2i9MqIEQXP73GVsN9cw3fdx8X63cEmWhJGi2PPCF23Ijp7ktmd39rawIA==}

  rimraf@2.6.3:
    resolution: {integrity: sha512-mwqeW5XsA2qAejG46gYdENaxXjx9onRNCfn7L0duuP4hCuTIi/QO7PDK07KJfp1d+izWPrzEJDcSqBa0OZQriA==}
    deprecated: Rimraf versions prior to v4 are no longer supported
    hasBin: true

  rimraf@3.0.2:
    resolution: {integrity: sha512-JZkJMZkAGFFPP2YqXZXPbMlMBgsxzE8ILs4lMIX/2o0L9UBw9O/Y3o6wFw/i9YLapcUJWwqbi3kdxIPdC62TIA==}
    deprecated: Rimraf versions prior to v4 are no longer supported
    hasBin: true

  roarr@2.15.4:
    resolution: {integrity: sha512-CHhPh+UNHD2GTXNYhPWLnU8ONHdI+5DI+4EYIAOaiD63rHeYlZvyh8P+in5999TTSFgUYuKUAjzRI4mdh/p+2A==}
    engines: {node: '>=8.0'}

  rsvp@4.8.5:
    resolution: {integrity: sha512-nfMOlASu9OnRJo1mbEk2cz0D56a1MBNrJ7orjRZQG10XDyuvwksKbuXNp6qa+kbn839HwjwhBzhFmdsaEAfauA==}
    engines: {node: 6.* || >= 7.*}

  run-parallel@1.2.0:
    resolution: {integrity: sha512-5l4VyZR86LZ/lDxZTR6jqL8AFE2S0IFLMP26AbjsLVADxHdhB/c0GUsH+y39UfCi3dzz8OlQuPmnaJOMoDHQBA==}

  safe-array-concat@1.1.2:
    resolution: {integrity: sha512-vj6RsCsWBCf19jIeHEfkRMw8DPiBb+DMXklQ/1SGDHOMlHdPUkZXFQ2YdplS23zESTijAcurb1aSgJA3AgMu1Q==}
    engines: {node: '>=0.4'}

  safe-buffer@5.2.1:
    resolution: {integrity: sha512-rp3So07KcdmmKbGvgaNxQSJr7bGVSVk5S9Eq1F+ppbRo70+YeaDxkw5Dd8NPN+GD6bjnYm2VuPuCXmpuYvmCXQ==}

  safe-regex-test@1.0.3:
    resolution: {integrity: sha512-CdASjNJPvRa7roO6Ra/gLYBTzYzzPyyBXxIMdGW3USQLyjWEls2RgW5UBTXaQVp+OrpeCK3bLem8smtmheoRuw==}
    engines: {node: '>= 0.4'}

  safe-regex@1.1.0:
    resolution: {integrity: sha512-aJXcif4xnaNUzvUuC5gcb46oTS7zvg4jpMTnuqtrEPlR3vFr4pxtdTwaF1Qs3Enjn9HK+ZlwQui+a7z0SywIzg==}

  safe-stable-stringify@2.5.0:
    resolution: {integrity: sha512-b3rppTKm9T+PsVCBEOUR46GWI7fdOs00VKZ1+9c1EWDaDMvjQc6tUwuFyIprgGgTcWoVHSKrU8H31ZHA2e0RHA==}
    engines: {node: '>=10'}

  safer-buffer@2.1.2:
    resolution: {integrity: sha512-YZo3K82SD7Riyi0E1EQPojLz7kpepnSQI9IyPbHHg1XXXevb5dJI7tpyN2ADxGcQbHG7vcyRHk0cbwqcQriUtg==}

  sane@4.1.0:
    resolution: {integrity: sha512-hhbzAgTIX8O7SHfp2c8/kREfEn4qO/9q8C9beyY6+tvZ87EpoZ3i1RIEvp27YBswnNbY9mWd6paKVmKbAgLfZA==}
    engines: {node: 6.* || 8.* || >= 10.*}
    deprecated: some dependency vulnerabilities fixed, support for node < 10 dropped, and newer ECMAScript syntax/features added
    hasBin: true

  sanitize-filename@1.6.3:
    resolution: {integrity: sha512-y/52Mcy7aw3gRm7IrcGDFx/bCk4AhRh2eI9luHOQM86nZsqwiRkkq2GekHXBBD+SmPidc8i2PqtYZl+pWJ8Oeg==}

  sass@1.82.0:
    resolution: {integrity: sha512-j4GMCTa8elGyN9A7x7bEglx0VgSpNUG4W4wNedQ33wSMdnkqQCT8HTwOaVSV4e6yQovcu/3Oc4coJP/l0xhL2Q==}
    engines: {node: '>=14.0.0'}
    hasBin: true

  sax@1.4.1:
    resolution: {integrity: sha512-+aWOz7yVScEGoKNd4PA10LZ8sk0A/z5+nXQG5giUO5rprX9jgYsTdov9qCchZiPIZezbZH+jRut8nPodFAX4Jg==}

  scss-parser@1.0.6:
    resolution: {integrity: sha512-SH3TaoaJFzfAtqs3eG1j5IuHJkeEW5rKUPIjIN+ZorLAyJLHItQGnsgwHk76v25GtLtpT9IqfAcqK4vFWdiw+w==}
    engines: {node: '>=6.0.0'}

  semver-compare@1.0.0:
    resolution: {integrity: sha512-YM3/ITh2MJ5MtzaM429anh+x2jiLVjqILF4m4oyQB18W7Ggea7BfqdH/wGMK7dDiMghv/6WG7znWMwUDzJiXow==}

  semver@5.7.2:
    resolution: {integrity: sha512-cBznnQ9KjJqU67B52RMC65CMarK2600WFnbkcaiwWq3xy/5haFJlshgnpjovMVJ+Hff49d8GEn0b87C5pDQ10g==}
    hasBin: true

  semver@6.3.1:
    resolution: {integrity: sha512-BR7VvDCVHO+q2xBEWskxS6DJE1qRnb7DxzUrogb71CWoSficBxYsiAGd+Kl0mmq/MprG9yArRkyrQxTO6XjMzA==}
    hasBin: true

  semver@7.6.3:
    resolution: {integrity: sha512-oVekP1cKtI+CTDvHWYFUcMtsK/00wmAEfyqKfNdARm8u1wNVhSgaX7A8d4UuIlUI5e84iEwOhs7ZPYRmzU9U6A==}
    engines: {node: '>=10'}
    hasBin: true

  serialize-error@7.0.1:
    resolution: {integrity: sha512-8I8TjW5KMOKsZQTvoxjuSIa7foAwPWGOts+6o7sgjz41/qMD9VQHEDxi6PBvK2l0MXUmqZyNpUK+T2tQaaElvw==}
    engines: {node: '>=10'}

  set-blocking@2.0.0:
    resolution: {integrity: sha512-KiKBS8AnWGEyLzofFfmvKwpdPzqiy16LvQfK3yv/fVH7Bj13/wl3JSR1J+rfgRE9q7xUJK4qvgS8raSOeLUehw==}

  set-function-length@1.2.2:
    resolution: {integrity: sha512-pgRc4hJ4/sNjWCSS9AmnS40x3bNMDTknHgL5UaMBTMyJnU90EgWh1Rz+MC9eFu4BuN/UwZjKQuY/1v3rM7HMfg==}
    engines: {node: '>= 0.4'}

  set-function-name@2.0.2:
    resolution: {integrity: sha512-7PGFlmtwsEADb0WYyvCMa1t+yke6daIG4Wirafur5kcf+MhUnPms1UeR0CKQdTZD81yESwMHbtn+TR+dMviakQ==}
    engines: {node: '>= 0.4'}

  set-value@2.0.1:
    resolution: {integrity: sha512-JxHc1weCN68wRY0fhCoXpyK55m/XPHafOmK4UWD7m2CI14GMcFypt4w/0+NV5f/ZMby2F6S2wwA7fgynh9gWSw==}
    engines: {node: '>=0.10.0'}

  shebang-command@1.2.0:
    resolution: {integrity: sha512-EV3L1+UQWGor21OmnvojK36mhg+TyIKDh3iFBKBohr5xeXIhNBcx8oWdgkTEEQ+BEFFYdLRuqMfd5L84N1V5Vg==}
    engines: {node: '>=0.10.0'}

  shebang-command@2.0.0:
    resolution: {integrity: sha512-kHxr2zZpYtdmrN1qDjrrX/Z1rR1kG8Dx+gkpK1G4eXmvXswmcE1hTWBWYUzlraYw1/yZp6YuDY77YtvbN0dmDA==}
    engines: {node: '>=8'}

  shebang-regex@1.0.0:
    resolution: {integrity: sha512-wpoSFAxys6b2a2wHZ1XpDSgD7N9iVjg29Ph9uV/uaP9Ex/KXlkTZTeddxDPSYQpgvzKLGJke2UU0AzoGCjNIvQ==}
    engines: {node: '>=0.10.0'}

  shebang-regex@3.0.0:
    resolution: {integrity: sha512-7++dFhtcx3353uBaq8DDR4NuxBetBzC7ZQOhmTQInHEd6bSrXdiEyzCvG07Z44UYdLShWUyXt5M/yhz8ekcb1A==}
    engines: {node: '>=8'}

  shiki@1.24.0:
    resolution: {integrity: sha512-qIneep7QRwxRd5oiHb8jaRzH15V/S8F3saCXOdjwRLgozZJr5x2yeBhQtqkO3FSzQDwYEFAYuifg4oHjpDghrg==}

  side-channel@1.0.6:
    resolution: {integrity: sha512-fDW/EZ6Q9RiO8eFG8Hj+7u/oW+XrPTIChwCOM2+th2A6OblDtYYIpve9m+KvI9Z4C9qSEXlaGR6bTEYHReuglA==}
    engines: {node: '>= 0.4'}

  signal-exit@3.0.7:
    resolution: {integrity: sha512-wnD2ZE+l+SPC/uoS0vXeE9L1+0wuaMqKlfz9AMUo38JsyLSBWSFcHR1Rri62LZc12vLr1gb3jl7iwQhgwpAbGQ==}

  signal-exit@4.1.0:
    resolution: {integrity: sha512-bzyZ1e88w9O1iNJbKnOlvYTrWPDl46O1bG0D3XInv+9tkPrxrN8jUUTiFlDkkmKWgn1M6CfIA13SuGqOa9Korw==}
    engines: {node: '>=14'}

  simple-update-notifier@2.0.0:
    resolution: {integrity: sha512-a2B9Y0KlNXl9u/vsW6sTIu9vGEpfKu2wRV6l1H3XEas/0gUIzGzBoP/IouTcUQbm9JWZLH3COxyn03TYlFax6w==}
    engines: {node: '>=10'}

  sisteransi@1.0.5:
    resolution: {integrity: sha512-bLGGlR1QxBcynn2d5YmDX4MGjlZvy2MRBDRNHLJ8VI6l6+9FUiyTFNJ0IveOSP0bcXgVDPRcfGqA0pjaqUpfVg==}

  slash@3.0.0:
    resolution: {integrity: sha512-g9Q1haeby36OSStwb4ntCGGGaKsaVSjQ68fBxoQcutl5fS1vuY18H3wSt3jFyFtrkx+Kz0V1G85A4MyAdDMi2Q==}
    engines: {node: '>=8'}

  slice-ansi@3.0.0:
    resolution: {integrity: sha512-pSyv7bSTC7ig9Dcgbw9AuRNUb5k5V6oDudjZoMBSr13qpLBG7tB+zgCkARjq7xIUgdz5P1Qe8u+rSGdouOOIyQ==}
    engines: {node: '>=8'}

  slice-ansi@5.0.0:
    resolution: {integrity: sha512-FC+lgizVPfie0kkhqUScwRu1O/lF6NOgJmlCgK+/LYxDCTk8sGelYaHDhFcDN+Sn3Cv+3VSa4Byeo+IMCzpMgQ==}
    engines: {node: '>=12'}

  slice-ansi@7.1.0:
    resolution: {integrity: sha512-bSiSngZ/jWeX93BqeIAbImyTbEihizcwNjFoRUIY/T1wWQsfsm2Vw1agPKylXvQTU7iASGdHhyqRlqQzfz+Htg==}
    engines: {node: '>=18'}

  smart-buffer@4.2.0:
    resolution: {integrity: sha512-94hK0Hh8rPqQl2xXc3HsaBoOXKV20MToPkcXvwbISWLEs+64sBq5kFgn2kJDHb1Pry9yrP0dxrCI9RRci7RXKg==}
    engines: {node: '>= 6.0.0', npm: '>= 3.0.0'}

  smartwrap@2.0.2:
    resolution: {integrity: sha512-vCsKNQxb7PnCNd2wY1WClWifAc2lwqsG8OaswpJkVJsvMGcnEntdTCDajZCkk93Ay1U3t/9puJmb525Rg5MZBA==}
    engines: {node: '>=6'}
    hasBin: true

  snapdragon-node@2.1.1:
    resolution: {integrity: sha512-O27l4xaMYt/RSQ5TR3vpWCAB5Kb/czIcqUFOM/C4fYcLnbZUc1PkjTAMjof2pBWaSTwOUd6qUHcFGVGj7aIwnw==}
    engines: {node: '>=0.10.0'}

  snapdragon-util@3.0.1:
    resolution: {integrity: sha512-mbKkMdQKsjX4BAL4bRYTj21edOf8cN7XHdYUJEe+Zn99hVEYcMvKPct1IqNe7+AZPirn8BCDOQBHQZknqmKlZQ==}
    engines: {node: '>=0.10.0'}

  snapdragon@0.8.2:
    resolution: {integrity: sha512-FtyOnWN/wCHTVXOMwvSv26d+ko5vWlIDD6zoUJ7LW8vh+ZBC8QdljveRP+crNrtBwioEUWy/4dMtbBjA4ioNlg==}
    engines: {node: '>=0.10.0'}

  socks-proxy-agent@7.0.0:
    resolution: {integrity: sha512-Fgl0YPZ902wEsAyiQ+idGd1A7rSFx/ayC1CQVMw5P+EQx2V0SgpGtf6OKFhVjPflPUl9YMmEOnmfjCdMUsygww==}
    engines: {node: '>= 10'}

  socks@2.8.3:
    resolution: {integrity: sha512-l5x7VUUWbjVFbafGLxPWkYsHIhEvmF85tbIeFZWc8ZPtoMyybuEhL7Jye/ooC4/d48FgOjSJXgsF/AJPYCW8Zw==}
    engines: {node: '>= 10.0.0', npm: '>= 3.0.0'}

  source-map-js@1.2.1:
    resolution: {integrity: sha512-UXWMKhLOwVKb728IUtQPXxfYU+usdybtUrK/8uGE8CQMvrhOpwvzDBwj0QhSL7MQc7vIsISBG8VQ8+IDQxpfQA==}
    engines: {node: '>=0.10.0'}

  source-map-resolve@0.5.3:
    resolution: {integrity: sha512-Htz+RnsXWk5+P2slx5Jh3Q66vhQj1Cllm0zvnaY98+NFx+Dv2CF/f5O/t8x+KaNdrdIAsruNzoh/KpialbqAnw==}
    deprecated: See https://github.com/lydell/source-map-resolve#deprecated

  source-map-support@0.5.13:
    resolution: {integrity: sha512-SHSKFHadjVA5oR4PPqhtAVdcBWwRYVd6g6cAXnIbRiIwc2EhPrTuKUBdSLvlEKyIP3GCf89fltvcZiP9MMFA1w==}

  source-map-support@0.5.21:
    resolution: {integrity: sha512-uBHU3L3czsIyYXKX88fdrGovxdSCoTGDRZ6SYXtSRxLZUzHg5P/66Ht6uoUlHu9EZod+inXhKo3qQgwXUT/y1w==}

  source-map-url@0.4.1:
    resolution: {integrity: sha512-cPiFOTLUKvJFIg4SKVScy4ilPPW6rFgMgfuZJPNoDuMs3nC1HbMUycBoJw77xFIp6z1UJQJOfx6C9GMH80DiTw==}
    deprecated: See https://github.com/lydell/source-map-url#deprecated

  source-map@0.5.7:
    resolution: {integrity: sha512-LbrmJOMUSdEVxIKvdcJzQC+nQhe8FUZQTXQy6+I75skNgn3OoQ0DZA8YnFa7gp8tqtL3KPf1kmo0R5DoApeSGQ==}
    engines: {node: '>=0.10.0'}

  source-map@0.6.1:
    resolution: {integrity: sha512-UjgapumWlbMhkBgzT7Ykc5YXUT46F0iKu8SGXq0bcwP5dz/h0Plj6enJqjz1Zbq2l5WaqYnrVbwWOWMyF3F47g==}
    engines: {node: '>=0.10.0'}

  space-separated-tokens@2.0.2:
    resolution: {integrity: sha512-PEGlAwrG8yXGXRjW32fGbg66JAlOAwbObuqVoJpv/mRgoWDQfgH1wDPvtzWyUSNAXBGSk8h755YDbbcEy3SH2Q==}

  spawndamnit@2.0.0:
    resolution: {integrity: sha512-j4JKEcncSjFlqIwU5L/rp2N5SIPsdxaRsIv678+TZxZ0SRDJTm8JrxJMjE/XuiEZNEir3S8l0Fa3Ke339WI4qA==}

  spdx-correct@3.2.0:
    resolution: {integrity: sha512-kN9dJbvnySHULIluDHy32WHRUu3Og7B9sbY7tsFLctQkIqnMh3hErYgdMjTYuqmcXX+lK5T1lnUt3G7zNswmZA==}

  spdx-exceptions@2.5.0:
    resolution: {integrity: sha512-PiU42r+xO4UbUS1buo3LPJkjlO7430Xn5SVAhdpzzsPHsjbYVflnnFdATgabnLude+Cqu25p6N+g2lw/PFsa4w==}

  spdx-expression-parse@3.0.1:
    resolution: {integrity: sha512-cbqHunsQWnJNE6KhVSMsMeH5H/L9EpymbzqTQ3uLwNCLZ1Q481oWaofqH7nO6V07xlXwY6PhQdQ2IedWx/ZK4Q==}

  spdx-license-ids@3.0.20:
    resolution: {integrity: sha512-jg25NiDV/1fLtSgEgyvVyDunvaNHbuwF9lfNV17gSmPFAlYzdfNBlLtLzXTevwkPj7DhGbmN9VnmJIgLnhvaBw==}

  split-string@3.1.0:
    resolution: {integrity: sha512-NzNVhJDYpwceVVii8/Hu6DKfD2G+NrQHlS/V/qgv763EYudVwEcMQNxd2lh+0VrUByXN/oJkl5grOhYWvQUYiw==}
    engines: {node: '>=0.10.0'}

  sprintf-js@1.0.3:
    resolution: {integrity: sha512-D9cPgkvLlV3t3IzL0D0YLvGA9Ahk4PcvVwUbN0dSGr1aP0Nrt4AEnTUbuGvquEC0mA64Gqt1fzirlRs5ibXx8g==}

  sprintf-js@1.1.3:
    resolution: {integrity: sha512-Oo+0REFV59/rz3gfJNKQiBlwfHaSESl1pcGyABQsnnIfWOFt6JNj5gCog2U6MLZ//IGYD+nA8nI+mTShREReaA==}

  ssri@9.0.1:
    resolution: {integrity: sha512-o57Wcn66jMQvfHG1FlYbWeZWW/dHZhJXjpIcTfXldXEk5nz5lStPo3mK0OJQfGR3RbZUlbISexbljkJzuEj/8Q==}
    engines: {node: ^12.13.0 || ^14.15.0 || >=16.0.0}

  stack-utils@2.0.6:
    resolution: {integrity: sha512-XlkWvfIm6RmsWtNJx+uqtKLS8eqFbxUg0ZzLXqY0caEy9l7hruX8IpiDnjsLavoBgqCCR71TqWO8MaXYheJ3RQ==}
    engines: {node: '>=10'}

  stat-mode@1.0.0:
    resolution: {integrity: sha512-jH9EhtKIjuXZ2cWxmXS8ZP80XyC3iasQxMDV8jzhNJpfDb7VbQLVW4Wvsxz9QZvzV+G4YoSfBUVKDOyxLzi/sg==}
    engines: {node: '>= 6'}

  static-extend@0.1.2:
    resolution: {integrity: sha512-72E9+uLc27Mt718pMHt9VMNiAL4LMsmDbBva8mxWUCkT07fSzEGMYUCk0XWY6lp0j6RBAG4cJ3mWuZv2OE3s0g==}
    engines: {node: '>=0.10.0'}

  stream-transform@2.1.3:
    resolution: {integrity: sha512-9GHUiM5hMiCi6Y03jD2ARC1ettBXkQBoQAe7nJsPknnI0ow10aXjTnew8QtYQmLjzn974BnmWEAJgCY6ZP1DeQ==}

  string-argv@0.3.2:
    resolution: {integrity: sha512-aqD2Q0144Z+/RqG52NeHEkZauTAUWJO8c6yTftGJKO3Tja5tUgIfmIl6kExvhtxSDP7fXB6DvzkfMpCd/F3G+Q==}
    engines: {node: '>=0.6.19'}

  string-length@4.0.2:
    resolution: {integrity: sha512-+l6rNN5fYHNhZZy41RXsYptCjA2Igmq4EG7kZAYFQI1E1VTXarr6ZPXBg6eq7Y6eK4FEhY6AJlyuFIb/v/S0VQ==}
    engines: {node: '>=10'}

  string-width@4.2.3:
    resolution: {integrity: sha512-wKyQRQpjJ0sIp62ErSZdGsjMJWsap5oRNihHhu6G7JVO/9jIB6UyevL+tXuOqrng8j/cxKTWyWUwvSTriiZz/g==}
    engines: {node: '>=8'}

  string-width@5.1.2:
    resolution: {integrity: sha512-HnLOCR3vjcY8beoNLtcjZ5/nxn2afmME6lhrDrebokqMap+XbeW8n9TXpPDOqdGK5qcI3oT0GKTW6wC7EMiVqA==}
    engines: {node: '>=12'}

  string-width@7.2.0:
    resolution: {integrity: sha512-tsaTIkKW9b4N+AEj+SVA+WhJzV7/zMhcSu78mLKWSk7cXMOSHsBKFWUs0fWwq8QyK3MgJBQRX6Gbi4kYbdvGkQ==}
    engines: {node: '>=18'}

  string.prototype.trim@1.2.9:
    resolution: {integrity: sha512-klHuCNxiMZ8MlsOihJhJEBJAiMVqU3Z2nEXWfWnIqjN0gEFS9J9+IxKozWWtQGcgoa1WUZzLjKPTr4ZHNFTFxw==}
    engines: {node: '>= 0.4'}

  string.prototype.trimend@1.0.8:
    resolution: {integrity: sha512-p73uL5VCHCO2BZZ6krwwQE3kCzM7NKmis8S//xEC6fQonchbum4eP6kR4DLEjQFO3Wnj3Fuo8NM0kOSjVdHjZQ==}

  string.prototype.trimstart@1.0.8:
    resolution: {integrity: sha512-UXSH262CSZY1tfu3G3Secr6uGLCFVPMhIqHjlgCUtCCcgihYc/xKs9djMTMUOb2j1mVSeU8EU6NWc/iQKU6Gfg==}
    engines: {node: '>= 0.4'}

  string_decoder@1.3.0:
    resolution: {integrity: sha512-hkRX8U1WjJFd8LsDJ2yQ/wWWxaopEsABU1XfkM8A+j0+85JAGppt16cr1Whg6KIbb4okU6Mql6BOj+uup/wKeA==}

  stringify-entities@4.0.4:
    resolution: {integrity: sha512-IwfBptatlO+QCJUo19AqvrPNqlVMpW9YEL2LIVY+Rpv2qsjCGxaDLNRgeGsQWJhfItebuJhsGSLjaBbNSQ+ieg==}

  strip-ansi@5.2.0:
    resolution: {integrity: sha512-DuRs1gKbBqsMKIZlrffwlug8MHkcnpjs5VPmL1PAh+mA30U0DTotfDZ0d2UUsXpPmPmMMJ6W773MaA3J+lbiWA==}
    engines: {node: '>=6'}

  strip-ansi@6.0.1:
    resolution: {integrity: sha512-Y38VPSHcqkFrCpFnQ9vuSXmquuv5oXOKpGeT6aGrr3o3Gc9AlVa6JBfUSOCnbxGGZF+/0ooI7KrPuUSztUdU5A==}
    engines: {node: '>=8'}

  strip-ansi@7.1.0:
    resolution: {integrity: sha512-iq6eVVI64nQQTRYq2KtEg2d2uU7LElhTJwsH4YzIHZshxlgZms/wIc4VoDQTlG/IvVIrBKG06CrZnp0qv7hkcQ==}
    engines: {node: '>=12'}

  strip-bom@3.0.0:
    resolution: {integrity: sha512-vavAMRXOgBVNF6nyEEmL3DBK19iRpDcoIwW+swQ+CbGiu7lju6t+JklA1MHweoWtadgt4ISVUsXLyDq34ddcwA==}
    engines: {node: '>=4'}

  strip-bom@4.0.0:
    resolution: {integrity: sha512-3xurFv5tEgii33Zi8Jtp55wEIILR9eh34FAW00PZf+JnSsTmV/ioewSgQl97JHvgjoRGwPShsWm+IdrxB35d0w==}
    engines: {node: '>=8'}

  strip-eof@1.0.0:
    resolution: {integrity: sha512-7FCwGGmx8mD5xQd3RPUvnSpUXHM3BWuzjtpD4TXsfcZ9EL4azvVVUscFYwD9nx8Kh+uCBC00XBtAykoMHwTh8Q==}
    engines: {node: '>=0.10.0'}

  strip-final-newline@2.0.0:
    resolution: {integrity: sha512-BrpvfNAE3dcvq7ll3xVumzjKjZQ5tI1sEUIKr3Uoks0XUl45St3FlatVqef9prk4jRDzhW6WZg+3bk93y6pLjA==}
    engines: {node: '>=6'}

  strip-final-newline@3.0.0:
    resolution: {integrity: sha512-dOESqjYr96iWYylGObzd39EuNTa5VJxyvVAEm5Jnh7KGo75V43Hk1odPQkNDyXNmUR6k+gEiDVXnjB8HJ3crXw==}
    engines: {node: '>=12'}

  strip-indent@3.0.0:
    resolution: {integrity: sha512-laJTa3Jb+VQpaC6DseHhF7dXVqHTfJPCRDaEbid/drOhgitgYku/letMUqOXFoWV0zIIUbjpdH2t+tYj4bQMRQ==}
    engines: {node: '>=8'}

  strip-json-comments@3.1.1:
    resolution: {integrity: sha512-6fPc+R4ihwqP6N/aIv2f1gMH8lOVtWQHoqC4yK6oSDVVocumAsfCqjkXnqiYMhmMwS/mEHLp7Vehlt3ql6lEig==}
    engines: {node: '>=8'}

  strnum@1.0.5:
    resolution: {integrity: sha512-J8bbNyKKXl5qYcR36TIO8W3mVGVHrmmxsd5PAItGkmyzwJvybiw2IVq5nqd0i4LSNSkB/sx9VHllbfFdr9k1JA==}

  sumchecker@3.0.1:
    resolution: {integrity: sha512-MvjXzkz/BOfyVDkG0oFOtBxHX2u3gKbMHIF/dXblZsgD3BWOFLmHovIpZY7BykJdAjcqRCBi1WYBNdEC9yI7vg==}
    engines: {node: '>= 8.0'}

  supports-color@5.5.0:
    resolution: {integrity: sha512-QjVjwdXIt408MIiAqCX4oUKsgU2EqAGzs2Ppkm4aQYbjm+ZEWEcW4SfFNTr4uMNZma0ey4f5lgLrkB0aX0QMow==}
    engines: {node: '>=4'}

  supports-color@7.2.0:
    resolution: {integrity: sha512-qpCAvRl9stuOHveKsn7HncJRvv501qIacKzQlO/+Lwxc9+0q2wLyv4Dfvt80/DPn2pqOBsJdDiogXGR9+OvwRw==}
    engines: {node: '>=8'}

  supports-color@8.1.1:
    resolution: {integrity: sha512-MpUEN2OodtUzxvKQl72cUF7RQ5EiHsGvSsVG0ia9c5RbWGL2CI4C7EpPS8UTBIplnlzZiNuV56w+FuNxy3ty2Q==}
    engines: {node: '>=10'}

  supports-preserve-symlinks-flag@1.0.0:
    resolution: {integrity: sha512-ot0WnXS9fgdkgIcePe6RHNk1WA8+muPa6cSjeR3V8K27q9BB1rTE3R1p7Hv0z1ZyAc8s6Vvv8DIyWf681MAt0w==}
    engines: {node: '>= 0.4'}

  synckit@0.9.2:
    resolution: {integrity: sha512-vrozgXDQwYO72vHjUb/HnFbQx1exDjoKzqx23aXEg2a9VIg2TSFZ8FmeZpTjUCFMYw7mpX4BE2SFu8wI7asYsw==}
    engines: {node: ^14.18.0 || >=16.0.0}

  tar@6.2.1:
    resolution: {integrity: sha512-DZ4yORTwrbTj/7MZYq2w+/ZFdI6OZ/f9SFHR+71gIVUZhOQPHzVCLpvRnPgyaMpfWxxk/4ONva3GQSyNIKRv6A==}
    engines: {node: '>=10'}

  temp-dir@3.0.0:
    resolution: {integrity: sha512-nHc6S/bwIilKHNRgK/3jlhDoIHcp45YgyiwcAk46Tr0LfEqGBVpmiAyuiuxeVE44m3mXnEeVhaipLOEWmH+Njw==}
    engines: {node: '>=14.16'}

  temp-file@3.4.0:
    resolution: {integrity: sha512-C5tjlC/HCtVUOi3KWVokd4vHVViOmGjtLwIh4MuzPo/nMYTV/p1urt3RnMz2IWXDdKEGJH3k5+KPxtqRsUYGtg==}

  temp@0.9.4:
    resolution: {integrity: sha512-yYrrsWnrXMcdsnu/7YMYAofM1ktpL5By7vZhf15CrXijWWrEYZks5AXBudalfSWJLlnen/QUJUB5aoB0kqZUGA==}
    engines: {node: '>=6.0.0'}

  tempfile@5.0.0:
    resolution: {integrity: sha512-bX655WZI/F7EoTDw9JvQURqAXiPHi8o8+yFxPF2lWYyz1aHnmMRuXWqL6YB6GmeO0o4DIYWHLgGNi/X64T+X4Q==}
    engines: {node: '>=14.18'}

  term-size@2.2.1:
    resolution: {integrity: sha512-wK0Ri4fOGjv/XPy8SBHZChl8CM7uMc5VML7SqiQ0zG7+J5Vr+RMQDoHa2CNT6KHUnTGIXH34UDMkPzAUyapBZg==}
    engines: {node: '>=8'}

  test-exclude@6.0.0:
    resolution: {integrity: sha512-cAGWPIyOHU6zlmg88jwm7VRyXnMN7iV68OGAbYDk/Mh/xC/pzVPlQtY6ngoIH/5/tciuhGfvESU8GrHrcxD56w==}
    engines: {node: '>=8'}

  tiny-typed-emitter@2.1.0:
    resolution: {integrity: sha512-qVtvMxeXbVej0cQWKqVSSAHmKZEHAvxdF8HEUBFWts8h+xEo5m/lEiPakuyZ3BnCBjOD8i24kzNOiOLLgsSxhA==}

  tmp-promise@3.0.3:
    resolution: {integrity: sha512-RwM7MoPojPxsOBYnyd2hy0bxtIlVrihNs9pj5SUvY8Zz1sQcQG2tG1hSr8PDxfgEB8RNKDhqbIlroIarSNDNsQ==}

  tmp@0.0.33:
    resolution: {integrity: sha512-jRCJlojKnZ3addtTOjdIqoRuPEKBvNXcGYqzO6zWZX8KfKEpnGY5jfggJQ3EjKuu8D4bJRr0y+cYJFmYbImXGw==}
    engines: {node: '>=0.6.0'}

  tmp@0.2.3:
    resolution: {integrity: sha512-nZD7m9iCPC5g0pYmcaxogYKggSfLsdxl8of3Q/oIbqCqLLIO9IAF0GWjX1z9NZRHPiXv8Wex4yDCaZsgEw0Y8w==}
    engines: {node: '>=14.14'}

  tmpl@1.0.5:
    resolution: {integrity: sha512-3f0uOEAQwIqGuWW2MVzYg8fV/QNnc/IpuJNG837rLuczAaLVHslWHZQj4IGiEl5Hs3kkbhwL9Ab7Hrsmuj+Smw==}

  to-object-path@0.3.0:
    resolution: {integrity: sha512-9mWHdnGRuh3onocaHzukyvCZhzvr6tiflAy/JRFXcJX0TjgfWA9pk9t8CMbzmBE4Jfw58pXbkngtBtqYxzNEyg==}
    engines: {node: '>=0.10.0'}

  to-regex-range@2.1.1:
    resolution: {integrity: sha512-ZZWNfCjUokXXDGXFpZehJIkZqq91BcULFq/Pi7M5i4JnxXdhMKAK682z8bCW3o8Hj1wuuzoKcW3DfVzaP6VuNg==}
    engines: {node: '>=0.10.0'}

  to-regex-range@5.0.1:
    resolution: {integrity: sha512-65P7iz6X5yEr1cwcgvQxbbIw7Uk3gOy5dIdtZ4rDveLqhrdJP+Li/Hx6tyK0NEb+2GCyneCMJiGqrADCSNk8sQ==}
    engines: {node: '>=8.0'}

  to-regex@3.0.2:
    resolution: {integrity: sha512-FWtleNAtZ/Ki2qtqej2CXTOayOH9bHDQF+Q48VpWyDXjbYxA4Yz8iDB31zXOBUlOHHKidDbqGVrTUvQMPmBGBw==}
    engines: {node: '>=0.10.0'}

  toml@3.0.0:
    resolution: {integrity: sha512-y/mWCZinnvxjTKYhJ+pYxwD0mRLVvOtdS2Awbgxln6iEnt4rk0yBxeSBHkGJcPucRiG0e55mwWp+g/05rsrd6w==}

  tr46@0.0.3:
    resolution: {integrity: sha512-N3WMsuqV66lT30CrXNbEjx4GEwlow3v6rr4mCcv6prnfwhS01rkgyFdjPNBYd9br7LpXV1+Emh01fHnq2Gdgrw==}

  trim-lines@3.0.1:
    resolution: {integrity: sha512-kRj8B+YHZCc9kQYdWfJB2/oUl9rA99qbowYYBtr4ui4mZyAQ2JpvVBd/6U2YloATfqBhBTSMhTpgBHtU0Mf3Rg==}

  trim-newlines@3.0.1:
    resolution: {integrity: sha512-c1PTsA3tYrIsLGkJkzHF+w9F2EyxfXGo4UyJc4pFL++FMjnq0HJS69T3M7d//gKrFKwy429bouPescbjecU+Zw==}
    engines: {node: '>=8'}

  truncate-utf8-bytes@1.0.2:
    resolution: {integrity: sha512-95Pu1QXQvruGEhv62XCMO3Mm90GscOCClvrIUwCM0PYOXK3kaF3l3sIHxx71ThJfcbM2O5Au6SO3AWCSEfW4mQ==}

  ts-api-utils@1.4.3:
    resolution: {integrity: sha512-i3eMG77UTMD0hZhgRS562pv83RC6ukSAC2GMNWc+9dieh/+jDM5u5YG+NHX6VNDRHQcHwmsTHctP9LhbC3WxVw==}
    engines: {node: '>=16'}
    peerDependencies:
      typescript: '>=4.2.0'

  ts-node@10.9.2:
    resolution: {integrity: sha512-f0FFpIdcHgn8zcPSbf1dRevwt047YMnaiJM3u2w2RewrB+fob/zePZcrOyQoLMMO7aBIddLcQIEK5dYjkLnGrQ==}
    hasBin: true
    peerDependencies:
      '@swc/core': '>=1.2.50'
      '@swc/wasm': '>=1.2.50'
      '@types/node': '*'
      typescript: '>=2.7'
    peerDependenciesMeta:
      '@swc/core':
        optional: true
      '@swc/wasm':
        optional: true

  tslib@2.8.1:
    resolution: {integrity: sha512-oJFu94HQb+KVduSUQL7wnpmqnfmLsOA/nAh6b6EH0wCEoK0/mPeXU6c3wKDV83MkOuHPRHtSXKKU99IBazS/2w==}

  tty-table@4.2.3:
    resolution: {integrity: sha512-Fs15mu0vGzCrj8fmJNP7Ynxt5J7praPXqFN0leZeZBXJwkMxv9cb2D454k1ltrtUSJbZ4yH4e0CynsHLxmUfFA==}
    engines: {node: '>=8.0.0'}
    hasBin: true

  type-check@0.4.0:
    resolution: {integrity: sha512-XleUoc9uwGXqjWwXaUTZAmzMcFZ5858QA2vvx1Ur5xIcixXIP+8LnFDgRplU30us6teqdlskFfu+ae4K79Ooew==}
    engines: {node: '>= 0.8.0'}

  type-detect@4.0.8:
    resolution: {integrity: sha512-0fr/mIH1dlO+x7TlcMy+bIDqKPsw/70tVyeHW787goQjhmqaZe10uwLujubK9q9Lg6Fiho1KUKDYz0Z7k7g5/g==}
    engines: {node: '>=4'}

  type-fest@0.13.1:
    resolution: {integrity: sha512-34R7HTnG0XIJcBSn5XhDd7nNFPRcXYRZrBB2O2jdKqYODldSzBAqzsWoZYYvduky73toYS/ESqxPvkDf/F0XMg==}
    engines: {node: '>=10'}

  type-fest@0.21.3:
    resolution: {integrity: sha512-t0rzBq87m3fVcduHDUFhKmyyX+9eo6WQjZvf51Ea/M0Q7+T374Jp1aUiyUl0GKxp8M/OETVHSDvmkyPgvX+X2w==}
    engines: {node: '>=10'}

  type-fest@0.6.0:
    resolution: {integrity: sha512-q+MB8nYR1KDLrgr4G5yemftpMC7/QLqVndBmEEdqzmNj5dcFOO4Oo8qlwZE3ULT3+Zim1F8Kq4cBnikNhlCMlg==}
    engines: {node: '>=8'}

  type-fest@0.8.1:
    resolution: {integrity: sha512-4dbzIzqvjtgiM5rw1k5rEHtBANKmdudhGyBEajN01fEyhaAIhsoKNy6y7+IN93IfpFtwY9iqi7kD+xwKhQsNJA==}
    engines: {node: '>=8'}

  type-fest@4.30.0:
    resolution: {integrity: sha512-G6zXWS1dLj6eagy6sVhOMQiLtJdxQBHIA9Z6HFUNLOlr6MFOgzV8wvmidtPONfPtEUv0uZsy77XJNzTAfwPDaA==}
    engines: {node: '>=16'}

  typed-array-buffer@1.0.2:
    resolution: {integrity: sha512-gEymJYKZtKXzzBzM4jqa9w6Q1Jjm7x2d+sh19AdsD4wqnMPDYyvwpsIc2Q/835kHuo3BEQ7CjelGhfTsoBb2MQ==}
    engines: {node: '>= 0.4'}

  typed-array-byte-length@1.0.1:
    resolution: {integrity: sha512-3iMJ9q0ao7WE9tWcaYKIptkNBuOIcZCCT0d4MRvuuH88fEoEH62IuQe0OtraD3ebQEoTRk8XCBoknUNc1Y67pw==}
    engines: {node: '>= 0.4'}

  typed-array-byte-offset@1.0.3:
    resolution: {integrity: sha512-GsvTyUHTriq6o/bHcTd0vM7OQ9JEdlvluu9YISaA7+KzDzPaIzEeDFNkTfhdE3MYcNhNi0vq/LlegYgIs5yPAw==}
    engines: {node: '>= 0.4'}

  typed-array-length@1.0.7:
    resolution: {integrity: sha512-3KS2b+kL7fsuk/eJZ7EQdnEmQoaho/r6KUef7hxvltNA5DR8NAUM+8wJMbJyZ4G9/7i3v5zPBIMN5aybAh2/Jg==}
    engines: {node: '>= 0.4'}

  typedarray-to-buffer@3.1.5:
    resolution: {integrity: sha512-zdu8XMNEDepKKR+XYOXAVPtWui0ly0NtohUscw+UmaHiAWT8hrV1rr//H6V+0DvJ3OQ19S979M0laLfX8rm82Q==}

  typedoc-plugin-markdown@4.3.1:
    resolution: {integrity: sha512-cV0cjvNfr5keytkWUm5AXNFcW3/dd51BYFvbAVqo9AJbHZjt5SGkf2EZ0whSKCilqpwL7biPC/r1WNeW2NbV/w==}
    engines: {node: '>= 18'}
    peerDependencies:
      typedoc: 0.27.x

  typedoc@0.26.11:
    resolution: {integrity: sha512-sFEgRRtrcDl2FxVP58Ze++ZK2UQAEvtvvH8rRlig1Ja3o7dDaMHmaBfvJmdGnNEFaLTpQsN8dpvZaTqJSu/Ugw==}
    engines: {node: '>= 18'}
    hasBin: true
    peerDependencies:
      typescript: 4.6.x || 4.7.x || 4.8.x || 4.9.x || 5.0.x || 5.1.x || 5.2.x || 5.3.x || 5.4.x || 5.5.x || 5.6.x

  typescript-json-schema@0.64.0:
    resolution: {integrity: sha512-Sew8llkYSzpxaMoGjpjD6NMFCr6DoWFHLs7Bz1LU48pzzi8ok8W+GZs9cG87IMBpC0UI7qwBMUI2um0LGxxLOg==}
    hasBin: true

  typescript@5.1.6:
    resolution: {integrity: sha512-zaWCozRZ6DLEWAWFrVDz1H6FVXzUSfTy5FUMWsQlU8Ym5JP9eO4xkTIROFCQvhQf61z6O/G6ugw3SgAnvvm+HA==}
    engines: {node: '>=14.17'}
    hasBin: true

  typescript@5.7.2:
    resolution: {integrity: sha512-i5t66RHxDvVN40HfDd1PsEThGNnlMCMT3jMUuoh9/0TaqWevNontacunWyN02LA9/fIbEWlcHZcgTKb9QoaLfg==}
    engines: {node: '>=14.17'}
    hasBin: true

  uc.micro@2.1.0:
    resolution: {integrity: sha512-ARDJmphmdvUk6Glw7y9DQ2bFkKBHwQHLi2lsaH6PPmz/Ka9sFOBsBluozhDltWmnv9u/cF6Rt87znRTPV+yp/A==}

  uglify-js@3.19.3:
    resolution: {integrity: sha512-v3Xu+yuwBXisp6QYTcH4UbH+xYJXqnq2m/LtQVWKWzYc1iehYnLixoQDN9FH6/j9/oybfd6W9Ghwkl8+UMKTKQ==}
    engines: {node: '>=0.8.0'}
    hasBin: true

  unbox-primitive@1.0.2:
    resolution: {integrity: sha512-61pPlCD9h51VoreyJ0BReideM3MDKMKnh6+V9L08331ipq6Q8OFXZYiqP6n/tbHx4s5I9uRhcye6BrbkizkBDw==}

  undici-types@6.19.8:
    resolution: {integrity: sha512-ve2KP6f/JnbPBFyobGHuerC9g1FYGn/F8n1LWTwNxCEzd6IfqTwUQcNXgEtmmQ6DlRrC1hrSrBnCZPokRrDHjw==}

  undici-types@6.20.0:
    resolution: {integrity: sha512-Ny6QZ2Nju20vw1SRHe3d9jVu6gJ+4e3+MMpqu7pqE5HT6WsTSlce++GQmK5UXS8mzV8DSYHrQH+Xrf2jVcuKNg==}

  unicode-canonical-property-names-ecmascript@2.0.1:
    resolution: {integrity: sha512-dA8WbNeb2a6oQzAQ55YlT5vQAWGV9WXOsi3SskE3bcCdM0P4SDd+24zS/OCacdRq5BkdsRj9q3Pg6YyQoxIGqg==}
    engines: {node: '>=4'}

  unicode-match-property-ecmascript@2.0.0:
    resolution: {integrity: sha512-5kaZCrbp5mmbz5ulBkDkbY0SsPOjKqVS35VpL9ulMPfSl0J0Xsm+9Evphv9CoIZFwre7aJoa94AY6seMKGVN5Q==}
    engines: {node: '>=4'}

  unicode-match-property-value-ecmascript@2.2.0:
    resolution: {integrity: sha512-4IehN3V/+kkr5YeSSDDQG8QLqO26XpL2XP3GQtqwlT/QYSECAwFztxVHjlbh0+gjJ3XmNLS0zDsbgs9jWKExLg==}
    engines: {node: '>=4'}

  unicode-property-aliases-ecmascript@2.1.0:
    resolution: {integrity: sha512-6t3foTQI9qne+OZoVQB/8x8rk2k1eVy1gRXhV3oFQ5T6R1dqQ1xtin3XqSlx3+ATBkliTaR/hHyJBm+LVPNM8w==}
    engines: {node: '>=4'}

  unicorn-magic@0.1.0:
    resolution: {integrity: sha512-lRfVq8fE8gz6QMBuDM6a+LO3IAzTi05H6gCVaUpir2E1Rwpo4ZUog45KpNXKC/Mn3Yb9UDuHumeFTo9iV/D9FQ==}
    engines: {node: '>=18'}

  union-value@1.0.1:
    resolution: {integrity: sha512-tJfXmxMeWYnczCVs7XAEvIV7ieppALdyepWMkHkwciRpZraG/xwT+s2JN8+pr1+8jCRf80FFzvr+MpQeeoF4Xg==}
    engines: {node: '>=0.10.0'}

  unique-filename@2.0.1:
    resolution: {integrity: sha512-ODWHtkkdx3IAR+veKxFV+VBkUMcN+FaqzUUd7IZzt+0zhDZFPFxhlqwPF3YQvMHx1TD0tdgYl+kuPnJ8E6ql7A==}
    engines: {node: ^12.13.0 || ^14.15.0 || >=16.0.0}

  unique-slug@3.0.0:
    resolution: {integrity: sha512-8EyMynh679x/0gqE9fT9oilG+qEt+ibFyqjuVTsZn1+CMxH+XLlpvr2UZx4nVcCwTpx81nICr2JQFkM+HPLq4w==}
    engines: {node: ^12.13.0 || ^14.15.0 || >=16.0.0}

  unist-util-is@6.0.0:
    resolution: {integrity: sha512-2qCTHimwdxLfz+YzdGfkqNlH0tLi9xjTnHddPmJwtIG9MGsdbutfTc4P+haPD7l7Cjxf/WZj+we5qfVPvvxfYw==}

  unist-util-position@5.0.0:
    resolution: {integrity: sha512-fucsC7HjXvkB5R3kTCO7kUjRdrS0BJt3M/FPxmHMBOm8JQi2BsHAHFsy27E0EolP8rp0NzXsJ+jNPyDWvOJZPA==}

  unist-util-stringify-position@4.0.0:
    resolution: {integrity: sha512-0ASV06AAoKCDkS2+xw5RXJywruurpbC4JZSm7nr7MOt1ojAzvyyaO+UxZf18j8FCF6kmzCZKcAgN/yu2gm2XgQ==}

  unist-util-visit-parents@6.0.1:
    resolution: {integrity: sha512-L/PqWzfTP9lzzEa6CKs0k2nARxTdZduw3zyh8d2NVBnsyvHjSX4TWse388YrrQKbvI8w20fGjGlhgT96WwKykw==}

  unist-util-visit@5.0.0:
    resolution: {integrity: sha512-MR04uvD+07cwl/yhVuVWAtw+3GOR/knlL55Nd/wAdblk27GCVt3lqpTivy/tkJcZoNPzTwS1Y+KMojlLDhoTzg==}

  universalify@0.1.2:
    resolution: {integrity: sha512-rBJeI5CXAlmy1pV+617WB9J63U6XcazHHF2f2dbJix4XzpUF0RS3Zbj0FGIOCAva5P/d/GBOYaACQ1w+0azUkg==}
    engines: {node: '>= 4.0.0'}

  universalify@2.0.1:
    resolution: {integrity: sha512-gptHNQghINnc/vTGIk0SOFGFNXw7JVrlRUtConJRlvaw6DuX0wO5Jeko9sWrMBhh+PsYAZ7oXAiOnf/UKogyiw==}
    engines: {node: '>= 10.0.0'}

  unset-value@1.0.0:
    resolution: {integrity: sha512-PcA2tsuGSF9cnySLHTLSh2qrQiJ70mn+r+Glzxv2TWZblxsxCC52BDlZoPCsz7STd9pN7EZetkWZBAvk4cgZdQ==}
    engines: {node: '>=0.10.0'}

  update-browserslist-db@1.1.1:
    resolution: {integrity: sha512-R8UzCaa9Az+38REPiJ1tXlImTJXlVfgHZsglwBD/k6nj76ctsH1E3q4doGrukiLQd3sGQYu56r5+lo5r94l29A==}
    hasBin: true
    peerDependencies:
      browserslist: '>= 4.21.0'

  uri-js@4.4.1:
    resolution: {integrity: sha512-7rKUyy33Q1yc98pQ1DAmLtwX109F7TIfWlW1Ydo8Wl1ii1SeHieeh0HHfPeL2fMXK6z0s8ecKs9frCuLJvndBg==}

  urix@0.1.0:
    resolution: {integrity: sha512-Am1ousAhSLBeB9cG/7k7r2R0zj50uDRlZHPGbazid5s9rlF1F/QKYObEKSIunSjIOkJZqwRRLpvewjEkM7pSqg==}
    deprecated: Please see https://github.com/lydell/urix#deprecated

  use@3.1.1:
    resolution: {integrity: sha512-cwESVXlO3url9YWlFW/TA9cshCEhtu7IKJ/p5soJ/gGpj7vbvFrAY/eIioQ6Dw23KjZhYgiIo8HOs1nQ2vr/oQ==}
    engines: {node: '>=0.10.0'}

  utf8-byte-length@1.0.5:
    resolution: {integrity: sha512-Xn0w3MtiQ6zoz2vFyUVruaCL53O/DwUvkEeOvj+uulMm0BkUGYWmBYVyElqZaSLhY6ZD0ulfU3aBra2aVT4xfA==}

  util-deprecate@1.0.2:
    resolution: {integrity: sha512-EPD5q1uXyFxJpCrLnCc1nHnq3gOa6DZBocAIiI2TaSCA7VCJ1UJDMagCzIkXNsUYfD1daK//LTEQ8xiIbrHtcw==}

  uuid@8.3.2:
    resolution: {integrity: sha512-+NYs2QeMWy+GWFOEm9xnn6HCDp0l7QBD7ml8zLUmJ+93Q5NF0NocErnwkTkXVFNiX3/fpC6afS8Dhb/gz7R7eg==}
    hasBin: true

  v8-compile-cache-lib@3.0.1:
    resolution: {integrity: sha512-wa7YjyUGfNZngI/vtK0UHAN+lgDCxBPCylVXGp0zu59Fz5aiGtNXaq3DhIov063MorB+VfufLh3JlF2KdTK3xg==}

  v8-to-istanbul@9.3.0:
    resolution: {integrity: sha512-kiGUalWN+rgBJ/1OHZsBtU4rXZOfj/7rKQxULKlIzwzQSvMJUUNgPwJEEh7gU6xEVxC0ahoOBvN2YI8GH6FNgA==}
    engines: {node: '>=10.12.0'}

  validate-npm-package-license@3.0.4:
    resolution: {integrity: sha512-DpKm2Ui/xN7/HQKCtpZxoRWBhZ9Z0kqtygG8XCgNQ8ZlDnxuQmWhj566j8fN4Cu3/JmbhsDo7fcAJq4s9h27Ew==}

  verror@1.10.1:
    resolution: {integrity: sha512-veufcmxri4e3XSrT0xwfUR7kguIkaxBeosDg00yDWhk49wdwkSUrvvsm7nc75e1PUyvIeZj6nS8VQRYz2/S4Xg==}
    engines: {node: '>=0.6.0'}

  vfile-message@4.0.2:
    resolution: {integrity: sha512-jRDZ1IMLttGj41KcZvlrYAaI3CfqpLpfpf+Mfig13viT6NKvRzWZ+lXz0Y5D60w6uJIBAOGq9mSHf0gktF0duw==}

  vfile@6.0.3:
    resolution: {integrity: sha512-KzIbH/9tXat2u30jf+smMwFCsno4wHVdNmzFyL+T/L3UGqqk6JKfVqOFOZEpZSHADH1k40ab6NUIXZq422ov3Q==}

  walker@1.0.8:
    resolution: {integrity: sha512-ts/8E8l5b7kY0vlWLewOkDXMmPdLcVV4GmOQLyxuSswIJsweeFZtAsMF7k1Nszz+TYBQrlYRmzOnr398y1JemQ==}

  wcwidth@1.0.1:
    resolution: {integrity: sha512-XHPEwS0q6TaxcvG85+8EYkbiCux2XtWG2mkc47Ng2A77BQu9+DqIOJldST4HgPkuea7dvKSj5VgX3P1d4rW8Tg==}

  webidl-conversions@3.0.1:
    resolution: {integrity: sha512-2JAn3z8AR6rjK8Sm8orRC0h/bcl/DqL7tRPdGZ4I1CjdF+EaMLmYxBHyXuKL849eucPFhvBoxMsflfOb8kxaeQ==}

  whatwg-url@5.0.0:
    resolution: {integrity: sha512-saE57nupxk6v3HY35+jzBwYa0rKSy0XR8JSxZPwgLr7ys0IBzhGviA1/TUGJLmSVqs8pb9AnvICXEuOHLprYTw==}

  which-boxed-primitive@1.1.0:
    resolution: {integrity: sha512-Ei7Miu/AXe2JJ4iNF5j/UphAgRoma4trE6PtisM09bPygb3egMH3YLW/befsWb1A1AxvNSFidOFTB18XtnIIng==}
    engines: {node: '>= 0.4'}

  which-builtin-type@1.2.0:
    resolution: {integrity: sha512-I+qLGQ/vucCby4tf5HsLmGueEla4ZhwTBSqaooS+Y0BuxN4Cp+okmGuV+8mXZ84KDI9BA+oklo+RzKg0ONdSUA==}
    engines: {node: '>= 0.4'}

  which-collection@1.0.2:
    resolution: {integrity: sha512-K4jVyjnBdgvc86Y6BkaLZEN933SwYOuBFkdmBu9ZfkcAbdVbpITnDmjvZ/aQjRXQrv5EPkTnD1s39GiiqbngCw==}
    engines: {node: '>= 0.4'}

  which-module@2.0.1:
    resolution: {integrity: sha512-iBdZ57RDvnOR9AGBhML2vFZf7h8vmBjhoaZqODJBFWHVtKkDmKuHai3cx5PgVMrX5YDNp27AofYbAwctSS+vhQ==}

  which-pm@2.2.0:
    resolution: {integrity: sha512-MOiaDbA5ZZgUjkeMWM5EkJp4loW5ZRoa5bc3/aeMox/PJelMhE6t7S/mLuiY43DBupyxH+S0U1bTui9kWUlmsw==}
    engines: {node: '>=8.15'}

  which-typed-array@1.1.16:
    resolution: {integrity: sha512-g+N+GAWiRj66DngFwHvISJd+ITsyphZvD1vChfVg6cEdnzy53GzB3oy0fUNlvhz7H7+MiqhYr26qxQShCpKTTQ==}
    engines: {node: '>= 0.4'}

  which@1.3.1:
    resolution: {integrity: sha512-HxJdYWq1MTIQbJ3nw0cqssHoTNU267KlrDuGZ1WYlxDStUtKUhOaJmh112/TZmHxxUfuJqPXSOm7tDyas0OSIQ==}
    hasBin: true

  which@2.0.2:
    resolution: {integrity: sha512-BLI3Tl1TW3Pvl70l3yq3Y64i+awpwXqsGBYWkkqMtnbXgrMD+yj7rhW0kuEDxzJaYXGjEW5ogapKNMEKNMjibA==}
    engines: {node: '>= 8'}
    hasBin: true

  word-wrap@1.2.5:
    resolution: {integrity: sha512-BN22B5eaMMI9UMtjrGd5g5eCYPpCPDUy0FJXbYsaT5zYxjFOckS53SQDE3pWkVoWpHXVb3BrYcEN4Twa55B5cA==}
    engines: {node: '>=0.10.0'}

  wordwrap@1.0.0:
    resolution: {integrity: sha512-gvVzJFlPycKc5dZN4yPkP8w7Dc37BtP1yczEneOb4uq34pXZcvrtRTmWV8W+Ume+XCxKgbjM+nevkyFPMybd4Q==}

  wrap-ansi@6.2.0:
    resolution: {integrity: sha512-r6lPcBGxZXlIcymEu7InxDMhdW0KDxpLgoFLcguasxCaJ/SOIZwINatK9KY/tf+ZrlywOKU0UDj3ATXUBfxJXA==}
    engines: {node: '>=8'}

  wrap-ansi@7.0.0:
    resolution: {integrity: sha512-YVGIj2kamLSTxw6NsZjoBxfSwsn0ycdesmc4p+Q21c5zPuZ1pl+NfxVdxPtdHvmNVOQ6XSYG4AUtyt/Fi7D16Q==}
    engines: {node: '>=10'}

  wrap-ansi@8.1.0:
    resolution: {integrity: sha512-si7QWI6zUMq56bESFvagtmzMdGOtoxfR+Sez11Mobfc7tm+VkUckk9bW2UeffTGVUbOksxmSw0AA2gs8g71NCQ==}
    engines: {node: '>=12'}

  wrap-ansi@9.0.0:
    resolution: {integrity: sha512-G8ura3S+3Z2G+mkgNRq8dqaFZAuxfsxpBB8OCTGRTCtp+l/v9nbFNmCUP1BZMts3G1142MsZfn6eeUKrr4PD1Q==}
    engines: {node: '>=18'}

  wrappy@1.0.2:
    resolution: {integrity: sha512-l4Sp/DRseor9wL6EvV2+TuQn63dMkPjZ/sp9XkghTEbV9KlPS1xUsZ3u7/IQO4wxtcFB4bgpQPRcR3QCvezPcQ==}

  write-file-atomic@3.0.3:
    resolution: {integrity: sha512-AvHcyZ5JnSfq3ioSyjrBkH9yW4m7Ayk8/9My/DD9onKeu/94fwrMocemO2QAJFAlnnDN+ZDS+ZjAR5ua1/PV/Q==}

  write-file-atomic@4.0.2:
    resolution: {integrity: sha512-7KxauUdBmSdWnmpaGFg+ppNjKF8uNLry8LyzjauQDOVONfFLNKrKvQOxZ/VuTIcS/gge/YNahf5RIIQWTSarlg==}
    engines: {node: ^12.13.0 || ^14.15.0 || >=16.0.0}

  xml@1.0.1:
    resolution: {integrity: sha512-huCv9IH9Tcf95zuYCsQraZtWnJvBtLVE0QHMOs8bWyZAFZNDcYjsPq1nEx8jKA9y+Beo9v+7OBPRisQTjinQMw==}

  xmlbuilder@15.1.1:
    resolution: {integrity: sha512-yMqGBqtXyeN1e3TGYvgNgDVZ3j84W4cwkOXQswghol6APgZWaff9lnbvN7MHYJOiXsvGPXtjTYJEiC9J2wv9Eg==}
    engines: {node: '>=8.0'}

  y18n@4.0.3:
    resolution: {integrity: sha512-JKhqTOwSrqNA1NY5lSztJ1GrBiUodLMmIZuLiDaMRJ+itFd+ABVE8XBjOvIWL+rSqNDC74LCSFmlb/U4UZ4hJQ==}

  y18n@5.0.8:
    resolution: {integrity: sha512-0pfFzegeDWJHJIAmTLRP2DwHjdF5s7jo9tuztdQxAhINCdvS+3nGINqPd00AphqJR/0LhANUS6/+7SCb98YOfA==}
    engines: {node: '>=10'}

  yallist@2.1.2:
    resolution: {integrity: sha512-ncTzHV7NvsQZkYe1DW7cbDLm0YpzHmZF5r/iyP3ZnQtMiJ+pjzisCiMNI+Sj+xQF5pXhSHxSB3uDbsBTzY/c2A==}

  yallist@3.1.1:
    resolution: {integrity: sha512-a4UGQaWPH59mOXUYnAG2ewncQS4i4F43Tv3JoAM+s2VDAmS9NsK8GpDMLrCHPksFT7h3K6TOoUNn2pb7RoXx4g==}

  yallist@4.0.0:
    resolution: {integrity: sha512-3wdGidZyq5PB084XLES5TpOSRA3wjXAlIWMhum2kRcv/41Sn2emQ0dycQW4uZXLejwKvg6EsvbdlVL+FYEct7A==}

  yaml@1.10.2:
    resolution: {integrity: sha512-r3vXyErRCYJ7wg28yvBY5VSoAF8ZvlcW9/BwUzEtUsjvX/DKs24dIkuwjtuprwJJHsbyUbLApepYTR1BN4uHrg==}
    engines: {node: '>= 6'}

  yaml@2.5.1:
    resolution: {integrity: sha512-bLQOjaX/ADgQ20isPJRvF0iRUHIxVhYvr53Of7wGcWlO2jvtUlH5m87DsmulFVxRpNLOnI4tB6p/oh8D7kpn9Q==}
    engines: {node: '>= 14'}
    hasBin: true

  yaml@2.6.1:
    resolution: {integrity: sha512-7r0XPzioN/Q9kXBro/XPnA6kznR73DHq+GXh5ON7ZozRO6aMjbmiBuKste2wslTFkC5d1dw0GooOCepZXJ2SAg==}
    engines: {node: '>= 14'}
    hasBin: true

  yargs-parser@18.1.3:
    resolution: {integrity: sha512-o50j0JeToy/4K6OZcaQmW6lyXXKhq7csREXcDwk2omFPJEwUNOVtJKvmDr9EI1fAJZUyZcRF7kxGBWmRXudrCQ==}
    engines: {node: '>=6'}

  yargs-parser@20.2.9:
    resolution: {integrity: sha512-y11nGElTIV+CT3Zv9t7VKl+Q3hTQoT9a1Qzezhhl6Rp21gJ/IVTW7Z3y9EWXhuUBC2Shnf+DX0antecpAwSP8w==}
    engines: {node: '>=10'}

  yargs-parser@21.1.1:
    resolution: {integrity: sha512-tVpsJW7DdjecAiFpbIB1e3qxIQsE6NoPc5/eTdrbbIC4h0LVsWhnoa3g+m2HclBIujHzsxZ4VJVA+GUuc2/LBw==}
    engines: {node: '>=12'}

  yargs@15.4.1:
    resolution: {integrity: sha512-aePbxDmcYW++PaqBsJ+HYUFwCdv4LVvdnhBy78E57PIor8/OVvhMrADFFEDh8DHDFRv/O9i3lPhsENjO7QX0+A==}
    engines: {node: '>=8'}

  yargs@16.2.0:
    resolution: {integrity: sha512-D1mvvtDG0L5ft/jGWkLpG1+m0eQxOfaBvTNELraWj22wSVUMWxZUvYgJYcKh6jGGIkJFhH4IZPQhR4TKpc8mBw==}
    engines: {node: '>=10'}

  yargs@17.7.2:
    resolution: {integrity: sha512-7dSzzRQ++CKnNI/krKnYRV7JKKPUXMEh61soaHKg9mrWEhzFWhFnxPxGl+69cD1Ou63C13NUPCnmIcrvqCuM6w==}
    engines: {node: '>=12'}

  yauzl@2.10.0:
    resolution: {integrity: sha512-p4a9I6X6nu6IhoGmBqAcbJy1mlC4j27vEPZX9F4L4/vZT3Lyq1VkFHw/V/PUcB9Buo+DG3iHkT0x3Qya58zc3g==}

  yn@3.1.1:
    resolution: {integrity: sha512-Ux4ygGWsu2c7isFWe8Yu1YluJmqVhxqK2cLXNQA5AcC3QfbGNpM7fu0Y8b/z16pXLnFxZYvWhd3fhBY9DLmC6Q==}
    engines: {node: '>=6'}

  yocto-queue@0.1.0:
    resolution: {integrity: sha512-rVksvsnNCdJ/ohGc6xgPwyN8eheCxsiLM8mxuE/t/mOVqJewPuO1miLpTHQiRgTKCLexL4MeAFVagts7HmNZ2Q==}
    engines: {node: '>=10'}

  zwitch@2.0.4:
    resolution: {integrity: sha512-bXE4cR/kVZhKZX/RjPEflHaKVhUVl85noU3v6b8apfQEc1x4A+zBxjZ4lN8LqGd6WZ3dl98pY4o717VFmoPp+A==}

snapshots:

  7zip-bin@5.2.0: {}

  '@ampproject/remapping@2.3.0':
    dependencies:
      '@jridgewell/gen-mapping': 0.3.5
      '@jridgewell/trace-mapping': 0.3.25

  '@babel/code-frame@7.26.2':
    dependencies:
      '@babel/helper-validator-identifier': 7.25.9
      js-tokens: 4.0.0
      picocolors: 1.1.1

  '@babel/compat-data@7.26.2': {}

  '@babel/core@7.24.9':
    dependencies:
      '@ampproject/remapping': 2.3.0
      '@babel/code-frame': 7.26.2
      '@babel/generator': 7.26.2
      '@babel/helper-compilation-targets': 7.25.9
      '@babel/helper-module-transforms': 7.26.0(@babel/core@7.24.9)
      '@babel/helpers': 7.26.0
      '@babel/parser': 7.26.2
      '@babel/template': 7.25.9
      '@babel/traverse': 7.25.9
      '@babel/types': 7.26.0
      convert-source-map: 2.0.0
      debug: 4.3.7
      gensync: 1.0.0-beta.2
      json5: 2.2.3
      semver: 6.3.1
    transitivePeerDependencies:
      - supports-color

  '@babel/generator@7.26.2':
    dependencies:
      '@babel/parser': 7.26.2
      '@babel/types': 7.26.0
      '@jridgewell/gen-mapping': 0.3.5
      '@jridgewell/trace-mapping': 0.3.25
      jsesc: 3.0.2

  '@babel/helper-annotate-as-pure@7.25.9':
    dependencies:
      '@babel/types': 7.26.0

  '@babel/helper-builder-binary-assignment-operator-visitor@7.25.9':
    dependencies:
      '@babel/traverse': 7.25.9
      '@babel/types': 7.26.0
    transitivePeerDependencies:
      - supports-color

  '@babel/helper-compilation-targets@7.25.9':
    dependencies:
      '@babel/compat-data': 7.26.2
      '@babel/helper-validator-option': 7.25.9
      browserslist: 4.24.2
      lru-cache: 5.1.1
      semver: 6.3.1

  '@babel/helper-create-class-features-plugin@7.25.9(@babel/core@7.24.9)':
    dependencies:
      '@babel/core': 7.24.9
      '@babel/helper-annotate-as-pure': 7.25.9
      '@babel/helper-member-expression-to-functions': 7.25.9
      '@babel/helper-optimise-call-expression': 7.25.9
      '@babel/helper-replace-supers': 7.25.9(@babel/core@7.24.9)
      '@babel/helper-skip-transparent-expression-wrappers': 7.25.9
      '@babel/traverse': 7.25.9
      semver: 6.3.1
    transitivePeerDependencies:
      - supports-color

  '@babel/helper-create-regexp-features-plugin@7.25.9(@babel/core@7.24.9)':
    dependencies:
      '@babel/core': 7.24.9
      '@babel/helper-annotate-as-pure': 7.25.9
      regexpu-core: 6.2.0
      semver: 6.3.1

  '@babel/helper-define-polyfill-provider@0.2.4(@babel/core@7.24.9)':
    dependencies:
      '@babel/core': 7.24.9
      '@babel/helper-compilation-targets': 7.25.9
      '@babel/helper-module-imports': 7.25.9
      '@babel/helper-plugin-utils': 7.25.9
      '@babel/traverse': 7.25.9
      debug: 4.3.7
      lodash.debounce: 4.0.8
      resolve: 1.22.8
      semver: 6.3.1
    transitivePeerDependencies:
      - supports-color

  '@babel/helper-define-polyfill-provider@0.6.3(@babel/core@7.24.9)':
    dependencies:
      '@babel/core': 7.24.9
      '@babel/helper-compilation-targets': 7.25.9
      '@babel/helper-plugin-utils': 7.25.9
      debug: 4.3.7
      lodash.debounce: 4.0.8
      resolve: 1.22.8
    transitivePeerDependencies:
      - supports-color

  '@babel/helper-environment-visitor@7.24.7':
    dependencies:
      '@babel/types': 7.26.0

  '@babel/helper-member-expression-to-functions@7.25.9':
    dependencies:
      '@babel/traverse': 7.25.9
      '@babel/types': 7.26.0
    transitivePeerDependencies:
      - supports-color

  '@babel/helper-module-imports@7.25.9':
    dependencies:
      '@babel/traverse': 7.25.9
      '@babel/types': 7.26.0
    transitivePeerDependencies:
      - supports-color

  '@babel/helper-module-transforms@7.26.0(@babel/core@7.24.9)':
    dependencies:
      '@babel/core': 7.24.9
      '@babel/helper-module-imports': 7.25.9
      '@babel/helper-validator-identifier': 7.25.9
      '@babel/traverse': 7.25.9
    transitivePeerDependencies:
      - supports-color

  '@babel/helper-optimise-call-expression@7.25.9':
    dependencies:
      '@babel/types': 7.26.0

  '@babel/helper-plugin-utils@7.25.9': {}

  '@babel/helper-remap-async-to-generator@7.25.9(@babel/core@7.24.9)':
    dependencies:
      '@babel/core': 7.24.9
      '@babel/helper-annotate-as-pure': 7.25.9
      '@babel/helper-wrap-function': 7.25.9
      '@babel/traverse': 7.25.9
    transitivePeerDependencies:
      - supports-color

  '@babel/helper-replace-supers@7.25.9(@babel/core@7.24.9)':
    dependencies:
      '@babel/core': 7.24.9
      '@babel/helper-member-expression-to-functions': 7.25.9
      '@babel/helper-optimise-call-expression': 7.25.9
      '@babel/traverse': 7.25.9
    transitivePeerDependencies:
      - supports-color

  '@babel/helper-simple-access@7.25.9':
    dependencies:
      '@babel/traverse': 7.25.9
      '@babel/types': 7.26.0
    transitivePeerDependencies:
      - supports-color

  '@babel/helper-skip-transparent-expression-wrappers@7.25.9':
    dependencies:
      '@babel/traverse': 7.25.9
      '@babel/types': 7.26.0
    transitivePeerDependencies:
      - supports-color

  '@babel/helper-string-parser@7.25.9': {}

  '@babel/helper-validator-identifier@7.25.9': {}

  '@babel/helper-validator-option@7.25.9': {}

  '@babel/helper-wrap-function@7.25.9':
    dependencies:
      '@babel/template': 7.25.9
      '@babel/traverse': 7.25.9
      '@babel/types': 7.26.0
    transitivePeerDependencies:
      - supports-color

  '@babel/helpers@7.26.0':
    dependencies:
      '@babel/template': 7.25.9
      '@babel/types': 7.26.0

  '@babel/parser@7.16.4':
    dependencies:
      '@babel/types': 7.26.0

  '@babel/parser@7.26.2':
    dependencies:
      '@babel/types': 7.26.0

  '@babel/plugin-bugfix-firefox-class-in-computed-class-key@7.25.9(@babel/core@7.24.9)':
    dependencies:
      '@babel/core': 7.24.9
      '@babel/helper-plugin-utils': 7.25.9
      '@babel/traverse': 7.25.9
    transitivePeerDependencies:
      - supports-color

  '@babel/plugin-bugfix-safari-id-destructuring-collision-in-function-expression@7.25.9(@babel/core@7.24.9)':
    dependencies:
      '@babel/core': 7.24.9
      '@babel/helper-plugin-utils': 7.25.9

  '@babel/plugin-bugfix-v8-spread-parameters-in-optional-chaining@7.25.9(@babel/core@7.24.9)':
    dependencies:
      '@babel/core': 7.24.9
      '@babel/helper-plugin-utils': 7.25.9
      '@babel/helper-skip-transparent-expression-wrappers': 7.25.9
      '@babel/plugin-transform-optional-chaining': 7.25.9(@babel/core@7.24.9)
    transitivePeerDependencies:
      - supports-color

  '@babel/plugin-bugfix-v8-static-class-fields-redefine-readonly@7.25.9(@babel/core@7.24.9)':
    dependencies:
      '@babel/core': 7.24.9
      '@babel/helper-plugin-utils': 7.25.9
      '@babel/traverse': 7.25.9
    transitivePeerDependencies:
      - supports-color

  '@babel/plugin-proposal-async-generator-functions@7.20.7(@babel/core@7.24.9)':
    dependencies:
      '@babel/core': 7.24.9
      '@babel/helper-environment-visitor': 7.24.7
      '@babel/helper-plugin-utils': 7.25.9
      '@babel/helper-remap-async-to-generator': 7.25.9(@babel/core@7.24.9)
      '@babel/plugin-syntax-async-generators': 7.8.4(@babel/core@7.24.9)
    transitivePeerDependencies:
      - supports-color

  '@babel/plugin-proposal-class-properties@7.18.6(@babel/core@7.24.9)':
    dependencies:
      '@babel/core': 7.24.9
      '@babel/helper-create-class-features-plugin': 7.25.9(@babel/core@7.24.9)
      '@babel/helper-plugin-utils': 7.25.9
    transitivePeerDependencies:
      - supports-color

  '@babel/plugin-proposal-class-static-block@7.21.0(@babel/core@7.24.9)':
    dependencies:
      '@babel/core': 7.24.9
      '@babel/helper-create-class-features-plugin': 7.25.9(@babel/core@7.24.9)
      '@babel/helper-plugin-utils': 7.25.9
      '@babel/plugin-syntax-class-static-block': 7.14.5(@babel/core@7.24.9)
    transitivePeerDependencies:
      - supports-color

  '@babel/plugin-proposal-decorators@7.24.7(@babel/core@7.24.9)':
    dependencies:
      '@babel/core': 7.24.9
      '@babel/helper-create-class-features-plugin': 7.25.9(@babel/core@7.24.9)
      '@babel/helper-plugin-utils': 7.25.9
      '@babel/plugin-syntax-decorators': 7.25.9(@babel/core@7.24.9)
    transitivePeerDependencies:
      - supports-color

  '@babel/plugin-proposal-do-expressions@7.24.7(@babel/core@7.24.9)':
    dependencies:
      '@babel/core': 7.24.9
      '@babel/helper-plugin-utils': 7.25.9
      '@babel/plugin-syntax-do-expressions': 7.25.9(@babel/core@7.24.9)

  '@babel/plugin-proposal-dynamic-import@7.18.6(@babel/core@7.24.9)':
    dependencies:
      '@babel/core': 7.24.9
      '@babel/helper-plugin-utils': 7.25.9
      '@babel/plugin-syntax-dynamic-import': 7.8.3(@babel/core@7.24.9)

  '@babel/plugin-proposal-export-default-from@7.24.7(@babel/core@7.24.9)':
    dependencies:
      '@babel/core': 7.24.9
      '@babel/helper-plugin-utils': 7.25.9
      '@babel/plugin-syntax-export-default-from': 7.25.9(@babel/core@7.24.9)

  '@babel/plugin-proposal-export-namespace-from@7.18.9(@babel/core@7.24.9)':
    dependencies:
      '@babel/core': 7.24.9
      '@babel/helper-plugin-utils': 7.25.9
      '@babel/plugin-syntax-export-namespace-from': 7.8.3(@babel/core@7.24.9)

  '@babel/plugin-proposal-function-bind@7.24.7(@babel/core@7.24.9)':
    dependencies:
      '@babel/core': 7.24.9
      '@babel/helper-plugin-utils': 7.25.9
      '@babel/plugin-syntax-function-bind': 7.25.9(@babel/core@7.24.9)

  '@babel/plugin-proposal-function-sent@7.24.7(@babel/core@7.24.9)':
    dependencies:
      '@babel/core': 7.24.9
      '@babel/helper-plugin-utils': 7.25.9
      '@babel/helper-wrap-function': 7.25.9
      '@babel/plugin-syntax-function-sent': 7.25.9(@babel/core@7.24.9)
    transitivePeerDependencies:
      - supports-color

  '@babel/plugin-proposal-json-strings@7.18.6(@babel/core@7.24.9)':
    dependencies:
      '@babel/core': 7.24.9
      '@babel/helper-plugin-utils': 7.25.9
      '@babel/plugin-syntax-json-strings': 7.8.3(@babel/core@7.24.9)

  '@babel/plugin-proposal-logical-assignment-operators@7.20.7(@babel/core@7.24.9)':
    dependencies:
      '@babel/core': 7.24.9
      '@babel/helper-plugin-utils': 7.25.9
      '@babel/plugin-syntax-logical-assignment-operators': 7.10.4(@babel/core@7.24.9)

  '@babel/plugin-proposal-nullish-coalescing-operator@7.18.6(@babel/core@7.24.9)':
    dependencies:
      '@babel/core': 7.24.9
      '@babel/helper-plugin-utils': 7.25.9
      '@babel/plugin-syntax-nullish-coalescing-operator': 7.8.3(@babel/core@7.24.9)

  '@babel/plugin-proposal-numeric-separator@7.18.6(@babel/core@7.24.9)':
    dependencies:
      '@babel/core': 7.24.9
      '@babel/helper-plugin-utils': 7.25.9
      '@babel/plugin-syntax-numeric-separator': 7.10.4(@babel/core@7.24.9)

  '@babel/plugin-proposal-object-rest-spread@7.20.7(@babel/core@7.24.9)':
    dependencies:
      '@babel/compat-data': 7.26.2
      '@babel/core': 7.24.9
      '@babel/helper-compilation-targets': 7.25.9
      '@babel/helper-plugin-utils': 7.25.9
      '@babel/plugin-syntax-object-rest-spread': 7.8.3(@babel/core@7.24.9)
      '@babel/plugin-transform-parameters': 7.25.9(@babel/core@7.24.9)

  '@babel/plugin-proposal-optional-catch-binding@7.18.6(@babel/core@7.24.9)':
    dependencies:
      '@babel/core': 7.24.9
      '@babel/helper-plugin-utils': 7.25.9
      '@babel/plugin-syntax-optional-catch-binding': 7.8.3(@babel/core@7.24.9)

  '@babel/plugin-proposal-optional-chaining@7.21.0(@babel/core@7.24.9)':
    dependencies:
      '@babel/core': 7.24.9
      '@babel/helper-plugin-utils': 7.25.9
      '@babel/helper-skip-transparent-expression-wrappers': 7.25.9
      '@babel/plugin-syntax-optional-chaining': 7.8.3(@babel/core@7.24.9)
    transitivePeerDependencies:
      - supports-color

  '@babel/plugin-proposal-pipeline-operator@7.24.7(@babel/core@7.24.9)':
    dependencies:
      '@babel/core': 7.24.9
      '@babel/helper-plugin-utils': 7.25.9
      '@babel/plugin-syntax-pipeline-operator': 7.25.9(@babel/core@7.24.9)

  '@babel/plugin-proposal-private-methods@7.18.6(@babel/core@7.24.9)':
    dependencies:
      '@babel/core': 7.24.9
      '@babel/helper-create-class-features-plugin': 7.25.9(@babel/core@7.24.9)
      '@babel/helper-plugin-utils': 7.25.9
    transitivePeerDependencies:
      - supports-color

  '@babel/plugin-proposal-private-property-in-object@7.21.0-placeholder-for-preset-env.2(@babel/core@7.24.9)':
    dependencies:
      '@babel/core': 7.24.9

  '@babel/plugin-proposal-private-property-in-object@7.21.11(@babel/core@7.24.9)':
    dependencies:
      '@babel/core': 7.24.9
      '@babel/helper-annotate-as-pure': 7.25.9
      '@babel/helper-create-class-features-plugin': 7.25.9(@babel/core@7.24.9)
      '@babel/helper-plugin-utils': 7.25.9
      '@babel/plugin-syntax-private-property-in-object': 7.14.5(@babel/core@7.24.9)
    transitivePeerDependencies:
      - supports-color

  '@babel/plugin-proposal-throw-expressions@7.24.7(@babel/core@7.24.9)':
    dependencies:
      '@babel/core': 7.24.9
      '@babel/helper-plugin-utils': 7.25.9
      '@babel/plugin-syntax-throw-expressions': 7.25.9(@babel/core@7.24.9)

  '@babel/plugin-proposal-unicode-property-regex@7.18.6(@babel/core@7.24.9)':
    dependencies:
      '@babel/core': 7.24.9
      '@babel/helper-create-regexp-features-plugin': 7.25.9(@babel/core@7.24.9)
      '@babel/helper-plugin-utils': 7.25.9

  '@babel/plugin-syntax-async-generators@7.8.4(@babel/core@7.24.9)':
    dependencies:
      '@babel/core': 7.24.9
      '@babel/helper-plugin-utils': 7.25.9

  '@babel/plugin-syntax-bigint@7.8.3(@babel/core@7.24.9)':
    dependencies:
      '@babel/core': 7.24.9
      '@babel/helper-plugin-utils': 7.25.9

  '@babel/plugin-syntax-class-properties@7.12.13(@babel/core@7.24.9)':
    dependencies:
      '@babel/core': 7.24.9
      '@babel/helper-plugin-utils': 7.25.9

  '@babel/plugin-syntax-class-static-block@7.14.5(@babel/core@7.24.9)':
    dependencies:
      '@babel/core': 7.24.9
      '@babel/helper-plugin-utils': 7.25.9

  '@babel/plugin-syntax-decorators@7.25.9(@babel/core@7.24.9)':
    dependencies:
      '@babel/core': 7.24.9
      '@babel/helper-plugin-utils': 7.25.9

  '@babel/plugin-syntax-do-expressions@7.25.9(@babel/core@7.24.9)':
    dependencies:
      '@babel/core': 7.24.9
      '@babel/helper-plugin-utils': 7.25.9

  '@babel/plugin-syntax-dynamic-import@7.8.3(@babel/core@7.24.9)':
    dependencies:
      '@babel/core': 7.24.9
      '@babel/helper-plugin-utils': 7.25.9

  '@babel/plugin-syntax-export-default-from@7.25.9(@babel/core@7.24.9)':
    dependencies:
      '@babel/core': 7.24.9
      '@babel/helper-plugin-utils': 7.25.9

  '@babel/plugin-syntax-export-namespace-from@7.8.3(@babel/core@7.24.9)':
    dependencies:
      '@babel/core': 7.24.9
      '@babel/helper-plugin-utils': 7.25.9

  '@babel/plugin-syntax-function-bind@7.25.9(@babel/core@7.24.9)':
    dependencies:
      '@babel/core': 7.24.9
      '@babel/helper-plugin-utils': 7.25.9

  '@babel/plugin-syntax-function-sent@7.25.9(@babel/core@7.24.9)':
    dependencies:
      '@babel/core': 7.24.9
      '@babel/helper-plugin-utils': 7.25.9

  '@babel/plugin-syntax-import-assertions@7.26.0(@babel/core@7.24.9)':
    dependencies:
      '@babel/core': 7.24.9
      '@babel/helper-plugin-utils': 7.25.9

  '@babel/plugin-syntax-import-attributes@7.26.0(@babel/core@7.24.9)':
    dependencies:
      '@babel/core': 7.24.9
      '@babel/helper-plugin-utils': 7.25.9

  '@babel/plugin-syntax-import-meta@7.10.4(@babel/core@7.24.9)':
    dependencies:
      '@babel/core': 7.24.9
      '@babel/helper-plugin-utils': 7.25.9

  '@babel/plugin-syntax-json-strings@7.8.3(@babel/core@7.24.9)':
    dependencies:
      '@babel/core': 7.24.9
      '@babel/helper-plugin-utils': 7.25.9

  '@babel/plugin-syntax-jsx@7.25.9(@babel/core@7.24.9)':
    dependencies:
      '@babel/core': 7.24.9
      '@babel/helper-plugin-utils': 7.25.9

  '@babel/plugin-syntax-logical-assignment-operators@7.10.4(@babel/core@7.24.9)':
    dependencies:
      '@babel/core': 7.24.9
      '@babel/helper-plugin-utils': 7.25.9

  '@babel/plugin-syntax-nullish-coalescing-operator@7.8.3(@babel/core@7.24.9)':
    dependencies:
      '@babel/core': 7.24.9
      '@babel/helper-plugin-utils': 7.25.9

  '@babel/plugin-syntax-numeric-separator@7.10.4(@babel/core@7.24.9)':
    dependencies:
      '@babel/core': 7.24.9
      '@babel/helper-plugin-utils': 7.25.9

  '@babel/plugin-syntax-object-rest-spread@7.8.3(@babel/core@7.24.9)':
    dependencies:
      '@babel/core': 7.24.9
      '@babel/helper-plugin-utils': 7.25.9

  '@babel/plugin-syntax-optional-catch-binding@7.8.3(@babel/core@7.24.9)':
    dependencies:
      '@babel/core': 7.24.9
      '@babel/helper-plugin-utils': 7.25.9

  '@babel/plugin-syntax-optional-chaining@7.8.3(@babel/core@7.24.9)':
    dependencies:
      '@babel/core': 7.24.9
      '@babel/helper-plugin-utils': 7.25.9

  '@babel/plugin-syntax-pipeline-operator@7.25.9(@babel/core@7.24.9)':
    dependencies:
      '@babel/core': 7.24.9
      '@babel/helper-plugin-utils': 7.25.9

  '@babel/plugin-syntax-private-property-in-object@7.14.5(@babel/core@7.24.9)':
    dependencies:
      '@babel/core': 7.24.9
      '@babel/helper-plugin-utils': 7.25.9

  '@babel/plugin-syntax-throw-expressions@7.25.9(@babel/core@7.24.9)':
    dependencies:
      '@babel/core': 7.24.9
      '@babel/helper-plugin-utils': 7.25.9

  '@babel/plugin-syntax-top-level-await@7.14.5(@babel/core@7.24.9)':
    dependencies:
      '@babel/core': 7.24.9
      '@babel/helper-plugin-utils': 7.25.9

  '@babel/plugin-syntax-typescript@7.25.9(@babel/core@7.24.9)':
    dependencies:
      '@babel/core': 7.24.9
      '@babel/helper-plugin-utils': 7.25.9

  '@babel/plugin-syntax-unicode-sets-regex@7.18.6(@babel/core@7.24.9)':
    dependencies:
      '@babel/core': 7.24.9
      '@babel/helper-create-regexp-features-plugin': 7.25.9(@babel/core@7.24.9)
      '@babel/helper-plugin-utils': 7.25.9

  '@babel/plugin-transform-arrow-functions@7.25.9(@babel/core@7.24.9)':
    dependencies:
      '@babel/core': 7.24.9
      '@babel/helper-plugin-utils': 7.25.9

  '@babel/plugin-transform-async-generator-functions@7.25.9(@babel/core@7.24.9)':
    dependencies:
      '@babel/core': 7.24.9
      '@babel/helper-plugin-utils': 7.25.9
      '@babel/helper-remap-async-to-generator': 7.25.9(@babel/core@7.24.9)
      '@babel/traverse': 7.25.9
    transitivePeerDependencies:
      - supports-color

  '@babel/plugin-transform-async-to-generator@7.25.9(@babel/core@7.24.9)':
    dependencies:
      '@babel/core': 7.24.9
      '@babel/helper-module-imports': 7.25.9
      '@babel/helper-plugin-utils': 7.25.9
      '@babel/helper-remap-async-to-generator': 7.25.9(@babel/core@7.24.9)
    transitivePeerDependencies:
      - supports-color

  '@babel/plugin-transform-block-scoped-functions@7.25.9(@babel/core@7.24.9)':
    dependencies:
      '@babel/core': 7.24.9
      '@babel/helper-plugin-utils': 7.25.9

  '@babel/plugin-transform-block-scoping@7.25.9(@babel/core@7.24.9)':
    dependencies:
      '@babel/core': 7.24.9
      '@babel/helper-plugin-utils': 7.25.9

  '@babel/plugin-transform-class-properties@7.25.9(@babel/core@7.24.9)':
    dependencies:
      '@babel/core': 7.24.9
      '@babel/helper-create-class-features-plugin': 7.25.9(@babel/core@7.24.9)
      '@babel/helper-plugin-utils': 7.25.9
    transitivePeerDependencies:
      - supports-color

  '@babel/plugin-transform-class-static-block@7.26.0(@babel/core@7.24.9)':
    dependencies:
      '@babel/core': 7.24.9
      '@babel/helper-create-class-features-plugin': 7.25.9(@babel/core@7.24.9)
      '@babel/helper-plugin-utils': 7.25.9
    transitivePeerDependencies:
      - supports-color

  '@babel/plugin-transform-classes@7.25.9(@babel/core@7.24.9)':
    dependencies:
      '@babel/core': 7.24.9
      '@babel/helper-annotate-as-pure': 7.25.9
      '@babel/helper-compilation-targets': 7.25.9
      '@babel/helper-plugin-utils': 7.25.9
      '@babel/helper-replace-supers': 7.25.9(@babel/core@7.24.9)
      '@babel/traverse': 7.25.9
      globals: 11.12.0
    transitivePeerDependencies:
      - supports-color

  '@babel/plugin-transform-computed-properties@7.25.9(@babel/core@7.24.9)':
    dependencies:
      '@babel/core': 7.24.9
      '@babel/helper-plugin-utils': 7.25.9
      '@babel/template': 7.25.9

  '@babel/plugin-transform-destructuring@7.25.9(@babel/core@7.24.9)':
    dependencies:
      '@babel/core': 7.24.9
      '@babel/helper-plugin-utils': 7.25.9

  '@babel/plugin-transform-dotall-regex@7.25.9(@babel/core@7.24.9)':
    dependencies:
      '@babel/core': 7.24.9
      '@babel/helper-create-regexp-features-plugin': 7.25.9(@babel/core@7.24.9)
      '@babel/helper-plugin-utils': 7.25.9

  '@babel/plugin-transform-duplicate-keys@7.25.9(@babel/core@7.24.9)':
    dependencies:
      '@babel/core': 7.24.9
      '@babel/helper-plugin-utils': 7.25.9

  '@babel/plugin-transform-dynamic-import@7.25.9(@babel/core@7.24.9)':
    dependencies:
      '@babel/core': 7.24.9
      '@babel/helper-plugin-utils': 7.25.9

  '@babel/plugin-transform-exponentiation-operator@7.25.9(@babel/core@7.24.9)':
    dependencies:
      '@babel/core': 7.24.9
      '@babel/helper-builder-binary-assignment-operator-visitor': 7.25.9
      '@babel/helper-plugin-utils': 7.25.9
    transitivePeerDependencies:
      - supports-color

  '@babel/plugin-transform-export-namespace-from@7.25.9(@babel/core@7.24.9)':
    dependencies:
      '@babel/core': 7.24.9
      '@babel/helper-plugin-utils': 7.25.9

  '@babel/plugin-transform-for-of@7.25.9(@babel/core@7.24.9)':
    dependencies:
      '@babel/core': 7.24.9
      '@babel/helper-plugin-utils': 7.25.9
      '@babel/helper-skip-transparent-expression-wrappers': 7.25.9
    transitivePeerDependencies:
      - supports-color

  '@babel/plugin-transform-function-name@7.25.9(@babel/core@7.24.9)':
    dependencies:
      '@babel/core': 7.24.9
      '@babel/helper-compilation-targets': 7.25.9
      '@babel/helper-plugin-utils': 7.25.9
      '@babel/traverse': 7.25.9
    transitivePeerDependencies:
      - supports-color

  '@babel/plugin-transform-json-strings@7.25.9(@babel/core@7.24.9)':
    dependencies:
      '@babel/core': 7.24.9
      '@babel/helper-plugin-utils': 7.25.9

  '@babel/plugin-transform-literals@7.25.9(@babel/core@7.24.9)':
    dependencies:
      '@babel/core': 7.24.9
      '@babel/helper-plugin-utils': 7.25.9

  '@babel/plugin-transform-logical-assignment-operators@7.25.9(@babel/core@7.24.9)':
    dependencies:
      '@babel/core': 7.24.9
      '@babel/helper-plugin-utils': 7.25.9

  '@babel/plugin-transform-member-expression-literals@7.25.9(@babel/core@7.24.9)':
    dependencies:
      '@babel/core': 7.24.9
      '@babel/helper-plugin-utils': 7.25.9

  '@babel/plugin-transform-modules-amd@7.25.9(@babel/core@7.24.9)':
    dependencies:
      '@babel/core': 7.24.9
      '@babel/helper-module-transforms': 7.26.0(@babel/core@7.24.9)
      '@babel/helper-plugin-utils': 7.25.9
    transitivePeerDependencies:
      - supports-color

  '@babel/plugin-transform-modules-commonjs@7.24.8(@babel/core@7.24.9)':
    dependencies:
      '@babel/core': 7.24.9
      '@babel/helper-module-transforms': 7.26.0(@babel/core@7.24.9)
      '@babel/helper-plugin-utils': 7.25.9
      '@babel/helper-simple-access': 7.25.9
    transitivePeerDependencies:
      - supports-color

  '@babel/plugin-transform-modules-commonjs@7.25.9(@babel/core@7.24.9)':
    dependencies:
      '@babel/core': 7.24.9
      '@babel/helper-module-transforms': 7.26.0(@babel/core@7.24.9)
      '@babel/helper-plugin-utils': 7.25.9
      '@babel/helper-simple-access': 7.25.9
    transitivePeerDependencies:
      - supports-color

  '@babel/plugin-transform-modules-systemjs@7.25.9(@babel/core@7.24.9)':
    dependencies:
      '@babel/core': 7.24.9
      '@babel/helper-module-transforms': 7.26.0(@babel/core@7.24.9)
      '@babel/helper-plugin-utils': 7.25.9
      '@babel/helper-validator-identifier': 7.25.9
      '@babel/traverse': 7.25.9
    transitivePeerDependencies:
      - supports-color

  '@babel/plugin-transform-modules-umd@7.25.9(@babel/core@7.24.9)':
    dependencies:
      '@babel/core': 7.24.9
      '@babel/helper-module-transforms': 7.26.0(@babel/core@7.24.9)
      '@babel/helper-plugin-utils': 7.25.9
    transitivePeerDependencies:
      - supports-color

  '@babel/plugin-transform-named-capturing-groups-regex@7.25.9(@babel/core@7.24.9)':
    dependencies:
      '@babel/core': 7.24.9
      '@babel/helper-create-regexp-features-plugin': 7.25.9(@babel/core@7.24.9)
      '@babel/helper-plugin-utils': 7.25.9

  '@babel/plugin-transform-new-target@7.25.9(@babel/core@7.24.9)':
    dependencies:
      '@babel/core': 7.24.9
      '@babel/helper-plugin-utils': 7.25.9

  '@babel/plugin-transform-nullish-coalescing-operator@7.25.9(@babel/core@7.24.9)':
    dependencies:
      '@babel/core': 7.24.9
      '@babel/helper-plugin-utils': 7.25.9

  '@babel/plugin-transform-numeric-separator@7.25.9(@babel/core@7.24.9)':
    dependencies:
      '@babel/core': 7.24.9
      '@babel/helper-plugin-utils': 7.25.9

  '@babel/plugin-transform-object-rest-spread@7.25.9(@babel/core@7.24.9)':
    dependencies:
      '@babel/core': 7.24.9
      '@babel/helper-compilation-targets': 7.25.9
      '@babel/helper-plugin-utils': 7.25.9
      '@babel/plugin-transform-parameters': 7.25.9(@babel/core@7.24.9)

  '@babel/plugin-transform-object-super@7.25.9(@babel/core@7.24.9)':
    dependencies:
      '@babel/core': 7.24.9
      '@babel/helper-plugin-utils': 7.25.9
      '@babel/helper-replace-supers': 7.25.9(@babel/core@7.24.9)
    transitivePeerDependencies:
      - supports-color

  '@babel/plugin-transform-optional-catch-binding@7.25.9(@babel/core@7.24.9)':
    dependencies:
      '@babel/core': 7.24.9
      '@babel/helper-plugin-utils': 7.25.9

  '@babel/plugin-transform-optional-chaining@7.25.9(@babel/core@7.24.9)':
    dependencies:
      '@babel/core': 7.24.9
      '@babel/helper-plugin-utils': 7.25.9
      '@babel/helper-skip-transparent-expression-wrappers': 7.25.9
    transitivePeerDependencies:
      - supports-color

  '@babel/plugin-transform-parameters@7.25.9(@babel/core@7.24.9)':
    dependencies:
      '@babel/core': 7.24.9
      '@babel/helper-plugin-utils': 7.25.9

  '@babel/plugin-transform-private-methods@7.25.9(@babel/core@7.24.9)':
    dependencies:
      '@babel/core': 7.24.9
      '@babel/helper-create-class-features-plugin': 7.25.9(@babel/core@7.24.9)
      '@babel/helper-plugin-utils': 7.25.9
    transitivePeerDependencies:
      - supports-color

  '@babel/plugin-transform-private-property-in-object@7.25.9(@babel/core@7.24.9)':
    dependencies:
      '@babel/core': 7.24.9
      '@babel/helper-annotate-as-pure': 7.25.9
      '@babel/helper-create-class-features-plugin': 7.25.9(@babel/core@7.24.9)
      '@babel/helper-plugin-utils': 7.25.9
    transitivePeerDependencies:
      - supports-color

  '@babel/plugin-transform-property-literals@7.25.9(@babel/core@7.24.9)':
    dependencies:
      '@babel/core': 7.24.9
      '@babel/helper-plugin-utils': 7.25.9

  '@babel/plugin-transform-react-display-name@7.25.9(@babel/core@7.24.9)':
    dependencies:
      '@babel/core': 7.24.9
      '@babel/helper-plugin-utils': 7.25.9

  '@babel/plugin-transform-react-jsx-development@7.25.9(@babel/core@7.24.9)':
    dependencies:
      '@babel/core': 7.24.9
      '@babel/plugin-transform-react-jsx': 7.25.9(@babel/core@7.24.9)
    transitivePeerDependencies:
      - supports-color

  '@babel/plugin-transform-react-jsx@7.25.9(@babel/core@7.24.9)':
    dependencies:
      '@babel/core': 7.24.9
      '@babel/helper-annotate-as-pure': 7.25.9
      '@babel/helper-module-imports': 7.25.9
      '@babel/helper-plugin-utils': 7.25.9
      '@babel/plugin-syntax-jsx': 7.25.9(@babel/core@7.24.9)
      '@babel/types': 7.26.0
    transitivePeerDependencies:
      - supports-color

  '@babel/plugin-transform-react-pure-annotations@7.25.9(@babel/core@7.24.9)':
    dependencies:
      '@babel/core': 7.24.9
      '@babel/helper-annotate-as-pure': 7.25.9
      '@babel/helper-plugin-utils': 7.25.9

  '@babel/plugin-transform-regenerator@7.25.9(@babel/core@7.24.9)':
    dependencies:
      '@babel/core': 7.24.9
      '@babel/helper-plugin-utils': 7.25.9
      regenerator-transform: 0.15.2

  '@babel/plugin-transform-reserved-words@7.25.9(@babel/core@7.24.9)':
    dependencies:
      '@babel/core': 7.24.9
      '@babel/helper-plugin-utils': 7.25.9

  '@babel/plugin-transform-shorthand-properties@7.25.9(@babel/core@7.24.9)':
    dependencies:
      '@babel/core': 7.24.9
      '@babel/helper-plugin-utils': 7.25.9

  '@babel/plugin-transform-spread@7.25.9(@babel/core@7.24.9)':
    dependencies:
      '@babel/core': 7.24.9
      '@babel/helper-plugin-utils': 7.25.9
      '@babel/helper-skip-transparent-expression-wrappers': 7.25.9
    transitivePeerDependencies:
      - supports-color

  '@babel/plugin-transform-sticky-regex@7.25.9(@babel/core@7.24.9)':
    dependencies:
      '@babel/core': 7.24.9
      '@babel/helper-plugin-utils': 7.25.9

  '@babel/plugin-transform-template-literals@7.25.9(@babel/core@7.24.9)':
    dependencies:
      '@babel/core': 7.24.9
      '@babel/helper-plugin-utils': 7.25.9

  '@babel/plugin-transform-typeof-symbol@7.25.9(@babel/core@7.24.9)':
    dependencies:
      '@babel/core': 7.24.9
      '@babel/helper-plugin-utils': 7.25.9

  '@babel/plugin-transform-typescript@7.25.9(@babel/core@7.24.9)':
    dependencies:
      '@babel/core': 7.24.9
      '@babel/helper-annotate-as-pure': 7.25.9
      '@babel/helper-create-class-features-plugin': 7.25.9(@babel/core@7.24.9)
      '@babel/helper-plugin-utils': 7.25.9
      '@babel/helper-skip-transparent-expression-wrappers': 7.25.9
      '@babel/plugin-syntax-typescript': 7.25.9(@babel/core@7.24.9)
    transitivePeerDependencies:
      - supports-color

  '@babel/plugin-transform-unicode-escapes@7.25.9(@babel/core@7.24.9)':
    dependencies:
      '@babel/core': 7.24.9
      '@babel/helper-plugin-utils': 7.25.9

  '@babel/plugin-transform-unicode-property-regex@7.25.9(@babel/core@7.24.9)':
    dependencies:
      '@babel/core': 7.24.9
      '@babel/helper-create-regexp-features-plugin': 7.25.9(@babel/core@7.24.9)
      '@babel/helper-plugin-utils': 7.25.9

  '@babel/plugin-transform-unicode-regex@7.25.9(@babel/core@7.24.9)':
    dependencies:
      '@babel/core': 7.24.9
      '@babel/helper-create-regexp-features-plugin': 7.25.9(@babel/core@7.24.9)
      '@babel/helper-plugin-utils': 7.25.9

  '@babel/plugin-transform-unicode-sets-regex@7.25.9(@babel/core@7.24.9)':
    dependencies:
      '@babel/core': 7.24.9
      '@babel/helper-create-regexp-features-plugin': 7.25.9(@babel/core@7.24.9)
      '@babel/helper-plugin-utils': 7.25.9

  '@babel/preset-env@7.15.6(@babel/core@7.24.9)':
    dependencies:
      '@babel/compat-data': 7.26.2
      '@babel/core': 7.24.9
      '@babel/helper-compilation-targets': 7.25.9
      '@babel/helper-plugin-utils': 7.25.9
      '@babel/helper-validator-option': 7.25.9
      '@babel/plugin-bugfix-v8-spread-parameters-in-optional-chaining': 7.25.9(@babel/core@7.24.9)
      '@babel/plugin-proposal-async-generator-functions': 7.20.7(@babel/core@7.24.9)
      '@babel/plugin-proposal-class-properties': 7.18.6(@babel/core@7.24.9)
      '@babel/plugin-proposal-class-static-block': 7.21.0(@babel/core@7.24.9)
      '@babel/plugin-proposal-dynamic-import': 7.18.6(@babel/core@7.24.9)
      '@babel/plugin-proposal-export-namespace-from': 7.18.9(@babel/core@7.24.9)
      '@babel/plugin-proposal-json-strings': 7.18.6(@babel/core@7.24.9)
      '@babel/plugin-proposal-logical-assignment-operators': 7.20.7(@babel/core@7.24.9)
      '@babel/plugin-proposal-nullish-coalescing-operator': 7.18.6(@babel/core@7.24.9)
      '@babel/plugin-proposal-numeric-separator': 7.18.6(@babel/core@7.24.9)
      '@babel/plugin-proposal-object-rest-spread': 7.20.7(@babel/core@7.24.9)
      '@babel/plugin-proposal-optional-catch-binding': 7.18.6(@babel/core@7.24.9)
      '@babel/plugin-proposal-optional-chaining': 7.21.0(@babel/core@7.24.9)
      '@babel/plugin-proposal-private-methods': 7.18.6(@babel/core@7.24.9)
      '@babel/plugin-proposal-private-property-in-object': 7.21.11(@babel/core@7.24.9)
      '@babel/plugin-proposal-unicode-property-regex': 7.18.6(@babel/core@7.24.9)
      '@babel/plugin-syntax-async-generators': 7.8.4(@babel/core@7.24.9)
      '@babel/plugin-syntax-class-properties': 7.12.13(@babel/core@7.24.9)
      '@babel/plugin-syntax-class-static-block': 7.14.5(@babel/core@7.24.9)
      '@babel/plugin-syntax-dynamic-import': 7.8.3(@babel/core@7.24.9)
      '@babel/plugin-syntax-export-namespace-from': 7.8.3(@babel/core@7.24.9)
      '@babel/plugin-syntax-json-strings': 7.8.3(@babel/core@7.24.9)
      '@babel/plugin-syntax-logical-assignment-operators': 7.10.4(@babel/core@7.24.9)
      '@babel/plugin-syntax-nullish-coalescing-operator': 7.8.3(@babel/core@7.24.9)
      '@babel/plugin-syntax-numeric-separator': 7.10.4(@babel/core@7.24.9)
      '@babel/plugin-syntax-object-rest-spread': 7.8.3(@babel/core@7.24.9)
      '@babel/plugin-syntax-optional-catch-binding': 7.8.3(@babel/core@7.24.9)
      '@babel/plugin-syntax-optional-chaining': 7.8.3(@babel/core@7.24.9)
      '@babel/plugin-syntax-private-property-in-object': 7.14.5(@babel/core@7.24.9)
      '@babel/plugin-syntax-top-level-await': 7.14.5(@babel/core@7.24.9)
      '@babel/plugin-transform-arrow-functions': 7.25.9(@babel/core@7.24.9)
      '@babel/plugin-transform-async-to-generator': 7.25.9(@babel/core@7.24.9)
      '@babel/plugin-transform-block-scoped-functions': 7.25.9(@babel/core@7.24.9)
      '@babel/plugin-transform-block-scoping': 7.25.9(@babel/core@7.24.9)
      '@babel/plugin-transform-classes': 7.25.9(@babel/core@7.24.9)
      '@babel/plugin-transform-computed-properties': 7.25.9(@babel/core@7.24.9)
      '@babel/plugin-transform-destructuring': 7.25.9(@babel/core@7.24.9)
      '@babel/plugin-transform-dotall-regex': 7.25.9(@babel/core@7.24.9)
      '@babel/plugin-transform-duplicate-keys': 7.25.9(@babel/core@7.24.9)
      '@babel/plugin-transform-exponentiation-operator': 7.25.9(@babel/core@7.24.9)
      '@babel/plugin-transform-for-of': 7.25.9(@babel/core@7.24.9)
      '@babel/plugin-transform-function-name': 7.25.9(@babel/core@7.24.9)
      '@babel/plugin-transform-literals': 7.25.9(@babel/core@7.24.9)
      '@babel/plugin-transform-member-expression-literals': 7.25.9(@babel/core@7.24.9)
      '@babel/plugin-transform-modules-amd': 7.25.9(@babel/core@7.24.9)
      '@babel/plugin-transform-modules-commonjs': 7.24.8(@babel/core@7.24.9)
      '@babel/plugin-transform-modules-systemjs': 7.25.9(@babel/core@7.24.9)
      '@babel/plugin-transform-modules-umd': 7.25.9(@babel/core@7.24.9)
      '@babel/plugin-transform-named-capturing-groups-regex': 7.25.9(@babel/core@7.24.9)
      '@babel/plugin-transform-new-target': 7.25.9(@babel/core@7.24.9)
      '@babel/plugin-transform-object-super': 7.25.9(@babel/core@7.24.9)
      '@babel/plugin-transform-parameters': 7.25.9(@babel/core@7.24.9)
      '@babel/plugin-transform-property-literals': 7.25.9(@babel/core@7.24.9)
      '@babel/plugin-transform-regenerator': 7.25.9(@babel/core@7.24.9)
      '@babel/plugin-transform-reserved-words': 7.25.9(@babel/core@7.24.9)
      '@babel/plugin-transform-shorthand-properties': 7.25.9(@babel/core@7.24.9)
      '@babel/plugin-transform-spread': 7.25.9(@babel/core@7.24.9)
      '@babel/plugin-transform-sticky-regex': 7.25.9(@babel/core@7.24.9)
      '@babel/plugin-transform-template-literals': 7.25.9(@babel/core@7.24.9)
      '@babel/plugin-transform-typeof-symbol': 7.25.9(@babel/core@7.24.9)
      '@babel/plugin-transform-unicode-escapes': 7.25.9(@babel/core@7.24.9)
      '@babel/plugin-transform-unicode-regex': 7.25.9(@babel/core@7.24.9)
      '@babel/preset-modules': 0.1.6(@babel/core@7.24.9)
      '@babel/types': 7.26.0
      babel-plugin-polyfill-corejs2: 0.2.3(@babel/core@7.24.9)
      babel-plugin-polyfill-corejs3: 0.2.5(@babel/core@7.24.9)
      babel-plugin-polyfill-regenerator: 0.2.3(@babel/core@7.24.9)
      core-js-compat: 3.39.0
      semver: 6.3.1
    transitivePeerDependencies:
      - supports-color

  '@babel/preset-env@7.24.8(@babel/core@7.24.9)':
    dependencies:
      '@babel/compat-data': 7.26.2
      '@babel/core': 7.24.9
      '@babel/helper-compilation-targets': 7.25.9
      '@babel/helper-plugin-utils': 7.25.9
      '@babel/helper-validator-option': 7.25.9
      '@babel/plugin-bugfix-firefox-class-in-computed-class-key': 7.25.9(@babel/core@7.24.9)
      '@babel/plugin-bugfix-safari-id-destructuring-collision-in-function-expression': 7.25.9(@babel/core@7.24.9)
      '@babel/plugin-bugfix-v8-spread-parameters-in-optional-chaining': 7.25.9(@babel/core@7.24.9)
      '@babel/plugin-bugfix-v8-static-class-fields-redefine-readonly': 7.25.9(@babel/core@7.24.9)
      '@babel/plugin-proposal-private-property-in-object': 7.21.0-placeholder-for-preset-env.2(@babel/core@7.24.9)
      '@babel/plugin-syntax-async-generators': 7.8.4(@babel/core@7.24.9)
      '@babel/plugin-syntax-class-properties': 7.12.13(@babel/core@7.24.9)
      '@babel/plugin-syntax-class-static-block': 7.14.5(@babel/core@7.24.9)
      '@babel/plugin-syntax-dynamic-import': 7.8.3(@babel/core@7.24.9)
      '@babel/plugin-syntax-export-namespace-from': 7.8.3(@babel/core@7.24.9)
      '@babel/plugin-syntax-import-assertions': 7.26.0(@babel/core@7.24.9)
      '@babel/plugin-syntax-import-attributes': 7.26.0(@babel/core@7.24.9)
      '@babel/plugin-syntax-import-meta': 7.10.4(@babel/core@7.24.9)
      '@babel/plugin-syntax-json-strings': 7.8.3(@babel/core@7.24.9)
      '@babel/plugin-syntax-logical-assignment-operators': 7.10.4(@babel/core@7.24.9)
      '@babel/plugin-syntax-nullish-coalescing-operator': 7.8.3(@babel/core@7.24.9)
      '@babel/plugin-syntax-numeric-separator': 7.10.4(@babel/core@7.24.9)
      '@babel/plugin-syntax-object-rest-spread': 7.8.3(@babel/core@7.24.9)
      '@babel/plugin-syntax-optional-catch-binding': 7.8.3(@babel/core@7.24.9)
      '@babel/plugin-syntax-optional-chaining': 7.8.3(@babel/core@7.24.9)
      '@babel/plugin-syntax-private-property-in-object': 7.14.5(@babel/core@7.24.9)
      '@babel/plugin-syntax-top-level-await': 7.14.5(@babel/core@7.24.9)
      '@babel/plugin-syntax-unicode-sets-regex': 7.18.6(@babel/core@7.24.9)
      '@babel/plugin-transform-arrow-functions': 7.25.9(@babel/core@7.24.9)
      '@babel/plugin-transform-async-generator-functions': 7.25.9(@babel/core@7.24.9)
      '@babel/plugin-transform-async-to-generator': 7.25.9(@babel/core@7.24.9)
      '@babel/plugin-transform-block-scoped-functions': 7.25.9(@babel/core@7.24.9)
      '@babel/plugin-transform-block-scoping': 7.25.9(@babel/core@7.24.9)
      '@babel/plugin-transform-class-properties': 7.25.9(@babel/core@7.24.9)
      '@babel/plugin-transform-class-static-block': 7.26.0(@babel/core@7.24.9)
      '@babel/plugin-transform-classes': 7.25.9(@babel/core@7.24.9)
      '@babel/plugin-transform-computed-properties': 7.25.9(@babel/core@7.24.9)
      '@babel/plugin-transform-destructuring': 7.25.9(@babel/core@7.24.9)
      '@babel/plugin-transform-dotall-regex': 7.25.9(@babel/core@7.24.9)
      '@babel/plugin-transform-duplicate-keys': 7.25.9(@babel/core@7.24.9)
      '@babel/plugin-transform-dynamic-import': 7.25.9(@babel/core@7.24.9)
      '@babel/plugin-transform-exponentiation-operator': 7.25.9(@babel/core@7.24.9)
      '@babel/plugin-transform-export-namespace-from': 7.25.9(@babel/core@7.24.9)
      '@babel/plugin-transform-for-of': 7.25.9(@babel/core@7.24.9)
      '@babel/plugin-transform-function-name': 7.25.9(@babel/core@7.24.9)
      '@babel/plugin-transform-json-strings': 7.25.9(@babel/core@7.24.9)
      '@babel/plugin-transform-literals': 7.25.9(@babel/core@7.24.9)
      '@babel/plugin-transform-logical-assignment-operators': 7.25.9(@babel/core@7.24.9)
      '@babel/plugin-transform-member-expression-literals': 7.25.9(@babel/core@7.24.9)
      '@babel/plugin-transform-modules-amd': 7.25.9(@babel/core@7.24.9)
      '@babel/plugin-transform-modules-commonjs': 7.24.8(@babel/core@7.24.9)
      '@babel/plugin-transform-modules-systemjs': 7.25.9(@babel/core@7.24.9)
      '@babel/plugin-transform-modules-umd': 7.25.9(@babel/core@7.24.9)
      '@babel/plugin-transform-named-capturing-groups-regex': 7.25.9(@babel/core@7.24.9)
      '@babel/plugin-transform-new-target': 7.25.9(@babel/core@7.24.9)
      '@babel/plugin-transform-nullish-coalescing-operator': 7.25.9(@babel/core@7.24.9)
      '@babel/plugin-transform-numeric-separator': 7.25.9(@babel/core@7.24.9)
      '@babel/plugin-transform-object-rest-spread': 7.25.9(@babel/core@7.24.9)
      '@babel/plugin-transform-object-super': 7.25.9(@babel/core@7.24.9)
      '@babel/plugin-transform-optional-catch-binding': 7.25.9(@babel/core@7.24.9)
      '@babel/plugin-transform-optional-chaining': 7.25.9(@babel/core@7.24.9)
      '@babel/plugin-transform-parameters': 7.25.9(@babel/core@7.24.9)
      '@babel/plugin-transform-private-methods': 7.25.9(@babel/core@7.24.9)
      '@babel/plugin-transform-private-property-in-object': 7.25.9(@babel/core@7.24.9)
      '@babel/plugin-transform-property-literals': 7.25.9(@babel/core@7.24.9)
      '@babel/plugin-transform-regenerator': 7.25.9(@babel/core@7.24.9)
      '@babel/plugin-transform-reserved-words': 7.25.9(@babel/core@7.24.9)
      '@babel/plugin-transform-shorthand-properties': 7.25.9(@babel/core@7.24.9)
      '@babel/plugin-transform-spread': 7.25.9(@babel/core@7.24.9)
      '@babel/plugin-transform-sticky-regex': 7.25.9(@babel/core@7.24.9)
      '@babel/plugin-transform-template-literals': 7.25.9(@babel/core@7.24.9)
      '@babel/plugin-transform-typeof-symbol': 7.25.9(@babel/core@7.24.9)
      '@babel/plugin-transform-unicode-escapes': 7.25.9(@babel/core@7.24.9)
      '@babel/plugin-transform-unicode-property-regex': 7.25.9(@babel/core@7.24.9)
      '@babel/plugin-transform-unicode-regex': 7.25.9(@babel/core@7.24.9)
      '@babel/plugin-transform-unicode-sets-regex': 7.25.9(@babel/core@7.24.9)
      '@babel/preset-modules': 0.1.6-no-external-plugins(@babel/core@7.24.9)
      babel-plugin-polyfill-corejs2: 0.4.12(@babel/core@7.24.9)
      babel-plugin-polyfill-corejs3: 0.10.6(@babel/core@7.24.9)
      babel-plugin-polyfill-regenerator: 0.6.3(@babel/core@7.24.9)
      core-js-compat: 3.39.0
      semver: 6.3.1
    transitivePeerDependencies:
      - supports-color

  '@babel/preset-modules@0.1.6(@babel/core@7.24.9)':
    dependencies:
      '@babel/core': 7.24.9
      '@babel/helper-plugin-utils': 7.25.9
      '@babel/plugin-proposal-unicode-property-regex': 7.18.6(@babel/core@7.24.9)
      '@babel/plugin-transform-dotall-regex': 7.25.9(@babel/core@7.24.9)
      '@babel/types': 7.26.0
      esutils: 2.0.3

  '@babel/preset-modules@0.1.6-no-external-plugins(@babel/core@7.24.9)':
    dependencies:
      '@babel/core': 7.24.9
      '@babel/helper-plugin-utils': 7.25.9
      '@babel/types': 7.26.0
      esutils: 2.0.3

  '@babel/preset-react@7.24.7(@babel/core@7.24.9)':
    dependencies:
      '@babel/core': 7.24.9
      '@babel/helper-plugin-utils': 7.25.9
      '@babel/helper-validator-option': 7.25.9
      '@babel/plugin-transform-react-display-name': 7.25.9(@babel/core@7.24.9)
      '@babel/plugin-transform-react-jsx': 7.25.9(@babel/core@7.24.9)
      '@babel/plugin-transform-react-jsx-development': 7.25.9(@babel/core@7.24.9)
      '@babel/plugin-transform-react-pure-annotations': 7.25.9(@babel/core@7.24.9)
    transitivePeerDependencies:
      - supports-color

  '@babel/preset-typescript@7.26.0(@babel/core@7.24.9)':
    dependencies:
      '@babel/core': 7.24.9
      '@babel/helper-plugin-utils': 7.25.9
      '@babel/helper-validator-option': 7.25.9
      '@babel/plugin-syntax-jsx': 7.25.9(@babel/core@7.24.9)
      '@babel/plugin-transform-modules-commonjs': 7.25.9(@babel/core@7.24.9)
      '@babel/plugin-transform-typescript': 7.25.9(@babel/core@7.24.9)
    transitivePeerDependencies:
      - supports-color

  '@babel/runtime@7.26.0':
    dependencies:
      regenerator-runtime: 0.14.1

  '@babel/template@7.25.9':
    dependencies:
      '@babel/code-frame': 7.26.2
      '@babel/parser': 7.26.2
      '@babel/types': 7.26.0

  '@babel/traverse@7.25.9':
    dependencies:
      '@babel/code-frame': 7.26.2
      '@babel/generator': 7.26.2
      '@babel/parser': 7.26.2
      '@babel/template': 7.25.9
      '@babel/types': 7.26.0
      debug: 4.3.7
      globals: 11.12.0
    transitivePeerDependencies:
      - supports-color

  '@babel/types@7.26.0':
    dependencies:
      '@babel/helper-string-parser': 7.25.9
      '@babel/helper-validator-identifier': 7.25.9

  '@bcoe/v8-coverage@0.2.3': {}

  '@changesets/apply-release-plan@6.1.4':
    dependencies:
      '@babel/runtime': 7.26.0
      '@changesets/config': 2.3.1
      '@changesets/get-version-range-type': 0.3.2
      '@changesets/git': 2.0.0
      '@changesets/types': 5.2.1
      '@manypkg/get-packages': 1.1.3
      detect-indent: 6.1.0
      fs-extra: 7.0.1
      lodash.startcase: 4.4.0
      outdent: 0.5.0
      prettier: 2.8.8
      resolve-from: 5.0.0
      semver: 7.6.3

  '@changesets/assemble-release-plan@5.2.4':
    dependencies:
      '@babel/runtime': 7.26.0
      '@changesets/errors': 0.1.4
      '@changesets/get-dependents-graph': 1.3.6
      '@changesets/types': 5.2.1
      '@manypkg/get-packages': 1.1.3
      semver: 7.6.3

  '@changesets/changelog-git@0.1.14':
    dependencies:
      '@changesets/types': 5.2.1

  '@changesets/changelog-github@0.4.7(encoding@0.1.13)':
    dependencies:
      '@changesets/get-github-info': 0.5.2(encoding@0.1.13)
      '@changesets/types': 5.2.1
      dotenv: 8.6.0
    transitivePeerDependencies:
      - encoding

  '@changesets/cli@2.25.0(patch_hash=nye7dcohy6yzxjscpnrszvchra)':
    dependencies:
      '@babel/runtime': 7.26.0
      '@changesets/apply-release-plan': 6.1.4
      '@changesets/assemble-release-plan': 5.2.4
      '@changesets/changelog-git': 0.1.14
      '@changesets/config': 2.3.1
      '@changesets/errors': 0.1.4
      '@changesets/get-dependents-graph': 1.3.6
      '@changesets/get-release-plan': 3.0.17
      '@changesets/git': 1.5.0
      '@changesets/logger': 0.0.5
      '@changesets/pre': 1.0.14
      '@changesets/read': 0.5.9
      '@changesets/types': 5.2.1
      '@changesets/write': 0.2.3
      '@manypkg/get-packages': 1.1.3
      '@types/is-ci': 3.0.0
      '@types/semver': 6.2.7
      ansi-colors: 4.1.3
      chalk: 2.4.2
      enquirer: 2.4.1
      external-editor: 3.1.0
      fs-extra: 7.0.1
      human-id: 1.0.2
      is-ci: 3.0.1
      meow: 6.1.1
      outdent: 0.5.0
      p-limit: 2.3.0
      preferred-pm: 3.1.4
      resolve-from: 5.0.0
      semver: 5.7.2
      spawndamnit: 2.0.0
      term-size: 2.2.1
      tty-table: 4.2.3

  '@changesets/config@2.3.1':
    dependencies:
      '@changesets/errors': 0.1.4
      '@changesets/get-dependents-graph': 1.3.6
      '@changesets/logger': 0.0.5
      '@changesets/types': 5.2.1
      '@manypkg/get-packages': 1.1.3
      fs-extra: 7.0.1
      micromatch: 4.0.8

  '@changesets/errors@0.1.4':
    dependencies:
      extendable-error: 0.1.7

  '@changesets/get-dependents-graph@1.3.6':
    dependencies:
      '@changesets/types': 5.2.1
      '@manypkg/get-packages': 1.1.3
      chalk: 2.4.2
      fs-extra: 7.0.1
      semver: 7.6.3

  '@changesets/get-github-info@0.5.2(encoding@0.1.13)':
    dependencies:
      dataloader: 1.4.0
      node-fetch: 2.7.0(encoding@0.1.13)
    transitivePeerDependencies:
      - encoding

  '@changesets/get-release-plan@3.0.17':
    dependencies:
      '@babel/runtime': 7.26.0
      '@changesets/assemble-release-plan': 5.2.4
      '@changesets/config': 2.3.1
      '@changesets/pre': 1.0.14
      '@changesets/read': 0.5.9
      '@changesets/types': 5.2.1
      '@manypkg/get-packages': 1.1.3

  '@changesets/get-version-range-type@0.3.2': {}

  '@changesets/git@1.5.0':
    dependencies:
      '@babel/runtime': 7.26.0
      '@changesets/errors': 0.1.4
      '@changesets/types': 5.2.1
      '@manypkg/get-packages': 1.1.3
      is-subdir: 1.2.0
      spawndamnit: 2.0.0

  '@changesets/git@2.0.0':
    dependencies:
      '@babel/runtime': 7.26.0
      '@changesets/errors': 0.1.4
      '@changesets/types': 5.2.1
      '@manypkg/get-packages': 1.1.3
      is-subdir: 1.2.0
      micromatch: 4.0.8
      spawndamnit: 2.0.0

  '@changesets/logger@0.0.5':
    dependencies:
      chalk: 2.4.2

  '@changesets/parse@0.3.16':
    dependencies:
      '@changesets/types': 5.2.1
      js-yaml: 3.14.1

  '@changesets/pre@1.0.14':
    dependencies:
      '@babel/runtime': 7.26.0
      '@changesets/errors': 0.1.4
      '@changesets/types': 5.2.1
      '@manypkg/get-packages': 1.1.3
      fs-extra: 7.0.1

  '@changesets/read@0.5.9':
    dependencies:
      '@babel/runtime': 7.26.0
      '@changesets/git': 2.0.0
      '@changesets/logger': 0.0.5
      '@changesets/parse': 0.3.16
      '@changesets/types': 5.2.1
      chalk: 2.4.2
      fs-extra: 7.0.1
      p-filter: 2.1.0

  '@changesets/types@4.1.0': {}

  '@changesets/types@5.2.1': {}

  '@changesets/write@0.2.3':
    dependencies:
      '@babel/runtime': 7.26.0
      '@changesets/types': 5.2.1
      fs-extra: 7.0.1
      human-id: 1.0.2
      prettier: 2.8.8

  '@cnakazawa/watch@1.0.4':
    dependencies:
      exec-sh: 0.3.6
      minimist: 1.2.8

  '@conventional-changelog/git-client@1.0.1(conventional-commits-filter@5.0.0)(conventional-commits-parser@6.0.0)':
    dependencies:
      '@types/semver': 7.5.8
      semver: 7.6.3
    optionalDependencies:
      conventional-commits-filter: 5.0.0
      conventional-commits-parser: 6.0.0

  '@cspotcode/source-map-support@0.8.1':
    dependencies:
      '@jridgewell/trace-mapping': 0.3.9

  '@develar/schema-utils@2.6.5':
    dependencies:
      ajv: 6.12.6
      ajv-keywords: 3.5.2(ajv@6.12.6)

  '@electron/asar@3.2.17':
    dependencies:
      commander: 5.1.0
      glob: 7.2.3
      minimatch: 3.1.2

  '@electron/fuses@1.8.0':
    dependencies:
      chalk: 4.1.2
      fs-extra: 9.1.0
      minimist: 1.2.8

  '@electron/get@2.0.3':
    dependencies:
      debug: 4.3.7
      env-paths: 2.2.1
      fs-extra: 8.1.0
      got: 11.8.6
      progress: 2.0.3
      semver: 6.3.1
      sumchecker: 3.0.1
    optionalDependencies:
      global-agent: 3.0.0
    transitivePeerDependencies:
      - supports-color

  '@electron/node-gyp@https://codeload.github.com/electron/node-gyp/tar.gz/06b29aafb7708acef8b3669835c8a7857ebc92d2':
    dependencies:
      env-paths: 2.2.1
      exponential-backoff: 3.1.1
      glob: 8.1.0
      graceful-fs: 4.2.11
      make-fetch-happen: 10.2.1
      nopt: 6.0.0
      proc-log: 2.0.1
      semver: 7.6.3
      tar: 6.2.1
      which: 2.0.2
    transitivePeerDependencies:
      - bluebird
      - supports-color

  '@electron/notarize@2.5.0':
    dependencies:
      debug: 4.3.7
      fs-extra: 9.1.0
      promise-retry: 2.0.1
    transitivePeerDependencies:
      - supports-color

  '@electron/osx-sign@1.3.1':
    dependencies:
      compare-version: 0.1.2
      debug: 4.3.7
      fs-extra: 10.1.0
      isbinaryfile: 4.0.10
      minimist: 1.2.8
      plist: 3.1.0
    transitivePeerDependencies:
      - supports-color

  '@electron/rebuild@3.7.0':
    dependencies:
      '@electron/node-gyp': https://codeload.github.com/electron/node-gyp/tar.gz/06b29aafb7708acef8b3669835c8a7857ebc92d2
      '@malept/cross-spawn-promise': 2.0.0
      chalk: 4.1.2
      debug: 4.3.7
      detect-libc: 2.0.3
      fs-extra: 10.1.0
      got: 11.8.6
      node-abi: 3.71.0
      node-api-version: 0.2.0
      ora: 5.4.1
      read-binary-file-arch: 1.0.6
      semver: 7.6.3
      tar: 6.2.1
      yargs: 17.7.2
    transitivePeerDependencies:
      - bluebird
      - supports-color

  '@electron/universal@2.0.1':
    dependencies:
      '@electron/asar': 3.2.17
      '@malept/cross-spawn-promise': 2.0.0
      debug: 4.3.7
      dir-compare: 4.2.0
      fs-extra: 11.2.0
      minimatch: 9.0.5
      plist: 3.1.0
    transitivePeerDependencies:
      - supports-color

<<<<<<< HEAD
  '@electron/windows-sign@1.1.3':
    dependencies:
      cross-dirname: 0.1.0
      debug: 4.3.7
      fs-extra: 11.2.0
      minimist: 1.2.8
      postject: 1.0.0-alpha.6
    transitivePeerDependencies:
      - supports-color
    optional: true

  '@eslint-community/eslint-utils@4.4.0(eslint@9.11.1)':
=======
  '@eslint-community/eslint-utils@4.4.1(eslint@9.16.0)':
>>>>>>> 9b72f3de
    dependencies:
      eslint: 9.16.0
      eslint-visitor-keys: 3.4.3

  '@eslint-community/regexpp@4.12.1': {}

  '@eslint/config-array@0.19.0':
    dependencies:
      '@eslint/object-schema': 2.1.4
      debug: 4.3.7
      minimatch: 3.1.2
    transitivePeerDependencies:
      - supports-color

  '@eslint/core@0.9.0': {}

  '@eslint/eslintrc@3.2.0':
    dependencies:
      ajv: 6.12.6
      debug: 4.3.7
      espree: 10.3.0
      globals: 14.0.0
      ignore: 5.3.2
      import-fresh: 3.3.0
      js-yaml: 4.1.0
      minimatch: 3.1.2
      strip-json-comments: 3.1.1
    transitivePeerDependencies:
      - supports-color

  '@eslint/js@9.16.0': {}

  '@eslint/object-schema@2.1.4': {}

  '@eslint/plugin-kit@0.2.3':
    dependencies:
      levn: 0.4.1

  '@gar/promisify@1.1.3': {}

  '@humanfs/core@0.19.1': {}

  '@humanfs/node@0.16.6':
    dependencies:
      '@humanfs/core': 0.19.1
      '@humanwhocodes/retry': 0.3.1

  '@humanwhocodes/module-importer@1.0.1': {}

  '@humanwhocodes/retry@0.3.1': {}

  '@humanwhocodes/retry@0.4.1': {}

  '@hutson/parse-repository-url@5.0.0': {}

  '@isaacs/cliui@8.0.2':
    dependencies:
      string-width: 5.1.2
      string-width-cjs: string-width@4.2.3
      strip-ansi: 7.1.0
      strip-ansi-cjs: strip-ansi@6.0.1
      wrap-ansi: 8.1.0
      wrap-ansi-cjs: wrap-ansi@7.0.0

  '@istanbuljs/load-nyc-config@1.1.0':
    dependencies:
      camelcase: 5.3.1
      find-up: 4.1.0
      get-package-type: 0.1.0
      js-yaml: 3.14.1
      resolve-from: 5.0.0

  '@istanbuljs/schema@0.1.3': {}

  '@jest/console@29.7.0':
    dependencies:
      '@jest/types': 29.6.3
      '@types/node': 22.10.1
      chalk: 4.1.2
      jest-message-util: 29.7.0
      jest-util: 29.7.0
      slash: 3.0.0

  '@jest/core@29.7.0(ts-node@10.9.2(@types/node@22.10.1)(typescript@5.7.2))':
    dependencies:
      '@jest/console': 29.7.0
      '@jest/reporters': 29.7.0
      '@jest/test-result': 29.7.0
      '@jest/transform': 29.7.0
      '@jest/types': 29.6.3
      '@types/node': 22.10.1
      ansi-escapes: 4.3.2
      chalk: 4.1.2
      ci-info: 3.9.0
      exit: 0.1.2
      graceful-fs: 4.2.11
      jest-changed-files: 29.7.0
      jest-config: 29.7.0(@types/node@22.10.1)(ts-node@10.9.2(@types/node@22.10.1)(typescript@5.7.2))
      jest-haste-map: 29.7.0
      jest-message-util: 29.7.0
      jest-regex-util: 29.6.3
      jest-resolve: 29.7.0
      jest-resolve-dependencies: 29.7.0
      jest-runner: 29.7.0
      jest-runtime: 29.7.0
      jest-snapshot: 29.7.0
      jest-util: 29.7.0
      jest-validate: 29.7.0
      jest-watcher: 29.7.0
      micromatch: 4.0.8
      pretty-format: 29.7.0
      slash: 3.0.0
      strip-ansi: 6.0.1
    transitivePeerDependencies:
      - babel-plugin-macros
      - supports-color
      - ts-node

  '@jest/environment@29.7.0':
    dependencies:
      '@jest/fake-timers': 29.7.0
      '@jest/types': 29.6.3
      '@types/node': 22.10.1
      jest-mock: 29.7.0

  '@jest/expect-utils@29.7.0':
    dependencies:
      jest-get-type: 29.6.3

  '@jest/expect@29.7.0':
    dependencies:
      expect: 29.7.0
      jest-snapshot: 29.7.0
    transitivePeerDependencies:
      - supports-color

  '@jest/fake-timers@29.7.0':
    dependencies:
      '@jest/types': 29.6.3
      '@sinonjs/fake-timers': 10.3.0
      '@types/node': 22.10.1
      jest-message-util: 29.7.0
      jest-mock: 29.7.0
      jest-util: 29.7.0

  '@jest/globals@29.7.0':
    dependencies:
      '@jest/environment': 29.7.0
      '@jest/expect': 29.7.0
      '@jest/types': 29.6.3
      jest-mock: 29.7.0
    transitivePeerDependencies:
      - supports-color

  '@jest/reporters@29.7.0':
    dependencies:
      '@bcoe/v8-coverage': 0.2.3
      '@jest/console': 29.7.0
      '@jest/test-result': 29.7.0
      '@jest/transform': 29.7.0
      '@jest/types': 29.6.3
      '@jridgewell/trace-mapping': 0.3.25
      '@types/node': 22.10.1
      chalk: 4.1.2
      collect-v8-coverage: 1.0.2
      exit: 0.1.2
      glob: 7.2.3
      graceful-fs: 4.2.11
      istanbul-lib-coverage: 3.2.2
      istanbul-lib-instrument: 6.0.3
      istanbul-lib-report: 3.0.1
      istanbul-lib-source-maps: 4.0.1
      istanbul-reports: 3.1.7
      jest-message-util: 29.7.0
      jest-util: 29.7.0
      jest-worker: 29.7.0
      slash: 3.0.0
      string-length: 4.0.2
      strip-ansi: 6.0.1
      v8-to-istanbul: 9.3.0
    transitivePeerDependencies:
      - supports-color

  '@jest/schemas@29.6.3':
    dependencies:
      '@sinclair/typebox': 0.27.8

  '@jest/source-map@29.6.3':
    dependencies:
      '@jridgewell/trace-mapping': 0.3.25
      callsites: 3.1.0
      graceful-fs: 4.2.11

  '@jest/test-result@29.7.0':
    dependencies:
      '@jest/console': 29.7.0
      '@jest/types': 29.6.3
      '@types/istanbul-lib-coverage': 2.0.6
      collect-v8-coverage: 1.0.2

  '@jest/test-sequencer@29.7.0':
    dependencies:
      '@jest/test-result': 29.7.0
      graceful-fs: 4.2.11
      jest-haste-map: 29.7.0
      slash: 3.0.0

  '@jest/transform@26.6.2':
    dependencies:
      '@babel/core': 7.24.9
      '@jest/types': 26.6.2
      babel-plugin-istanbul: 6.1.1
      chalk: 4.1.2
      convert-source-map: 1.9.0
      fast-json-stable-stringify: 2.1.0
      graceful-fs: 4.2.11
      jest-haste-map: 26.6.2
      jest-regex-util: 26.0.0
      jest-util: 26.6.2
      micromatch: 4.0.8
      pirates: 4.0.6
      slash: 3.0.0
      source-map: 0.6.1
      write-file-atomic: 3.0.3
    transitivePeerDependencies:
      - supports-color

  '@jest/transform@29.7.0':
    dependencies:
      '@babel/core': 7.24.9
      '@jest/types': 29.6.3
      '@jridgewell/trace-mapping': 0.3.25
      babel-plugin-istanbul: 6.1.1
      chalk: 4.1.2
      convert-source-map: 2.0.0
      fast-json-stable-stringify: 2.1.0
      graceful-fs: 4.2.11
      jest-haste-map: 29.7.0
      jest-regex-util: 29.6.3
      jest-util: 29.7.0
      micromatch: 4.0.8
      pirates: 4.0.6
      slash: 3.0.0
      write-file-atomic: 4.0.2
    transitivePeerDependencies:
      - supports-color

  '@jest/types@26.6.2':
    dependencies:
      '@types/istanbul-lib-coverage': 2.0.6
      '@types/istanbul-reports': 3.0.4
      '@types/node': 22.10.1
      '@types/yargs': 15.0.19
      chalk: 4.1.2

  '@jest/types@29.6.3':
    dependencies:
      '@jest/schemas': 29.6.3
      '@types/istanbul-lib-coverage': 2.0.6
      '@types/istanbul-reports': 3.0.4
      '@types/node': 22.10.1
      '@types/yargs': 17.0.33
      chalk: 4.1.2

  '@jridgewell/gen-mapping@0.3.5':
    dependencies:
      '@jridgewell/set-array': 1.2.1
      '@jridgewell/sourcemap-codec': 1.5.0
      '@jridgewell/trace-mapping': 0.3.25

  '@jridgewell/resolve-uri@3.1.2': {}

  '@jridgewell/set-array@1.2.1': {}

  '@jridgewell/sourcemap-codec@1.5.0': {}

  '@jridgewell/trace-mapping@0.3.25':
    dependencies:
      '@jridgewell/resolve-uri': 3.1.2
      '@jridgewell/sourcemap-codec': 1.5.0

  '@jridgewell/trace-mapping@0.3.9':
    dependencies:
      '@jridgewell/resolve-uri': 3.1.2
      '@jridgewell/sourcemap-codec': 1.5.0

  '@malept/cross-spawn-promise@2.0.0':
    dependencies:
      cross-spawn: 7.0.6

  '@malept/flatpak-bundler@0.4.0':
    dependencies:
      debug: 4.3.7
      fs-extra: 9.1.0
      lodash: 4.17.21
      tmp-promise: 3.0.3
    transitivePeerDependencies:
      - supports-color

  '@manypkg/find-root@1.1.0':
    dependencies:
      '@babel/runtime': 7.26.0
      '@types/node': 12.20.55
      find-up: 4.1.0
      fs-extra: 8.1.0

  '@manypkg/get-packages@1.1.3':
    dependencies:
      '@babel/runtime': 7.26.0
      '@changesets/types': 4.1.0
      '@manypkg/find-root': 1.1.0
      fs-extra: 8.1.0
      globby: 11.1.0
      read-yaml-file: 1.1.0

  '@nodelib/fs.scandir@2.1.5':
    dependencies:
      '@nodelib/fs.stat': 2.0.5
      run-parallel: 1.2.0

  '@nodelib/fs.stat@2.0.5': {}

  '@nodelib/fs.walk@1.2.8':
    dependencies:
      '@nodelib/fs.scandir': 2.1.5
      fastq: 1.17.1

  '@npmcli/fs@2.1.2':
    dependencies:
      '@gar/promisify': 1.1.3
      semver: 7.6.3

  '@npmcli/move-file@2.0.1':
    dependencies:
      mkdirp: 1.0.4
      rimraf: 3.0.2

  '@parcel/watcher-android-arm64@2.5.0':
    optional: true

  '@parcel/watcher-darwin-arm64@2.5.0':
    optional: true

  '@parcel/watcher-darwin-x64@2.5.0':
    optional: true

  '@parcel/watcher-freebsd-x64@2.5.0':
    optional: true

  '@parcel/watcher-linux-arm-glibc@2.5.0':
    optional: true

  '@parcel/watcher-linux-arm-musl@2.5.0':
    optional: true

  '@parcel/watcher-linux-arm64-glibc@2.5.0':
    optional: true

  '@parcel/watcher-linux-arm64-musl@2.5.0':
    optional: true

  '@parcel/watcher-linux-x64-glibc@2.5.0':
    optional: true

  '@parcel/watcher-linux-x64-musl@2.5.0':
    optional: true

  '@parcel/watcher-win32-arm64@2.5.0':
    optional: true

  '@parcel/watcher-win32-ia32@2.5.0':
    optional: true

  '@parcel/watcher-win32-x64@2.5.0':
    optional: true

  '@parcel/watcher@2.5.0':
    dependencies:
      detect-libc: 1.0.3
      is-glob: 4.0.3
      micromatch: 4.0.8
      node-addon-api: 7.1.1
    optionalDependencies:
      '@parcel/watcher-android-arm64': 2.5.0
      '@parcel/watcher-darwin-arm64': 2.5.0
      '@parcel/watcher-darwin-x64': 2.5.0
      '@parcel/watcher-freebsd-x64': 2.5.0
      '@parcel/watcher-linux-arm-glibc': 2.5.0
      '@parcel/watcher-linux-arm-musl': 2.5.0
      '@parcel/watcher-linux-arm64-glibc': 2.5.0
      '@parcel/watcher-linux-arm64-musl': 2.5.0
      '@parcel/watcher-linux-x64-glibc': 2.5.0
      '@parcel/watcher-linux-x64-musl': 2.5.0
      '@parcel/watcher-win32-arm64': 2.5.0
      '@parcel/watcher-win32-ia32': 2.5.0
      '@parcel/watcher-win32-x64': 2.5.0
    optional: true

  '@pkgjs/parseargs@0.11.0':
    optional: true

  '@pkgr/core@0.1.1': {}

  '@shikijs/core@1.24.0':
    dependencies:
      '@shikijs/engine-javascript': 1.24.0
      '@shikijs/engine-oniguruma': 1.24.0
      '@shikijs/types': 1.24.0
      '@shikijs/vscode-textmate': 9.3.0
      '@types/hast': 3.0.4
      hast-util-to-html: 9.0.3

  '@shikijs/engine-javascript@1.24.0':
    dependencies:
      '@shikijs/types': 1.24.0
      '@shikijs/vscode-textmate': 9.3.0
      oniguruma-to-es: 0.7.0

  '@shikijs/engine-oniguruma@1.24.0':
    dependencies:
      '@shikijs/types': 1.24.0
      '@shikijs/vscode-textmate': 9.3.0

  '@shikijs/types@1.24.0':
    dependencies:
      '@shikijs/vscode-textmate': 9.3.0
      '@types/hast': 3.0.4

  '@shikijs/vscode-textmate@9.3.0': {}

  '@sinclair/typebox@0.27.8': {}

  '@sindresorhus/is@4.6.0': {}

  '@sinonjs/commons@3.0.1':
    dependencies:
      type-detect: 4.0.8

  '@sinonjs/fake-timers@10.3.0':
    dependencies:
      '@sinonjs/commons': 3.0.1

  '@stylistic/eslint-plugin@2.11.0(eslint@9.16.0)(typescript@5.7.2)':
    dependencies:
      '@typescript-eslint/utils': 8.17.0(eslint@9.16.0)(typescript@5.7.2)
      eslint: 9.16.0
      eslint-visitor-keys: 4.2.0
      espree: 10.3.0
      estraverse: 5.3.0
      picomatch: 4.0.2
    transitivePeerDependencies:
      - supports-color
      - typescript

  '@szmarczak/http-timer@4.0.6':
    dependencies:
      defer-to-connect: 2.0.1

  '@tootallnate/once@2.0.0': {}

  '@tsconfig/node10@1.0.11': {}

  '@tsconfig/node12@1.0.11': {}

  '@tsconfig/node14@1.0.3': {}

  '@tsconfig/node16@1.0.4': {}

  '@types/adm-zip@0.5.6':
    dependencies:
      '@types/node': 22.7.4

  '@types/archiver@5.3.1':
    dependencies:
      '@types/glob': 8.1.0

  '@types/babel__core@7.20.5':
    dependencies:
      '@babel/parser': 7.26.2
      '@babel/types': 7.26.0
      '@types/babel__generator': 7.6.8
      '@types/babel__template': 7.4.4
      '@types/babel__traverse': 7.20.6

  '@types/babel__generator@7.6.8':
    dependencies:
      '@babel/types': 7.26.0

  '@types/babel__template@7.4.4':
    dependencies:
      '@babel/parser': 7.26.2
      '@babel/types': 7.26.0

  '@types/babel__traverse@7.20.6':
    dependencies:
      '@babel/types': 7.26.0

  '@types/cacheable-request@6.0.3':
    dependencies:
      '@types/http-cache-semantics': 4.0.4
      '@types/keyv': 3.1.4
      '@types/node': 22.10.1
      '@types/responselike': 1.0.3

  '@types/cross-spawn@6.0.2':
    dependencies:
      '@types/node': 22.10.1

  '@types/debug@4.1.7':
    dependencies:
      '@types/ms': 0.7.34

  '@types/ejs@3.1.0': {}

  '@types/estree@1.0.6': {}

  '@types/fs-extra@11.0.4':
    dependencies:
      '@types/jsonfile': 6.1.4
      '@types/node': 22.10.1

  '@types/fs-extra@9.0.13':
    dependencies:
      '@types/node': 22.10.1

  '@types/glob@8.1.0':
    dependencies:
      '@types/minimatch': 5.1.2
      '@types/node': 22.10.1

  '@types/graceful-fs@4.1.9':
    dependencies:
      '@types/node': 22.10.1

  '@types/hast@3.0.4':
    dependencies:
      '@types/unist': 3.0.3

  '@types/hosted-git-info@3.0.2': {}

  '@types/http-cache-semantics@4.0.4': {}

  '@types/is-ci@3.0.0':
    dependencies:
      ci-info: 3.9.0

  '@types/istanbul-lib-coverage@2.0.6': {}

  '@types/istanbul-lib-report@3.0.3':
    dependencies:
      '@types/istanbul-lib-coverage': 2.0.6

  '@types/istanbul-reports@3.0.4':
    dependencies:
      '@types/istanbul-lib-report': 3.0.3

  '@types/jest@26.0.24':
    dependencies:
      jest-diff: 26.6.2
      pretty-format: 26.6.2

  '@types/js-yaml@4.0.3': {}

  '@types/json-schema@7.0.15': {}

  '@types/jsonfile@6.1.4':
    dependencies:
      '@types/node': 22.10.1

  '@types/keyv@3.1.4':
    dependencies:
      '@types/node': 22.10.1

  '@types/lodash.escaperegexp@4.1.6':
    dependencies:
      '@types/lodash': 4.17.13

  '@types/lodash.isequal@4.5.5':
    dependencies:
      '@types/lodash': 4.17.13

  '@types/lodash@4.17.13': {}

  '@types/mdast@4.0.4':
    dependencies:
      '@types/unist': 3.0.3

  '@types/mime@2.0.3': {}

  '@types/minimatch@3.0.5': {}

  '@types/minimatch@5.1.2': {}

  '@types/minimist@1.2.5': {}

  '@types/ms@0.7.34': {}

  '@types/node@12.20.55': {}

  '@types/node@16.18.121': {}

  '@types/node@20.17.9':
    dependencies:
      undici-types: 6.19.8

  '@types/node@22.10.1':
    dependencies:
      undici-types: 6.20.0

  '@types/normalize-package-data@2.4.4': {}

  '@types/parse-json@4.0.2': {}

  '@types/plist@3.0.5':
    dependencies:
      '@types/node': 22.10.1
      xmlbuilder: 15.1.1

  '@types/responselike@1.0.3':
    dependencies:
      '@types/node': 22.10.1

  '@types/sax@1.2.3':
    dependencies:
      '@types/node': 22.10.1

  '@types/semver@6.2.7': {}

  '@types/semver@7.3.8': {}

  '@types/semver@7.5.8': {}

  '@types/source-map-support@0.5.4':
    dependencies:
      source-map: 0.6.1

  '@types/stack-utils@2.0.3': {}

  '@types/tar@6.1.13':
    dependencies:
      '@types/node': 22.10.1
      minipass: 4.2.8

  '@types/unist@3.0.3': {}

  '@types/verror@1.10.10': {}

  '@types/yargs-parser@21.0.3': {}

  '@types/yargs@15.0.19':
    dependencies:
      '@types/yargs-parser': 21.0.3

  '@types/yargs@17.0.33':
    dependencies:
      '@types/yargs-parser': 21.0.3

  '@types/yauzl@2.10.3':
    dependencies:
      '@types/node': 22.10.1
    optional: true

  '@typescript-eslint/eslint-plugin@8.17.0(@typescript-eslint/parser@8.17.0(eslint@9.16.0)(typescript@5.7.2))(eslint@9.16.0)(typescript@5.7.2)':
    dependencies:
      '@eslint-community/regexpp': 4.12.1
      '@typescript-eslint/parser': 8.17.0(eslint@9.16.0)(typescript@5.7.2)
      '@typescript-eslint/scope-manager': 8.17.0
      '@typescript-eslint/type-utils': 8.17.0(eslint@9.16.0)(typescript@5.7.2)
      '@typescript-eslint/utils': 8.17.0(eslint@9.16.0)(typescript@5.7.2)
      '@typescript-eslint/visitor-keys': 8.17.0
      eslint: 9.16.0
      graphemer: 1.4.0
      ignore: 5.3.2
      natural-compare: 1.4.0
      ts-api-utils: 1.4.3(typescript@5.7.2)
    optionalDependencies:
      typescript: 5.7.2
    transitivePeerDependencies:
      - supports-color

  '@typescript-eslint/parser@8.17.0(eslint@9.16.0)(typescript@5.7.2)':
    dependencies:
      '@typescript-eslint/scope-manager': 8.17.0
      '@typescript-eslint/types': 8.17.0
      '@typescript-eslint/typescript-estree': 8.17.0(typescript@5.7.2)
      '@typescript-eslint/visitor-keys': 8.17.0
      debug: 4.3.7
      eslint: 9.16.0
    optionalDependencies:
      typescript: 5.7.2
    transitivePeerDependencies:
      - supports-color

  '@typescript-eslint/scope-manager@8.17.0':
    dependencies:
      '@typescript-eslint/types': 8.17.0
      '@typescript-eslint/visitor-keys': 8.17.0

  '@typescript-eslint/type-utils@8.17.0(eslint@9.16.0)(typescript@5.7.2)':
    dependencies:
      '@typescript-eslint/typescript-estree': 8.17.0(typescript@5.7.2)
      '@typescript-eslint/utils': 8.17.0(eslint@9.16.0)(typescript@5.7.2)
      debug: 4.3.7
      eslint: 9.16.0
      ts-api-utils: 1.4.3(typescript@5.7.2)
    optionalDependencies:
      typescript: 5.7.2
    transitivePeerDependencies:
      - supports-color

  '@typescript-eslint/types@8.17.0': {}

  '@typescript-eslint/typescript-estree@8.17.0(typescript@5.7.2)':
    dependencies:
      '@typescript-eslint/types': 8.17.0
      '@typescript-eslint/visitor-keys': 8.17.0
      debug: 4.3.7
      fast-glob: 3.3.2
      is-glob: 4.0.3
      minimatch: 9.0.5
      semver: 7.6.3
      ts-api-utils: 1.4.3(typescript@5.7.2)
    optionalDependencies:
      typescript: 5.7.2
    transitivePeerDependencies:
      - supports-color

  '@typescript-eslint/utils@8.17.0(eslint@9.16.0)(typescript@5.7.2)':
    dependencies:
      '@eslint-community/eslint-utils': 4.4.1(eslint@9.16.0)
      '@typescript-eslint/scope-manager': 8.17.0
      '@typescript-eslint/types': 8.17.0
      '@typescript-eslint/typescript-estree': 8.17.0(typescript@5.7.2)
      eslint: 9.16.0
    optionalDependencies:
      typescript: 5.7.2
    transitivePeerDependencies:
      - supports-color

  '@typescript-eslint/visitor-keys@8.17.0':
    dependencies:
      '@typescript-eslint/types': 8.17.0
      eslint-visitor-keys: 4.2.0

  '@ungap/structured-clone@1.2.0': {}

  '@vue/compiler-core@3.5.13':
    dependencies:
      '@babel/parser': 7.26.2
      '@vue/shared': 3.5.13
      entities: 4.5.0
      estree-walker: 2.0.2
      source-map-js: 1.2.1

  '@vue/compiler-dom@3.5.13':
    dependencies:
      '@vue/compiler-core': 3.5.13
      '@vue/shared': 3.5.13

  '@vue/compiler-sfc@3.5.13':
    dependencies:
      '@babel/parser': 7.26.2
      '@vue/compiler-core': 3.5.13
      '@vue/compiler-dom': 3.5.13
      '@vue/compiler-ssr': 3.5.13
      '@vue/shared': 3.5.13
      estree-walker: 2.0.2
      magic-string: 0.30.14
      postcss: 8.4.49
      source-map-js: 1.2.1

  '@vue/compiler-ssr@3.5.13':
    dependencies:
      '@vue/compiler-dom': 3.5.13
      '@vue/shared': 3.5.13

  '@vue/shared@3.5.13': {}

  '@xmldom/xmldom@0.8.10': {}

  abbrev@1.1.1: {}

  acorn-jsx@5.3.2(acorn@8.14.0):
    dependencies:
      acorn: 8.14.0

  acorn-walk@8.3.4:
    dependencies:
      acorn: 8.14.0

  acorn@8.14.0: {}

  add-stream@1.0.0: {}

  adm-zip@0.5.16: {}

  agent-base@6.0.2:
    dependencies:
      debug: 4.3.7
    transitivePeerDependencies:
      - supports-color

  agent-base@7.1.1:
    dependencies:
      debug: 4.3.7
    transitivePeerDependencies:
      - supports-color

  agentkeepalive@4.5.0:
    dependencies:
      humanize-ms: 1.2.1

  aggregate-error@3.1.0:
    dependencies:
      clean-stack: 2.2.0
      indent-string: 4.0.0

  ajv-keywords@3.5.2(ajv@6.12.6):
    dependencies:
      ajv: 6.12.6

  ajv@6.12.6:
    dependencies:
      fast-deep-equal: 3.1.3
      fast-json-stable-stringify: 2.1.0
      json-schema-traverse: 0.4.1
      uri-js: 4.4.1

  ansi-colors@4.1.3: {}

  ansi-escapes@4.3.2:
    dependencies:
      type-fest: 0.21.3

  ansi-escapes@7.0.0:
    dependencies:
      environment: 1.1.0

  ansi-regex@4.1.1: {}

  ansi-regex@5.0.1: {}

  ansi-regex@6.1.0: {}

  ansi-styles@3.2.1:
    dependencies:
      color-convert: 1.9.3

  ansi-styles@4.3.0:
    dependencies:
      color-convert: 2.0.1

  ansi-styles@5.2.0: {}

  ansi-styles@6.2.1: {}

  anymatch@2.0.0:
    dependencies:
      micromatch: 3.1.10
      normalize-path: 2.1.1
    transitivePeerDependencies:
      - supports-color

  anymatch@3.1.3:
    dependencies:
      normalize-path: 3.0.0
      picomatch: 2.3.1

  app-builder-bin@5.0.0-alpha.11: {}

<<<<<<< HEAD
=======
  archiver-utils@2.1.0:
    dependencies:
      glob: 7.2.3
      graceful-fs: 4.2.11
      lazystream: 1.0.1
      lodash.defaults: 4.2.0
      lodash.difference: 4.5.0
      lodash.flatten: 4.4.0
      lodash.isplainobject: 4.0.6
      lodash.union: 4.6.0
      normalize-path: 3.0.0
      readable-stream: 2.3.8

  archiver-utils@3.0.4:
    dependencies:
      glob: 7.2.3
      graceful-fs: 4.2.11
      lazystream: 1.0.1
      lodash.defaults: 4.2.0
      lodash.difference: 4.5.0
      lodash.flatten: 4.4.0
      lodash.isplainobject: 4.0.6
      lodash.union: 4.6.0
      normalize-path: 3.0.0
      readable-stream: 3.6.2

  archiver@5.3.2:
    dependencies:
      archiver-utils: 2.1.0
      async: 3.2.6
      buffer-crc32: 0.2.13
      readable-stream: 3.6.2
      readdir-glob: 1.1.3
      tar-stream: 2.2.0
      zip-stream: 4.1.1

>>>>>>> 9b72f3de
  arg@4.1.3: {}

  argparse@1.0.10:
    dependencies:
      sprintf-js: 1.0.3

  argparse@2.0.1: {}

  arr-diff@4.0.0: {}

  arr-flatten@1.1.0: {}

  arr-union@3.1.0: {}

  array-buffer-byte-length@1.0.1:
    dependencies:
      call-bind: 1.0.7
      is-array-buffer: 3.0.4

  array-differ@3.0.0: {}

  array-ify@1.0.0: {}

  array-union@2.1.0: {}

  array-unique@0.3.2: {}

  array.prototype.flat@1.3.2:
    dependencies:
      call-bind: 1.0.7
      define-properties: 1.2.1
      es-abstract: 1.23.5
      es-shim-unscopables: 1.0.2

  arraybuffer.prototype.slice@1.0.3:
    dependencies:
      array-buffer-byte-length: 1.0.1
      call-bind: 1.0.7
      define-properties: 1.2.1
      es-abstract: 1.23.5
      es-errors: 1.3.0
      get-intrinsic: 1.2.4
      is-array-buffer: 3.0.4
      is-shared-array-buffer: 1.0.3

  arrify@1.0.1: {}

  arrify@2.0.1: {}

  assert-plus@1.0.0: {}

  assign-symbols@1.0.0: {}

  astral-regex@2.0.0: {}

  async-exit-hook@2.0.1: {}

  async@3.2.6: {}

  asynckit@0.4.0: {}

  at-least-node@1.0.0: {}

  atob@2.1.2: {}

  available-typed-arrays@1.0.7:
    dependencies:
      possible-typed-array-names: 1.0.0

  babel-jest@26.6.3(@babel/core@7.24.9):
    dependencies:
      '@babel/core': 7.24.9
      '@jest/transform': 26.6.2
      '@jest/types': 26.6.2
      '@types/babel__core': 7.20.5
      babel-plugin-istanbul: 6.1.1
      babel-preset-jest: 26.6.2(@babel/core@7.24.9)
      chalk: 4.1.2
      graceful-fs: 4.2.11
      slash: 3.0.0
    transitivePeerDependencies:
      - supports-color

  babel-jest@29.7.0(@babel/core@7.24.9):
    dependencies:
      '@babel/core': 7.24.9
      '@jest/transform': 29.7.0
      '@types/babel__core': 7.20.5
      babel-plugin-istanbul: 6.1.1
      babel-preset-jest: 29.6.3(@babel/core@7.24.9)
      chalk: 4.1.2
      graceful-fs: 4.2.11
      slash: 3.0.0
    transitivePeerDependencies:
      - supports-color

  babel-plugin-istanbul@6.1.1:
    dependencies:
      '@babel/helper-plugin-utils': 7.25.9
      '@istanbuljs/load-nyc-config': 1.1.0
      '@istanbuljs/schema': 0.1.3
      istanbul-lib-instrument: 5.2.1
      test-exclude: 6.0.0
    transitivePeerDependencies:
      - supports-color

  babel-plugin-jest-hoist@26.6.2:
    dependencies:
      '@babel/template': 7.25.9
      '@babel/types': 7.26.0
      '@types/babel__core': 7.20.5
      '@types/babel__traverse': 7.20.6

  babel-plugin-jest-hoist@29.6.3:
    dependencies:
      '@babel/template': 7.25.9
      '@babel/types': 7.26.0
      '@types/babel__core': 7.20.5
      '@types/babel__traverse': 7.20.6

  babel-plugin-polyfill-corejs2@0.2.3(@babel/core@7.24.9):
    dependencies:
      '@babel/compat-data': 7.26.2
      '@babel/core': 7.24.9
      '@babel/helper-define-polyfill-provider': 0.2.4(@babel/core@7.24.9)
      semver: 6.3.1
    transitivePeerDependencies:
      - supports-color

  babel-plugin-polyfill-corejs2@0.4.12(@babel/core@7.24.9):
    dependencies:
      '@babel/compat-data': 7.26.2
      '@babel/core': 7.24.9
      '@babel/helper-define-polyfill-provider': 0.6.3(@babel/core@7.24.9)
      semver: 6.3.1
    transitivePeerDependencies:
      - supports-color

  babel-plugin-polyfill-corejs3@0.10.6(@babel/core@7.24.9):
    dependencies:
      '@babel/core': 7.24.9
      '@babel/helper-define-polyfill-provider': 0.6.3(@babel/core@7.24.9)
      core-js-compat: 3.39.0
    transitivePeerDependencies:
      - supports-color

  babel-plugin-polyfill-corejs3@0.2.5(@babel/core@7.24.9):
    dependencies:
      '@babel/core': 7.24.9
      '@babel/helper-define-polyfill-provider': 0.2.4(@babel/core@7.24.9)
      core-js-compat: 3.39.0
    transitivePeerDependencies:
      - supports-color

  babel-plugin-polyfill-regenerator@0.2.3(@babel/core@7.24.9):
    dependencies:
      '@babel/core': 7.24.9
      '@babel/helper-define-polyfill-provider': 0.2.4(@babel/core@7.24.9)
    transitivePeerDependencies:
      - supports-color

  babel-plugin-polyfill-regenerator@0.6.3(@babel/core@7.24.9):
    dependencies:
      '@babel/core': 7.24.9
      '@babel/helper-define-polyfill-provider': 0.6.3(@babel/core@7.24.9)
    transitivePeerDependencies:
      - supports-color

  babel-preset-current-node-syntax@1.1.0(@babel/core@7.24.9):
    dependencies:
      '@babel/core': 7.24.9
      '@babel/plugin-syntax-async-generators': 7.8.4(@babel/core@7.24.9)
      '@babel/plugin-syntax-bigint': 7.8.3(@babel/core@7.24.9)
      '@babel/plugin-syntax-class-properties': 7.12.13(@babel/core@7.24.9)
      '@babel/plugin-syntax-class-static-block': 7.14.5(@babel/core@7.24.9)
      '@babel/plugin-syntax-import-attributes': 7.26.0(@babel/core@7.24.9)
      '@babel/plugin-syntax-import-meta': 7.10.4(@babel/core@7.24.9)
      '@babel/plugin-syntax-json-strings': 7.8.3(@babel/core@7.24.9)
      '@babel/plugin-syntax-logical-assignment-operators': 7.10.4(@babel/core@7.24.9)
      '@babel/plugin-syntax-nullish-coalescing-operator': 7.8.3(@babel/core@7.24.9)
      '@babel/plugin-syntax-numeric-separator': 7.10.4(@babel/core@7.24.9)
      '@babel/plugin-syntax-object-rest-spread': 7.8.3(@babel/core@7.24.9)
      '@babel/plugin-syntax-optional-catch-binding': 7.8.3(@babel/core@7.24.9)
      '@babel/plugin-syntax-optional-chaining': 7.8.3(@babel/core@7.24.9)
      '@babel/plugin-syntax-private-property-in-object': 7.14.5(@babel/core@7.24.9)
      '@babel/plugin-syntax-top-level-await': 7.14.5(@babel/core@7.24.9)

  babel-preset-jest@26.6.2(@babel/core@7.24.9):
    dependencies:
      '@babel/core': 7.24.9
      babel-plugin-jest-hoist: 26.6.2
      babel-preset-current-node-syntax: 1.1.0(@babel/core@7.24.9)

  babel-preset-jest@29.6.3(@babel/core@7.24.9):
    dependencies:
      '@babel/core': 7.24.9
      babel-plugin-jest-hoist: 29.6.3
      babel-preset-current-node-syntax: 1.1.0(@babel/core@7.24.9)

  balanced-match@1.0.2: {}

  base64-js@1.5.1: {}

  base@0.11.2:
    dependencies:
      cache-base: 1.0.1
      class-utils: 0.3.6
      component-emitter: 1.3.1
      define-property: 1.0.0
      isobject: 3.0.1
      mixin-deep: 1.3.2
      pascalcase: 0.1.1

  better-path-resolve@1.0.0:
    dependencies:
      is-windows: 1.0.2

<<<<<<< HEAD
  binary-extensions@2.2.0: {}
=======
  binary@0.3.0:
    dependencies:
      buffers: 0.1.1
      chainsaw: 0.1.0
>>>>>>> 9b72f3de

  bl@4.1.0:
    dependencies:
      buffer: 5.7.1
      inherits: 2.0.4
      readable-stream: 3.6.2

  bluebird-lst@1.0.9:
    dependencies:
      bluebird: 3.7.2

  bluebird@3.7.2: {}

  boolean@3.2.0:
    optional: true

  brace-expansion@1.1.11:
    dependencies:
      balanced-match: 1.0.2
      concat-map: 0.0.1

  brace-expansion@2.0.1:
    dependencies:
      balanced-match: 1.0.2

  braces@2.3.2:
    dependencies:
      arr-flatten: 1.1.0
      array-unique: 0.3.2
      extend-shallow: 2.0.1
      fill-range: 4.0.0
      isobject: 3.0.1
      repeat-element: 1.1.4
      snapdragon: 0.8.2
      snapdragon-node: 2.1.1
      split-string: 3.1.0
      to-regex: 3.0.2
    transitivePeerDependencies:
      - supports-color

  braces@3.0.3:
    dependencies:
      fill-range: 7.1.1

  breakword@1.0.6:
    dependencies:
      wcwidth: 1.0.1

  browserslist@4.24.2:
    dependencies:
      caniuse-lite: 1.0.30001686
      electron-to-chromium: 1.5.68
      node-releases: 2.0.18
      update-browserslist-db: 1.1.1(browserslist@4.24.2)

  bser@2.1.1:
    dependencies:
      node-int64: 0.4.0

  buffer-crc32@0.2.13: {}

  buffer-from@1.1.2: {}

  buffer@5.7.1:
    dependencies:
      base64-js: 1.5.1
      ieee754: 1.2.1

  cacache@16.1.3:
    dependencies:
      '@npmcli/fs': 2.1.2
      '@npmcli/move-file': 2.0.1
      chownr: 2.0.0
      fs-minipass: 2.1.0
      glob: 8.1.0
      infer-owner: 1.0.4
      lru-cache: 7.18.3
      minipass: 3.3.6
      minipass-collect: 1.0.2
      minipass-flush: 1.0.5
      minipass-pipeline: 1.2.4
      mkdirp: 1.0.4
      p-map: 4.0.0
      promise-inflight: 1.0.1
      rimraf: 3.0.2
      ssri: 9.0.1
      tar: 6.2.1
      unique-filename: 2.0.1
    transitivePeerDependencies:
      - bluebird

  cache-base@1.0.1:
    dependencies:
      collection-visit: 1.0.0
      component-emitter: 1.3.1
      get-value: 2.0.6
      has-value: 1.0.0
      isobject: 3.0.1
      set-value: 2.0.1
      to-object-path: 0.3.0
      union-value: 1.0.1
      unset-value: 1.0.0

  cacheable-lookup@5.0.4: {}

  cacheable-request@7.0.4:
    dependencies:
      clone-response: 1.0.3
      get-stream: 5.2.0
      http-cache-semantics: 4.1.1
      keyv: 4.5.4
      lowercase-keys: 2.0.0
      normalize-url: 6.1.0
      responselike: 2.0.1

  call-bind@1.0.7:
    dependencies:
      es-define-property: 1.0.0
      es-errors: 1.3.0
      function-bind: 1.1.2
      get-intrinsic: 1.2.4
      set-function-length: 1.2.2

  callsites@3.1.0: {}

  camelcase-keys@6.2.2:
    dependencies:
      camelcase: 5.3.1
      map-obj: 4.3.0
      quick-lru: 4.0.1

  camelcase@5.3.1: {}

  camelcase@6.3.0: {}

  caniuse-lite@1.0.30001686: {}

  capture-exit@2.0.0:
    dependencies:
      rsvp: 4.8.5

  ccount@2.0.1: {}

  chalk@2.4.2:
    dependencies:
      ansi-styles: 3.2.1
      escape-string-regexp: 1.0.5
      supports-color: 5.5.0

  chalk@4.1.2:
    dependencies:
      ansi-styles: 4.3.0
      supports-color: 7.2.0

  chalk@5.3.0: {}

  char-regex@1.0.2: {}

  character-entities-html4@2.1.0: {}

  character-entities-legacy@3.0.0: {}

  chardet@0.7.0: {}

  chokidar@4.0.1:
    dependencies:
      readdirp: 4.0.2

  chownr@2.0.0: {}

  chromium-pickle-js@0.2.0: {}

  ci-info@2.0.0: {}

  ci-info@3.9.0: {}

  cjs-module-lexer@1.4.1: {}

  class-utils@0.3.6:
    dependencies:
      arr-union: 3.1.0
      define-property: 0.2.5
      isobject: 3.0.1
      static-extend: 0.1.2

  clean-stack@2.2.0: {}

  cli-cursor@3.1.0:
    dependencies:
      restore-cursor: 3.1.0

  cli-cursor@5.0.0:
    dependencies:
      restore-cursor: 5.1.0

  cli-spinners@2.9.2: {}

  cli-truncate@2.1.0:
    dependencies:
      slice-ansi: 3.0.0
      string-width: 4.2.3

  cli-truncate@4.0.0:
    dependencies:
      slice-ansi: 5.0.0
      string-width: 7.2.0

  cliui@6.0.0:
    dependencies:
      string-width: 4.2.3
      strip-ansi: 6.0.1
      wrap-ansi: 6.2.0

  cliui@7.0.4:
    dependencies:
      string-width: 4.2.3
      strip-ansi: 6.0.1
      wrap-ansi: 7.0.0

  cliui@8.0.1:
    dependencies:
      string-width: 4.2.3
      strip-ansi: 6.0.1
      wrap-ansi: 7.0.0

  clone-response@1.0.3:
    dependencies:
      mimic-response: 1.0.1

  clone@1.0.4: {}

  co@4.6.0: {}

  collect-v8-coverage@1.0.2: {}

  collection-visit@1.0.0:
    dependencies:
      map-visit: 1.0.0
      object-visit: 1.0.1

  color-convert@1.9.3:
    dependencies:
      color-name: 1.1.3

  color-convert@2.0.1:
    dependencies:
      color-name: 1.1.4

  color-name@1.1.3: {}

  color-name@1.1.4: {}

  colorette@2.0.20: {}

  combined-stream@1.0.8:
    dependencies:
      delayed-stream: 1.0.0

  comma-separated-tokens@2.0.3: {}

  commander@12.1.0: {}

  commander@5.1.0: {}

  commander@9.5.0:
    optional: true

  compare-func@2.0.0:
    dependencies:
      array-ify: 1.0.0
      dot-prop: 5.3.0

  compare-version@0.1.2: {}

  component-emitter@1.3.1: {}

  concat-map@0.0.1: {}

  config-file-ts@0.2.8-rc1:
    dependencies:
      glob: 10.4.5
      typescript: 5.7.2

  conventional-changelog-angular@8.0.0:
    dependencies:
      compare-func: 2.0.0

  conventional-changelog-atom@5.0.0: {}

  conventional-changelog-cli@5.0.0(conventional-commits-filter@5.0.0):
    dependencies:
      add-stream: 1.0.0
      conventional-changelog: 6.0.0(conventional-commits-filter@5.0.0)
      meow: 13.2.0
      tempfile: 5.0.0
    transitivePeerDependencies:
      - conventional-commits-filter

  conventional-changelog-codemirror@5.0.0: {}

  conventional-changelog-conventionalcommits@8.0.0:
    dependencies:
      compare-func: 2.0.0

  conventional-changelog-core@8.0.0(conventional-commits-filter@5.0.0):
    dependencies:
      '@hutson/parse-repository-url': 5.0.0
      add-stream: 1.0.0
      conventional-changelog-writer: 8.0.0
      conventional-commits-parser: 6.0.0
      git-raw-commits: 5.0.0(conventional-commits-filter@5.0.0)(conventional-commits-parser@6.0.0)
      git-semver-tags: 8.0.0(conventional-commits-filter@5.0.0)(conventional-commits-parser@6.0.0)
      hosted-git-info: 7.0.2
      normalize-package-data: 6.0.2
      read-package-up: 11.0.0
      read-pkg: 9.0.1
    transitivePeerDependencies:
      - conventional-commits-filter

  conventional-changelog-ember@5.0.0: {}

  conventional-changelog-eslint@6.0.0: {}

  conventional-changelog-express@5.0.0: {}

  conventional-changelog-jquery@6.0.0: {}

  conventional-changelog-jshint@5.0.0:
    dependencies:
      compare-func: 2.0.0

  conventional-changelog-preset-loader@5.0.0: {}

  conventional-changelog-writer@8.0.0:
    dependencies:
      '@types/semver': 7.5.8
      conventional-commits-filter: 5.0.0
      handlebars: 4.7.8
      meow: 13.2.0
      semver: 7.6.3

  conventional-changelog@6.0.0(conventional-commits-filter@5.0.0):
    dependencies:
      conventional-changelog-angular: 8.0.0
      conventional-changelog-atom: 5.0.0
      conventional-changelog-codemirror: 5.0.0
      conventional-changelog-conventionalcommits: 8.0.0
      conventional-changelog-core: 8.0.0(conventional-commits-filter@5.0.0)
      conventional-changelog-ember: 5.0.0
      conventional-changelog-eslint: 6.0.0
      conventional-changelog-express: 5.0.0
      conventional-changelog-jquery: 6.0.0
      conventional-changelog-jshint: 5.0.0
      conventional-changelog-preset-loader: 5.0.0
    transitivePeerDependencies:
      - conventional-commits-filter

  conventional-commits-filter@5.0.0: {}

  conventional-commits-parser@6.0.0:
    dependencies:
      meow: 13.2.0

  convert-source-map@1.9.0: {}

  convert-source-map@2.0.0: {}

  copy-descriptor@0.1.1: {}

  core-js-compat@3.39.0:
    dependencies:
      browserslist: 4.24.2

  core-util-is@1.0.2: {}

  cosmiconfig@7.1.0:
    dependencies:
      '@types/parse-json': 4.0.2
      import-fresh: 3.3.0
      parse-json: 5.2.0
      path-type: 4.0.0
      yaml: 1.10.2

  crc@3.8.0:
    dependencies:
      buffer: 5.7.1

  create-jest@29.7.0(@types/node@22.10.1)(ts-node@10.9.2(@types/node@22.10.1)(typescript@5.7.2)):
    dependencies:
      '@jest/types': 29.6.3
      chalk: 4.1.2
      exit: 0.1.2
      graceful-fs: 4.2.11
      jest-config: 29.7.0(@types/node@22.10.1)(ts-node@10.9.2(@types/node@22.10.1)(typescript@5.7.2))
      jest-util: 29.7.0
      prompts: 2.4.2
    transitivePeerDependencies:
      - '@types/node'
      - babel-plugin-macros
      - supports-color
      - ts-node

  create-require@1.1.1: {}

  cross-dirname@0.1.0:
    optional: true

  cross-spawn@5.1.0:
    dependencies:
      lru-cache: 4.1.5
      shebang-command: 1.2.0
      which: 1.3.1

  cross-spawn@6.0.6:
    dependencies:
      nice-try: 1.0.5
      path-key: 2.0.1
      semver: 5.7.2
      shebang-command: 1.2.0
      which: 1.3.1

  cross-spawn@7.0.6:
    dependencies:
      path-key: 3.1.1
      shebang-command: 2.0.0
      which: 2.0.2

  csv-generate@3.4.3: {}

  csv-parse@4.16.3: {}

  csv-stringify@5.6.5: {}

  csv@5.5.3:
    dependencies:
      csv-generate: 3.4.3
      csv-parse: 4.16.3
      csv-stringify: 5.6.5
      stream-transform: 2.1.3

  data-view-buffer@1.0.1:
    dependencies:
      call-bind: 1.0.7
      es-errors: 1.3.0
      is-data-view: 1.0.1

  data-view-byte-length@1.0.1:
    dependencies:
      call-bind: 1.0.7
      es-errors: 1.3.0
      is-data-view: 1.0.1

  data-view-byte-offset@1.0.0:
    dependencies:
      call-bind: 1.0.7
      es-errors: 1.3.0
      is-data-view: 1.0.1

  dataloader@1.4.0: {}

  debug@2.6.9:
    dependencies:
      ms: 2.0.0

  debug@4.3.7:
    dependencies:
      ms: 2.1.3

  decamelize-keys@1.1.1:
    dependencies:
      decamelize: 1.2.0
      map-obj: 1.0.1

  decamelize@1.2.0: {}

  decode-uri-component@0.2.2: {}

  decompress-response@6.0.0:
    dependencies:
      mimic-response: 3.1.0

  dedent@1.5.3: {}

  deep-is@0.1.4: {}

  deepmerge@4.3.1: {}

  defaults@1.0.4:
    dependencies:
      clone: 1.0.4

  defer-to-connect@2.0.1: {}

  define-data-property@1.1.4:
    dependencies:
      es-define-property: 1.0.0
      es-errors: 1.3.0
      gopd: 1.1.0

  define-properties@1.2.1:
    dependencies:
      define-data-property: 1.1.4
      has-property-descriptors: 1.0.2
      object-keys: 1.1.1

  define-property@0.2.5:
    dependencies:
      is-descriptor: 0.1.7

  define-property@1.0.0:
    dependencies:
      is-descriptor: 1.0.3

  define-property@2.0.2:
    dependencies:
      is-descriptor: 1.0.3
      isobject: 3.0.1

  delayed-stream@1.0.0: {}

  depcheck@1.4.3:
    dependencies:
      '@babel/parser': 7.16.4
      '@babel/traverse': 7.25.9
      '@vue/compiler-sfc': 3.5.13
      camelcase: 6.3.0
      cosmiconfig: 7.1.0
      debug: 4.3.7
      deps-regex: 0.1.4
      ignore: 5.3.2
      is-core-module: 2.15.1
      js-yaml: 3.14.1
      json5: 2.2.3
      lodash: 4.17.21
      minimatch: 3.1.2
      multimatch: 5.0.0
      please-upgrade-node: 3.2.0
      query-ast: 1.0.5
      readdirp: 3.6.0
      require-package-name: 2.0.1
      resolve: 1.22.8
      sass: 1.82.0
      scss-parser: 1.0.6
      semver: 7.6.3
      yargs: 16.2.0
    transitivePeerDependencies:
      - supports-color

  deps-regex@0.1.4: {}

  dequal@2.0.3: {}

  detect-indent@6.1.0: {}

  detect-libc@1.0.3:
    optional: true

  detect-libc@2.0.3: {}

  detect-newline@3.1.0: {}

  detect-node@2.1.0:
    optional: true

  devlop@1.1.0:
    dependencies:
      dequal: 2.0.3

  diff-sequences@26.6.2: {}

  diff-sequences@29.6.3: {}

  diff@4.0.2: {}

  dir-compare@4.2.0:
    dependencies:
      minimatch: 3.1.2
      p-limit: 3.1.0

  dir-glob@3.0.1:
    dependencies:
      path-type: 4.0.0

  dmg-license@1.0.11:
    dependencies:
      '@types/plist': 3.0.5
      '@types/verror': 1.10.10
      ajv: 6.12.6
      crc: 3.8.0
      iconv-corefoundation: 1.1.7
      plist: 3.1.0
      smart-buffer: 4.2.0
      verror: 1.10.1

  dot-prop@5.3.0:
    dependencies:
      is-obj: 2.0.0

  dotenv-expand@11.0.7:
    dependencies:
      dotenv: 16.4.7

  dotenv@16.4.7: {}

  dotenv@8.6.0: {}

  eastasianwidth@0.2.0: {}

  ejs@3.1.10:
    dependencies:
      jake: 10.9.2

  electron-to-chromium@1.5.68: {}

<<<<<<< HEAD
  electron-to-chromium@1.4.832: {}

  electron-winstaller@5.4.0:
    dependencies:
      '@electron/asar': 3.2.17
      debug: 4.3.7
      fs-extra: 7.0.1
      lodash: 4.17.21
      temp: 0.9.4
    optionalDependencies:
      '@electron/windows-sign': 1.1.3
    transitivePeerDependencies:
      - supports-color

  electron@31.2.1:
=======
  electron@31.7.5:
>>>>>>> 9b72f3de
    dependencies:
      '@electron/get': 2.0.3
      '@types/node': 20.17.9
      extract-zip: 2.0.1
    transitivePeerDependencies:
      - supports-color

  emittery@0.13.1: {}

  emoji-regex-xs@1.0.0: {}

  emoji-regex@10.4.0: {}

  emoji-regex@8.0.0: {}

  emoji-regex@9.2.2: {}

  encoding@0.1.13:
    dependencies:
      iconv-lite: 0.6.3
    optional: true

  end-of-stream@1.4.4:
    dependencies:
      once: 1.4.0

  enquirer@2.4.1:
    dependencies:
      ansi-colors: 4.1.3
      strip-ansi: 6.0.1

  entities@4.5.0: {}

  env-paths@2.2.1: {}

  environment@1.1.0: {}

  err-code@2.0.3: {}

  error-ex@1.3.2:
    dependencies:
      is-arrayish: 0.2.1

  es-abstract@1.23.5:
    dependencies:
      array-buffer-byte-length: 1.0.1
      arraybuffer.prototype.slice: 1.0.3
      available-typed-arrays: 1.0.7
      call-bind: 1.0.7
      data-view-buffer: 1.0.1
      data-view-byte-length: 1.0.1
      data-view-byte-offset: 1.0.0
      es-define-property: 1.0.0
      es-errors: 1.3.0
      es-object-atoms: 1.0.0
      es-set-tostringtag: 2.0.3
      es-to-primitive: 1.3.0
      function.prototype.name: 1.1.6
      get-intrinsic: 1.2.4
      get-symbol-description: 1.0.2
      globalthis: 1.0.4
      gopd: 1.1.0
      has-property-descriptors: 1.0.2
      has-proto: 1.1.0
      has-symbols: 1.1.0
      hasown: 2.0.2
      internal-slot: 1.0.7
      is-array-buffer: 3.0.4
      is-callable: 1.2.7
      is-data-view: 1.0.1
      is-negative-zero: 2.0.3
      is-regex: 1.2.0
      is-shared-array-buffer: 1.0.3
      is-string: 1.1.0
      is-typed-array: 1.1.13
      is-weakref: 1.0.2
      object-inspect: 1.13.3
      object-keys: 1.1.1
      object.assign: 4.1.5
      regexp.prototype.flags: 1.5.3
      safe-array-concat: 1.1.2
      safe-regex-test: 1.0.3
      string.prototype.trim: 1.2.9
      string.prototype.trimend: 1.0.8
      string.prototype.trimstart: 1.0.8
      typed-array-buffer: 1.0.2
      typed-array-byte-length: 1.0.1
      typed-array-byte-offset: 1.0.3
      typed-array-length: 1.0.7
      unbox-primitive: 1.0.2
      which-typed-array: 1.1.16

  es-define-property@1.0.0:
    dependencies:
      get-intrinsic: 1.2.4

  es-errors@1.3.0: {}

  es-object-atoms@1.0.0:
    dependencies:
      es-errors: 1.3.0

  es-set-tostringtag@2.0.3:
    dependencies:
      get-intrinsic: 1.2.4
      has-tostringtag: 1.0.2
      hasown: 2.0.2

  es-shim-unscopables@1.0.2:
    dependencies:
      hasown: 2.0.2

  es-to-primitive@1.3.0:
    dependencies:
      is-callable: 1.2.7
      is-date-object: 1.0.5
      is-symbol: 1.1.0

  es6-error@4.1.1:
    optional: true

  esbuild-jest@0.5.0(esbuild@0.12.29):
    dependencies:
      '@babel/core': 7.24.9
      '@babel/plugin-transform-modules-commonjs': 7.24.8(@babel/core@7.24.9)
      babel-jest: 26.6.3(@babel/core@7.24.9)
      esbuild: 0.12.29
    transitivePeerDependencies:
      - supports-color

  esbuild@0.12.29: {}

  escalade@3.2.0: {}

  escape-string-regexp@1.0.5: {}

  escape-string-regexp@2.0.0: {}

  escape-string-regexp@4.0.0: {}

  eslint-config-prettier@9.1.0(eslint@9.16.0):
    dependencies:
      eslint: 9.16.0

  eslint-plugin-prettier@5.2.1(eslint-config-prettier@9.1.0(eslint@9.16.0))(eslint@9.16.0)(prettier@3.3.3):
    dependencies:
      eslint: 9.16.0
      prettier: 3.3.3
      prettier-linter-helpers: 1.0.0
      synckit: 0.9.2
    optionalDependencies:
      eslint-config-prettier: 9.1.0(eslint@9.16.0)

  eslint-scope@8.2.0:
    dependencies:
      esrecurse: 4.3.0
      estraverse: 5.3.0

  eslint-visitor-keys@3.4.3: {}

  eslint-visitor-keys@4.2.0: {}

  eslint@9.16.0:
    dependencies:
      '@eslint-community/eslint-utils': 4.4.1(eslint@9.16.0)
      '@eslint-community/regexpp': 4.12.1
      '@eslint/config-array': 0.19.0
      '@eslint/core': 0.9.0
      '@eslint/eslintrc': 3.2.0
      '@eslint/js': 9.16.0
      '@eslint/plugin-kit': 0.2.3
      '@humanfs/node': 0.16.6
      '@humanwhocodes/module-importer': 1.0.1
      '@humanwhocodes/retry': 0.4.1
      '@types/estree': 1.0.6
      '@types/json-schema': 7.0.15
      ajv: 6.12.6
      chalk: 4.1.2
      cross-spawn: 7.0.6
      debug: 4.3.7
      escape-string-regexp: 4.0.0
      eslint-scope: 8.2.0
      eslint-visitor-keys: 4.2.0
      espree: 10.3.0
      esquery: 1.6.0
      esutils: 2.0.3
      fast-deep-equal: 3.1.3
      file-entry-cache: 8.0.0
      find-up: 5.0.0
      glob-parent: 6.0.2
      ignore: 5.3.2
      imurmurhash: 0.1.4
      is-glob: 4.0.3
      json-stable-stringify-without-jsonify: 1.0.1
      lodash.merge: 4.6.2
      minimatch: 3.1.2
      natural-compare: 1.4.0
      optionator: 0.9.4
    transitivePeerDependencies:
      - supports-color

  espree@10.3.0:
    dependencies:
      acorn: 8.14.0
      acorn-jsx: 5.3.2(acorn@8.14.0)
      eslint-visitor-keys: 4.2.0

  esprima@4.0.1: {}

  esquery@1.6.0:
    dependencies:
      estraverse: 5.3.0

  esrecurse@4.3.0:
    dependencies:
      estraverse: 5.3.0

  estraverse@5.3.0: {}

  estree-walker@2.0.2: {}

  esutils@2.0.3: {}

  eventemitter3@5.0.1: {}

  exec-sh@0.3.6: {}

  execa@1.0.0:
    dependencies:
      cross-spawn: 6.0.6
      get-stream: 4.1.0
      is-stream: 1.1.0
      npm-run-path: 2.0.2
      p-finally: 1.0.0
      signal-exit: 3.0.7
      strip-eof: 1.0.0

  execa@5.1.1:
    dependencies:
      cross-spawn: 7.0.6
      get-stream: 6.0.1
      human-signals: 2.1.0
      is-stream: 2.0.1
      merge-stream: 2.0.0
      npm-run-path: 4.0.1
      onetime: 5.1.2
      signal-exit: 3.0.7
      strip-final-newline: 2.0.0

  execa@8.0.1:
    dependencies:
      cross-spawn: 7.0.6
      get-stream: 8.0.1
      human-signals: 5.0.0
      is-stream: 3.0.0
      merge-stream: 2.0.0
      npm-run-path: 5.3.0
      onetime: 6.0.0
      signal-exit: 4.1.0
      strip-final-newline: 3.0.0

  exit@0.1.2: {}

  expand-brackets@2.1.4:
    dependencies:
      debug: 2.6.9
      define-property: 0.2.5
      extend-shallow: 2.0.1
      posix-character-classes: 0.1.1
      regex-not: 1.0.2
      snapdragon: 0.8.2
      to-regex: 3.0.2
    transitivePeerDependencies:
      - supports-color

  expect@29.7.0:
    dependencies:
      '@jest/expect-utils': 29.7.0
      jest-get-type: 29.6.3
      jest-matcher-utils: 29.7.0
      jest-message-util: 29.7.0
      jest-util: 29.7.0

  exponential-backoff@3.1.1: {}

  extend-shallow@2.0.1:
    dependencies:
      is-extendable: 0.1.1

  extend-shallow@3.0.2:
    dependencies:
      assign-symbols: 1.0.0
      is-extendable: 1.0.1

  extendable-error@0.1.7: {}

  external-editor@3.1.0:
    dependencies:
      chardet: 0.7.0
      iconv-lite: 0.4.24
      tmp: 0.0.33

  extglob@2.0.4:
    dependencies:
      array-unique: 0.3.2
      define-property: 1.0.0
      expand-brackets: 2.1.4
      extend-shallow: 2.0.1
      fragment-cache: 0.2.1
      regex-not: 1.0.2
      snapdragon: 0.8.2
      to-regex: 3.0.2
    transitivePeerDependencies:
      - supports-color

  extract-zip@2.0.1:
    dependencies:
      debug: 4.3.7
      get-stream: 5.2.0
      yauzl: 2.10.0
    optionalDependencies:
      '@types/yauzl': 2.10.3
    transitivePeerDependencies:
      - supports-color

  extsprintf@1.4.1: {}

  fast-deep-equal@3.1.3: {}

  fast-diff@1.3.0: {}

  fast-glob@3.3.2:
    dependencies:
      '@nodelib/fs.stat': 2.0.5
      '@nodelib/fs.walk': 1.2.8
      glob-parent: 5.1.2
      merge2: 1.4.1
      micromatch: 4.0.8

  fast-json-stable-stringify@2.1.0: {}

  fast-levenshtein@2.0.6: {}

  fast-xml-parser@4.4.1:
    dependencies:
      strnum: 1.0.5

  fastq@1.17.1:
    dependencies:
      reusify: 1.0.4

  fb-watchman@2.0.2:
    dependencies:
      bser: 2.1.1

  fd-slicer@1.1.0:
    dependencies:
      pend: 1.2.0

  file-entry-cache@8.0.0:
    dependencies:
      flat-cache: 4.0.1

  filelist@1.0.4:
    dependencies:
      minimatch: 5.1.6

  fill-range@4.0.0:
    dependencies:
      extend-shallow: 2.0.1
      is-number: 3.0.0
      repeat-string: 1.6.1
      to-regex-range: 2.1.1

  fill-range@7.1.1:
    dependencies:
      to-regex-range: 5.0.1

  find-up-simple@1.0.0: {}

  find-up@4.1.0:
    dependencies:
      locate-path: 5.0.0
      path-exists: 4.0.0

  find-up@5.0.0:
    dependencies:
      locate-path: 6.0.0
      path-exists: 4.0.0

  find-yarn-workspace-root2@1.2.16:
    dependencies:
      micromatch: 4.0.8
      pkg-dir: 4.2.0

  flat-cache@4.0.1:
    dependencies:
      flatted: 3.3.2
      keyv: 4.5.4

  flatted@3.3.2: {}

  for-each@0.3.3:
    dependencies:
      is-callable: 1.2.7

  for-in@1.0.2: {}

  foreground-child@3.3.0:
    dependencies:
      cross-spawn: 7.0.6
      signal-exit: 4.1.0

  form-data@4.0.1:
    dependencies:
      asynckit: 0.4.0
      combined-stream: 1.0.8
      mime-types: 2.1.35

  fragment-cache@0.2.1:
    dependencies:
      map-cache: 0.2.2

  fs-extra@10.1.0:
    dependencies:
      graceful-fs: 4.2.11
      jsonfile: 6.1.0
      universalify: 2.0.1

  fs-extra@11.2.0:
    dependencies:
      graceful-fs: 4.2.11
      jsonfile: 6.1.0
      universalify: 2.0.1

  fs-extra@7.0.1:
    dependencies:
      graceful-fs: 4.2.11
      jsonfile: 4.0.0
      universalify: 0.1.2

  fs-extra@8.1.0:
    dependencies:
      graceful-fs: 4.2.11
      jsonfile: 4.0.0
      universalify: 0.1.2

  fs-extra@9.1.0:
    dependencies:
      at-least-node: 1.0.0
      graceful-fs: 4.2.11
      jsonfile: 6.1.0
      universalify: 2.0.1

  fs-minipass@2.1.0:
    dependencies:
      minipass: 3.3.6

  fs.realpath@1.0.0: {}

  fsevents@2.3.3:
    optional: true

  function-bind@1.1.2: {}

  function.prototype.name@1.1.6:
    dependencies:
      call-bind: 1.0.7
      define-properties: 1.2.1
      es-abstract: 1.23.5
      functions-have-names: 1.2.3

  functions-have-names@1.2.3: {}

  gensync@1.0.0-beta.2: {}

  get-caller-file@2.0.5: {}

  get-east-asian-width@1.3.0: {}

  get-intrinsic@1.2.4:
    dependencies:
      es-errors: 1.3.0
      function-bind: 1.1.2
      has-proto: 1.1.0
      has-symbols: 1.1.0
      hasown: 2.0.2

  get-package-type@0.1.0: {}

  get-stream@4.1.0:
    dependencies:
      pump: 3.0.2

  get-stream@5.2.0:
    dependencies:
      pump: 3.0.2

  get-stream@6.0.1: {}

  get-stream@8.0.1: {}

  get-symbol-description@1.0.2:
    dependencies:
      call-bind: 1.0.7
      es-errors: 1.3.0
      get-intrinsic: 1.2.4

  get-value@2.0.6: {}

  git-raw-commits@5.0.0(conventional-commits-filter@5.0.0)(conventional-commits-parser@6.0.0):
    dependencies:
      '@conventional-changelog/git-client': 1.0.1(conventional-commits-filter@5.0.0)(conventional-commits-parser@6.0.0)
      meow: 13.2.0
    transitivePeerDependencies:
      - conventional-commits-filter
      - conventional-commits-parser

  git-semver-tags@8.0.0(conventional-commits-filter@5.0.0)(conventional-commits-parser@6.0.0):
    dependencies:
      '@conventional-changelog/git-client': 1.0.1(conventional-commits-filter@5.0.0)(conventional-commits-parser@6.0.0)
      meow: 13.2.0
    transitivePeerDependencies:
      - conventional-commits-filter
      - conventional-commits-parser

  glob-parent@5.1.2:
    dependencies:
      is-glob: 4.0.3

  glob-parent@6.0.2:
    dependencies:
      is-glob: 4.0.3

  glob@10.4.5:
    dependencies:
      foreground-child: 3.3.0
      jackspeak: 3.4.3
      minimatch: 9.0.5
      minipass: 7.1.2
      package-json-from-dist: 1.0.1
      path-scurry: 1.11.1

  glob@7.2.3:
    dependencies:
      fs.realpath: 1.0.0
      inflight: 1.0.6
      inherits: 2.0.4
      minimatch: 3.1.2
      once: 1.4.0
      path-is-absolute: 1.0.1

  glob@8.1.0:
    dependencies:
      fs.realpath: 1.0.0
      inflight: 1.0.6
      inherits: 2.0.4
      minimatch: 5.1.6
      once: 1.4.0

  global-agent@3.0.0:
    dependencies:
      boolean: 3.2.0
      es6-error: 4.1.1
      matcher: 3.0.0
      roarr: 2.15.4
      semver: 7.6.3
      serialize-error: 7.0.1
    optional: true

  globals@11.12.0: {}

  globals@14.0.0: {}

  globalthis@1.0.4:
    dependencies:
      define-properties: 1.2.1
      gopd: 1.1.0

  globby@11.1.0:
    dependencies:
      array-union: 2.1.0
      dir-glob: 3.0.1
      fast-glob: 3.3.2
      ignore: 5.3.2
      merge2: 1.4.1
      slash: 3.0.0

  gopd@1.1.0:
    dependencies:
      get-intrinsic: 1.2.4

  got@11.8.6:
    dependencies:
      '@sindresorhus/is': 4.6.0
      '@szmarczak/http-timer': 4.0.6
      '@types/cacheable-request': 6.0.3
      '@types/responselike': 1.0.3
      cacheable-lookup: 5.0.4
      cacheable-request: 7.0.4
      decompress-response: 6.0.0
      http2-wrapper: 1.0.3
      lowercase-keys: 2.0.0
      p-cancelable: 2.1.1
      responselike: 2.0.1

  graceful-fs@4.2.11: {}

  grapheme-splitter@1.0.4: {}

  graphemer@1.4.0: {}

  handlebars@4.7.8:
    dependencies:
      minimist: 1.2.8
      neo-async: 2.6.2
      source-map: 0.6.1
      wordwrap: 1.0.0
    optionalDependencies:
      uglify-js: 3.19.3

  hard-rejection@2.1.0: {}

  has-bigints@1.0.2: {}

  has-flag@3.0.0: {}

  has-flag@4.0.0: {}

  has-property-descriptors@1.0.2:
    dependencies:
      es-define-property: 1.0.0

  has-proto@1.1.0:
    dependencies:
      call-bind: 1.0.7

  has-symbols@1.1.0: {}

  has-tostringtag@1.0.2:
    dependencies:
      has-symbols: 1.1.0

  has-value@0.3.1:
    dependencies:
      get-value: 2.0.6
      has-values: 0.1.4
      isobject: 2.1.0

  has-value@1.0.0:
    dependencies:
      get-value: 2.0.6
      has-values: 1.0.0
      isobject: 3.0.1

  has-values@0.1.4: {}

  has-values@1.0.0:
    dependencies:
      is-number: 3.0.0
      kind-of: 4.0.0

  hasown@2.0.2:
    dependencies:
      function-bind: 1.1.2

  hast-util-to-html@9.0.3:
    dependencies:
      '@types/hast': 3.0.4
      '@types/unist': 3.0.3
      ccount: 2.0.1
      comma-separated-tokens: 2.0.3
      hast-util-whitespace: 3.0.0
      html-void-elements: 3.0.0
      mdast-util-to-hast: 13.2.0
      property-information: 6.5.0
      space-separated-tokens: 2.0.2
      stringify-entities: 4.0.4
      zwitch: 2.0.4

  hast-util-whitespace@3.0.0:
    dependencies:
      '@types/hast': 3.0.4

  hosted-git-info@2.8.9: {}

  hosted-git-info@4.1.0:
    dependencies:
      lru-cache: 6.0.0

  hosted-git-info@7.0.2:
    dependencies:
      lru-cache: 10.4.3

  html-escaper@2.0.2: {}

  html-void-elements@3.0.0: {}

  http-cache-semantics@4.1.1: {}

  http-proxy-agent@5.0.0:
    dependencies:
      '@tootallnate/once': 2.0.0
      agent-base: 6.0.2
      debug: 4.3.7
    transitivePeerDependencies:
      - supports-color

  http-proxy-agent@7.0.2:
    dependencies:
      agent-base: 7.1.1
      debug: 4.3.7
    transitivePeerDependencies:
      - supports-color

  http2-wrapper@1.0.3:
    dependencies:
      quick-lru: 5.1.1
      resolve-alpn: 1.2.1

  https-proxy-agent@5.0.1:
    dependencies:
      agent-base: 6.0.2
      debug: 4.3.7
    transitivePeerDependencies:
      - supports-color

  https-proxy-agent@7.0.5:
    dependencies:
      agent-base: 7.1.1
      debug: 4.3.7
    transitivePeerDependencies:
      - supports-color

  human-id@1.0.2: {}

  human-signals@2.1.0: {}

  human-signals@5.0.0: {}

  humanize-ms@1.2.1:
    dependencies:
      ms: 2.1.3

  husky@7.0.4: {}

  iconv-corefoundation@1.1.7:
    dependencies:
      cli-truncate: 2.1.0
      node-addon-api: 1.7.2

  iconv-lite@0.4.24:
    dependencies:
      safer-buffer: 2.1.2

  iconv-lite@0.6.3:
    dependencies:
      safer-buffer: 2.1.2

  ieee754@1.2.1: {}

  ignore@5.3.2: {}

  immutable@5.0.3: {}

  import-fresh@3.3.0:
    dependencies:
      parent-module: 1.0.1
      resolve-from: 4.0.0

  import-local@3.2.0:
    dependencies:
      pkg-dir: 4.2.0
      resolve-cwd: 3.0.0

  imurmurhash@0.1.4: {}

  indent-string@4.0.0: {}

  index-to-position@0.1.2: {}

  infer-owner@1.0.4: {}

  inflight@1.0.6:
    dependencies:
      once: 1.4.0
      wrappy: 1.0.2

  inherits@2.0.4: {}

  internal-slot@1.0.7:
    dependencies:
      es-errors: 1.3.0
      hasown: 2.0.2
      side-channel: 1.0.6

  invariant@2.2.4:
    dependencies:
      loose-envify: 1.4.0

  ip-address@9.0.5:
    dependencies:
      jsbn: 1.1.0
      sprintf-js: 1.1.3

  is-accessor-descriptor@1.0.1:
    dependencies:
      hasown: 2.0.2

  is-array-buffer@3.0.4:
    dependencies:
      call-bind: 1.0.7
      get-intrinsic: 1.2.4

  is-arrayish@0.2.1: {}

  is-async-function@2.0.0:
    dependencies:
      has-tostringtag: 1.0.2

  is-bigint@1.1.0:
    dependencies:
      has-bigints: 1.0.2

  is-boolean-object@1.2.0:
    dependencies:
      call-bind: 1.0.7
      has-tostringtag: 1.0.2

  is-buffer@1.1.6: {}

  is-callable@1.2.7: {}

  is-ci@2.0.0:
    dependencies:
      ci-info: 2.0.0

  is-ci@3.0.1:
    dependencies:
      ci-info: 3.9.0

  is-core-module@2.15.1:
    dependencies:
      hasown: 2.0.2

  is-data-descriptor@1.0.1:
    dependencies:
      hasown: 2.0.2

  is-data-view@1.0.1:
    dependencies:
      is-typed-array: 1.1.13

  is-date-object@1.0.5:
    dependencies:
      has-tostringtag: 1.0.2

  is-descriptor@0.1.7:
    dependencies:
      is-accessor-descriptor: 1.0.1
      is-data-descriptor: 1.0.1

  is-descriptor@1.0.3:
    dependencies:
      is-accessor-descriptor: 1.0.1
      is-data-descriptor: 1.0.1

  is-extendable@0.1.1: {}

  is-extendable@1.0.1:
    dependencies:
      is-plain-object: 2.0.4

  is-extglob@2.1.1: {}

  is-finalizationregistry@1.1.0:
    dependencies:
      call-bind: 1.0.7

  is-fullwidth-code-point@3.0.0: {}

  is-fullwidth-code-point@4.0.0: {}

  is-fullwidth-code-point@5.0.0:
    dependencies:
      get-east-asian-width: 1.3.0

  is-generator-fn@2.1.0: {}

  is-generator-function@1.0.10:
    dependencies:
      has-tostringtag: 1.0.2

  is-glob@4.0.3:
    dependencies:
      is-extglob: 2.1.1

  is-interactive@1.0.0: {}

  is-lambda@1.0.1: {}

  is-map@2.0.3: {}

  is-negative-zero@2.0.3: {}

  is-number-object@1.1.0:
    dependencies:
      call-bind: 1.0.7
      has-tostringtag: 1.0.2

  is-number@3.0.0:
    dependencies:
      kind-of: 3.2.2

  is-number@7.0.0: {}

  is-obj@2.0.0: {}

  is-plain-obj@1.1.0: {}

  is-plain-object@2.0.4:
    dependencies:
      isobject: 3.0.1

  is-regex@1.2.0:
    dependencies:
      call-bind: 1.0.7
      gopd: 1.1.0
      has-tostringtag: 1.0.2
      hasown: 2.0.2

  is-set@2.0.3: {}

  is-shared-array-buffer@1.0.3:
    dependencies:
      call-bind: 1.0.7

  is-stream@1.1.0: {}

  is-stream@2.0.1: {}

  is-stream@3.0.0: {}

  is-string@1.1.0:
    dependencies:
      call-bind: 1.0.7
      has-tostringtag: 1.0.2

  is-subdir@1.2.0:
    dependencies:
      better-path-resolve: 1.0.0

  is-symbol@1.1.0:
    dependencies:
      call-bind: 1.0.7
      has-symbols: 1.1.0
      safe-regex-test: 1.0.3

  is-typed-array@1.1.13:
    dependencies:
      which-typed-array: 1.1.16

  is-typedarray@1.0.0: {}

  is-unicode-supported@0.1.0: {}

  is-weakmap@2.0.2: {}

  is-weakref@1.0.2:
    dependencies:
      call-bind: 1.0.7

  is-weakset@2.0.3:
    dependencies:
      call-bind: 1.0.7
      get-intrinsic: 1.2.4

  is-windows@1.0.2: {}

  isarray@1.0.0: {}

  isarray@2.0.5: {}

  isbinaryfile@4.0.10: {}

  isbinaryfile@5.0.4: {}

  isexe@2.0.0: {}

  isobject@2.1.0:
    dependencies:
      isarray: 1.0.0

  isobject@3.0.1: {}

  istanbul-lib-coverage@3.2.2: {}

  istanbul-lib-instrument@5.2.1:
    dependencies:
      '@babel/core': 7.24.9
      '@babel/parser': 7.26.2
      '@istanbuljs/schema': 0.1.3
      istanbul-lib-coverage: 3.2.2
      semver: 6.3.1
    transitivePeerDependencies:
      - supports-color

  istanbul-lib-instrument@6.0.3:
    dependencies:
      '@babel/core': 7.24.9
      '@babel/parser': 7.26.2
      '@istanbuljs/schema': 0.1.3
      istanbul-lib-coverage: 3.2.2
      semver: 7.6.3
    transitivePeerDependencies:
      - supports-color

  istanbul-lib-report@3.0.1:
    dependencies:
      istanbul-lib-coverage: 3.2.2
      make-dir: 4.0.0
      supports-color: 7.2.0

  istanbul-lib-source-maps@4.0.1:
    dependencies:
      debug: 4.3.7
      istanbul-lib-coverage: 3.2.2
      source-map: 0.6.1
    transitivePeerDependencies:
      - supports-color

  istanbul-reports@3.1.7:
    dependencies:
      html-escaper: 2.0.2
      istanbul-lib-report: 3.0.1

  jackspeak@3.4.3:
    dependencies:
      '@isaacs/cliui': 8.0.2
    optionalDependencies:
      '@pkgjs/parseargs': 0.11.0

  jake@10.9.2:
    dependencies:
      async: 3.2.6
      chalk: 4.1.2
      filelist: 1.0.4
      minimatch: 3.1.2

  jest-changed-files@29.7.0:
    dependencies:
      execa: 5.1.1
      jest-util: 29.7.0
      p-limit: 3.1.0

  jest-circus@29.7.0:
    dependencies:
      '@jest/environment': 29.7.0
      '@jest/expect': 29.7.0
      '@jest/test-result': 29.7.0
      '@jest/types': 29.6.3
      '@types/node': 22.10.1
      chalk: 4.1.2
      co: 4.6.0
      dedent: 1.5.3
      is-generator-fn: 2.1.0
      jest-each: 29.7.0
      jest-matcher-utils: 29.7.0
      jest-message-util: 29.7.0
      jest-runtime: 29.7.0
      jest-snapshot: 29.7.0
      jest-util: 29.7.0
      p-limit: 3.1.0
      pretty-format: 29.7.0
      pure-rand: 6.1.0
      slash: 3.0.0
      stack-utils: 2.0.6
    transitivePeerDependencies:
      - babel-plugin-macros
      - supports-color

  jest-cli@29.7.0(@types/node@22.10.1)(ts-node@10.9.2(@types/node@22.10.1)(typescript@5.7.2)):
    dependencies:
      '@jest/core': 29.7.0(ts-node@10.9.2(@types/node@22.10.1)(typescript@5.7.2))
      '@jest/test-result': 29.7.0
      '@jest/types': 29.6.3
      chalk: 4.1.2
      create-jest: 29.7.0(@types/node@22.10.1)(ts-node@10.9.2(@types/node@22.10.1)(typescript@5.7.2))
      exit: 0.1.2
      import-local: 3.2.0
      jest-config: 29.7.0(@types/node@22.10.1)(ts-node@10.9.2(@types/node@22.10.1)(typescript@5.7.2))
      jest-util: 29.7.0
      jest-validate: 29.7.0
      yargs: 17.7.2
    transitivePeerDependencies:
      - '@types/node'
      - babel-plugin-macros
      - supports-color
      - ts-node

  jest-config@29.7.0(@types/node@22.10.1)(ts-node@10.9.2(@types/node@22.10.1)(typescript@5.7.2)):
    dependencies:
      '@babel/core': 7.24.9
      '@jest/test-sequencer': 29.7.0
      '@jest/types': 29.6.3
      babel-jest: 29.7.0(@babel/core@7.24.9)
      chalk: 4.1.2
      ci-info: 3.9.0
      deepmerge: 4.3.1
      glob: 7.2.3
      graceful-fs: 4.2.11
      jest-circus: 29.7.0
      jest-environment-node: 29.7.0
      jest-get-type: 29.6.3
      jest-regex-util: 29.6.3
      jest-resolve: 29.7.0
      jest-runner: 29.7.0
      jest-util: 29.7.0
      jest-validate: 29.7.0
      micromatch: 4.0.8
      parse-json: 5.2.0
      pretty-format: 29.7.0
      slash: 3.0.0
      strip-json-comments: 3.1.1
    optionalDependencies:
      '@types/node': 22.10.1
      ts-node: 10.9.2(@types/node@22.10.1)(typescript@5.7.2)
    transitivePeerDependencies:
      - babel-plugin-macros
      - supports-color

  jest-diff@26.6.2:
    dependencies:
      chalk: 4.1.2
      diff-sequences: 26.6.2
      jest-get-type: 26.3.0
      pretty-format: 26.6.2

  jest-diff@29.7.0:
    dependencies:
      chalk: 4.1.2
      diff-sequences: 29.6.3
      jest-get-type: 29.6.3
      pretty-format: 29.7.0

  jest-docblock@29.7.0:
    dependencies:
      detect-newline: 3.1.0

  jest-each@29.7.0:
    dependencies:
      '@jest/types': 29.6.3
      chalk: 4.1.2
      jest-get-type: 29.6.3
      jest-util: 29.7.0
      pretty-format: 29.7.0

  jest-environment-node@29.7.0:
    dependencies:
      '@jest/environment': 29.7.0
      '@jest/fake-timers': 29.7.0
      '@jest/types': 29.6.3
      '@types/node': 22.10.1
      jest-mock: 29.7.0
      jest-util: 29.7.0

  jest-get-type@26.3.0: {}

  jest-get-type@29.6.3: {}

  jest-haste-map@26.6.2:
    dependencies:
      '@jest/types': 26.6.2
      '@types/graceful-fs': 4.1.9
      '@types/node': 22.10.1
      anymatch: 3.1.3
      fb-watchman: 2.0.2
      graceful-fs: 4.2.11
      jest-regex-util: 26.0.0
      jest-serializer: 26.6.2
      jest-util: 26.6.2
      jest-worker: 26.6.2
      micromatch: 4.0.8
      sane: 4.1.0
      walker: 1.0.8
    optionalDependencies:
      fsevents: 2.3.3
    transitivePeerDependencies:
      - supports-color

  jest-haste-map@29.7.0:
    dependencies:
      '@jest/types': 29.6.3
      '@types/graceful-fs': 4.1.9
      '@types/node': 22.10.1
      anymatch: 3.1.3
      fb-watchman: 2.0.2
      graceful-fs: 4.2.11
      jest-regex-util: 29.6.3
      jest-util: 29.7.0
      jest-worker: 29.7.0
      micromatch: 4.0.8
      walker: 1.0.8
    optionalDependencies:
      fsevents: 2.3.3

  jest-junit@12.3.0:
    dependencies:
      mkdirp: 1.0.4
      strip-ansi: 5.2.0
      uuid: 8.3.2
      xml: 1.0.1

  jest-leak-detector@29.7.0:
    dependencies:
      jest-get-type: 29.6.3
      pretty-format: 29.7.0

  jest-matcher-utils@29.7.0:
    dependencies:
      chalk: 4.1.2
      jest-diff: 29.7.0
      jest-get-type: 29.6.3
      pretty-format: 29.7.0

  jest-message-util@29.7.0:
    dependencies:
      '@babel/code-frame': 7.26.2
      '@jest/types': 29.6.3
      '@types/stack-utils': 2.0.3
      chalk: 4.1.2
      graceful-fs: 4.2.11
      micromatch: 4.0.8
      pretty-format: 29.7.0
      slash: 3.0.0
      stack-utils: 2.0.6

  jest-mock@29.7.0:
    dependencies:
      '@jest/types': 29.6.3
      '@types/node': 22.10.1
      jest-util: 29.7.0

  jest-pnp-resolver@1.2.3(jest-resolve@29.7.0):
    optionalDependencies:
      jest-resolve: 29.7.0

  jest-regex-util@26.0.0: {}

  jest-regex-util@29.6.3: {}

  jest-resolve-dependencies@29.7.0:
    dependencies:
      jest-regex-util: 29.6.3
      jest-snapshot: 29.7.0
    transitivePeerDependencies:
      - supports-color

  jest-resolve@29.7.0:
    dependencies:
      chalk: 4.1.2
      graceful-fs: 4.2.11
      jest-haste-map: 29.7.0
      jest-pnp-resolver: 1.2.3(jest-resolve@29.7.0)
      jest-util: 29.7.0
      jest-validate: 29.7.0
      resolve: 1.22.8
      resolve.exports: 2.0.3
      slash: 3.0.0

  jest-runner@29.7.0:
    dependencies:
      '@jest/console': 29.7.0
      '@jest/environment': 29.7.0
      '@jest/test-result': 29.7.0
      '@jest/transform': 29.7.0
      '@jest/types': 29.6.3
      '@types/node': 22.10.1
      chalk: 4.1.2
      emittery: 0.13.1
      graceful-fs: 4.2.11
      jest-docblock: 29.7.0
      jest-environment-node: 29.7.0
      jest-haste-map: 29.7.0
      jest-leak-detector: 29.7.0
      jest-message-util: 29.7.0
      jest-resolve: 29.7.0
      jest-runtime: 29.7.0
      jest-util: 29.7.0
      jest-watcher: 29.7.0
      jest-worker: 29.7.0
      p-limit: 3.1.0
      source-map-support: 0.5.13
    transitivePeerDependencies:
      - supports-color

  jest-runtime@29.7.0:
    dependencies:
      '@jest/environment': 29.7.0
      '@jest/fake-timers': 29.7.0
      '@jest/globals': 29.7.0
      '@jest/source-map': 29.6.3
      '@jest/test-result': 29.7.0
      '@jest/transform': 29.7.0
      '@jest/types': 29.6.3
      '@types/node': 22.10.1
      chalk: 4.1.2
      cjs-module-lexer: 1.4.1
      collect-v8-coverage: 1.0.2
      glob: 7.2.3
      graceful-fs: 4.2.11
      jest-haste-map: 29.7.0
      jest-message-util: 29.7.0
      jest-mock: 29.7.0
      jest-regex-util: 29.6.3
      jest-resolve: 29.7.0
      jest-snapshot: 29.7.0
      jest-util: 29.7.0
      slash: 3.0.0
      strip-bom: 4.0.0
    transitivePeerDependencies:
      - supports-color

  jest-serializer@26.6.2:
    dependencies:
      '@types/node': 22.10.1
      graceful-fs: 4.2.11

  jest-snapshot@29.7.0:
    dependencies:
      '@babel/core': 7.24.9
      '@babel/generator': 7.26.2
      '@babel/plugin-syntax-jsx': 7.25.9(@babel/core@7.24.9)
      '@babel/plugin-syntax-typescript': 7.25.9(@babel/core@7.24.9)
      '@babel/types': 7.26.0
      '@jest/expect-utils': 29.7.0
      '@jest/transform': 29.7.0
      '@jest/types': 29.6.3
      babel-preset-current-node-syntax: 1.1.0(@babel/core@7.24.9)
      chalk: 4.1.2
      expect: 29.7.0
      graceful-fs: 4.2.11
      jest-diff: 29.7.0
      jest-get-type: 29.6.3
      jest-matcher-utils: 29.7.0
      jest-message-util: 29.7.0
      jest-util: 29.7.0
      natural-compare: 1.4.0
      pretty-format: 29.7.0
      semver: 7.6.3
    transitivePeerDependencies:
      - supports-color

  jest-util@26.6.2:
    dependencies:
      '@jest/types': 26.6.2
      '@types/node': 22.10.1
      chalk: 4.1.2
      graceful-fs: 4.2.11
      is-ci: 2.0.0
      micromatch: 4.0.8

  jest-util@29.7.0:
    dependencies:
      '@jest/types': 29.6.3
      '@types/node': 22.10.1
      chalk: 4.1.2
      ci-info: 3.9.0
      graceful-fs: 4.2.11
      picomatch: 2.3.1

  jest-validate@29.7.0:
    dependencies:
      '@jest/types': 29.6.3
      camelcase: 6.3.0
      chalk: 4.1.2
      jest-get-type: 29.6.3
      leven: 3.1.0
      pretty-format: 29.7.0

  jest-watcher@29.7.0:
    dependencies:
      '@jest/test-result': 29.7.0
      '@jest/types': 29.6.3
      '@types/node': 22.10.1
      ansi-escapes: 4.3.2
      chalk: 4.1.2
      emittery: 0.13.1
      jest-util: 29.7.0
      string-length: 4.0.2

  jest-worker@26.6.2:
    dependencies:
      '@types/node': 22.10.1
      merge-stream: 2.0.0
      supports-color: 7.2.0

  jest-worker@29.7.0:
    dependencies:
      '@types/node': 22.10.1
      jest-util: 29.7.0
      merge-stream: 2.0.0
      supports-color: 8.1.1

  jest@29.7.0(@types/node@22.10.1)(ts-node@10.9.2(@types/node@22.10.1)(typescript@5.7.2)):
    dependencies:
      '@jest/core': 29.7.0(ts-node@10.9.2(@types/node@22.10.1)(typescript@5.7.2))
      '@jest/types': 29.6.3
      import-local: 3.2.0
      jest-cli: 29.7.0(@types/node@22.10.1)(ts-node@10.9.2(@types/node@22.10.1)(typescript@5.7.2))
    transitivePeerDependencies:
      - '@types/node'
      - babel-plugin-macros
      - supports-color
      - ts-node

  js-tokens@4.0.0: {}

  js-yaml@3.14.1:
    dependencies:
      argparse: 1.0.10
      esprima: 4.0.1

  js-yaml@4.1.0:
    dependencies:
      argparse: 2.0.1

  jsbn@1.1.0: {}

  jsesc@3.0.2: {}

  json-buffer@3.0.1: {}

  json-parse-even-better-errors@2.3.1: {}

  json-schema-traverse@0.4.1: {}

  json-stable-stringify-without-jsonify@1.0.1: {}

  json-stringify-safe@5.0.1:
    optional: true

  json5@2.2.3: {}

  jsonfile@4.0.0:
    optionalDependencies:
      graceful-fs: 4.2.11

  jsonfile@6.1.0:
    dependencies:
      universalify: 2.0.1
    optionalDependencies:
      graceful-fs: 4.2.11

  keyv@4.5.4:
    dependencies:
      json-buffer: 3.0.1

  kind-of@3.2.2:
    dependencies:
      is-buffer: 1.1.6

  kind-of@4.0.0:
    dependencies:
      is-buffer: 1.1.6

  kind-of@6.0.3: {}

  kleur@3.0.3: {}

  kleur@4.1.5: {}

  lazy-val@1.0.5: {}

  leven@3.1.0: {}

  levn@0.4.1:
    dependencies:
      prelude-ls: 1.2.1
      type-check: 0.4.0

  lilconfig@3.1.3: {}

  lines-and-columns@1.2.4: {}

  linkify-it@5.0.0:
    dependencies:
      uc.micro: 2.1.0

  lint-staged@15.2.10:
    dependencies:
      chalk: 5.3.0
      commander: 12.1.0
      debug: 4.3.7
      execa: 8.0.1
      lilconfig: 3.1.3
      listr2: 8.2.5
      micromatch: 4.0.8
      pidtree: 0.6.0
      string-argv: 0.3.2
      yaml: 2.5.1
    transitivePeerDependencies:
      - supports-color

  listr2@8.2.5:
    dependencies:
      cli-truncate: 4.0.0
      colorette: 2.0.20
      eventemitter3: 5.0.1
      log-update: 6.1.0
      rfdc: 1.4.1
      wrap-ansi: 9.0.0

  load-yaml-file@0.2.0:
    dependencies:
      graceful-fs: 4.2.11
      js-yaml: 3.14.1
      pify: 4.0.1
      strip-bom: 3.0.0

  locate-path@5.0.0:
    dependencies:
      p-locate: 4.1.0

  locate-path@6.0.0:
    dependencies:
      p-locate: 5.0.0

  lodash.debounce@4.0.8: {}

  lodash.escaperegexp@4.1.2: {}

  lodash.isequal@4.5.0: {}

  lodash.merge@4.6.2: {}

  lodash.startcase@4.4.0: {}

  lodash@4.17.21: {}

  log-symbols@4.1.0:
    dependencies:
      chalk: 4.1.2
      is-unicode-supported: 0.1.0

  log-update@6.1.0:
    dependencies:
      ansi-escapes: 7.0.0
      cli-cursor: 5.0.0
      slice-ansi: 7.1.0
      strip-ansi: 7.1.0
      wrap-ansi: 9.0.0

  loose-envify@1.4.0:
    dependencies:
      js-tokens: 4.0.0

  lowercase-keys@2.0.0: {}

  lru-cache@10.4.3: {}

  lru-cache@4.1.5:
    dependencies:
      pseudomap: 1.0.2
      yallist: 2.1.2

  lru-cache@5.1.1:
    dependencies:
      yallist: 3.1.1

  lru-cache@6.0.0:
    dependencies:
      yallist: 4.0.0

  lru-cache@7.18.3: {}

  lunr@2.3.9: {}

  magic-string@0.30.14:
    dependencies:
      '@jridgewell/sourcemap-codec': 1.5.0

  make-dir@4.0.0:
    dependencies:
      semver: 7.6.3

  make-error@1.3.6: {}

  make-fetch-happen@10.2.1:
    dependencies:
      agentkeepalive: 4.5.0
      cacache: 16.1.3
      http-cache-semantics: 4.1.1
      http-proxy-agent: 5.0.0
      https-proxy-agent: 5.0.1
      is-lambda: 1.0.1
      lru-cache: 7.18.3
      minipass: 3.3.6
      minipass-collect: 1.0.2
      minipass-fetch: 2.1.2
      minipass-flush: 1.0.5
      minipass-pipeline: 1.2.4
      negotiator: 0.6.4
      promise-retry: 2.0.1
      socks-proxy-agent: 7.0.0
      ssri: 9.0.1
    transitivePeerDependencies:
      - bluebird
      - supports-color

  makeerror@1.0.12:
    dependencies:
      tmpl: 1.0.5

  map-cache@0.2.2: {}

  map-obj@1.0.1: {}

  map-obj@4.3.0: {}

  map-visit@1.0.0:
    dependencies:
      object-visit: 1.0.1

  markdown-it@14.1.0:
    dependencies:
      argparse: 2.0.1
      entities: 4.5.0
      linkify-it: 5.0.0
      mdurl: 2.0.0
      punycode.js: 2.3.1
      uc.micro: 2.1.0

  matcher@3.0.0:
    dependencies:
      escape-string-regexp: 4.0.0
    optional: true

  mdast-util-to-hast@13.2.0:
    dependencies:
      '@types/hast': 3.0.4
      '@types/mdast': 4.0.4
      '@ungap/structured-clone': 1.2.0
      devlop: 1.1.0
      micromark-util-sanitize-uri: 2.0.1
      trim-lines: 3.0.1
      unist-util-position: 5.0.0
      unist-util-visit: 5.0.0
      vfile: 6.0.3

  mdurl@2.0.0: {}

  meow@13.2.0: {}

  meow@6.1.1:
    dependencies:
      '@types/minimist': 1.2.5
      camelcase-keys: 6.2.2
      decamelize-keys: 1.1.1
      hard-rejection: 2.1.0
      minimist-options: 4.1.0
      normalize-package-data: 2.5.0
      read-pkg-up: 7.0.1
      redent: 3.0.0
      trim-newlines: 3.0.1
      type-fest: 0.13.1
      yargs-parser: 18.1.3

  merge-stream@2.0.0: {}

  merge2@1.4.1: {}

  micromark-util-character@2.1.1:
    dependencies:
      micromark-util-symbol: 2.0.1
      micromark-util-types: 2.0.1

  micromark-util-encode@2.0.1: {}

  micromark-util-sanitize-uri@2.0.1:
    dependencies:
      micromark-util-character: 2.1.1
      micromark-util-encode: 2.0.1
      micromark-util-symbol: 2.0.1

  micromark-util-symbol@2.0.1: {}

  micromark-util-types@2.0.1: {}

  micromatch@3.1.10:
    dependencies:
      arr-diff: 4.0.0
      array-unique: 0.3.2
      braces: 2.3.2
      define-property: 2.0.2
      extend-shallow: 3.0.2
      extglob: 2.0.4
      fragment-cache: 0.2.1
      kind-of: 6.0.3
      nanomatch: 1.2.13
      object.pick: 1.3.0
      regex-not: 1.0.2
      snapdragon: 0.8.2
      to-regex: 3.0.2
    transitivePeerDependencies:
      - supports-color

  micromatch@4.0.8:
    dependencies:
      braces: 3.0.3
      picomatch: 2.3.1

  mime-db@1.52.0: {}

  mime-types@2.1.35:
    dependencies:
      mime-db: 1.52.0

  mime@2.6.0: {}

  mimic-fn@2.1.0: {}

  mimic-fn@4.0.0: {}

  mimic-function@5.0.1: {}

  mimic-response@1.0.1: {}

  mimic-response@3.1.0: {}

  min-indent@1.0.1: {}

  minimatch@10.0.1:
    dependencies:
      brace-expansion: 2.0.1

  minimatch@3.1.2:
    dependencies:
      brace-expansion: 1.1.11

  minimatch@5.1.6:
    dependencies:
      brace-expansion: 2.0.1

  minimatch@9.0.5:
    dependencies:
      brace-expansion: 2.0.1

  minimist-options@4.1.0:
    dependencies:
      arrify: 1.0.1
      is-plain-obj: 1.1.0
      kind-of: 6.0.3

  minimist@1.2.8: {}

  minipass-collect@1.0.2:
    dependencies:
      minipass: 3.3.6

  minipass-fetch@2.1.2:
    dependencies:
      minipass: 3.3.6
      minipass-sized: 1.0.3
      minizlib: 2.1.2
    optionalDependencies:
      encoding: 0.1.13

  minipass-flush@1.0.5:
    dependencies:
      minipass: 3.3.6

  minipass-pipeline@1.2.4:
    dependencies:
      minipass: 3.3.6

  minipass-sized@1.0.3:
    dependencies:
      minipass: 3.3.6

  minipass@3.3.6:
    dependencies:
      yallist: 4.0.0

  minipass@4.2.8: {}

  minipass@5.0.0: {}

  minipass@7.1.2: {}

  minizlib@2.1.2:
    dependencies:
      minipass: 3.3.6
      yallist: 4.0.0

  mixin-deep@1.3.2:
    dependencies:
      for-in: 1.0.2
      is-extendable: 1.0.1

  mixme@0.5.10: {}

  mkdirp@0.5.6:
    dependencies:
      minimist: 1.2.8

  mkdirp@1.0.4: {}

  ms@2.0.0: {}

  ms@2.1.3: {}

  multimatch@5.0.0:
    dependencies:
      '@types/minimatch': 3.0.5
      array-differ: 3.0.0
      array-union: 2.1.0
      arrify: 2.0.1
      minimatch: 3.1.2

  nanoid@3.3.8: {}

  nanomatch@1.2.13:
    dependencies:
      arr-diff: 4.0.0
      array-unique: 0.3.2
      define-property: 2.0.2
      extend-shallow: 3.0.2
      fragment-cache: 0.2.1
      is-windows: 1.0.2
      kind-of: 6.0.3
      object.pick: 1.3.0
      regex-not: 1.0.2
      snapdragon: 0.8.2
      to-regex: 3.0.2
    transitivePeerDependencies:
      - supports-color

  natural-compare@1.4.0: {}

  negotiator@0.6.4: {}

  neo-async@2.6.2: {}

  nice-try@1.0.5: {}

  node-abi@3.71.0:
    dependencies:
      semver: 7.6.3

  node-addon-api@1.7.2: {}

  node-addon-api@7.1.1:
    optional: true

  node-api-version@0.2.0:
    dependencies:
      semver: 7.6.3

  node-fetch@2.7.0(encoding@0.1.13):
    dependencies:
      whatwg-url: 5.0.0
    optionalDependencies:
      encoding: 0.1.13

  node-int64@0.4.0: {}

  node-releases@2.0.18: {}

  nopt@6.0.0:
    dependencies:
      abbrev: 1.1.1

  normalize-package-data@2.5.0:
    dependencies:
      hosted-git-info: 2.8.9
      resolve: 1.22.8
      semver: 5.7.2
      validate-npm-package-license: 3.0.4

  normalize-package-data@6.0.2:
    dependencies:
      hosted-git-info: 7.0.2
      semver: 7.6.3
      validate-npm-package-license: 3.0.4

  normalize-path@2.1.1:
    dependencies:
      remove-trailing-separator: 1.1.0

  normalize-path@3.0.0: {}

  normalize-url@6.1.0: {}

  npm-run-path@2.0.2:
    dependencies:
      path-key: 2.0.1

  npm-run-path@4.0.1:
    dependencies:
      path-key: 3.1.1

  npm-run-path@5.3.0:
    dependencies:
      path-key: 4.0.0

  object-copy@0.1.0:
    dependencies:
      copy-descriptor: 0.1.1
      define-property: 0.2.5
      kind-of: 3.2.2

  object-inspect@1.13.3: {}

  object-keys@1.1.1: {}

  object-visit@1.0.1:
    dependencies:
      isobject: 3.0.1

  object.assign@4.1.5:
    dependencies:
      call-bind: 1.0.7
      define-properties: 1.2.1
      has-symbols: 1.1.0
      object-keys: 1.1.1

  object.pick@1.3.0:
    dependencies:
      isobject: 3.0.1

  once@1.4.0:
    dependencies:
      wrappy: 1.0.2

  onetime@5.1.2:
    dependencies:
      mimic-fn: 2.1.0

  onetime@6.0.0:
    dependencies:
      mimic-fn: 4.0.0

  onetime@7.0.0:
    dependencies:
      mimic-function: 5.0.1

  oniguruma-to-es@0.7.0:
    dependencies:
      emoji-regex-xs: 1.0.0
      regex: 5.0.2
      regex-recursion: 4.3.0

  optionator@0.9.4:
    dependencies:
      deep-is: 0.1.4
      fast-levenshtein: 2.0.6
      levn: 0.4.1
      prelude-ls: 1.2.1
      type-check: 0.4.0
      word-wrap: 1.2.5

  ora@5.4.1:
    dependencies:
      bl: 4.1.0
      chalk: 4.1.2
      cli-cursor: 3.1.0
      cli-spinners: 2.9.2
      is-interactive: 1.0.0
      is-unicode-supported: 0.1.0
      log-symbols: 4.1.0
      strip-ansi: 6.0.1
      wcwidth: 1.0.1

  os-tmpdir@1.0.2: {}

  outdent@0.5.0: {}

  p-cancelable@2.1.1: {}

  p-filter@2.1.0:
    dependencies:
      p-map: 2.1.0

  p-finally@1.0.0: {}

  p-limit@2.3.0:
    dependencies:
      p-try: 2.2.0

  p-limit@3.1.0:
    dependencies:
      yocto-queue: 0.1.0

  p-locate@4.1.0:
    dependencies:
      p-limit: 2.3.0

  p-locate@5.0.0:
    dependencies:
      p-limit: 3.1.0

  p-map@2.1.0: {}

  p-map@4.0.0:
    dependencies:
      aggregate-error: 3.1.0

  p-try@2.2.0: {}

  package-json-from-dist@1.0.1: {}

  parent-module@1.0.1:
    dependencies:
      callsites: 3.1.0

  parse-json@5.2.0:
    dependencies:
      '@babel/code-frame': 7.26.2
      error-ex: 1.3.2
      json-parse-even-better-errors: 2.3.1
      lines-and-columns: 1.2.4

  parse-json@8.1.0:
    dependencies:
      '@babel/code-frame': 7.26.2
      index-to-position: 0.1.2
      type-fest: 4.30.0

  pascalcase@0.1.1: {}

  path-equal@1.2.5: {}

  path-exists@4.0.0: {}

  path-is-absolute@1.0.1: {}

  path-key@2.0.1: {}

  path-key@3.1.1: {}

  path-key@4.0.0: {}

  path-parse@1.0.7: {}

  path-scurry@1.11.1:
    dependencies:
      lru-cache: 10.4.3
      minipass: 7.1.2

  path-sort@0.1.0: {}

  path-type@4.0.0: {}

  pe-library@0.4.1: {}

  pend@1.2.0: {}

  picocolors@1.1.1: {}

  picomatch@2.3.1: {}

  picomatch@4.0.2: {}

  pidtree@0.6.0: {}

  pify@4.0.1: {}

  pirates@4.0.6: {}

  pkg-dir@4.2.0:
    dependencies:
      find-up: 4.1.0

  please-upgrade-node@3.2.0:
    dependencies:
      semver-compare: 1.0.0

  plist@3.1.0:
    dependencies:
      '@xmldom/xmldom': 0.8.10
      base64-js: 1.5.1
      xmlbuilder: 15.1.1

  posix-character-classes@0.1.1: {}

  possible-typed-array-names@1.0.0: {}

  postcss@8.4.49:
    dependencies:
      nanoid: 3.3.8
      picocolors: 1.1.1
      source-map-js: 1.2.1

<<<<<<< HEAD
  postject@1.0.0-alpha.6:
    dependencies:
      commander: 9.5.0
    optional: true

  preferred-pm@3.1.3:
=======
  preferred-pm@3.1.4:
>>>>>>> 9b72f3de
    dependencies:
      find-up: 5.0.0
      find-yarn-workspace-root2: 1.2.16
      path-exists: 4.0.0
      which-pm: 2.2.0

  prelude-ls@1.2.1: {}

  prettier-linter-helpers@1.0.0:
    dependencies:
      fast-diff: 1.3.0

  prettier@2.8.8: {}

  prettier@3.3.3: {}

  pretty-format@26.6.2:
    dependencies:
      '@jest/types': 26.6.2
      ansi-regex: 5.0.1
      ansi-styles: 4.3.0
      react-is: 17.0.2

  pretty-format@29.7.0:
    dependencies:
      '@jest/schemas': 29.6.3
      ansi-styles: 5.2.0
      react-is: 18.3.1

  proc-log@2.0.1: {}

  progress@2.0.3: {}

  promise-inflight@1.0.1: {}

  promise-retry@2.0.1:
    dependencies:
      err-code: 2.0.3
      retry: 0.12.0

  prompts@2.4.2:
    dependencies:
      kleur: 3.0.3
      sisteransi: 1.0.5

  property-information@6.5.0: {}

  pseudomap@1.0.2: {}

  pump@3.0.2:
    dependencies:
      end-of-stream: 1.4.4
      once: 1.4.0

  punycode.js@2.3.1: {}

  punycode@2.3.1: {}

  pure-rand@6.1.0: {}

  query-ast@1.0.5:
    dependencies:
      invariant: 2.2.4
      lodash: 4.17.21

  queue-microtask@1.2.3: {}

  quick-lru@4.0.1: {}

  quick-lru@5.1.1: {}

  react-is@17.0.2: {}

  react-is@18.3.1: {}

  read-binary-file-arch@1.0.6:
    dependencies:
      debug: 4.3.7
    transitivePeerDependencies:
      - supports-color

  read-package-up@11.0.0:
    dependencies:
      find-up-simple: 1.0.0
      read-pkg: 9.0.1
      type-fest: 4.30.0

  read-pkg-up@7.0.1:
    dependencies:
      find-up: 4.1.0
      read-pkg: 5.2.0
      type-fest: 0.8.1

  read-pkg@5.2.0:
    dependencies:
      '@types/normalize-package-data': 2.4.4
      normalize-package-data: 2.5.0
      parse-json: 5.2.0
      type-fest: 0.6.0

  read-pkg@9.0.1:
    dependencies:
      '@types/normalize-package-data': 2.4.4
      normalize-package-data: 6.0.2
      parse-json: 8.1.0
      type-fest: 4.30.0
      unicorn-magic: 0.1.0

  read-yaml-file@1.1.0:
    dependencies:
      graceful-fs: 4.2.11
      js-yaml: 3.14.1
      pify: 4.0.1
      strip-bom: 3.0.0

  readable-stream@3.6.2:
    dependencies:
      inherits: 2.0.4
      string_decoder: 1.3.0
      util-deprecate: 1.0.2

  readdirp@3.6.0:
    dependencies:
      picomatch: 2.3.1

  readdirp@4.0.2: {}

  redent@3.0.0:
    dependencies:
      indent-string: 4.0.0
      strip-indent: 3.0.0

  reflect.getprototypeof@1.0.7:
    dependencies:
      call-bind: 1.0.7
      define-properties: 1.2.1
      es-abstract: 1.23.5
      es-errors: 1.3.0
      get-intrinsic: 1.2.4
      gopd: 1.1.0
      which-builtin-type: 1.2.0

  regenerate-unicode-properties@10.2.0:
    dependencies:
      regenerate: 1.4.2

  regenerate@1.4.2: {}

  regenerator-runtime@0.14.1: {}

  regenerator-transform@0.15.2:
    dependencies:
      '@babel/runtime': 7.26.0

  regex-not@1.0.2:
    dependencies:
      extend-shallow: 3.0.2
      safe-regex: 1.1.0

  regex-recursion@4.3.0:
    dependencies:
      regex-utilities: 2.3.0

  regex-utilities@2.3.0: {}

  regex@5.0.2:
    dependencies:
      regex-utilities: 2.3.0

  regexp.prototype.flags@1.5.3:
    dependencies:
      call-bind: 1.0.7
      define-properties: 1.2.1
      es-errors: 1.3.0
      set-function-name: 2.0.2

  regexpu-core@6.2.0:
    dependencies:
      regenerate: 1.4.2
      regenerate-unicode-properties: 10.2.0
      regjsgen: 0.8.0
      regjsparser: 0.12.0
      unicode-match-property-ecmascript: 2.0.0
      unicode-match-property-value-ecmascript: 2.2.0

  regjsgen@0.8.0: {}

  regjsparser@0.12.0:
    dependencies:
      jsesc: 3.0.2

  remove-trailing-separator@1.1.0: {}

  repeat-element@1.1.4: {}

  repeat-string@1.6.1: {}

  require-directory@2.1.1: {}

  require-main-filename@2.0.0: {}

  require-package-name@2.0.1: {}

  resedit@1.7.2:
    dependencies:
      pe-library: 0.4.1

  resolve-alpn@1.2.1: {}

  resolve-cwd@3.0.0:
    dependencies:
      resolve-from: 5.0.0

  resolve-from@4.0.0: {}

  resolve-from@5.0.0: {}

  resolve-url@0.2.1: {}

  resolve.exports@2.0.3: {}

  resolve@1.22.8:
    dependencies:
      is-core-module: 2.15.1
      path-parse: 1.0.7
      supports-preserve-symlinks-flag: 1.0.0

  responselike@2.0.1:
    dependencies:
      lowercase-keys: 2.0.0

  restore-cursor@3.1.0:
    dependencies:
      onetime: 5.1.2
      signal-exit: 3.0.7

  restore-cursor@5.1.0:
    dependencies:
      onetime: 7.0.0
      signal-exit: 4.1.0

  ret@0.1.15: {}

  retry@0.12.0: {}

  reusify@1.0.4: {}

  rfdc@1.4.1: {}

  rimraf@2.6.3:
    dependencies:
      glob: 7.2.3

  rimraf@3.0.2:
    dependencies:
      glob: 7.2.3

  roarr@2.15.4:
    dependencies:
      boolean: 3.2.0
      detect-node: 2.1.0
      globalthis: 1.0.4
      json-stringify-safe: 5.0.1
      semver-compare: 1.0.0
      sprintf-js: 1.1.3
    optional: true

  rsvp@4.8.5: {}

  run-parallel@1.2.0:
    dependencies:
      queue-microtask: 1.2.3

  safe-array-concat@1.1.2:
    dependencies:
      call-bind: 1.0.7
      get-intrinsic: 1.2.4
      has-symbols: 1.1.0
      isarray: 2.0.5

  safe-buffer@5.2.1: {}

  safe-regex-test@1.0.3:
    dependencies:
      call-bind: 1.0.7
      es-errors: 1.3.0
      is-regex: 1.2.0

  safe-regex@1.1.0:
    dependencies:
      ret: 0.1.15

  safe-stable-stringify@2.5.0: {}

  safer-buffer@2.1.2: {}

  sane@4.1.0:
    dependencies:
      '@cnakazawa/watch': 1.0.4
      anymatch: 2.0.0
      capture-exit: 2.0.0
      exec-sh: 0.3.6
      execa: 1.0.0
      fb-watchman: 2.0.2
      micromatch: 3.1.10
      minimist: 1.2.8
      walker: 1.0.8
    transitivePeerDependencies:
      - supports-color

  sanitize-filename@1.6.3:
    dependencies:
      truncate-utf8-bytes: 1.0.2

  sass@1.82.0:
    dependencies:
      chokidar: 4.0.1
      immutable: 5.0.3
      source-map-js: 1.2.1
    optionalDependencies:
      '@parcel/watcher': 2.5.0

  sax@1.4.1: {}

  scss-parser@1.0.6:
    dependencies:
      invariant: 2.2.4
      lodash: 4.17.21

  semver-compare@1.0.0: {}

  semver@5.7.2: {}

  semver@6.3.1: {}

  semver@7.6.3: {}

  serialize-error@7.0.1:
    dependencies:
      type-fest: 0.13.1
    optional: true

  set-blocking@2.0.0: {}

  set-function-length@1.2.2:
    dependencies:
      define-data-property: 1.1.4
      es-errors: 1.3.0
      function-bind: 1.1.2
      get-intrinsic: 1.2.4
      gopd: 1.1.0
      has-property-descriptors: 1.0.2

  set-function-name@2.0.2:
    dependencies:
      define-data-property: 1.1.4
      es-errors: 1.3.0
      functions-have-names: 1.2.3
      has-property-descriptors: 1.0.2

  set-value@2.0.1:
    dependencies:
      extend-shallow: 2.0.1
      is-extendable: 0.1.1
      is-plain-object: 2.0.4
      split-string: 3.1.0

  shebang-command@1.2.0:
    dependencies:
      shebang-regex: 1.0.0

  shebang-command@2.0.0:
    dependencies:
      shebang-regex: 3.0.0

  shebang-regex@1.0.0: {}

  shebang-regex@3.0.0: {}

  shiki@1.24.0:
    dependencies:
      '@shikijs/core': 1.24.0
      '@shikijs/engine-javascript': 1.24.0
      '@shikijs/engine-oniguruma': 1.24.0
      '@shikijs/types': 1.24.0
      '@shikijs/vscode-textmate': 9.3.0
      '@types/hast': 3.0.4

  side-channel@1.0.6:
    dependencies:
      call-bind: 1.0.7
      es-errors: 1.3.0
      get-intrinsic: 1.2.4
      object-inspect: 1.13.3

  signal-exit@3.0.7: {}

  signal-exit@4.1.0: {}

  simple-update-notifier@2.0.0:
    dependencies:
      semver: 7.6.3

  sisteransi@1.0.5: {}

  slash@3.0.0: {}

  slice-ansi@3.0.0:
    dependencies:
      ansi-styles: 4.3.0
      astral-regex: 2.0.0
      is-fullwidth-code-point: 3.0.0

  slice-ansi@5.0.0:
    dependencies:
      ansi-styles: 6.2.1
      is-fullwidth-code-point: 4.0.0

  slice-ansi@7.1.0:
    dependencies:
      ansi-styles: 6.2.1
      is-fullwidth-code-point: 5.0.0

  smart-buffer@4.2.0: {}

  smartwrap@2.0.2:
    dependencies:
      array.prototype.flat: 1.3.2
      breakword: 1.0.6
      grapheme-splitter: 1.0.4
      strip-ansi: 6.0.1
      wcwidth: 1.0.1
      yargs: 15.4.1

  snapdragon-node@2.1.1:
    dependencies:
      define-property: 1.0.0
      isobject: 3.0.1
      snapdragon-util: 3.0.1

  snapdragon-util@3.0.1:
    dependencies:
      kind-of: 3.2.2

  snapdragon@0.8.2:
    dependencies:
      base: 0.11.2
      debug: 2.6.9
      define-property: 0.2.5
      extend-shallow: 2.0.1
      map-cache: 0.2.2
      source-map: 0.5.7
      source-map-resolve: 0.5.3
      use: 3.1.1
    transitivePeerDependencies:
      - supports-color

  socks-proxy-agent@7.0.0:
    dependencies:
      agent-base: 6.0.2
      debug: 4.3.7
      socks: 2.8.3
    transitivePeerDependencies:
      - supports-color

  socks@2.8.3:
    dependencies:
      ip-address: 9.0.5
      smart-buffer: 4.2.0

  source-map-js@1.2.1: {}

  source-map-resolve@0.5.3:
    dependencies:
      atob: 2.1.2
      decode-uri-component: 0.2.2
      resolve-url: 0.2.1
      source-map-url: 0.4.1
      urix: 0.1.0

  source-map-support@0.5.13:
    dependencies:
      buffer-from: 1.1.2
      source-map: 0.6.1

  source-map-support@0.5.21:
    dependencies:
      buffer-from: 1.1.2
      source-map: 0.6.1

  source-map-url@0.4.1: {}

  source-map@0.5.7: {}

  source-map@0.6.1: {}

  space-separated-tokens@2.0.2: {}

  spawndamnit@2.0.0:
    dependencies:
      cross-spawn: 5.1.0
      signal-exit: 3.0.7

  spdx-correct@3.2.0:
    dependencies:
      spdx-expression-parse: 3.0.1
      spdx-license-ids: 3.0.20

  spdx-exceptions@2.5.0: {}

  spdx-expression-parse@3.0.1:
    dependencies:
      spdx-exceptions: 2.5.0
      spdx-license-ids: 3.0.20

  spdx-license-ids@3.0.20: {}

  split-string@3.1.0:
    dependencies:
      extend-shallow: 3.0.2

  sprintf-js@1.0.3: {}

  sprintf-js@1.1.3: {}

  ssri@9.0.1:
    dependencies:
      minipass: 3.3.6

  stack-utils@2.0.6:
    dependencies:
      escape-string-regexp: 2.0.0

  stat-mode@1.0.0: {}

  static-extend@0.1.2:
    dependencies:
      define-property: 0.2.5
      object-copy: 0.1.0

  stream-transform@2.1.3:
    dependencies:
      mixme: 0.5.10

  string-argv@0.3.2: {}

  string-length@4.0.2:
    dependencies:
      char-regex: 1.0.2
      strip-ansi: 6.0.1

  string-width@4.2.3:
    dependencies:
      emoji-regex: 8.0.0
      is-fullwidth-code-point: 3.0.0
      strip-ansi: 6.0.1

  string-width@5.1.2:
    dependencies:
      eastasianwidth: 0.2.0
      emoji-regex: 9.2.2
      strip-ansi: 7.1.0

  string-width@7.2.0:
    dependencies:
      emoji-regex: 10.4.0
      get-east-asian-width: 1.3.0
      strip-ansi: 7.1.0

  string.prototype.trim@1.2.9:
    dependencies:
      call-bind: 1.0.7
      define-properties: 1.2.1
      es-abstract: 1.23.5
      es-object-atoms: 1.0.0

  string.prototype.trimend@1.0.8:
    dependencies:
      call-bind: 1.0.7
      define-properties: 1.2.1
      es-object-atoms: 1.0.0

  string.prototype.trimstart@1.0.8:
    dependencies:
      call-bind: 1.0.7
      define-properties: 1.2.1
      es-object-atoms: 1.0.0

  string_decoder@1.3.0:
    dependencies:
      safe-buffer: 5.2.1

  stringify-entities@4.0.4:
    dependencies:
      character-entities-html4: 2.1.0
      character-entities-legacy: 3.0.0

  strip-ansi@5.2.0:
    dependencies:
      ansi-regex: 4.1.1

  strip-ansi@6.0.1:
    dependencies:
      ansi-regex: 5.0.1

  strip-ansi@7.1.0:
    dependencies:
      ansi-regex: 6.1.0

  strip-bom@3.0.0: {}

  strip-bom@4.0.0: {}

  strip-eof@1.0.0: {}

  strip-final-newline@2.0.0: {}

  strip-final-newline@3.0.0: {}

  strip-indent@3.0.0:
    dependencies:
      min-indent: 1.0.1

  strip-json-comments@3.1.1: {}

  strnum@1.0.5: {}

  sumchecker@3.0.1:
    dependencies:
      debug: 4.3.7
    transitivePeerDependencies:
      - supports-color

  supports-color@5.5.0:
    dependencies:
      has-flag: 3.0.0

  supports-color@7.2.0:
    dependencies:
      has-flag: 4.0.0

  supports-color@8.1.1:
    dependencies:
      has-flag: 4.0.0

  supports-preserve-symlinks-flag@1.0.0: {}

  synckit@0.9.2:
    dependencies:
      '@pkgr/core': 0.1.1
      tslib: 2.8.1

  tar@6.2.1:
    dependencies:
      chownr: 2.0.0
      fs-minipass: 2.1.0
      minipass: 5.0.0
      minizlib: 2.1.2
      mkdirp: 1.0.4
      yallist: 4.0.0

  temp-dir@3.0.0: {}

  temp-file@3.4.0:
    dependencies:
      async-exit-hook: 2.0.1
      fs-extra: 10.1.0

  temp@0.9.4:
    dependencies:
      mkdirp: 0.5.6
      rimraf: 2.6.3

  tempfile@5.0.0:
    dependencies:
      temp-dir: 3.0.0

  term-size@2.2.1: {}

  test-exclude@6.0.0:
    dependencies:
      '@istanbuljs/schema': 0.1.3
      glob: 7.2.3
      minimatch: 3.1.2

  tiny-typed-emitter@2.1.0: {}

  tmp-promise@3.0.3:
    dependencies:
      tmp: 0.2.3

  tmp@0.0.33:
    dependencies:
      os-tmpdir: 1.0.2

  tmp@0.2.3: {}

  tmpl@1.0.5: {}

  to-object-path@0.3.0:
    dependencies:
      kind-of: 3.2.2

  to-regex-range@2.1.1:
    dependencies:
      is-number: 3.0.0
      repeat-string: 1.6.1

  to-regex-range@5.0.1:
    dependencies:
      is-number: 7.0.0

  to-regex@3.0.2:
    dependencies:
      define-property: 2.0.2
      extend-shallow: 3.0.2
      regex-not: 1.0.2
      safe-regex: 1.1.0

  toml@3.0.0: {}

  tr46@0.0.3: {}

  trim-lines@3.0.1: {}

  trim-newlines@3.0.1: {}

  truncate-utf8-bytes@1.0.2:
    dependencies:
      utf8-byte-length: 1.0.5

  ts-api-utils@1.4.3(typescript@5.7.2):
    dependencies:
      typescript: 5.7.2

  ts-node@10.9.2(@types/node@16.18.121)(typescript@5.1.6):
    dependencies:
      '@cspotcode/source-map-support': 0.8.1
      '@tsconfig/node10': 1.0.11
      '@tsconfig/node12': 1.0.11
      '@tsconfig/node14': 1.0.3
      '@tsconfig/node16': 1.0.4
      '@types/node': 16.18.121
      acorn: 8.14.0
      acorn-walk: 8.3.4
      arg: 4.1.3
      create-require: 1.1.1
      diff: 4.0.2
      make-error: 1.3.6
      typescript: 5.1.6
      v8-compile-cache-lib: 3.0.1
      yn: 3.1.1

  ts-node@10.9.2(@types/node@22.10.1)(typescript@5.7.2):
    dependencies:
      '@cspotcode/source-map-support': 0.8.1
      '@tsconfig/node10': 1.0.11
      '@tsconfig/node12': 1.0.11
      '@tsconfig/node14': 1.0.3
      '@tsconfig/node16': 1.0.4
      '@types/node': 22.10.1
      acorn: 8.14.0
      acorn-walk: 8.3.4
      arg: 4.1.3
      create-require: 1.1.1
      diff: 4.0.2
      make-error: 1.3.6
      typescript: 5.7.2
      v8-compile-cache-lib: 3.0.1
      yn: 3.1.1
    optional: true

  tslib@2.8.1: {}

  tty-table@4.2.3:
    dependencies:
      chalk: 4.1.2
      csv: 5.5.3
      kleur: 4.1.5
      smartwrap: 2.0.2
      strip-ansi: 6.0.1
      wcwidth: 1.0.1
      yargs: 17.7.2

  type-check@0.4.0:
    dependencies:
      prelude-ls: 1.2.1

  type-detect@4.0.8: {}

  type-fest@0.13.1: {}

  type-fest@0.21.3: {}

  type-fest@0.6.0: {}

  type-fest@0.8.1: {}

  type-fest@4.30.0: {}

  typed-array-buffer@1.0.2:
    dependencies:
      call-bind: 1.0.7
      es-errors: 1.3.0
      is-typed-array: 1.1.13

  typed-array-byte-length@1.0.1:
    dependencies:
      call-bind: 1.0.7
      for-each: 0.3.3
      gopd: 1.1.0
      has-proto: 1.1.0
      is-typed-array: 1.1.13

  typed-array-byte-offset@1.0.3:
    dependencies:
      available-typed-arrays: 1.0.7
      call-bind: 1.0.7
      for-each: 0.3.3
      gopd: 1.1.0
      has-proto: 1.1.0
      is-typed-array: 1.1.13
      reflect.getprototypeof: 1.0.7

  typed-array-length@1.0.7:
    dependencies:
      call-bind: 1.0.7
      for-each: 0.3.3
      gopd: 1.1.0
      is-typed-array: 1.1.13
      possible-typed-array-names: 1.0.0
      reflect.getprototypeof: 1.0.7

  typedarray-to-buffer@3.1.5:
    dependencies:
      is-typedarray: 1.0.0

  typedoc-plugin-markdown@4.3.1(typedoc@0.26.11(typescript@5.7.2)):
    dependencies:
      typedoc: 0.26.11(typescript@5.7.2)

  typedoc@0.26.11(typescript@5.7.2):
    dependencies:
      lunr: 2.3.9
      markdown-it: 14.1.0
      minimatch: 9.0.5
      shiki: 1.24.0
      typescript: 5.7.2
      yaml: 2.6.1

  typescript-json-schema@0.64.0:
    dependencies:
      '@types/json-schema': 7.0.15
      '@types/node': 16.18.121
      glob: 7.2.3
      path-equal: 1.2.5
      safe-stable-stringify: 2.5.0
      ts-node: 10.9.2(@types/node@16.18.121)(typescript@5.1.6)
      typescript: 5.1.6
      yargs: 17.7.2
    transitivePeerDependencies:
      - '@swc/core'
      - '@swc/wasm'

  typescript@5.1.6: {}

  typescript@5.7.2: {}

  uc.micro@2.1.0: {}

  uglify-js@3.19.3:
    optional: true

  unbox-primitive@1.0.2:
    dependencies:
      call-bind: 1.0.7
      has-bigints: 1.0.2
      has-symbols: 1.1.0
      which-boxed-primitive: 1.1.0

  undici-types@6.19.8: {}

  undici-types@6.20.0: {}

  unicode-canonical-property-names-ecmascript@2.0.1: {}

  unicode-match-property-ecmascript@2.0.0:
    dependencies:
      unicode-canonical-property-names-ecmascript: 2.0.1
      unicode-property-aliases-ecmascript: 2.1.0

  unicode-match-property-value-ecmascript@2.2.0: {}

  unicode-property-aliases-ecmascript@2.1.0: {}

  unicorn-magic@0.1.0: {}

  union-value@1.0.1:
    dependencies:
      arr-union: 3.1.0
      get-value: 2.0.6
      is-extendable: 0.1.1
      set-value: 2.0.1

  unique-filename@2.0.1:
    dependencies:
      unique-slug: 3.0.0

  unique-slug@3.0.0:
    dependencies:
      imurmurhash: 0.1.4

  unist-util-is@6.0.0:
    dependencies:
      '@types/unist': 3.0.3

  unist-util-position@5.0.0:
    dependencies:
      '@types/unist': 3.0.3

  unist-util-stringify-position@4.0.0:
    dependencies:
      '@types/unist': 3.0.3

  unist-util-visit-parents@6.0.1:
    dependencies:
      '@types/unist': 3.0.3
      unist-util-is: 6.0.0

  unist-util-visit@5.0.0:
    dependencies:
      '@types/unist': 3.0.3
      unist-util-is: 6.0.0
      unist-util-visit-parents: 6.0.1

  universalify@0.1.2: {}

  universalify@2.0.1: {}

  unset-value@1.0.0:
    dependencies:
      has-value: 0.3.1
      isobject: 3.0.1

  update-browserslist-db@1.1.1(browserslist@4.24.2):
    dependencies:
      browserslist: 4.24.2
      escalade: 3.2.0
      picocolors: 1.1.1

  uri-js@4.4.1:
    dependencies:
      punycode: 2.3.1

  urix@0.1.0: {}

  use@3.1.1: {}

  utf8-byte-length@1.0.5: {}

  util-deprecate@1.0.2: {}

  uuid@8.3.2: {}

  v8-compile-cache-lib@3.0.1: {}

  v8-to-istanbul@9.3.0:
    dependencies:
      '@jridgewell/trace-mapping': 0.3.25
      '@types/istanbul-lib-coverage': 2.0.6
      convert-source-map: 2.0.0

  validate-npm-package-license@3.0.4:
    dependencies:
      spdx-correct: 3.2.0
      spdx-expression-parse: 3.0.1

  verror@1.10.1:
    dependencies:
      assert-plus: 1.0.0
      core-util-is: 1.0.2
      extsprintf: 1.4.1

  vfile-message@4.0.2:
    dependencies:
      '@types/unist': 3.0.3
      unist-util-stringify-position: 4.0.0

  vfile@6.0.3:
    dependencies:
      '@types/unist': 3.0.3
      vfile-message: 4.0.2

  walker@1.0.8:
    dependencies:
      makeerror: 1.0.12

  wcwidth@1.0.1:
    dependencies:
      defaults: 1.0.4

  webidl-conversions@3.0.1: {}

  whatwg-url@5.0.0:
    dependencies:
      tr46: 0.0.3
      webidl-conversions: 3.0.1

  which-boxed-primitive@1.1.0:
    dependencies:
      is-bigint: 1.1.0
      is-boolean-object: 1.2.0
      is-number-object: 1.1.0
      is-string: 1.1.0
      is-symbol: 1.1.0

  which-builtin-type@1.2.0:
    dependencies:
      call-bind: 1.0.7
      function.prototype.name: 1.1.6
      has-tostringtag: 1.0.2
      is-async-function: 2.0.0
      is-date-object: 1.0.5
      is-finalizationregistry: 1.1.0
      is-generator-function: 1.0.10
      is-regex: 1.2.0
      is-weakref: 1.0.2
      isarray: 2.0.5
      which-boxed-primitive: 1.1.0
      which-collection: 1.0.2
      which-typed-array: 1.1.16

  which-collection@1.0.2:
    dependencies:
      is-map: 2.0.3
      is-set: 2.0.3
      is-weakmap: 2.0.2
      is-weakset: 2.0.3

  which-module@2.0.1: {}

  which-pm@2.2.0:
    dependencies:
      load-yaml-file: 0.2.0
      path-exists: 4.0.0

  which-typed-array@1.1.16:
    dependencies:
      available-typed-arrays: 1.0.7
      call-bind: 1.0.7
      for-each: 0.3.3
      gopd: 1.1.0
      has-tostringtag: 1.0.2

  which@1.3.1:
    dependencies:
      isexe: 2.0.0

  which@2.0.2:
    dependencies:
      isexe: 2.0.0

  word-wrap@1.2.5: {}

  wordwrap@1.0.0: {}

  wrap-ansi@6.2.0:
    dependencies:
      ansi-styles: 4.3.0
      string-width: 4.2.3
      strip-ansi: 6.0.1

  wrap-ansi@7.0.0:
    dependencies:
      ansi-styles: 4.3.0
      string-width: 4.2.3
      strip-ansi: 6.0.1

  wrap-ansi@8.1.0:
    dependencies:
      ansi-styles: 6.2.1
      string-width: 5.1.2
      strip-ansi: 7.1.0

  wrap-ansi@9.0.0:
    dependencies:
      ansi-styles: 6.2.1
      string-width: 7.2.0
      strip-ansi: 7.1.0

  wrappy@1.0.2: {}

  write-file-atomic@3.0.3:
    dependencies:
      imurmurhash: 0.1.4
      is-typedarray: 1.0.0
      signal-exit: 3.0.7
      typedarray-to-buffer: 3.1.5

  write-file-atomic@4.0.2:
    dependencies:
      imurmurhash: 0.1.4
      signal-exit: 3.0.7

  xml@1.0.1: {}

  xmlbuilder@15.1.1: {}

  y18n@4.0.3: {}

  y18n@5.0.8: {}

  yallist@2.1.2: {}

  yallist@3.1.1: {}

  yallist@4.0.0: {}

  yaml@1.10.2: {}

  yaml@2.5.1: {}

  yaml@2.6.1: {}

  yargs-parser@18.1.3:
    dependencies:
      camelcase: 5.3.1
      decamelize: 1.2.0

  yargs-parser@20.2.9: {}

  yargs-parser@21.1.1: {}

  yargs@15.4.1:
    dependencies:
      cliui: 6.0.0
      decamelize: 1.2.0
      find-up: 4.1.0
      get-caller-file: 2.0.5
      require-directory: 2.1.1
      require-main-filename: 2.0.0
      set-blocking: 2.0.0
      string-width: 4.2.3
      which-module: 2.0.1
      y18n: 4.0.3
      yargs-parser: 18.1.3

  yargs@16.2.0:
    dependencies:
      cliui: 7.0.4
      escalade: 3.2.0
      get-caller-file: 2.0.5
      require-directory: 2.1.1
      string-width: 4.2.3
      y18n: 5.0.8
      yargs-parser: 20.2.9

  yargs@17.7.2:
    dependencies:
      cliui: 8.0.1
      escalade: 3.2.0
      get-caller-file: 2.0.5
      require-directory: 2.1.1
      string-width: 4.2.3
      y18n: 5.0.8
      yargs-parser: 21.1.1

  yauzl@2.10.0:
    dependencies:
      buffer-crc32: 0.2.13
      fd-slicer: 1.1.0

  yn@3.1.1: {}

  yocto-queue@0.1.0: {}

  zwitch@2.0.4: {}<|MERGE_RESOLUTION|>--- conflicted
+++ resolved
@@ -556,14 +556,10 @@
         version: 1.3.1
       '@jest/core':
         specifier: 29.7.0
-<<<<<<< HEAD
-        version: 29.7.0(ts-node@10.9.2(@types/node@22.7.4)(typescript@5.6.2))
+        version: 29.7.0(ts-node@10.9.2(@types/node@22.10.1)(typescript@5.7.2))
       adm-zip:
         specifier: 0.5.16
         version: 0.5.16
-=======
-        version: 29.7.0(ts-node@10.9.2(@types/node@22.10.1)(typescript@5.7.2))
->>>>>>> 9b72f3de
       app-builder-lib:
         specifier: workspace:*
         version: link:../packages/app-builder-lib
@@ -1641,18 +1637,13 @@
     resolution: {integrity: sha512-fKpv9kg4SPmt+hY7SVBnIYULE9QJl8L3sCfcBsnqbJwwBwAeTLokJ9TRt9y7bK0JAzIW2y78TVVjvnQEms/yyA==}
     engines: {node: '>=16.4'}
 
-<<<<<<< HEAD
   '@electron/windows-sign@1.1.3':
     resolution: {integrity: sha512-OqVSdAe+/88fIjvTDWiy+5Ho1nXsiBhE5RTsIQ6M/zcxcDAEP2TlQCkOyusItnmzXRN+XTFaK9gKhiZ6KGyXQw==}
     engines: {node: '>=14.14'}
     hasBin: true
 
-  '@eslint-community/eslint-utils@4.4.0':
-    resolution: {integrity: sha512-1/sA4dwrzBAyeUoQ6oxahHKmrZvsnLCg4RfxW3ZFGGmQkSNQPFNLV9CUEFQP1x9EYXHTo5p6xdhZM1Ne9p/AfA==}
-=======
   '@eslint-community/eslint-utils@4.4.1':
     resolution: {integrity: sha512-s3O3waFUrMV8P/XaF/+ZTp1X9XBZW1a4B97ZnjQF2KYWaFD2A8KyFBsrsfSjEmjn3RGWAIuvlneuZm3CUK3jbA==}
->>>>>>> 9b72f3de
     engines: {node: ^12.22.0 || ^14.17.0 || >=16.0.0}
     peerDependencies:
       eslint: ^6.0.0 || ^7.0.0 || >=8.0.0
@@ -2527,15 +2518,6 @@
     resolution: {integrity: sha512-pbnl5XzGBdrFU/wT4jqmJVPn2B6UHPBOhzMQkY/SPUPB6QtUXtmBHBIwCbXJol93mOpGMnQyP/+BB19q04xj7g==}
     engines: {node: '>=4'}
 
-<<<<<<< HEAD
-  binary-extensions@2.2.0:
-    resolution: {integrity: sha512-jDctJ/IVQbZoJykoeHbhXpOlNBqGNcwXJKJog42E5HDPUwQTSdjCHdihjj0DlnheQ7blbT6dHOafNAiS8ooQKA==}
-    engines: {node: '>=8'}
-=======
-  binary@0.3.0:
-    resolution: {integrity: sha512-D4H1y5KYwpJgK8wk1Cue5LLPgmwHKYSChkbspQg5JtVuR5ulGckxfR62H3AE9UDkdMC8yyXlqYihuz3Aqg2XZg==}
->>>>>>> 9b72f3de
-
   bl@4.1.0:
     resolution: {integrity: sha512-1W07cM9gS6DcLperZfFSj+bWLtaPGSOHWhPiGzXmvVJbRLdG82sH/Kn8EtW1VqWVA54AKf2h5k5BbnIbwF3h6w==}
 
@@ -3088,20 +3070,12 @@
   electron-to-chromium@1.5.68:
     resolution: {integrity: sha512-FgMdJlma0OzUYlbrtZ4AeXjKxKPk6KT8WOP8BjcqxWtlg8qyJQjRzPJzUtUn5GBg1oQ26hFs7HOOHJMYiJRnvQ==}
 
-<<<<<<< HEAD
-  electron-to-chromium@1.4.832:
-    resolution: {integrity: sha512-cTen3SB0H2SGU7x467NRe1eVcQgcuS6jckKfWJHia2eo0cHIGOqHoAxevIYZD4eRHcWjkvFzo93bi3vJ9W+1lA==}
-
   electron-winstaller@5.4.0:
     resolution: {integrity: sha512-bO3y10YikuUwUuDUQRM4KfwNkKhnpVO7IPdbsrejwN9/AABJzzTQ4GeHwyzNSrVO+tEH3/Np255a3sVZpZDjvg==}
     engines: {node: '>=8.0.0'}
 
-  electron@31.2.1:
-    resolution: {integrity: sha512-g3CLKjl4yuXt6VWm/KpgEjYYhFiCl19RgUn8lOC8zV/56ZXAS3+mqV4wWzicE/7vSYXs6GRO7vkYRwrwhX3Gaw==}
-=======
   electron@31.7.5:
     resolution: {integrity: sha512-8zFzVJdhxTRmoPcRiKkEmPW0bJHAUsTQJwEX2YJ8X0BVFIJLwSvHkSlpCjEExVbNCAk+gHnkIYX+2OyCXrRwHQ==}
->>>>>>> 9b72f3de
     engines: {node: '>= 12.20.55'}
     hasBin: true
 
@@ -4848,18 +4822,13 @@
     resolution: {integrity: sha512-OCVPnIObs4N29kxTjzLfUryOkvZEq+pf8jTF0lg8E7uETuWHA+v7j3c/xJmiqpX450191LlmZfUKkXxkTry7nA==}
     engines: {node: ^10 || ^12 || >=14}
 
-<<<<<<< HEAD
   postject@1.0.0-alpha.6:
     resolution: {integrity: sha512-b9Eb8h2eVqNE8edvKdwqkrY6O7kAwmI8kcnBv1NScolYJbo59XUF0noFq+lxbC1yN20bmC0WBEbDC5H/7ASb0A==}
     engines: {node: '>=14.0.0'}
     hasBin: true
 
-  preferred-pm@3.1.3:
-    resolution: {integrity: sha512-MkXsENfftWSRpzCzImcp4FRsCc3y1opwB73CfCNWyzMqArju2CrlMHlqB7VexKiPEOjGMbttv1r9fSCn5S610w==}
-=======
   preferred-pm@3.1.4:
     resolution: {integrity: sha512-lEHd+yEm22jXdCphDrkvIJQU66EuLojPPtvZkpKIkiD+l0DMThF/niqZKJSoU8Vl7iuvtmzyMhir9LdVy5WMnA==}
->>>>>>> 9b72f3de
     engines: {node: '>=10'}
 
   prelude-ls@1.2.1:
@@ -7342,7 +7311,6 @@
     transitivePeerDependencies:
       - supports-color
 
-<<<<<<< HEAD
   '@electron/windows-sign@1.1.3':
     dependencies:
       cross-dirname: 0.1.0
@@ -7354,10 +7322,7 @@
       - supports-color
     optional: true
 
-  '@eslint-community/eslint-utils@4.4.0(eslint@9.11.1)':
-=======
   '@eslint-community/eslint-utils@4.4.1(eslint@9.16.0)':
->>>>>>> 9b72f3de
     dependencies:
       eslint: 9.16.0
       eslint-visitor-keys: 3.4.3
@@ -7828,7 +7793,7 @@
 
   '@types/adm-zip@0.5.6':
     dependencies:
-      '@types/node': 22.7.4
+      '@types/node': 22.10.1
 
   '@types/archiver@5.3.1':
     dependencies:
@@ -8228,45 +8193,6 @@
 
   app-builder-bin@5.0.0-alpha.11: {}
 
-<<<<<<< HEAD
-=======
-  archiver-utils@2.1.0:
-    dependencies:
-      glob: 7.2.3
-      graceful-fs: 4.2.11
-      lazystream: 1.0.1
-      lodash.defaults: 4.2.0
-      lodash.difference: 4.5.0
-      lodash.flatten: 4.4.0
-      lodash.isplainobject: 4.0.6
-      lodash.union: 4.6.0
-      normalize-path: 3.0.0
-      readable-stream: 2.3.8
-
-  archiver-utils@3.0.4:
-    dependencies:
-      glob: 7.2.3
-      graceful-fs: 4.2.11
-      lazystream: 1.0.1
-      lodash.defaults: 4.2.0
-      lodash.difference: 4.5.0
-      lodash.flatten: 4.4.0
-      lodash.isplainobject: 4.0.6
-      lodash.union: 4.6.0
-      normalize-path: 3.0.0
-      readable-stream: 3.6.2
-
-  archiver@5.3.2:
-    dependencies:
-      archiver-utils: 2.1.0
-      async: 3.2.6
-      buffer-crc32: 0.2.13
-      readable-stream: 3.6.2
-      readdir-glob: 1.1.3
-      tar-stream: 2.2.0
-      zip-stream: 4.1.1
-
->>>>>>> 9b72f3de
   arg@4.1.3: {}
 
   argparse@1.0.10:
@@ -8483,15 +8409,6 @@
   better-path-resolve@1.0.0:
     dependencies:
       is-windows: 1.0.2
-
-<<<<<<< HEAD
-  binary-extensions@2.2.0: {}
-=======
-  binary@0.3.0:
-    dependencies:
-      buffers: 0.1.1
-      chainsaw: 0.1.0
->>>>>>> 9b72f3de
 
   bl@4.1.0:
     dependencies:
@@ -9106,9 +9023,6 @@
 
   electron-to-chromium@1.5.68: {}
 
-<<<<<<< HEAD
-  electron-to-chromium@1.4.832: {}
-
   electron-winstaller@5.4.0:
     dependencies:
       '@electron/asar': 3.2.17
@@ -9121,10 +9035,7 @@
     transitivePeerDependencies:
       - supports-color
 
-  electron@31.2.1:
-=======
   electron@31.7.5:
->>>>>>> 9b72f3de
     dependencies:
       '@electron/get': 2.0.3
       '@types/node': 20.17.9
@@ -11219,16 +11130,12 @@
       picocolors: 1.1.1
       source-map-js: 1.2.1
 
-<<<<<<< HEAD
   postject@1.0.0-alpha.6:
     dependencies:
       commander: 9.5.0
     optional: true
 
-  preferred-pm@3.1.3:
-=======
   preferred-pm@3.1.4:
->>>>>>> 9b72f3de
     dependencies:
       find-up: 5.0.0
       find-yarn-workspace-root2: 1.2.16
