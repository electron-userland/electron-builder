--- conflicted
+++ resolved
@@ -3218,17 +3218,10 @@
     resolution: {integrity: sha512-qOhPa/Fj7s6TY8H8esGu5QNpMMQxz79h+urzrNYN6mn+9BnxlDGf5QZ+XeCDsxSjPqsSR56XOZOJmpeurnLMeg==}
     engines: {node: '>=0.10.0'}
 
-<<<<<<< HEAD
-=======
-  clean-stack@2.2.0:
-    resolution: {integrity: sha512-4diC9HaTE+KRAMWhDhrGOECgWZxoevMc5TlkObMqNSsVU62PYzXZ/SMTjzyGAFF1YusgxGcSWTEXBhp0CPwQ1A==}
-    engines: {node: '>=6'}
-
   cli-boxes@3.0.0:
     resolution: {integrity: sha512-/lzGpEWL/8PfI0BmBOPRwp0c/wFNX1RdUML3jK/RcSBA9T8mZDdQpqYBKtCFTOfQbwPqWEOpjqW+Fnayc0969g==}
     engines: {node: '>=10'}
 
->>>>>>> 6d4599ea
   cli-cursor@3.1.0:
     resolution: {integrity: sha512-I/zHAwsKf9FqGoXM4WWRACob9+SNukZTd94DWF57E4toouRulbCxcUh6RKUEOQlYTHJnzkPMySvPNaaSLNfLZw==}
     engines: {node: '>=8'}
@@ -10011,13 +10004,8 @@
       isobject: 3.0.1
       static-extend: 0.1.2
 
-<<<<<<< HEAD
-=======
-  clean-stack@2.2.0: {}
-
   cli-boxes@3.0.0: {}
 
->>>>>>> 6d4599ea
   cli-cursor@3.1.0:
     dependencies:
       restore-cursor: 3.1.0
