--- conflicted
+++ resolved
@@ -5204,17 +5204,6 @@
   pure-rand@6.1.0:
     resolution: {integrity: sha512-bVWawvoZoBYpp6yIoQtQXHZjmz35RSVHnUOTefl8Vcjr8snTPY1wnpSPMWekcFwbxI6gtmT7rSYPFvz71ldiOA==}
 
-<<<<<<< HEAD
-=======
-  q@1.5.1:
-    resolution: {integrity: sha512-kV/CThkXo6xyFEZUugw/+pIOywXcDbFYgSct5cT3gqlbkBE1SJdwy6UQoZvodiWF/ckQLZyDE/Bu1M6gVu5lVw==}
-    engines: {node: '>=0.6.0', teleport: '>=0.2.0'}
-    deprecated: |-
-      You or someone you depend on is using Q, the JavaScript Promise library that gave JavaScript developers strong feelings about promises. They can almost certainly migrate to the native JavaScript promise now. Thank you literally everyone for joining me in this bet against the odds. Be excellent to each other.
-
-      (For a CapTP with native promises, see @endo/eventual-send and @endo/captp)
-
->>>>>>> 6a6bed46
   query-ast@1.0.5:
     resolution: {integrity: sha512-JK+1ma4YDuLjvKKcz9JZ70G+CM9qEOs/l1cZzstMMfwKUabTJ9sud5jvDGrUNuv03yKUgs82bLkHXJkDyhRmBw==}
 
