--- conflicted
+++ resolved
@@ -3708,14 +3708,11 @@
   electron-to-chromium@1.4.690:
     resolution: {integrity: sha512-+2OAGjUx68xElQhydpcbqH50hE8Vs2K6TkAeLhICYfndb67CVH0UsZaijmRUE3rHlIxU1u0jxwhgVe6fK3YANA==}
 
-<<<<<<< HEAD
   electron-winstaller@5.4.0:
     resolution: {integrity: sha512-bO3y10YikuUwUuDUQRM4KfwNkKhnpVO7IPdbsrejwN9/AABJzzTQ4GeHwyzNSrVO+tEH3/Np255a3sVZpZDjvg==}
     engines: {node: '>=8.0.0'}
-=======
   electron-to-chromium@1.4.832:
     resolution: {integrity: sha512-cTen3SB0H2SGU7x467NRe1eVcQgcuS6jckKfWJHia2eo0cHIGOqHoAxevIYZD4eRHcWjkvFzo93bi3vJ9W+1lA==}
->>>>>>> 28c7864b
 
   emittery@0.8.1:
     resolution: {integrity: sha512-uDfvUjVrfGJJhymx/kz6prltenw1u7WrCg1oa94zYY8xxVpLLUu045LAT0dhDZdXG58/EpPL/5kA180fQ/qudg==}
@@ -11000,7 +10997,6 @@
 
   electron-to-chromium@1.4.690: {}
 
-<<<<<<< HEAD
   electron-winstaller@5.4.0:
     dependencies:
       '@electron/asar': 3.2.8
@@ -11012,9 +11008,7 @@
       '@electron/windows-sign': 1.1.3
     transitivePeerDependencies:
       - supports-color
-=======
   electron-to-chromium@1.4.832: {}
->>>>>>> 28c7864b
 
   emittery@0.8.1: {}
 
