--- conflicted
+++ resolved
@@ -19,13 +19,9 @@
       fail-fast: false
       matrix:
         testFiles:
-<<<<<<< HEAD
-          - ArtifactPublisherTest,RepoSlugTest,binDownloadTest,configurationValidationTest,filenameUtilTest,filesTest,globTest,ignoreTest,macroExpanderTest,mainEntryTest,urlUtilTest,extraMetadataTest,linuxArchiveTest,linuxPackagerTest,HoistedNodeModuleTest
-=======
-          - ArtifactPublisherTest,BuildTest,ExtraBuildTest,RepoSlugTest,binDownloadTest,configurationValidationTest,filenameUtilTest,filesTest,globTest,ignoreTest,macroExpanderTest,mainEntryTest,urlUtilTest,extraMetadataTest,linuxArchiveTest,linuxPackagerTest,HoistedNodeModuleTest,MemoLazyTest
->>>>>>> 1320c0e6
+          - ArtifactPublisherTest,RepoSlugTest,binDownloadTest,configurationValidationTest,filenameUtilTest,globTest,ignoreTest,macroExpanderTest,mainEntryTest,urlUtilTest,extraMetadataTest,linuxArchiveTest,linuxPackagerTest,HoistedNodeModuleTest,MemoLazyTest
           - snapTest,debTest,fpmTest,protonTest
-          - BuildTest,ExtraBuildTest,oneClickInstallerTest,winCodeSignTest,winPackagerTest,webInstallerTest
+          - filesTest,BuildTest,ExtraBuildTest,oneClickInstallerTest,winCodeSignTest,winPackagerTest,webInstallerTest
     steps:
       - name: Checkout code repository
         uses: actions/checkout@692973e3d937129bcbf40652eb9f2f61becf3332 # v4
@@ -60,6 +56,12 @@
 
   test-mac:
     runs-on: macos-latest
+    strategy:
+      fail-fast: false
+      matrix:
+        testFiles:
+          - macPackagerTest,differentialUpdateTest,winCodeSignTest
+          - masTest,dmgTest,filesTest
     steps:
       - name: Checkout code repository
         uses: actions/checkout@692973e3d937129bcbf40652eb9f2f61becf3332 # v4
@@ -73,7 +75,8 @@
       - name: Test
         run: pnpm ci:test
         env:
-          TEST_FILES: masTest,dmgTest,filesTest,macPackagerTest,differentialUpdateTest
+          TEST_FILES: ${{ matrix.testFiles }}
+          WIN_CSC_KEY_PASSWORD: ${{ secrets.CSC_KEY_PASSWORD }}
           FORCE_COLOR: 1
 
   # Need to separate from other tests because logic is specific to when TOKEN env vars are set
