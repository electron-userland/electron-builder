name: Test

on:
  push:
    branches: [master]
  pull_request:
  workflow_dispatch: # Allows you to run this workflow manually from the Actions tab
    inputs:
      rebuild-docker-images:
        description: "Rebuild all Docker images"
        default: false
        type: "boolean"
  workflow_call: # Allow this workflow to be called from other workflows
    inputs:
      rebuild-docker-images-call:
        description: "Rebuild all Docker images"
        required: true
        type: boolean

permissions:
  contents: read

env:
  TEST_IMAGE_NODE_MAJOR_VERSION: 22

jobs:
  check-if-docker-build:
    runs-on: ubuntu-latest
    timeout-minutes: 5
    outputs:
      force-docker-build: ${{ steps.changes.outputs.docker == 'true' || steps.changes.outputs.workflow == 'true' }}
    steps:
      - name: Checkout code repository
        uses: actions/checkout@11bd71901bbe5b1630ceea73d27597364c9af683 # v4.2.2
        with:
          fetch-depth: 0

      - name: Determine if Dockerfiles changed
        uses: dorny/paths-filter@de90cc6fb38fc0963ad72b210f1f284cd68cea36 # v3.0.2
        id: changes
        with:
          filters: |
            docker:
              - 'docker/**'
            workflow:
              - '.github/workflows/docker*'

  run-docker-build:
    needs: check-if-docker-build
    if: |
      always() &&
      (needs.check-if-docker-build.outputs.force-docker-build == 'true' ||
      inputs.rebuild-docker-images == 'true' || inputs.rebuild-docker-images == true ||
      inputs.rebuild-docker-images-call == 'true' || inputs.rebuild-docker-images-call == true)
    uses: ./.github/workflows/docker-build.yml

  test-linux:
    runs-on: ubuntu-22.04
    timeout-minutes: 20
    needs: [check-if-docker-build, run-docker-build]
    # Wonky if-conditional to allow this step to run AFTER docker images are rebuilt OR if the build stage skipped and we want to use dockerhub registry for images
    if: |
      always() &&
      needs.check-if-docker-build.result == 'success' &&
      (needs.run-docker-build.result == 'success' || needs.run-docker-build.result == 'skipped')
    strategy:
      fail-fast: false
      matrix:
        testFiles:
          - ArtifactPublisherTest,BuildTest,ExtraBuildTest,RepoSlugTest,binDownloadTest,configurationValidationTest,filenameUtilTest,filesTest,globTest,httpExecutorTest,ignoreTest,macroExpanderTest,mainEntryTest,urlUtilTest,extraMetadataTest,linuxArchiveTest,linuxPackagerTest,HoistedNodeModuleTest,MemoLazyTest,HoistTest,ExtraBuildResourcesTest,utilTest
          - snapTest,debTest,fpmTest,protonTest,rebuilderTest
          - winPackagerTest,winCodeSignTest,webInstallerTest
          - oneClickInstallerTest,assistedInstallerTest,packageManagerTest
          - concurrentBuildsTest
    steps:
      - name: Checkout code repository
        uses: actions/checkout@11bd71901bbe5b1630ceea73d27597364c9af683 # v4.2.2
        with:
          fetch-depth: 2

      - name: Cleanup runner
        uses: ./.github/actions/cleanup-runner

      - name: Setup Tests
        uses: ./.github/actions/pretest
        with:
          cache-path: ~/.cache/electron
          cache-key: v-35.7.5-linux-electron

      - name: Download test-runner if exists
        if: needs.run-docker-build.result == 'success'
        id: download-test-runner-image
        uses: actions/download-artifact@cc203385981b70ca67e1cc392babf9cc229d5806 # v4.1.9
        with:
          name: electron-builder-all-${{ env.TEST_IMAGE_NODE_MAJOR_VERSION }}
          path: ${{ runner.temp }}

      - name: Load test runner image if needed
        if: needs.run-docker-build.result == 'success'
        run: |
          docker image load --input ${{ runner.temp }}/electron-builder-all-${{ env.TEST_IMAGE_NODE_MAJOR_VERSION }}.tar
          docker image ls -a

      - name: Run tests in docker image
        run: |
          echo $TEST_RUNNER_IMAGE_TAG
          pnpm test-linux
        env:
          CSC_KEY_PASSWORD: ${{ secrets.CSC_KEY_PASSWORD }}
          TEST_FILES: ${{ matrix.testFiles }}
          FORCE_COLOR: 1
          TEST_RUNNER_IMAGE_TAG: electronuserland/builder:${{ env.TEST_IMAGE_NODE_MAJOR_VERSION }}-wine-mono

  # Need to separate from other tests because logic is specific to when TOKEN env vars are set
  test-updater:
    runs-on: ubuntu-22.04
    timeout-minutes: 20
    needs: [check-if-docker-build, run-docker-build]
    # Wonky if-conditional to allow this step to run AFTER docker images are rebuilt OR if the build stage skipped and we want to use dockerhub registry for images
    if: |
      always() &&
      needs.check-if-docker-build.result == 'success' &&
      (needs.run-docker-build.result == 'success' || needs.run-docker-build.result == 'skipped')
    steps:
      - name: Checkout code repository
        uses: actions/checkout@11bd71901bbe5b1630ceea73d27597364c9af683 # v4.2.2

      - name: Cleanup runner
        uses: ./.github/actions/cleanup-runner

      - name: Setup Tests
        uses: ./.github/actions/pretest
        with:
          cache-path: ~/.cache/electron
          cache-key: v-35.7.5-update-electron

      - name: Download test-runner if exists
        if: needs.run-docker-build.result == 'success'
        uses: actions/download-artifact@cc203385981b70ca67e1cc392babf9cc229d5806 # v4.1.9
        with:
          name: electron-builder-all-${{ env.TEST_IMAGE_NODE_MAJOR_VERSION }}
          path: ${{ runner.temp }}

      - name: Load test runner image if needed
        if: needs.run-docker-build.result == 'success'
        run: |
          docker image load --input ${{ runner.temp }}/electron-builder-all-${{ env.TEST_IMAGE_NODE_MAJOR_VERSION }}.tar
          docker image ls -a

      - name: Test
        run: |
          echo $TEST_RUNNER_IMAGE_TAG
          pnpm test-linux
        env:
          TEST_FILES: nsisUpdaterTest,PublishManagerTest,differentialUpdateTest,GitlabPublisherTest,GitlabPublisher.integration.test
          KEYGEN_TOKEN: ${{ secrets.KEYGEN_TOKEN }}
          BITBUCKET_TOKEN: ${{ secrets.BITBUCKET_TOKEN }}
          GH_TOKEN: ${{ secrets.GH_TOKEN }}
          GITLAB_TOKEN: ${{ secrets.GITLAB_TOKEN }}
          FORCE_COLOR: 1
          TEST_RUNNER_IMAGE_TAG: electronuserland/builder:${{ env.TEST_IMAGE_NODE_MAJOR_VERSION }}-wine-mono

  # must be it's own build node due to docker library/images size limit on github hosted runners
  test-e2e:
    runs-on: ubuntu-22.04
    timeout-minutes: 30
    strategy:
      fail-fast: false
      matrix:
        test_config:
          - file: dockerfile-archlinux
            env:
              PACKAGE_MANAGER_TO_TEST: pacman
          - file: dockerfile-rpm
            env:
              PACKAGE_MANAGER_TO_TEST: dnf
          - file: dockerfile-rpm
            env:
              PACKAGE_MANAGER_TO_TEST: zypper
          - file: dockerfile-rpm
            env:
              PACKAGE_MANAGER_TO_TEST: yum
          - file: dockerfile-rpm
            env:
              PACKAGE_MANAGER_TO_TEST: rpm
          - file: dockerfile-debian
            env:
              PACKAGE_MANAGER_TO_TEST: apt
          - file: dockerfile-debian
            env:
              PACKAGE_MANAGER_TO_TEST: dpkg
          - file: dockerfile-appimage
            env:
              RUN_APP_IMAGE_TEST: true

    steps:
      - name: Checkout code repository
        uses: actions/checkout@34e114876b0b11c390a56381ad16ebd13914f8d5 # v4

      - name: Setup Tests
        uses: ./.github/actions/pretest
        with:
          cache-path: ~/.cache/electron
          cache-key: v-35.7.5-update-electron

      - name: Verify Docs Generation
        run: pnpm generate-all

      - name: e2e Linux Updater tests (install, auto-update, uninstall)
        run: |
          docker build --platform=linux/amd64 -t ${{ matrix.test_config.file }} -f ./test/src/updater/${{ matrix.test_config.file }} .
          TEST_RUNNER_IMAGE_TAG=${{ matrix.test_config.file }} pnpm test-linux
        env:
          TEST_FILES: blackboxUpdateTest,linuxUpdaterTest
          DEBUG: electron-updater,electron-builder
          ADDITIONAL_DOCKER_ARGS: "-e PACKAGE_MANAGER_TO_TEST=${{ matrix.test_config.env.PACKAGE_MANAGER_TO_TEST }} -e RUN_APP_IMAGE_TEST=${{ matrix.test_config.env.RUN_APP_IMAGE_TEST || false }}"


  test-windows:
    runs-on: windows-2022
    timeout-minutes: 20
    strategy:
      fail-fast: false
      matrix:
        testFiles:
          - winCodeSignTest,differentialUpdateTest,squirrelWindowsTest
          - appxTest,msiTest,portableTest,assistedInstallerTest,protonTest
          - BuildTest,oneClickInstallerTest,winPackagerTest,nsisUpdaterTest,webInstallerTest
          - concurrentBuildsTest
          - blackboxUpdateTest
    steps:
      - name: Checkout code repository
        uses: actions/checkout@11bd71901bbe5b1630ceea73d27597364c9af683 # v4.2.2

      - name: Setup Tests
        uses: ./.github/actions/pretest
        with:
          cache-key: v-35.7.5-windows-electron
          cache-path: ~\AppData\Local\electron\Cache

      - name: Test
        run: pnpm ci:test
        env:
          CSC_KEY_PASSWORD: ${{ secrets.CSC_KEY_PASSWORD }}
          TEST_FILES: ${{ matrix.testFiles }}
          FORCE_COLOR: 1

  test-mac:
    runs-on: macos-26
    timeout-minutes: 20
    strategy:
      fail-fast: false
      matrix:
        testFiles:
          - oneClickInstallerTest,assistedInstallerTest,webInstallerTest,packageManagerTest,HoistedNodeModuleTest,rebuilderTest
          - winPackagerTest,winCodeSignTest,BuildTest,blackboxUpdateTest,debTest
<<<<<<< HEAD
          - masTest,dmgTest,filesTest,macPackagerTest,differentialUpdateTest,macArchiveTest,assistedInstallerTest
          - concurrentBuildsTest
=======
          - masTest,dmgTest,filesTest,macPackagerTest,macArchiveTest
          - concurrentBuildsTest,macIconTest
>>>>>>> ba04f179
    steps:
      - name: Checkout code repository
        uses: actions/checkout@11bd71901bbe5b1630ceea73d27597364c9af683 # v4.2.2

      - name: Setup Tests
        uses: ./.github/actions/pretest
        with:
          cache-path: ~/Library/Caches/electron
          cache-key: v-35.7.5-macos-electron

      - name: Install toolset via brew
        run: |
          brew install powershell/tap/powershell
          brew install --cask wine-stable
          brew install rpm

      - name: Test
        run: pnpm ci:test
        env:
          TEST_FILES: ${{ matrix.testFiles }}
          FORCE_COLOR: 1

  test-mac-old:
    runs-on: macos-latest
    timeout-minutes: 20
    strategy:
      fail-fast: false
      matrix:
        testFiles:
          - differentialUpdateTest,blackboxUpdateTest
    steps:
      - name: Checkout code repository
        uses: actions/checkout@11bd71901bbe5b1630ceea73d27597364c9af683 # v4.2.2

      - name: Setup Tests
        uses: ./.github/actions/pretest
        with:
          cache-path: ~/Library/Caches/electron
          cache-key: v-23.3.10-macos-electron

      - name: Lint
        run: pnpm pretest

      - name: Test
        run: pnpm ci:test
        env:
          TEST_FILES: ${{ matrix.testFiles }}
          FORCE_COLOR: 1<|MERGE_RESOLUTION|>--- conflicted
+++ resolved
@@ -254,13 +254,8 @@
         testFiles:
           - oneClickInstallerTest,assistedInstallerTest,webInstallerTest,packageManagerTest,HoistedNodeModuleTest,rebuilderTest
           - winPackagerTest,winCodeSignTest,BuildTest,blackboxUpdateTest,debTest
-<<<<<<< HEAD
-          - masTest,dmgTest,filesTest,macPackagerTest,differentialUpdateTest,macArchiveTest,assistedInstallerTest
-          - concurrentBuildsTest
-=======
-          - masTest,dmgTest,filesTest,macPackagerTest,macArchiveTest
+          - masTest,dmgTest,filesTest,macPackagerTest,macArchiveTest,assistedInstallerTest
           - concurrentBuildsTest,macIconTest
->>>>>>> ba04f179
     steps:
       - name: Checkout code repository
         uses: actions/checkout@11bd71901bbe5b1630ceea73d27597364c9af683 # v4.2.2
