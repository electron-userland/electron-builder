--- conflicted
+++ resolved
@@ -217,9 +217,5 @@
       - name: Test
         run: pnpm ci:test
         env:
-<<<<<<< HEAD
-          TEST_FILES: masTest,dmgTest,filesTest,macPackagerTest,differentialUpdateTest,macArchiveTest
-=======
           TEST_FILES: ${{ matrix.testFiles }}
->>>>>>> b3adf480
           FORCE_COLOR: 1