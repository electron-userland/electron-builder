--- conflicted
+++ resolved
@@ -1,4 +1,3 @@
-<<<<<<< HEAD
 # electron-updater-elevation-helper
 
 > To update electron-updater for cam-app
@@ -10,14 +9,8 @@
 5. navigate to `packages/electron-updater` and `yarn pack`
 6. Create a release in github and upload the generated `package.tgz`
 7. Copy and paste the link to the github hosted package in your cam-app package.json for electron-updater
-
-# electron-builder [![npm version](https://img.shields.io/npm/v/electron-builder.svg?label=latest)](https://yarn.pm/electron-builder) [![downloads per month](https://img.shields.io/npm/dm/electron-builder.svg)](https://yarn.pm/electron-builder) [![donate](https://img.shields.io/badge/donate-donorbox-green.svg)](https://www.electron.build/donate) [![project chat](https://img.shields.io/badge/chat-on_zulip-brightgreen.svg)](https://electron-builder.zulipchat.com)
-
-A complete solution to package and build a ready for distribution [Electron](https://electronjs.org), [Proton Native](https://proton-native.js.org/) app for macOS, Windows and Linux with “auto update” support out of the box.
-=======
 # electron-builder [![npm version](https://img.shields.io/npm/v/electron-builder.svg?label=latest)](https://www.npmjs.com/package/electron-builder) [![downloads per month](https://img.shields.io/npm/dm/electron-builder.svg)](https://yarn.pm/electron-builder) [![donate](https://img.shields.io/badge/donate-donorbox-brightgreen.svg)](https://www.electron.build/donate) [![project discussions](https://img.shields.io/badge/discuss-on_github-blue.svg)](https://github.com/electron-userland/electron-builder/discussions)
 A complete solution to package and build a ready for distribution [Electron](https://electronjs.org), [Proton Native](https://proton-native.js.org/) app for macOS, Windows and Linux with “auto update” support out of the box. :shipit:
->>>>>>> c858d678
 
 :large_orange_diamond: - Looking for additional maintainers!
 
@@ -64,35 +57,6 @@
 
 See the full documentation on [electron.build](https://www.electron.build).
 
-<<<<<<< HEAD
-- NPM packages management:
-  - [Native application dependencies](https://electron.atom.io/docs/tutorial/using-native-node-modules/) compilation (including [Yarn](http://yarnpkg.com/) support).
-  - Development dependencies are never included. You don't need to ignore them explicitly.
-  - [Two package.json structure](https://www.electron.build/tutorials/two-package-structure) is supported, but you are not forced to use it even if you have native production dependencies.
-- [Code Signing](https://www.electron.build/code-signing) on a CI server or development machine.
-- [Auto Update](https://www.electron.build/auto-update) ready application packaging.
-- Numerous target formats:
-  - All platforms: `7z`, `zip`, `tar.xz`, `tar.7z`, `tar.lz`, `tar.gz`, `tar.bz2`, `dir` (unpacked directory).
-  - [macOS](https://www.electron.build/configuration/mac): `dmg`, `pkg`, `mas`.
-  - [Linux](https://www.electron.build/configuration/linux): [AppImage](http://appimage.org), [snap](http://snapcraft.io), debian package (`deb`), `rpm`, `freebsd`, `pacman`, `p5p`, `apk`.
-  - [Windows](https://www.electron.build/configuration/win): `nsis` (Installer), `nsis-web` (Web installer), `portable` (portable app without installation), AppX (Windows Store), MSI, Squirrel.Windows.
-- [Publishing artifacts](https://www.electron.build/configuration/publish) to GitHub Releases, Amazon S3, DigitalOcean Spaces and Bintray.
-- Advanced building:
-  - Pack in a distributable format [already packaged app](https://www.electron.build/#pack-only-in-a-distributable-format).
-  - Separate [build steps](https://github.com/electron-userland/electron-builder/issues/1102#issuecomment-271845854).
-  - Build and publish in parallel, using hard links on CI server to reduce IO and disk space usage.
-  - [electron-compile](https://github.com/electron/electron-compile) support (compile for release-time on the fly on build).
-- [Docker](https://www.electron.build/multi-platform-build#docker) images to build Electron app for Linux or Windows on any platform.
-- [Proton Native](https://www.electron.build/configuration/configuration/#proton-native) support.
-- Downloads all required tools files on demand automatically (e.g. to code sign windows application, to make AppX), no need to setup.
-
-| Question                               | Answer                                                                                                                                    |
-| -------------------------------------- | ----------------------------------------------------------------------------------------------------------------------------------------- |
-| “I want to configure electron-builder” | [See options](https://electron.build/configuration/configuration)                                                                         |
-| “I have a question”                    | [Open an issue](https://github.com/electron-userland/electron-builder/issues) or [join the chat](https://electron-builder.zulipchat.com/) |
-| “I found a bug”                        | [Open an issue](https://github.com/electron-userland/electron-builder/issues/new)                                                         |
-| “I want to support development”        | [Donate](https://www.electron.build/donate)                                                                                               |
-=======
 * NPM packages management:
     * [Native application dependencies](https://electron.atom.io/docs/tutorial/using-native-node-modules/) compilation (including [Yarn](http://yarnpkg.com/) support).
     * Development dependencies are never included. You don't need to ignore them explicitly.
@@ -120,7 +84,6 @@
 | “I have a question” | [Join the discussions](https://github.com/electron-userland/electron-builder/discussions) |
 | “I found a bug” | [Open an issue](https://github.com/electron-userland/electron-builder/issues/new) |
 | “I want to support development” | [Donate](https://www.electron.build/donate) |
->>>>>>> c858d678
 
 ## Installation
 
@@ -163,19 +126,6 @@
 3. Add [icons](https://www.electron.build/icons).
 
 4. Add the [scripts](https://docs.npmjs.com/cli/run-script) key to the development `package.json`:
-<<<<<<< HEAD
-
-   ```json
-   "scripts": {
-     "pack": "electron-builder --dir",
-     "dist": "electron-builder"
-   }
-   ```
-
-   Then you can run `yarn dist` (to package in a distributable format (e.g. dmg, windows installer, deb package)) or `yarn pack` (only generates the package directory without really packaging it. This is useful for testing purposes).
-
-   To ensure your native dependencies are always matched electron version, simply add script `"postinstall": "electron-builder install-app-deps"` to your `package.json`.
-=======
     ```json
     "scripts": {
       "app:dir": "electron-builder --dir",
@@ -185,7 +135,6 @@
     Then you can run `yarn app:dist` (to package in a distributable format (e.g. dmg, windows installer, deb package)) or `yarn app:dir` (only generates the package directory without really packaging it. This is useful for testing purposes).
 
     To ensure your native dependencies are always matched electron version, simply add script `"postinstall": "electron-builder install-app-deps"` to your `package.json`.
->>>>>>> c858d678
 
 5. If you have native addons of your own that are part of the application (not as a dependency), set [nodeGypRebuild](https://www.electron.build/configuration/configuration#Configuration-nodeGypRebuild) to `true`.
 
