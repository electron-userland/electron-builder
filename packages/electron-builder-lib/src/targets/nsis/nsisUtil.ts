import BluebirdPromise from "bluebird-lst"
import { Arch, log } from "builder-util"
import { PackageFileInfo } from "builder-util-runtime"
import { copyFile } from "builder-util/out/fs"
import { unlink } from "fs-extra-p"
import * as path from "path"
import { getTemplatePath } from "../../util/pathManager"
import { NsisTarget } from "./NsisTarget"

export const nsisTemplatesDir = getTemplatePath("nsis")

<<<<<<< HEAD
=======
export const NSIS_PATH = new Lazy(() => {
  const custom = process.env.ELECTRON_BUILDER_NSIS_DIR
  if (custom != null && custom.length > 0) {
    return Promise.resolve(custom.trim())
  }
  // noinspection SpellCheckingInspection
  return getBinFromGithub("nsis", "3.0.3.1", "rYRTO0OqNStw1uFP1RJ4aCGyK+GCz4AIy4uSO3g/sPmuONYDPhp8B0Q6xUx4aTb8hLaFeWyvo7tsp++9nrMoSw==")
})

>>>>>>> 2e7ddb9d
export class AppPackageHelper {
  private readonly archToFileInfo = new Map<Arch, Promise<PackageFileInfo>>()
  private readonly infoToIsDelete = new Map<PackageFileInfo, boolean>()

  /** @private */
  refCount = 0

  constructor(private readonly elevateHelper: CopyElevateHelper) {
  }

  async packArch(arch: Arch, target: NsisTarget): Promise<PackageFileInfo> {
    let infoPromise = this.archToFileInfo.get(arch)
    if (infoPromise == null) {
      const appOutDir = target.archs.get(arch)!
      infoPromise = this.elevateHelper.copy(appOutDir, target)
        .then(() => target.buildAppPackage(appOutDir, arch))
      this.archToFileInfo.set(arch, infoPromise)
    }

    const info = await infoPromise
    if (target.isWebInstaller) {
      this.infoToIsDelete.set(info, false)
    }
    else if (!this.infoToIsDelete.has(info)) {
      this.infoToIsDelete.set(info, true)
    }
    return info
  }

  async finishBuild(): Promise<any> {
    if (--this.refCount > 0) {
      return
    }

    const filesToDelete: Array<string> = []
    for (const [info, isDelete] of this.infoToIsDelete.entries()) {
      if (isDelete) {
        filesToDelete.push(info.path)
      }
    }

    await BluebirdPromise.map(filesToDelete, it => unlink(it))
  }
}

export class CopyElevateHelper {
  private readonly copied = new Map<string, Promise<any>>()

  copy(appOutDir: string, target: NsisTarget): Promise<any> {
    let isPackElevateHelper = target.options.packElevateHelper
    if (isPackElevateHelper === false && target.options.perMachine === true) {
      isPackElevateHelper = true
      log.warn("`packElevateHelper = false` is ignored, because `perMachine` is set to `true`")
    }

    if (isPackElevateHelper === false) {
      return Promise.resolve()
    }

    let promise = this.copied.get(appOutDir)
    if (promise != null) {
      return promise
    }

    promise = target.NSIS_PATH.value
      .then(it => {
        const outFile = path.join(appOutDir, "resources", "elevate.exe")
        const promise = copyFile(path.join(it, "elevate.exe"), outFile, false)
        if (target.packager.platformSpecificBuildOptions.signAndEditExecutable !== false) {
          return promise.then(() => target.packager.sign(outFile))
        }
        return promise
      })
    this.copied.set(appOutDir, promise)
    return promise
  }
}<|MERGE_RESOLUTION|>--- conflicted
+++ resolved
@@ -1,26 +1,48 @@
 import BluebirdPromise from "bluebird-lst"
 import { Arch, log } from "builder-util"
 import { PackageFileInfo } from "builder-util-runtime"
+import { getBinFromGithub, getBinFromCustomLoc } from 'builder-util/out/binDownload'
 import { copyFile } from "builder-util/out/fs"
 import { unlink } from "fs-extra-p"
+import { Lazy } from "lazy-val"
 import * as path from "path"
 import { getTemplatePath } from "../../util/pathManager"
 import { NsisTarget } from "./NsisTarget"
 
 export const nsisTemplatesDir = getTemplatePath("nsis")
 
-<<<<<<< HEAD
-=======
-export const NSIS_PATH = new Lazy(() => {
+export const NsisTargetOptions = (function () {
+  let _resolve: (options: any) => void;
+  const promise = new Promise<string>((resolve) => _resolve = resolve)
+  return {
+    then: (callback:any): Promise<string> => promise.then(callback),
+    resolve:(options: any): void => _resolve(options)
+  }
+})()
+
+export const NSIS_PATH = new Lazy((): Promise<string> => {
   const custom = process.env.ELECTRON_BUILDER_NSIS_DIR
   if (custom != null && custom.length > 0) {
     return Promise.resolve(custom.trim())
   }
-  // noinspection SpellCheckingInspection
-  return getBinFromGithub("nsis", "3.0.3.1", "rYRTO0OqNStw1uFP1RJ4aCGyK+GCz4AIy4uSO3g/sPmuONYDPhp8B0Q6xUx4aTb8hLaFeWyvo7tsp++9nrMoSw==")
+  return NsisTargetOptions.then((options:any) => {
+    if (options.customNsisBinary) {
+      const checksum = options.customNsisBinary.checksum as string
+      const nsisBinariesUrl = options.customNsisBinary.url as string
+      let version = options.customNsisBinary.version as string
+      if (version === undefined) {
+        version = checksum.substr(0, 8);
+      }
+      if (checksum !== undefined && nsisBinariesUrl !== undefined) {
+        return getBinFromCustomLoc("nsis", version, nsisBinariesUrl, checksum)
+      }
+    }
+    // noinspection SpellCheckingInspection
+    return getBinFromGithub("nsis", "3.0.3.1", "rYRTO0OqNStw1uFP1RJ4aCGyK+GCz4AIy4uSO3g/sPmuONYDPhp8B0Q6xUx4aTb8hLaFeWyvo7tsp++9nrMoSw==")
+  })
 })
 
->>>>>>> 2e7ddb9d
+
 export class AppPackageHelper {
   private readonly archToFileInfo = new Map<Arch, Promise<PackageFileInfo>>()
   private readonly infoToIsDelete = new Map<PackageFileInfo, boolean>()
@@ -85,7 +107,7 @@
       return promise
     }
 
-    promise = target.NSIS_PATH.value
+    promise = NSIS_PATH.value
       .then(it => {
         const outFile = path.join(appOutDir, "resources", "elevate.exe")
         const promise = copyFile(path.join(it, "elevate.exe"), outFile, false)
