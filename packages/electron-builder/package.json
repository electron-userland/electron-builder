{
  "name": "electron-builder",
  "description": "A complete solution to package and build a ready for distribution Electron app for MacOS, Windows and Linux with “auto update” support out of the box",
  "version": "24.1.1",
  "main": "out/index.js",
  "files": [
    "out"
  ],
  "bin": {
    "electron-builder": "./cli.js",
    "install-app-deps": "./install-app-deps.js"
  },
  "repository": {
    "type": "git",
    "url": "git+https://github.com/electron-userland/electron-builder.git",
    "directory": "packages/electron-builder"
  },
  "engines": {
    "node": ">=14.0.0"
  },
  "keywords": [
    "electron",
    "builder",
    "build",
    "installer",
    "install",
    "packager",
    "pack",
    "nsis",
    "app",
    "dmg",
    "pkg",
    "msi",
    "exe",
    "setup",
    "Windows",
    "OS X",
    "MacOS",
    "Mac",
    "appx",
    "snap",
    "flatpak",
    "portable"
  ],
  "author": "Vladimir Krivosheev",
  "contributors": [
    "Stefan Judis"
  ],
  "license": "MIT",
  "bugs": "https://github.com/electron-userland/electron-builder/issues",
  "homepage": "https://github.com/electron-userland/electron-builder",
  "dependencies": {
<<<<<<< HEAD
=======
    "@types/yargs": "^17.0.16",
>>>>>>> e91989c8
    "app-builder-lib": "workspace:*",
    "builder-util": "workspace:*",
    "builder-util-runtime": "workspace:*",
    "chalk": "^4.1.2",
    "dmg-builder": "workspace:*",
    "fs-extra": "^10.1.0",
    "is-ci": "^3.0.0",
    "lazy-val": "^1.0.5",
    "read-config-file": "6.3.2",
    "simple-update-notifier": "^1.1.0",
    "yargs": "^17.6.2"
  },
  "devDependencies": {
    "@types/yargs": "^17.0.1",
    "@types/fs-extra": "9.0.13",
    "@types/is-ci": "3.0.0"
  },
  "typings": "./out/index.d.ts",
  "publishConfig": {
    "tag": "next"
  }
}<|MERGE_RESOLUTION|>--- conflicted
+++ resolved
@@ -50,10 +50,7 @@
   "bugs": "https://github.com/electron-userland/electron-builder/issues",
   "homepage": "https://github.com/electron-userland/electron-builder",
   "dependencies": {
-<<<<<<< HEAD
-=======
     "@types/yargs": "^17.0.16",
->>>>>>> e91989c8
     "app-builder-lib": "workspace:*",
     "builder-util": "workspace:*",
     "builder-util-runtime": "workspace:*",
