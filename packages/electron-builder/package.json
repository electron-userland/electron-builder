--- conflicted
+++ resolved
@@ -1,11 +1,7 @@
 {
   "name": "@swiftmr/electron-builder",
   "description": "A complete solution to package and build a ready for distribution Electron app for MacOS, Windows and Linux with “auto update” support out of the box",
-<<<<<<< HEAD
-  "version": "23.1.2",
-=======
   "version": "24.6.3",
->>>>>>> 4517d97f
   "main": "out/index.js",
   "files": [
     "out"
@@ -54,22 +50,12 @@
   "bugs": "https://github.com/electron-userland/electron-builder/issues",
   "homepage": "https://github.com/electron-userland/electron-builder",
   "dependencies": {
-<<<<<<< HEAD
-    "@types/yargs": "^17.0.1",
-    "@swiftmr/app-builder-lib": "23.1.2",
-    "builder-util": "23.0.9",
-    "builder-util-runtime": "9.0.2",
-    "chalk": "^4.1.1",
-    "dmg-builder": "23.1.0",
-    "fs-extra": "^10.0.0",
-=======
-    "app-builder-lib": "workspace:*",
+    "@swiftmr/app-builder-lib": "workspace:*",
     "builder-util": "workspace:*",
     "builder-util-runtime": "workspace:*",
     "chalk": "^4.1.2",
     "dmg-builder": "workspace:*",
     "fs-extra": "^10.1.0",
->>>>>>> 4517d97f
     "is-ci": "^3.0.0",
     "lazy-val": "^1.0.5",
     "read-config-file": "6.3.2",
