import { appBuilderPath } from "app-builder-bin"
<<<<<<< HEAD
import { retry as _retry, Nullish, safeStringifyJson } from "builder-util-runtime"
=======
import { safeStringifyJson, retry as _retry, ObjectMap, Nullish } from "builder-util-runtime"
>>>>>>> 07429661
import * as chalk from "chalk"
import { ChildProcess, execFile, ExecFileOptions, SpawnOptions } from "child_process"
import { spawn as _spawn } from "cross-spawn"
import { createHash } from "crypto"
import _debug from "debug"
import { dump } from "js-yaml"
import * as path from "path"
import { install as installSourceMap } from "source-map-support"
import { getPath7za } from "./7za"
import { debug, log } from "./log"

if (process.env.JEST_WORKER_ID == null) {
  installSourceMap()
}

export { safeStringifyJson } from "builder-util-runtime"
export { TmpDir } from "temp-file"
export * from "./arch"
export { Arch, archFromString, ArchType, defaultArchFromString, getArchCliNames, getArchSuffix, toLinuxArchString } from "./arch"
export { AsyncTaskManager } from "./asyncTaskManager"
export { DebugLogger } from "./DebugLogger"
export * from "./log"
export { httpExecutor, NodeHttpExecutor } from "./nodeHttpExecutor"
export * from "./promise"

export { asArray } from "builder-util-runtime"
export * from "./fs"

export { deepAssign } from "./deepAssign"

export { getPath7x, getPath7za } from "./7za"

export const debug7z = _debug("electron-builder:7z")

export function serializeToYaml(object: any, skipInvalid = false, noRefs = false) {
  return dump(object, {
    lineWidth: 8000,
    skipInvalid,
    noRefs,
  })
}

export function removePassword(input: string) {
  return input.replace(/(-String |-P |pass:| \/p |-pass |--secretKey |--accessKey |-p )([^ ]+)/g, (match, p1, p2) => {
    if (p1.trim() === "/p" && p2.startsWith("\\\\Mac\\Host\\\\")) {
      // appx /p
      return `${p1}${p2}`
    }
    return `${p1}${createHash("sha256").update(p2).digest("hex")} (sha256 hash)`
  })
}

<<<<<<< HEAD
function getProcessEnv(env: Record<string, string | undefined> | Nullish): NodeJS.ProcessEnv | undefined {
=======
function getProcessEnv(env: ObjectMap<string | undefined> | Nullish): NodeJS.ProcessEnv | undefined {
>>>>>>> 07429661
  if (process.platform === "win32") {
    return env == null ? undefined : env
  }

  const finalEnv = {
    ...(env || process.env),
  }

  // without LC_CTYPE dpkg can returns encoded unicode symbols
  // set LC_CTYPE to avoid crash https://github.com/electron-userland/electron-builder/issues/503 Even "en_DE.UTF-8" leads to error.
  const locale = process.platform === "linux" ? process.env.LANG || "C.UTF-8" : "en_US.UTF-8"
  finalEnv.LANG = locale
  finalEnv.LC_CTYPE = locale
  finalEnv.LC_ALL = locale
  return finalEnv
}

export function exec(file: string, args?: Array<string> | null, options?: ExecFileOptions, isLogOutIfDebug = true): Promise<string> {
  if (log.isDebugEnabled) {
    const logFields: any = {
      file,
      args: args == null ? "" : removePassword(args.join(" ")),
    }
    if (options != null) {
      if (options.cwd != null) {
        logFields.cwd = options.cwd
      }

      if (options.env != null) {
        const diffEnv = { ...options.env }
        for (const name of Object.keys(process.env)) {
          if (process.env[name] === options.env[name]) {
            delete diffEnv[name]
          }
        }
        logFields.env = safeStringifyJson(diffEnv)
      }
    }

    log.debug(logFields, "executing")
  }

  return new Promise<string>((resolve, reject) => {
    execFile(
      file,
      args,
      {
        ...options,
        maxBuffer: 1000 * 1024 * 1024,
        env: getProcessEnv(options == null ? null : options.env),
      },
      (error, stdout, stderr) => {
        if (error == null) {
          if (isLogOutIfDebug && log.isDebugEnabled) {
            const logFields: any = {
              file,
            }
            if (stdout.length > 0) {
              logFields.stdout = stdout
            }
            if (stderr.length > 0) {
              logFields.stderr = stderr
            }

            log.debug(logFields, "executed")
          }
          resolve(stdout.toString())
        } else {
          let message = chalk.red(removePassword(`Exit code: ${(error as any).code}. ${error.message}`))
          if (stdout.length !== 0) {
            if (file.endsWith("wine")) {
              stdout = stdout.toString()
            }
            message += `\n${chalk.yellow(stdout.toString())}`
          }
          if (stderr.length !== 0) {
            if (file.endsWith("wine")) {
              stderr = stderr.toString()
            }
            message += `\n${chalk.red(stderr.toString())}`
          }

          reject(new Error(message))
        }
      }
    )
  })
}

export interface ExtraSpawnOptions {
  isPipeInput?: boolean
}

function logSpawn(command: string, args: Array<string>, options: SpawnOptions) {
  // use general debug.enabled to log spawn, because it doesn't produce a lot of output (the only line), but important in any case
  if (!log.isDebugEnabled) {
    return
  }

  const argsString = removePassword(args.join(" "))
  const logFields: any = {
    command: command + " " + (command === "docker" ? argsString : removePassword(argsString)),
  }
  if (options != null && options.cwd != null) {
    logFields.cwd = options.cwd
  }
  log.debug(logFields, "spawning")
}

export function doSpawn(command: string, args: Array<string>, options?: SpawnOptions, extraOptions?: ExtraSpawnOptions): ChildProcess {
  if (options == null) {
    options = {}
  }

  options.env = getProcessEnv(options.env)

  if (options.stdio == null) {
    const isDebugEnabled = debug.enabled
    // do not ignore stdout/stderr if not debug, because in this case we will read into buffer and print on error
    options.stdio = [extraOptions != null && extraOptions.isPipeInput ? "pipe" : "ignore", isDebugEnabled ? "inherit" : "pipe", isDebugEnabled ? "inherit" : "pipe"] as any
  }

  logSpawn(command, args, options)
  try {
    return _spawn(command, args, options)
  } catch (e: any) {
    throw new Error(`Cannot spawn ${command}: ${e.stack || e}`)
  }
}

export function spawnAndWrite(command: string, args: Array<string>, data: string, options?: SpawnOptions) {
  const childProcess = doSpawn(command, args, options, { isPipeInput: true })
  const timeout = setTimeout(() => childProcess.kill(), 4 * 60 * 1000)
  return new Promise<any>((resolve, reject) => {
    handleProcess(
      "close",
      childProcess,
      command,
      () => {
        try {
          clearTimeout(timeout)
        } finally {
          resolve(undefined)
        }
      },
      error => {
        try {
          clearTimeout(timeout)
        } finally {
          reject(error)
        }
      }
    )

    childProcess.stdin!.end(data)
  })
}

export function spawn(command: string, args?: Array<string> | null, options?: SpawnOptions, extraOptions?: ExtraSpawnOptions): Promise<any> {
  return new Promise<any>((resolve, reject) => {
    handleProcess("close", doSpawn(command, args || [], options, extraOptions), command, resolve, reject)
  })
}

function handleProcess(event: string, childProcess: ChildProcess, command: string, resolve: ((value?: any) => void) | null, reject: (reason?: any) => void) {
  childProcess.on("error", reject)

  let out = ""
  if (childProcess.stdout != null) {
    childProcess.stdout.on("data", (data: string) => {
      out += data
    })
  }

  let errorOut = ""
  if (childProcess.stderr != null) {
    childProcess.stderr.on("data", (data: string) => {
      errorOut += data
    })
  }

  childProcess.once(event, (code: number) => {
    if (log.isDebugEnabled) {
      const fields: any = {
        command: path.basename(command),
        code,
        pid: childProcess.pid,
      }
      if (out.length > 0) {
        fields.out = out
      }
      log.debug(fields, "exited")
    }

    if (code === 0) {
      if (resolve != null) {
        resolve(out)
      }
    } else {
      reject(new ExecError(command, code, out, errorOut))
    }
  })
}

function formatOut(text: string, title: string) {
  return text.length === 0 ? "" : `\n${title}:\n${text}`
}

export class ExecError extends Error {
  alreadyLogged = false

  constructor(
    command: string,
    readonly exitCode: number,
    out: string,
    errorOut: string,
    code = "ERR_ELECTRON_BUILDER_CANNOT_EXECUTE"
  ) {
    super(`${command} process failed ${code}${formatOut(String(exitCode), "Exit code")}${formatOut(out, "Output")}${formatOut(errorOut, "Error output")}`)
    ;(this as NodeJS.ErrnoException).code = code
  }
}

export function use<T, R>(value: T | Nullish, task: (value: T) => R): R | null {
  return value == null ? null : task(value)
}

export function isEmptyOrSpaces(s: string | Nullish): s is "" | Nullish {
  return s == null || s.trim().length === 0
}

export function isTokenCharValid(token: string) {
  return /^[.\w/=+-]+$/.test(token)
}

export function addValue<K, T>(map: Map<K, Array<T>>, key: K, value: T) {
  const list = map.get(key)
  if (list == null) {
    map.set(key, [value])
  } else if (!list.includes(value)) {
    list.push(value)
  }
}

export function replaceDefault(inList: Array<string> | Nullish, defaultList: Array<string>): Array<string> {
  if (inList == null || (inList.length === 1 && inList[0] === "default")) {
    return defaultList
  }

  const index = inList.indexOf("default")
  if (index >= 0) {
    const list = inList.slice(0, index)
    list.push(...defaultList)
    if (index !== inList.length - 1) {
      list.push(...inList.slice(index + 1))
    }
    inList = list
  }
  return inList
}

export function getPlatformIconFileName(value: string | Nullish, isMac: boolean) {
  if (value === undefined) {
    return undefined
  }
  if (value === null) {
    return null
  }

  if (!value.includes(".")) {
    return `${value}.${isMac ? "icns" : "ico"}`
  }

  return value.replace(isMac ? ".ico" : ".icns", isMac ? ".icns" : ".ico")
}

export function isPullRequest() {
  // TRAVIS_PULL_REQUEST is set to the pull request number if the current job is a pull request build, or false if it’s not.
  function isSet(value: string | undefined) {
    // value can be or null, or empty string
    return value && value !== "false"
  }

  return (
    isSet(process.env.TRAVIS_PULL_REQUEST) ||
    isSet(process.env.CIRCLE_PULL_REQUEST) ||
    isSet(process.env.BITRISE_PULL_REQUEST) ||
    isSet(process.env.APPVEYOR_PULL_REQUEST_NUMBER) ||
    isSet(process.env.GITHUB_BASE_REF)
  )
}

export function isEnvTrue(value: string | Nullish) {
  if (value != null) {
    value = value.trim()
  }
  return value === "true" || value === "" || value === "1"
}

export class InvalidConfigurationError extends Error {
  constructor(message: string, code = "ERR_ELECTRON_BUILDER_INVALID_CONFIGURATION") {
    super(message)
    ;(this as NodeJS.ErrnoException).code = code
  }
}

export async function executeAppBuilder(
  args: Array<string>,
  childProcessConsumer?: (childProcess: ChildProcess) => void,
  extraOptions: SpawnOptions = {},
  maxRetries = 0
): Promise<string> {
  const command = appBuilderPath
  const env: any = {
    ...process.env,
    SZA_PATH: await getPath7za(),
    FORCE_COLOR: chalk.level === 0 ? "0" : "1",
  }
  const cacheEnv = process.env.ELECTRON_BUILDER_CACHE
  if (cacheEnv != null && cacheEnv.length > 0) {
    env.ELECTRON_BUILDER_CACHE = path.resolve(cacheEnv)
  }

  if (extraOptions.env != null) {
    Object.assign(env, extraOptions.env)
  }

  function runCommand() {
    return new Promise<string>((resolve, reject) => {
      const childProcess = doSpawn(command, args, {
        stdio: ["ignore", "pipe", process.stdout],
        ...extraOptions,
        env,
      })
      if (childProcessConsumer != null) {
        childProcessConsumer(childProcess)
      }
      handleProcess("close", childProcess, command, resolve, error => {
        if (error instanceof ExecError && error.exitCode === 2) {
          error.alreadyLogged = true
        }
        reject(error)
      })
    })
  }

  if (maxRetries === 0) {
    return runCommand()
  } else {
    return retry(runCommand, maxRetries, 1000)
  }
}

export async function retry<T>(task: () => Promise<T>, retryCount: number, interval: number, backoff = 0, attempt = 0, shouldRetry?: (e: any) => boolean): Promise<T> {
  return await _retry(task, retryCount, interval, backoff, attempt, e => {
    log.info(`Above command failed, retrying ${retryCount} more times`)
    return shouldRetry?.(e) ?? true
  })
}<|MERGE_RESOLUTION|>--- conflicted
+++ resolved
@@ -1,9 +1,5 @@
 import { appBuilderPath } from "app-builder-bin"
-<<<<<<< HEAD
-import { retry as _retry, Nullish, safeStringifyJson } from "builder-util-runtime"
-=======
 import { safeStringifyJson, retry as _retry, ObjectMap, Nullish } from "builder-util-runtime"
->>>>>>> 07429661
 import * as chalk from "chalk"
 import { ChildProcess, execFile, ExecFileOptions, SpawnOptions } from "child_process"
 import { spawn as _spawn } from "cross-spawn"
@@ -11,9 +7,9 @@
 import _debug from "debug"
 import { dump } from "js-yaml"
 import * as path from "path"
+import { debug, log } from "./log"
 import { install as installSourceMap } from "source-map-support"
 import { getPath7za } from "./7za"
-import { debug, log } from "./log"
 
 if (process.env.JEST_WORKER_ID == null) {
   installSourceMap()
@@ -21,20 +17,20 @@
 
 export { safeStringifyJson } from "builder-util-runtime"
 export { TmpDir } from "temp-file"
-export * from "./arch"
-export { Arch, archFromString, ArchType, defaultArchFromString, getArchCliNames, getArchSuffix, toLinuxArchString } from "./arch"
+export * from "./log"
+export { Arch, getArchCliNames, toLinuxArchString, getArchSuffix, ArchType, archFromString, defaultArchFromString } from "./arch"
 export { AsyncTaskManager } from "./asyncTaskManager"
 export { DebugLogger } from "./DebugLogger"
-export * from "./log"
 export { httpExecutor, NodeHttpExecutor } from "./nodeHttpExecutor"
 export * from "./promise"
-
+export * from "./arch"
+
+export * from "./fs"
 export { asArray } from "builder-util-runtime"
-export * from "./fs"
 
 export { deepAssign } from "./deepAssign"
 
-export { getPath7x, getPath7za } from "./7za"
+export { getPath7za, getPath7x } from "./7za"
 
 export const debug7z = _debug("electron-builder:7z")
 
@@ -56,11 +52,7 @@
   })
 }
 
-<<<<<<< HEAD
-function getProcessEnv(env: Record<string, string | undefined> | Nullish): NodeJS.ProcessEnv | undefined {
-=======
 function getProcessEnv(env: ObjectMap<string | undefined> | Nullish): NodeJS.ProcessEnv | undefined {
->>>>>>> 07429661
   if (process.platform === "win32") {
     return env == null ? undefined : env
   }
