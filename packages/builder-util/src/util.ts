import { appBuilderPath } from "app-builder-bin"
import { safeStringifyJson } from "builder-util-runtime"
import * as chalk from "chalk"
import { ChildProcess, execFile, ExecFileOptions, SpawnOptions } from "child_process"
import { spawn as _spawn } from "cross-spawn"
import { createHash } from "crypto"
import _debug from "debug"
import { dump } from "js-yaml"
import * as path from "path"
import { debug, log } from "./log"
import { install as installSourceMap } from "source-map-support"
import { getPath7za } from "./7za"

if (process.env.JEST_WORKER_ID == null) {
  installSourceMap()
}

export { safeStringifyJson } from "builder-util-runtime"
export { TmpDir } from "temp-file"
export { log, debug } from "./log"
export { Arch, getArchCliNames, toLinuxArchString, getArchSuffix, ArchType, archFromString, defaultArchFromString } from "./arch"
export { AsyncTaskManager } from "./asyncTaskManager"
export { DebugLogger } from "./DebugLogger"

export { copyFile, exists } from "./fs"
export { asArray } from "builder-util-runtime"

export { deepAssign } from "./deepAssign"

export { getPath7za, getPath7x } from "./7za"

export const debug7z = _debug("electron-builder:7z")

export function serializeToYaml(object: any, skipInvalid = false, noRefs = false) {
  return dump(object, {
    lineWidth: 8000,
    skipInvalid,
    noRefs,
  })
}

export function removePassword(input: string) {
  return input.replace(/(-String |-P |pass:| \/p |-pass |--secretKey |--accessKey |-p )([^ ]+)/g, (match, p1, p2) => {
    if (p1.trim() === "/p" && p2.startsWith("\\\\Mac\\Host\\\\")) {
      // appx /p
      return `${p1}${p2}`
    }
    return `${p1}${createHash("sha256").update(p2).digest("hex")} (sha256 hash)`
  })
}

function getProcessEnv(env: { [key: string]: string | undefined } | undefined | null): NodeJS.ProcessEnv | undefined {
  if (process.platform === "win32") {
    return env == null ? undefined : env
  }

  const finalEnv = {
    ...(env || process.env),
  }

  // without LC_CTYPE dpkg can returns encoded unicode symbols
  // set LC_CTYPE to avoid crash https://github.com/electron-userland/electron-builder/issues/503 Even "en_DE.UTF-8" leads to error.
  const locale = process.platform === "linux" ? process.env.LANG || "C.UTF-8" : "en_US.UTF-8"
  finalEnv.LANG = locale
  finalEnv.LC_CTYPE = locale
  finalEnv.LC_ALL = locale
  return finalEnv
}

export function exec(file: string, args?: Array<string> | null, options?: ExecFileOptions, isLogOutIfDebug = true): Promise<string> {
  if (log.isDebugEnabled) {
    const logFields: any = {
      file,
      args: args == null ? "" : removePassword(args.join(" ")),
    }
    if (options != null) {
      if (options.cwd != null) {
        logFields.cwd = options.cwd
      }

      if (options.env != null) {
        const diffEnv = { ...options.env }
        for (const name of Object.keys(process.env)) {
          if (process.env[name] === options.env[name]) {
            delete diffEnv[name]
          }
        }
        logFields.env = safeStringifyJson(diffEnv)
      }
    }

    log.debug(logFields, "executing")
  }

  return new Promise<string>((resolve, reject) => {
    execFile(
      file,
      args,
      {
        ...options,
        maxBuffer: 1000 * 1024 * 1024,
        env: getProcessEnv(options == null ? null : options.env),
      },
      (error, stdout, stderr) => {
        if (error == null) {
          if (isLogOutIfDebug && log.isDebugEnabled) {
            const logFields: any = {
              file,
            }
            if (stdout.length > 0) {
              logFields.stdout = stdout
            }
            if (stderr.length > 0) {
              logFields.stderr = stderr
            }

            log.debug(logFields, "executed")
          }
          resolve(stdout.toString())
        } else {
          let message = chalk.red(removePassword(`Exit code: ${(error as any).code}. ${error.message}`))
          if (stdout.length !== 0) {
            if (file.endsWith("wine")) {
              stdout = stdout.toString()
            }
            message += `\n${chalk.yellow(stdout.toString())}`
          }
          if (stderr.length !== 0) {
            if (file.endsWith("wine")) {
              stderr = stderr.toString()
            }
            message += `\n${chalk.red(stderr.toString())}`
          }

          reject(new Error(message))
        }
      }
    )
  })
}

export interface ExtraSpawnOptions {
  isPipeInput?: boolean
}

function logSpawn(command: string, args: Array<string>, options: SpawnOptions) {
  // use general debug.enabled to log spawn, because it doesn't produce a lot of output (the only line), but important in any case
  if (!log.isDebugEnabled) {
    return
  }

  const argsString = removePassword(args.join(" "))
  const logFields: any = {
    command: command + " " + (command === "docker" ? argsString : removePassword(argsString)),
  }
  if (options != null && options.cwd != null) {
    logFields.cwd = options.cwd
  }
  log.debug(logFields, "spawning")
}

export function doSpawn(command: string, args: Array<string>, options?: SpawnOptions, extraOptions?: ExtraSpawnOptions): ChildProcess {
  if (options == null) {
    options = {}
  }

  options.env = getProcessEnv(options.env)

  if (options.stdio == null) {
    const isDebugEnabled = debug.enabled
    // do not ignore stdout/stderr if not debug, because in this case we will read into buffer and print on error
    options.stdio = [extraOptions != null && extraOptions.isPipeInput ? "pipe" : "ignore", isDebugEnabled ? "inherit" : "pipe", isDebugEnabled ? "inherit" : "pipe"] as any
  }

  logSpawn(command, args, options)
  try {
    return _spawn(command, args, options)
  } catch (e: any) {
    throw new Error(`Cannot spawn ${command}: ${e.stack || e}`)
  }
}

export function spawnAndWrite(command: string, args: Array<string>, data: string, options?: SpawnOptions) {
  const childProcess = doSpawn(command, args, options, { isPipeInput: true })
  const timeout = setTimeout(() => childProcess.kill(), 4 * 60 * 1000)
  return new Promise<any>((resolve, reject) => {
    handleProcess(
      "close",
      childProcess,
      command,
      () => {
        try {
          clearTimeout(timeout)
        } finally {
          resolve(undefined)
        }
      },
      error => {
        try {
          clearTimeout(timeout)
        } finally {
          reject(error)
        }
      }
    )

    childProcess.stdin!.end(data)
  })
}

export function spawn(command: string, args?: Array<string> | null, options?: SpawnOptions, extraOptions?: ExtraSpawnOptions): Promise<any> {
  return new Promise<any>((resolve, reject) => {
    handleProcess("close", doSpawn(command, args || [], options, extraOptions), command, resolve, reject)
  })
}

function handleProcess(event: string, childProcess: ChildProcess, command: string, resolve: ((value?: any) => void) | null, reject: (reason?: any) => void) {
  childProcess.on("error", reject)

  let out = ""
  if (childProcess.stdout != null) {
    childProcess.stdout.on("data", (data: string) => {
      out += data
    })
  }

  let errorOut = ""
  if (childProcess.stderr != null) {
    childProcess.stderr.on("data", (data: string) => {
      errorOut += data
    })
  }

  childProcess.once(event, (code: number) => {
    if (log.isDebugEnabled) {
      const fields: any = {
        command: path.basename(command),
        code,
        pid: childProcess.pid,
      }
      if (out.length > 0) {
        fields.out = out
      }
      log.debug(fields, "exited")
    }

    if (code === 0) {
      if (resolve != null) {
        resolve(out)
      }
    } else {
      reject(new ExecError(command, code, out, errorOut))
    }
  })
}

function formatOut(text: string, title: string) {
  return text.length === 0 ? "" : `\n${title}:\n${text}`
}

export class ExecError extends Error {
  alreadyLogged = false

  constructor(command: string, readonly exitCode: number, out: string, errorOut: string, code = "ERR_ELECTRON_BUILDER_CANNOT_EXECUTE") {
    super(`${command} process failed ${code}${formatOut(String(exitCode), "Exit code")}${formatOut(out, "Output")}${formatOut(errorOut, "Error output")}`)
    ;(this as NodeJS.ErrnoException).code = code
  }
}

type Nullish = null | undefined
export function use<T, R>(value: T | Nullish, task: (value: T) => R): R | null {
  return value == null ? null : task(value)
}

export function isEmptyOrSpaces(s: string | null | undefined): s is "" | null | undefined {
  return s == null || s.trim().length === 0
}

export function isTokenCharValid(token: string) {
  return /^[.\w/=+-]+$/.test(token)
}

export function addValue<K, T>(map: Map<K, Array<T>>, key: K, value: T) {
  const list = map.get(key)
  if (list == null) {
    map.set(key, [value])
  } else if (!list.includes(value)) {
    list.push(value)
  }
}

export function replaceDefault(inList: Array<string> | null | undefined, defaultList: Array<string>): Array<string> {
  if (inList == null || (inList.length === 1 && inList[0] === "default")) {
    return defaultList
  }

  const index = inList.indexOf("default")
  if (index >= 0) {
    const list = inList.slice(0, index)
    list.push(...defaultList)
    if (index !== inList.length - 1) {
      list.push(...inList.slice(index + 1))
    }
    inList = list
  }
  return inList
}

export function getPlatformIconFileName(value: string | null | undefined, isMac: boolean) {
  if (value === undefined) {
    return undefined
  }
  if (value === null) {
    return null
  }

  if (!value.includes(".")) {
    return `${value}.${isMac ? "icns" : "ico"}`
  }

  return value.replace(isMac ? ".ico" : ".icns", isMac ? ".icns" : ".ico")
}

export function isPullRequest() {
  // TRAVIS_PULL_REQUEST is set to the pull request number if the current job is a pull request build, or false if it’s not.
  function isSet(value: string | undefined) {
    // value can be or null, or empty string
    return value && value !== "false"
  }

  return (
    isSet(process.env.TRAVIS_PULL_REQUEST) ||
    isSet(process.env.CIRCLE_PULL_REQUEST) ||
    isSet(process.env.BITRISE_PULL_REQUEST) ||
    isSet(process.env.APPVEYOR_PULL_REQUEST_NUMBER) ||
    isSet(process.env.GITHUB_BASE_REF)
  )
}

export function isEnvTrue(value: string | null | undefined) {
  if (value != null) {
    value = value.trim()
  }
  return value === "true" || value === "" || value === "1"
}

export class InvalidConfigurationError extends Error {
  constructor(message: string, code = "ERR_ELECTRON_BUILDER_INVALID_CONFIGURATION") {
    super(message)
    ;(this as NodeJS.ErrnoException).code = code
  }
}

export async function executeAppBuilder(
  args: Array<string>,
  childProcessConsumer?: (childProcess: ChildProcess) => void,
  extraOptions: SpawnOptions = {},
  maxRetries = 0
): Promise<string> {
  const command = appBuilderPath
<<<<<<< HEAD
  await chmod(command, 0o755)
  await chmod(path7za, 0o755)
=======
>>>>>>> 04032781
  const env: any = {
    ...process.env,
    SZA_PATH: await getPath7za(),
    FORCE_COLOR: chalk.level === 0 ? "0" : "1",
  }
  const cacheEnv = process.env.ELECTRON_BUILDER_CACHE
  if (cacheEnv != null && cacheEnv.length > 0) {
    env.ELECTRON_BUILDER_CACHE = path.resolve(cacheEnv)
  }

  if (extraOptions.env != null) {
    Object.assign(env, extraOptions.env)
  }

  function runCommand() {
    return new Promise<string>((resolve, reject) => {
      const childProcess = doSpawn(command, args, {
        stdio: ["ignore", "pipe", process.stdout],
        ...extraOptions,
        env,
      })
      if (childProcessConsumer != null) {
        childProcessConsumer(childProcess)
      }
      handleProcess("close", childProcess, command, resolve, error => {
        if (error instanceof ExecError && error.exitCode === 2) {
          error.alreadyLogged = true
        }
        reject(error)
      })
    })
  }

  if (maxRetries === 0) {
    return runCommand()
  } else {
    return retry(runCommand, maxRetries, 1000)
  }
}

export async function retry<T>(task: () => Promise<T>, retriesLeft: number, interval: number, backoff = 0, attempt = 0): Promise<T> {
  try {
    return await task()
  } catch (error: any) {
    log.info(`Above command failed, retrying ${retriesLeft} more times`)
    if (retriesLeft > 0) {
      await new Promise(resolve => setTimeout(resolve, interval + backoff * attempt))
      return await retry(task, retriesLeft - 1, interval, backoff, attempt + 1)
    } else {
      throw error
    }
  }
}<|MERGE_RESOLUTION|>--- conflicted
+++ resolved
@@ -10,6 +10,7 @@
 import { debug, log } from "./log"
 import { install as installSourceMap } from "source-map-support"
 import { getPath7za } from "./7za"
+import { chmod } from "fs-extra"
 
 if (process.env.JEST_WORKER_ID == null) {
   installSourceMap()
@@ -358,11 +359,7 @@
   maxRetries = 0
 ): Promise<string> {
   const command = appBuilderPath
-<<<<<<< HEAD
   await chmod(command, 0o755)
-  await chmod(path7za, 0o755)
-=======
->>>>>>> 04032781
   const env: any = {
     ...process.env,
     SZA_PATH: await getPath7za(),
