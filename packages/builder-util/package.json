--- conflicted
+++ resolved
@@ -15,13 +15,9 @@
     "out"
   ],
   "dependencies": {
+    "@types/debug": "^4.1.6",
     "7zip-bin": "~5.2.0",
-<<<<<<< HEAD
     "app-builder-bin": "4.2.0",
-=======
-    "@types/debug": "^4.1.6",
-    "app-builder-bin": "4.0.0",
->>>>>>> 04032781
     "bluebird-lst": "^1.0.9",
     "builder-util-runtime": "workspace:*",
     "chalk": "^4.1.2",
