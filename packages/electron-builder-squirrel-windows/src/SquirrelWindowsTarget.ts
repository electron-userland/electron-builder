import { InvalidConfigurationError, log, isEmptyOrSpaces } from "builder-util"
import { sanitizeFileName } from "builder-util/out/filename"
import { Arch, getArchSuffix, SquirrelWindowsOptions, Target, WinPackager } from "app-builder-lib"
import * as path from "path"
import * as fs from "fs"
import * as os from "os"
import { Options as SquirrelOptions, createWindowsInstaller, convertVersion } from "electron-winstaller"

export default class SquirrelWindowsTarget extends Target {
  //tslint:disable-next-line:no-object-literal-type-assertion
  readonly options: SquirrelWindowsOptions = { ...this.packager.platformSpecificBuildOptions, ...this.packager.config.squirrelWindows } as SquirrelWindowsOptions

  isAsyncSupported = false

  constructor(
    private readonly packager: WinPackager,
    readonly outDir: string
  ) {
    super("squirrel")
  }

  private async prepareSignedVendorDirectory(): Promise<string> {
    // If not specified will use the Squirrel.Windows that is shipped with electron-installer(https://github.com/electron/windows-installer/tree/main/vendor)
    // After https://github.com/electron-userland/electron-builder-binaries/pull/56 merged, will add `electron-builder-binaries` to get the latest version of squirrel.
    let vendorDirectory = this.options.customSquirrelVendorDir || path.join(require.resolve("electron-winstaller/package.json"), "..", "vendor")
    if (isEmptyOrSpaces(vendorDirectory) || !fs.existsSync(vendorDirectory)) {
      log.warn({ vendorDirectory }, "unable to access Squirrel.Windows vendor directory, falling back to default electron-winstaller")
      vendorDirectory = path.join(require.resolve("electron-winstaller/package.json"), "..", "vendor")
    }

    const tmpVendorDirectory = await this.packager.info.tempDirManager.createTempDir({ prefix: "squirrel-windows-vendor" })
    // Copy entire vendor directory to temp directory
    await fs.promises.cp(vendorDirectory, tmpVendorDirectory, { recursive: true })
    log.debug({ from: vendorDirectory, to: tmpVendorDirectory }, "copied vendor directory")

    const files = await fs.promises.readdir(tmpVendorDirectory)
    for (const file of files) {
      if (["Squirrel.exe", "StubExecutable.exe"].includes(file)) {
        const filePath = path.join(tmpVendorDirectory, file)
        log.debug({ file: filePath }, "signing vendor executable")
        await this.packager.sign(filePath)
      }
    }

    return tmpVendorDirectory
  }

  async build(appOutDir: string, arch: Arch) {
    const packager = this.packager
    const version = packager.appInfo.version
    const sanitizedName = sanitizeFileName(this.appName)

    const setupFile = packager.expandArtifactNamePattern(this.options, "exe", arch, "${productName} Setup ${version}.${ext}")
    const installerOutDir = path.join(this.outDir, `squirrel-windows${getArchSuffix(arch)}`)
    const artifactPath = path.join(installerOutDir, setupFile)
    const msiArtifactPath = path.join(installerOutDir, packager.expandArtifactNamePattern(this.options, "msi", arch, "${productName} Setup ${version}.${ext}"))

<<<<<<< HEAD
    this.packager.info.signingQueueManager.add(async () => {
=======
    this.taskQueueManager.add(async () => {
>>>>>>> 4ed4c60c
      await packager.info.emitArtifactBuildStarted({
        targetPresentableName: "Squirrel.Windows",
        file: artifactPath,
        arch,
      })
      const distOptions = await this.computeEffectiveDistOptions(appOutDir, installerOutDir, setupFile)
      await createWindowsInstaller(distOptions)

      await packager.signAndEditResources(artifactPath, arch, installerOutDir)

      if (this.options.msi) {
        await packager.sign(msiArtifactPath)
      }

      const safeArtifactName = (ext: string) => `${sanitizedName}-Setup-${version}${getArchSuffix(arch)}.${ext}`

      await packager.info.emitArtifactBuildCompleted({
        file: artifactPath,
        target: this,
        arch,
        safeArtifactName: safeArtifactName("exe"),
        packager: this.packager,
      })

      if (this.options.msi) {
        await packager.info.emitArtifactBuildCompleted({
          file: msiArtifactPath,
          target: this,
          arch,
          safeArtifactName: safeArtifactName("msi"),
          packager: this.packager,
        })
      }

      const packagePrefix = `${this.appName}-${convertVersion(version)}-`
      await packager.info.emitArtifactCreated({
        file: path.join(installerOutDir, `${packagePrefix}full.nupkg`),
        target: this,
        arch,
        packager,
      })
      if (distOptions.remoteReleases != null) {
        await packager.info.emitArtifactCreated({
          file: path.join(installerOutDir, `${packagePrefix}delta.nupkg`),
          target: this,
          arch,
          packager,
        })
      }

      await packager.info.emitArtifactCreated({
        file: path.join(installerOutDir, "RELEASES"),
        target: this,
        arch,
        packager,
      })
    })
    return Promise.resolve()
  }

  private get appName() {
    return this.options.name || this.packager.appInfo.name
  }

  private select7zipArch(vendorDirectory: string) {
    // https://github.com/electron/windows-installer/blob/main/script/select-7z-arch.js
    // Even if we're cross-compiling for a different arch like arm64,
    // we still need to use the 7-Zip executable for the host arch
    const resolvedArch = os.arch
    fs.copyFileSync(path.join(vendorDirectory, `7z-${resolvedArch}.exe`), path.join(vendorDirectory, "7z.exe"))
    fs.copyFileSync(path.join(vendorDirectory, `7z-${resolvedArch}.dll`), path.join(vendorDirectory, "7z.dll"))
  }

  private async createNuspecTemplateWithProjectUrl() {
    const templatePath = path.resolve(__dirname, "..", "template.nuspectemplate")
    const projectUrl = await this.packager.appInfo.computePackageUrl()
    if (projectUrl != null) {
      const nuspecTemplate = await this.packager.info.tempDirManager.getTempFile({ prefix: "template", suffix: ".nuspectemplate" })
      let templateContent = await fs.promises.readFile(templatePath, "utf8")
      const searchString = "<copyright><%- copyright %></copyright>"
      templateContent = templateContent.replace(searchString, `${searchString}\n    <projectUrl>${projectUrl}</projectUrl>`)
      await fs.promises.writeFile(nuspecTemplate, templateContent)
      return nuspecTemplate
    }
    return templatePath
  }

  async computeEffectiveDistOptions(appDirectory: string, outputDirectory: string, setupFile: string): Promise<SquirrelOptions> {
    const packager = this.packager
    let iconUrl = this.options.iconUrl
    if (iconUrl == null) {
      const info = await packager.info.repositoryInfo
      if (info != null) {
        iconUrl = `https://github.com/${info.user}/${info.project}/blob/master/${packager.info.relativeBuildResourcesDirname}/icon.ico?raw=true`
      }

      if (iconUrl == null) {
        throw new InvalidConfigurationError("squirrelWindows.iconUrl is not specified, please see https://www.electron.build/squirrel-windows#SquirrelWindowsOptions-iconUrl")
      }
    }

    checkConflictingOptions(this.options)
    const appInfo = packager.appInfo
    const options: SquirrelOptions = {
      appDirectory: appDirectory,
      outputDirectory: outputDirectory,
      name: this.options.useAppIdAsId ? appInfo.id : this.appName,
      title: appInfo.productName || appInfo.name,
      version: appInfo.version,
      description: appInfo.description,
      exe: `${appInfo.productFilename || this.options.name || appInfo.productName}.exe`,
      authors: appInfo.companyName || "",
      nuspecTemplate: await this.createNuspecTemplateWithProjectUrl(),
      iconUrl,
      copyright: appInfo.copyright,
      noMsi: !this.options.msi,
      usePackageJson: false,
    }

    options.vendorDirectory = await this.prepareSignedVendorDirectory()
    this.select7zipArch(options.vendorDirectory)
    options.fixUpPaths = true
    options.setupExe = setupFile
    if (this.options.msi) {
      options.setupMsi = setupFile.replace(".exe", ".msi")
    }

    if (isEmptyOrSpaces(options.description)) {
      options.description = this.options.name || appInfo.productName
    }

    if (options.remoteToken == null) {
      options.remoteToken = process.env.GH_TOKEN || process.env.GITHUB_TOKEN
    }

    if (this.options.remoteReleases === true) {
      const info = await packager.info.repositoryInfo
      if (info == null) {
        log.warn("remoteReleases set to true, but cannot get repository info")
      } else {
        options.remoteReleases = `https://github.com/${info.user}/${info.project}`
        log.info({ remoteReleases: options.remoteReleases }, `remoteReleases is set`)
      }
    } else if (typeof this.options.remoteReleases === "string" && !isEmptyOrSpaces(this.options.remoteReleases)) {
      options.remoteReleases = this.options.remoteReleases
    }

    if (!("loadingGif" in options)) {
      const resourceList = await packager.resourceList
      if (resourceList.includes("install-spinner.gif")) {
        options.loadingGif = path.join(packager.buildResourcesDir, "install-spinner.gif")
      }
    }

    return options
  }
}

function checkConflictingOptions(options: any) {
  for (const name of ["outputDirectory", "appDirectory", "exe", "fixUpPaths", "usePackageJson", "extraFileSpecs", "extraMetadataSpecs", "skipUpdateIcon", "setupExe"]) {
    if (name in options) {
      throw new InvalidConfigurationError(`Option ${name} is ignored, do not specify it.`)
    }
  }

  if ("noMsi" in options) {
    log.warn(`noMsi is deprecated, please specify as "msi": true if you want to create an MSI installer`)
    options.msi = !options.noMsi
  }

  const msi = options.msi
  if (msi != null && typeof msi !== "boolean") {
    throw new InvalidConfigurationError(`msi expected to be boolean value, but string '"${msi}"' was specified`)
  }
}<|MERGE_RESOLUTION|>--- conflicted
+++ resolved
@@ -55,11 +55,7 @@
     const artifactPath = path.join(installerOutDir, setupFile)
     const msiArtifactPath = path.join(installerOutDir, packager.expandArtifactNamePattern(this.options, "msi", arch, "${productName} Setup ${version}.${ext}"))
 
-<<<<<<< HEAD
-    this.packager.info.signingQueueManager.add(async () => {
-=======
     this.taskQueueManager.add(async () => {
->>>>>>> 4ed4c60c
       await packager.info.emitArtifactBuildStarted({
         targetPresentableName: "Squirrel.Windows",
         file: artifactPath,
