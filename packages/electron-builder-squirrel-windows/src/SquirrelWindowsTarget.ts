--- conflicted
+++ resolved
@@ -6,20 +6,11 @@
 import * as os from "os"
 import { Options as SquirrelOptions, createWindowsInstaller, convertVersion } from "electron-winstaller"
 
-type SigningQueue = {
-  msiArtifactPath: string
-  artifactPath: string
-  arch: Arch
-  installerOutDir: string
-  remoteReleases: string | undefined | null
-}
-
 export default class SquirrelWindowsTarget extends Target {
   //tslint:disable-next-line:no-object-literal-type-assertion
   readonly options: SquirrelWindowsOptions = { ...this.packager.platformSpecificBuildOptions, ...this.packager.config.squirrelWindows } as SquirrelWindowsOptions
 
   isAsyncSupported = false
-  private readonly signingQueue: SigningQueue[] = []
 
   constructor(
     private readonly packager: WinPackager,
@@ -56,6 +47,8 @@
 
   async build(appOutDir: string, arch: Arch) {
     const packager = this.packager
+    const version = packager.appInfo.version
+    const sanitizedName = sanitizeFileName(this.appName)
 
     const setupFile = packager.expandArtifactNamePattern(this.options, "exe", arch, "${productName} Setup ${version}.${ext}")
     const installerOutDir = path.join(this.outDir, `squirrel-windows${getArchSuffix(arch)}`)
@@ -71,28 +64,8 @@
       const distOptions = await this.computeEffectiveDistOptions(appOutDir, installerOutDir, setupFile)
       await createWindowsInstaller(distOptions)
 
-<<<<<<< HEAD
-    this.signingQueue.push({
-      artifactPath,
-      arch,
-      installerOutDir,
-      msiArtifactPath,
-      remoteReleases: distOptions.remoteReleases,
-    })
-  }
-
-  async finishBuild() {
-    const packager = this.packager
-    const version = packager.appInfo.version
-    const sanitizedName = sanitizeFileName(this.appName)
-
-    for (const signingOptions of this.signingQueue) {
-      const { artifactPath, arch, installerOutDir, msiArtifactPath, remoteReleases } = signingOptions
       await packager.signAndEditResources(artifactPath, arch, installerOutDir)
-=======
-      await packager.signAndEditResources(artifactPath, arch, installerOutDir)
-
->>>>>>> d8ebe66c
+
       if (this.options.msi) {
         await packager.sign(msiArtifactPath)
       }
@@ -108,11 +81,7 @@
       })
 
       if (this.options.msi) {
-<<<<<<< HEAD
-        await packager.info.emitArtifactBuildCompleted({
-=======
         await packager.info.emitArtifactCreated({
->>>>>>> d8ebe66c
           file: msiArtifactPath,
           target: this,
           arch,
@@ -128,11 +97,7 @@
         arch,
         packager,
       })
-<<<<<<< HEAD
-      if (remoteReleases != null) {
-=======
       if (distOptions.remoteReleases != null) {
->>>>>>> d8ebe66c
         await packager.info.emitArtifactCreated({
           file: path.join(installerOutDir, `${packagePrefix}delta.nupkg`),
           target: this,
@@ -147,12 +112,8 @@
         arch,
         packager,
       })
-<<<<<<< HEAD
-    }
-=======
     })
     return Promise.resolve()
->>>>>>> d8ebe66c
   }
 
   private get appName() {
