--- conflicted
+++ resolved
@@ -1,12 +1,6 @@
-<<<<<<< HEAD
-import { sanitizeFileName } from "builder-util/out/filename"
 import { InvalidConfigurationError, log, isEmptyOrSpaces } from "builder-util"
-=======
->>>>>>> ba0e3f83
 import { Arch, getArchSuffix, SquirrelWindowsOptions, Target } from "app-builder-lib"
-import { getBinFromUrl } from "app-builder-lib/out/binDownload"
 import { WinPackager } from "app-builder-lib/out/winPackager"
-import { InvalidConfigurationError, isEmptyOrSpaces, log } from "builder-util"
 import { sanitizeFileName } from "builder-util/out/filename"
 import * as path from "path"
 import * as fs from "fs"
