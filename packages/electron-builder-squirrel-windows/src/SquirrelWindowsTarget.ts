--- conflicted
+++ resolved
@@ -1,12 +1,10 @@
 import { Arch, getArchSuffix, SquirrelWindowsOptions, Target } from "app-builder-lib"
-import { getBinFromUrl } from "app-builder-lib"
-import { WinPackager } from "app-builder-lib"
-import { deepAssign, InvalidConfigurationError, isEmptyOrSpaces, log } from "builder-util"
-import { sanitizeFileName } from "builder-util"
+import { getBinFromUrl } from "app-builder-lib/out/binDownload"
+import { WinPackager } from "app-builder-lib/out/winPackager"
+import { InvalidConfigurationError, isEmptyOrSpaces, log } from "builder-util"
+import { sanitizeFileName } from "builder-util/out/filename"
 import * as path from "path"
 import { convertVersion, SquirrelBuilder, SquirrelOptions } from "./squirrelPack"
-
-export * from "./squirrelPack"
 
 export default class SquirrelWindowsTarget extends Target {
   //tslint:disable-next-line:no-object-literal-type-assertion
@@ -17,11 +15,7 @@
     readonly outDir: string
   ) {
     super("squirrel")
-<<<<<<< HEAD
-    this.options = deepAssign(this.packager.platformSpecificBuildOptions, this.packager.config.squirrelWindows)
-=======
     this.options = { ...this.packager.platformSpecificBuildOptions, ...this.packager.config.squirrelWindows }
->>>>>>> 455d1218
   }
 
   async build(appOutDir: string, arch: Arch) {
