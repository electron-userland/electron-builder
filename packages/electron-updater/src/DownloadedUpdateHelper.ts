import { UpdateInfo } from "builder-util-runtime"
import { createHash } from "crypto"
import { createReadStream } from "fs"
import isEqual from "lodash.isequal"
import { Logger, ResolvedUpdateFileInfo } from "./main"
import { pathExists, readJson, emptyDir, outputJson, unlink } from "fs-extra"
import * as path from "path"

/** @private **/
export class DownloadedUpdateHelper {
  private _file: string | null = null
  private _packageFile: string | null = null

  private versionInfo: UpdateInfo | null = null
  private fileInfo: ResolvedUpdateFileInfo | null = null

  constructor(readonly cacheDir: string) {
  }

  private _downloadedFileInfo: CachedUpdateInfo | null = null
  get downloadedFileInfo(): CachedUpdateInfo | null {
    return this._downloadedFileInfo
  }

  get file(): string | null {
    return this._file
  }

  get packageFile(): string | null {
    return this._packageFile
  }

  get cacheDirForPendingUpdate(): string {
    return path.join(this.cacheDir, "pending")
  }

  async validateDownloadedPath(updateFile: string, updateInfo: UpdateInfo, fileInfo: ResolvedUpdateFileInfo, logger: Logger): Promise<string | null> {
    if (this.versionInfo != null && this.file === updateFile && this.fileInfo != null) {
      // update has already been downloaded from this running instance
      // check here only existence, not checksum
      if (isEqual(this.versionInfo, updateInfo) && isEqual(this.fileInfo.info, fileInfo.info) && (await pathExists(updateFile))) {
        return updateFile
      }
      else {
        return null
      }
    }

    // update has already been downloaded from some previous app launch
    const cachedUpdateFile = await this.getValidCachedUpdateFile(fileInfo, logger)
    if (cachedUpdateFile === null) {
      return null
    }
    logger.info(`Update has already been downloaded to ${updateFile}).`)
    this._file = cachedUpdateFile
    return cachedUpdateFile
  }

  async setDownloadedFile(downloadedFile: string, packageFile: string | null, versionInfo: UpdateInfo, fileInfo: ResolvedUpdateFileInfo, updateFileName: string, isSaveCache: boolean): Promise<void> {
    this._file = downloadedFile
    this._packageFile = packageFile
    this.versionInfo = versionInfo
    this.fileInfo = fileInfo
    this._downloadedFileInfo = {
      fileName: updateFileName,
      sha512: fileInfo.info.sha512,
      isAdminRightsRequired: fileInfo.info.isAdminRightsRequired === true,
    }

    if (isSaveCache) {
      await outputJson(this.getUpdateInfoFile(), this._downloadedFileInfo)
    }
  }

  async clear(): Promise<void> {
    this._file = null
    this._packageFile = null
    this.versionInfo = null
    this.fileInfo = null
    await this.cleanCacheDirForPendingUpdate()
  }

  private async cleanCacheDirForPendingUpdate(): Promise<void> {
    try {
      // remove stale data
      await emptyDir(this.cacheDirForPendingUpdate)
    }
    catch (ignore) {
      // ignore
    }
  }

  private async getValidCachedUpdateFile(fileInfo: ResolvedUpdateFileInfo, logger: Logger): Promise<string | null> {
    let cachedInfo: CachedUpdateInfo
    const updateInfoFile = this.getUpdateInfoFile()
    try {
      cachedInfo = await readJson(updateInfoFile)
    }
    catch (e) {
      let message = `No cached update info available`
      if (e.code !== "ENOENT") {
        await this.cleanCacheDirForPendingUpdate()
        message += ` (error on read: ${e.message})`
      }
      logger.info(message)
      return null
    }

<<<<<<< HEAD
    const isCachedInfoFileNameValid = cachedInfo?.fileName !== null ?? false
    if (isCachedInfoFileNameValid) {
=======
    if (cachedInfo.fileName === null || cachedInfo.fileName === undefined) {
>>>>>>> a94c39ca
      logger.warn(`Cached update info is corrupted: no fileName, directory for cached update will be cleaned`)
      await this.cleanCacheDirForPendingUpdate()
      return null
    }

    if (fileInfo.info.sha512 !== cachedInfo.sha512) {
      logger.info(`Cached update sha512 checksum doesn't match the latest available update. New update must be downloaded. Cached: ${cachedInfo.sha512}, expected: ${fileInfo.info.sha512}. Directory for cached update will be cleaned`)
      await this.cleanCacheDirForPendingUpdate()
      return null
    }

    const updateFile = path.join(this.cacheDirForPendingUpdate, cachedInfo.fileName)
    if (!(await pathExists(updateFile))) {
      logger.info("Cached update file doesn't exist, directory for cached update will be cleaned")
      await this.cleanCacheDirForPendingUpdate()
      return null
    }

    const sha512 = await hashFile(updateFile)
    if (fileInfo.info.sha512 !== sha512) {
      logger.warn(`Sha512 checksum doesn't match the latest available update. New update must be downloaded. Cached: ${sha512}, expected: ${fileInfo.info.sha512}`)
      await this.cleanCacheDirForPendingUpdate()
      return null
    }
    this._downloadedFileInfo = cachedInfo
    return updateFile
  }

  private getUpdateInfoFile(): string {
    return path.join(this.cacheDirForPendingUpdate, "update-info.json")
  }
}

interface CachedUpdateInfo {
  fileName: string
  sha512: string
  readonly isAdminRightsRequired: boolean
}

function hashFile(file: string, algorithm = "sha512", encoding: "base64" | "hex" = "base64", options?: any): Promise<string> {
  return new Promise<string>((resolve, reject) => {
    const hash = createHash(algorithm)
    hash
      .on("error", reject)
      .setEncoding(encoding)

    createReadStream(file, {...options, highWaterMark: 1024 * 1024 /* better to use more memory but hash faster */})
      .on("error", reject)
      .on("end", () => {
        hash.end()
        resolve(hash.read() as string)
      })
      .pipe(hash, {end: false})
  })
}

export async function createTempUpdateFile(name: string, cacheDir: string, log: Logger): Promise<string> {
  // https://github.com/electron-userland/electron-builder/pull/2474#issuecomment-366481912
  let nameCounter = 0
  let result = path.join(cacheDir, name)
  for (let i = 0; i < 3; i++) {
    try {
      await unlink(result)
      return result
    }
    catch (e) {
      if (e.code === "ENOENT") {
        return result
      }

      log.warn(`Error on remove temp update file: ${e}`)
      result = path.join(cacheDir, `${nameCounter++}-${name}`)
    }
  }
  return result
}<|MERGE_RESOLUTION|>--- conflicted
+++ resolved
@@ -106,12 +106,8 @@
       return null
     }
 
-<<<<<<< HEAD
     const isCachedInfoFileNameValid = cachedInfo?.fileName !== null ?? false
     if (isCachedInfoFileNameValid) {
-=======
-    if (cachedInfo.fileName === null || cachedInfo.fileName === undefined) {
->>>>>>> a94c39ca
       logger.warn(`Cached update info is corrupted: no fileName, directory for cached update will be cleaned`)
       await this.cleanCacheDirForPendingUpdate()
       return null
