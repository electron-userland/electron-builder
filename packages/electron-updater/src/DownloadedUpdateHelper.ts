--- conflicted
+++ resolved
@@ -29,16 +29,12 @@
     if (this.versionInfo != null && this.file === updateFile && this.fileInfo != null) {
       // update has already been downloaded from this running instance
       // check here only existence, not checksum
-<<<<<<< HEAD
-      return isEqual(this.versionInfo, versionInfo) && isEqual(this.fileInfo.info, fileInfo.info) && (await pathExists(updateFile))
-=======
       if (isEqual(this.versionInfo, versionInfo) && isEqual(this.fileInfo.info, fileInfo.info) && (await pathExists(updateFile))) {
         return updateFile
       }
       else {
         return null
       }
->>>>>>> 2e7ddb9d
     }
 
     // update has already been downloaded from some previous app launch
