--- conflicted
+++ resolved
@@ -3,13 +3,8 @@
 import { createReadStream } from "fs"
 // @ts-ignore
 import * as isEqual from "lodash.isequal"
-<<<<<<< HEAD
-import { ResolvedUpdateFileInfo } from "./exports"
-import { Logger } from "./exports"
-=======
 import { ResolvedUpdateFileInfo } from "./types"
 import { Logger } from "./types"
->>>>>>> 9652f540
 import { pathExists, readJson, emptyDir, outputJson, unlink } from "fs-extra"
 import * as path from "path"
 
