import { parseDn } from "builder-util-runtime"
import { execFile, execFileSync } from "child_process"
import * as os from "os"
<<<<<<< HEAD
import { Logger } from "./exports"
=======
import { Logger } from "./types"
>>>>>>> 9652f540
import * as path from "path"

// $certificateInfo = (Get-AuthenticodeSignature 'xxx\yyy.exe'
// | where {$_.Status.Equals([System.Management.Automation.SignatureStatus]::Valid) -and $_.SignerCertificate.Subject.Contains("CN=siemens.com")})
// | Out-String ; if ($certificateInfo) { exit 0 } else { exit 1 }
export function verifySignature(publisherNames: Array<string>, unescapedTempUpdateFile: string, logger: Logger): Promise<string | null> {
  return new Promise<string | null>((resolve, reject) => {
    // Escape quotes and backticks in filenames to prevent user from breaking the
    // arguments and perform a remote command injection.
    //
    // Consider example powershell command:
    // ```powershell
    // Get-AuthenticodeSignature 'C:\\path\\my-bad-';calc;'filename.exe'
    // ```
    // The above would work expected and find the file name, however, it will also execute `;calc;`
    // command and start the calculator app.
    //
    // From Powershell quoting rules:
    // https://docs.microsoft.com/en-us/powershell/module/microsoft.powershell.core/about/about_quoting_rules?view=powershell-7
    // * Double quotes `"` are treated literally within single-quoted strings;
    // * Single quotes can be escaped by doubling them: 'don''t' -> don't;
    //
    // Also note that at this point the file has already been written to the disk, thus we are
    // guaranteed that the path will not contain any illegal characters like <>:"/\|?*
    // https://docs.microsoft.com/en-us/windows/win32/fileio/naming-a-file
    const tempUpdateFile = unescapedTempUpdateFile.replace(/'/g, "''")
    logger.info(`Verifying signature ${tempUpdateFile}`)

    // https://github.com/electron-userland/electron-builder/issues/2421
    // https://github.com/electron-userland/electron-builder/issues/2535
    // Resetting PSModulePath is necessary https://github.com/electron-userland/electron-builder/issues/7127
    // semicolon wont terminate the set command and run chcp thus leading to verification errors on certificats with special chars like german umlauts, so rather
    //   join commands using & https://github.com/electron-userland/electron-builder/issues/8162
    execFile(
      `set "PSModulePath=" & chcp 65001 >NUL & powershell.exe`,
      ["-NoProfile", "-NonInteractive", "-InputFormat", "None", "-Command", `"Get-AuthenticodeSignature -LiteralPath '${tempUpdateFile}' | ConvertTo-Json -Compress"`],
      {
        shell: true,
        timeout: 20 * 1000,
      },
      (error, stdout, stderr) => {
        try {
          if (error != null || stderr) {
            handleError(logger, error, stderr, reject)
            resolve(null)
            return
          }
          const data = parseOut(stdout)
          if (data.Status === 0) {
            try {
              const normlaizedUpdateFilePath = path.normalize(data.Path)
              const normalizedTempUpdateFile = path.normalize(unescapedTempUpdateFile)
              logger.info(`LiteralPath: ${normlaizedUpdateFilePath}. Update Path: ${normalizedTempUpdateFile}`)
              if (normlaizedUpdateFilePath !== normalizedTempUpdateFile) {
                handleError(logger, new Error(`LiteralPath of ${normlaizedUpdateFilePath} is different than ${normalizedTempUpdateFile}`), stderr, reject)
                resolve(null)
                return
              }
            } catch (error: any) {
              logger.warn(`Unable to verify LiteralPath of update asset due to missing data.Path. Skipping this step of validation. Message: ${error.message ?? error.stack}`)
            }
            const subject = parseDn(data.SignerCertificate.Subject)
            let match = false
            for (const name of publisherNames) {
              const dn = parseDn(name)
              if (dn.size) {
                // if we have a full DN, compare all values
                const allKeys = Array.from(dn.keys())
                match = allKeys.every(key => {
                  return dn.get(key) === subject.get(key)
                })
              } else if (name === subject.get("CN")!) {
                logger.warn(`Signature validated using only CN ${name}. Please add your full Distinguished Name (DN) to publisherNames configuration`)
                match = true
              }
              if (match) {
                resolve(null)
                return
              }
            }
          }

          const result = `publisherNames: ${publisherNames.join(" | ")}, raw info: ` + JSON.stringify(data, (name, value) => (name === "RawData" ? undefined : value), 2)
          logger.warn(`Sign verification failed, installer signed with incorrect certificate: ${result}`)
          resolve(result)
        } catch (e: any) {
          handleError(logger, e, null, reject)
          resolve(null)
          return
        }
      }
    )
  })
}

function parseOut(out: string): any {
  const data = JSON.parse(out)
  delete data.PrivateKey
  delete data.IsOSBinary
  delete data.SignatureType
  const signerCertificate = data.SignerCertificate
  if (signerCertificate != null) {
    delete signerCertificate.Archived
    delete signerCertificate.Extensions
    delete signerCertificate.Handle
    delete signerCertificate.HasPrivateKey
    // duplicates data.SignerCertificate (contains RawData)
    delete signerCertificate.SubjectName
  }
  return data
}

function handleError(logger: Logger, error: Error | null, stderr: string | null, reject: (reason: any) => void): void {
  if (isOldWin6()) {
    logger.warn(
      `Cannot execute Get-AuthenticodeSignature: ${error || stderr}. Ignoring signature validation due to unsupported powershell version. Please upgrade to powershell 3 or higher.`
    )
    return
  }

  try {
    execFileSync("powershell.exe", ["-NoProfile", "-NonInteractive", "-Command", "ConvertTo-Json test"], { timeout: 10 * 1000 } as any)
  } catch (testError: any) {
    logger.warn(
      `Cannot execute ConvertTo-Json: ${testError.message}. Ignoring signature validation due to unsupported powershell version. Please upgrade to powershell 3 or higher.`
    )
    return
  }

  if (error != null) {
    reject(error)
  }

  if (stderr) {
    reject(new Error(`Cannot execute Get-AuthenticodeSignature, stderr: ${stderr}. Failing signature validation due to unknown stderr.`))
  }
}

function isOldWin6(): boolean {
  const winVersion = os.release()
  return winVersion.startsWith("6.") && !winVersion.startsWith("6.3")
}<|MERGE_RESOLUTION|>--- conflicted
+++ resolved
@@ -1,11 +1,7 @@
 import { parseDn } from "builder-util-runtime"
 import { execFile, execFileSync } from "child_process"
 import * as os from "os"
-<<<<<<< HEAD
-import { Logger } from "./exports"
-=======
 import { Logger } from "./types"
->>>>>>> 9652f540
 import * as path from "path"
 
 // $certificateInfo = (Get-AuthenticodeSignature 'xxx\yyy.exe'
