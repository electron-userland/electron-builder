--- conflicted
+++ resolved
@@ -1,10 +1,6 @@
 import { CancellationToken, BitbucketOptions, newError, UpdateInfo } from "builder-util-runtime"
 import { AppUpdater } from "../AppUpdater"
-<<<<<<< HEAD
-import { ResolvedUpdateFileInfo } from "../exports"
-=======
 import { ResolvedUpdateFileInfo } from "../types"
->>>>>>> 9652f540
 import { getChannelFilename, newBaseUrl, newUrlFromBase } from "../util"
 import { parseUpdateInfo, Provider, ProviderRuntimeOptions, resolveFiles } from "./Provider"
 
