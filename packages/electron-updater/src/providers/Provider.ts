--- conflicted
+++ resolved
@@ -3,11 +3,7 @@
 import { load } from "js-yaml"
 import { URL } from "url"
 import { ElectronHttpExecutor } from "../electronHttpExecutor"
-<<<<<<< HEAD
-import { ResolvedUpdateFileInfo } from "../exports"
-=======
 import { ResolvedUpdateFileInfo } from "../types"
->>>>>>> 9652f540
 import { newUrlFromBase } from "../util"
 
 export type ProviderPlatform = "darwin" | "linux" | "win32"
