--- conflicted
+++ resolved
@@ -2,11 +2,7 @@
 import * as semver from "semver"
 import { URL } from "url"
 import { AppUpdater } from "../AppUpdater"
-<<<<<<< HEAD
-import { ResolvedUpdateFileInfo } from "../exports"
-=======
 import { ResolvedUpdateFileInfo } from "../types"
->>>>>>> 9652f540
 import { getChannelFilename, newBaseUrl, newUrlFromBase } from "../util"
 import { parseUpdateInfo, Provider, ProviderRuntimeOptions, resolveFiles } from "./Provider"
 
