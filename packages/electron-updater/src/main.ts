--- conflicted
+++ resolved
@@ -1,6 +1,7 @@
 import { existsSync, readFileSync } from "fs-extra"
 import * as path from "path"
 import { AppUpdater } from "./AppUpdater"
+import { UpdateInfo } from "builder-util-runtime"
 
 export { BaseUpdater } from "./BaseUpdater"
 export { AppUpdater, NoOpLogger } from "./AppUpdater"
@@ -66,93 +67,10 @@
   },
 })
 
-<<<<<<< HEAD
-// return null if verify signature succeed
-// return error message if verify signature failed
-export type verifyUpdateCodeSignature = (publisherName: string[], path: string) => Promise<string | null>
-=======
-export interface ResolvedUpdateFileInfo {
-  readonly url: URL
-  readonly info: UpdateFileInfo
-
-  packageInfo?: PackageFileInfo
-}
-
-export interface UpdateCheckResult {
-  readonly isUpdateAvailable: boolean
-  
-  readonly updateInfo: UpdateInfo
-
-  readonly downloadPromise?: Promise<Array<string>> | null
-
-  readonly cancellationToken?: CancellationToken
-
-  /** @deprecated */
-  readonly versionInfo: UpdateInfo
-}
-
-export type UpdaterEvents = "login" | "checking-for-update" | "update-available" | "update-not-available" | "update-cancelled" | "download-progress" | "update-downloaded" | "error"
-
-export const DOWNLOAD_PROGRESS = "download-progress"
-export const UPDATE_DOWNLOADED = "update-downloaded"
-
-export type LoginHandler = (authInfo: any, callback: LoginCallback) => void
-
-export class UpdaterSignal {
-  constructor(private emitter: EventEmitter) {}
-
-  /**
-   * Emitted when an authenticating proxy is [asking for user credentials](https://github.com/electron/electron/blob/master/docs/api/client-request.md#event-login).
-   */
-  login(handler: LoginHandler): void {
-    addHandler(this.emitter, "login", handler)
-  }
-
-  progress(handler: (info: ProgressInfo) => void): void {
-    addHandler(this.emitter, DOWNLOAD_PROGRESS, handler)
-  }
-
-  updateDownloaded(handler: (info: UpdateDownloadedEvent) => void): void {
-    addHandler(this.emitter, UPDATE_DOWNLOADED, handler)
-  }
-
-  updateCancelled(handler: (info: UpdateInfo) => void): void {
-    addHandler(this.emitter, "update-cancelled", handler)
-  }
-}
-
-export interface UpdateDownloadedEvent extends UpdateInfo {
-  downloadedFile: string
-}
-
-const isLogEvent = false
-
-function addHandler(emitter: EventEmitter, event: UpdaterEvents, handler: (...args: Array<any>) => void): void {
-  if (isLogEvent) {
-    emitter.on(event, (...args: Array<any>) => {
-      console.log("%s %s", event, args)
-      handler(...args)
-    })
-  } else {
-    emitter.on(event, handler)
-  }
-}
-
-export interface Logger {
-  info(message?: any): void
-
-  warn(message?: any): void
-
-  error(message?: any): void
-
-  debug?(message: string): void
-}
-
 /**
  * return null if verify signature succeed
  * return error message if verify signature failed
  */
 export type VerifyUpdateCodeSignature = (publisherName: string[], path: string) => Promise<string | null>
 
-export type VerifyUpdateSupport = (updateInfo: UpdateInfo) => boolean | Promise<boolean>
->>>>>>> 96c5d140
+export type VerifyUpdateSupport = (updateInfo: UpdateInfo) => boolean | Promise<boolean>