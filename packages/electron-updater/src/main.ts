--- conflicted
+++ resolved
@@ -13,11 +13,7 @@
 export { MacUpdater } from "./MacUpdater"
 export { NsisUpdater } from "./NsisUpdater"
 
-<<<<<<< HEAD
-export * from "./exports"
-=======
 export * from "./types"
->>>>>>> 9652f540
 
 // autoUpdater to mimic electron bundled autoUpdater
 let _autoUpdater: any
