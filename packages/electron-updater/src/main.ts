--- conflicted
+++ resolved
@@ -109,7 +109,6 @@
   error(message?: any): void
 
   debug?(message: string): void
-<<<<<<< HEAD
 }
 
 export type ElevationHelper = (path: string, args: Array<string>) => boolean
@@ -137,6 +136,4 @@
     result.search = `noCache=${Date.now().toString(32)}`
   }
   return result
-=======
->>>>>>> c858d678
 }