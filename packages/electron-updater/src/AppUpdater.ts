import {
  AllPublishOptions,
  asArray,
  CancellationToken,
  newError,
  PublishConfiguration,
  UpdateInfo,
  UUID,
  DownloadOptions,
  CancellationError,
  ProgressInfo,
  BlockMap,
  retry,
} from "builder-util-runtime"
import { randomBytes } from "crypto"
import { release } from "os"
import { EventEmitter } from "events"
import { mkdir, outputFile, readFile, rename, unlink } from "fs-extra"
import { OutgoingHttpHeaders } from "http"
import { load } from "js-yaml"
import { Lazy } from "lazy-val"
import * as path from "path"
import { eq as isVersionsEqual, gt as isVersionGreaterThan, lt as isVersionLessThan, parse as parseVersion, prerelease as getVersionPreleaseComponents, SemVer } from "semver"
import { AppAdapter } from "./AppAdapter"
import { createTempUpdateFile, DownloadedUpdateHelper } from "./DownloadedUpdateHelper"
import { ElectronAppAdapter } from "./ElectronAppAdapter"
import { ElectronHttpExecutor, getNetSession, LoginCallback } from "./electronHttpExecutor"
import { GenericProvider } from "./providers/GenericProvider"
<<<<<<< HEAD
=======
import {
  DOWNLOAD_PROGRESS,
  Logger,
  Provider,
  ResolvedUpdateFileInfo,
  UPDATE_DOWNLOADED,
  UpdateCheckResult,
  UpdateDownloadedEvent,
  UpdaterSignal,
  VerifyUpdateSupport,
} from "./main"
>>>>>>> 96c5d140
import { createClient, isUrlProbablySupportMultiRangeRequests } from "./providerFactory"
import { Provider, ProviderPlatform } from "./providers/Provider"
import type { TypedEmitter } from "tiny-typed-emitter"
import Session = Electron.Session
import type { AuthInfo } from "electron"
import { gunzipSync } from "zlib"
import { blockmapFiles } from "./util"
import { DifferentialDownloaderOptions } from "./differentialDownloader/DifferentialDownloader"
import { GenericDifferentialDownloader } from "./differentialDownloader/GenericDifferentialDownloader"
import { DOWNLOAD_PROGRESS, Logger, ResolvedUpdateFileInfo, UPDATE_DOWNLOADED, UpdateCheckResult, UpdateDownloadedEvent, UpdaterSignal } from "./exports"

export type AppUpdaterEvents = {
  error: (error: Error, message?: string) => void
  login: (info: AuthInfo, callback: LoginCallback) => void
  "checking-for-update": () => void
  "update-not-available": (info: UpdateInfo) => void
  "update-available": (info: UpdateInfo) => void
  "update-downloaded": (event: UpdateDownloadedEvent) => void
  "download-progress": (info: ProgressInfo) => void
  "update-cancelled": (info: UpdateInfo) => void
  "appimage-filename-updated": (path: string) => void
}

export abstract class AppUpdater extends (EventEmitter as new () => TypedEmitter<AppUpdaterEvents>) {
  /**
   * Whether to automatically download an update when it is found.
   * @default true
   */
  autoDownload = true

  /**
   * Whether to automatically install a downloaded update on app quit (if `quitAndInstall` was not called before).
   * @default true
   */
  autoInstallOnAppQuit = true

  /**
   * Whether to run the app after finish install when run the installer is NOT in silent mode.
   * @default true
   */
  autoRunAppAfterInstall = true

  /**
   * *GitHub provider only.* Whether to allow update to pre-release versions. Defaults to `true` if application version contains prerelease components (e.g. `0.12.1-alpha.1`, here `alpha` is a prerelease component), otherwise `false`.
   *
   * If `true`, downgrade will be allowed (`allowDowngrade` will be set to `true`).
   */
  allowPrerelease = false

  /**
   * *GitHub provider only.* Get all release notes (from current version to latest), not just the latest.
   * @default false
   */
  fullChangelog = false

  /**
   * Whether to allow version downgrade (when a user from the beta channel wants to go back to the stable channel).
   *
   * Taken in account only if channel differs (pre-release version component in terms of semantic versioning).
   *
   * @default false
   */
  allowDowngrade = false

  /**
   * Web installer files might not have signature verification, this switch prevents to load them unless it is needed.
   *
   * Currently false to prevent breaking the current API, but it should be changed to default true at some point that
   * breaking changes are allowed.
   *
   * @default false
   */
  disableWebInstaller = false

  /**
   * *NSIS only* Disable differential downloads and always perform full download of installer.
   *
   * @default false
   */
  disableDifferentialDownload = false

  /**
   * Allows developer to force the updater to work in "dev" mode, looking for "dev-app-update.yml" instead of "app-update.yml"
   * Dev: `path.join(this.app.getAppPath(), "dev-app-update.yml")`
   * Prod: `path.join(process.resourcesPath!, "app-update.yml")`
   *
   * @default false
   */
  forceDevUpdateConfig = false

  /**
   * The current application version.
   */
  readonly currentVersion: SemVer

  private _channel: string | null = null

  protected downloadedUpdateHelper: DownloadedUpdateHelper | null = null

  /**
   * Get the update channel. Doesn't return `channel` from the update configuration, only if was previously set.
   */
  get channel(): string | null {
    return this._channel
  }

  /**
   * Set the update channel. Overrides `channel` in the update configuration.
   *
   * `allowDowngrade` will be automatically set to `true`. If this behavior is not suitable for you, simple set `allowDowngrade` explicitly after.
   */
  set channel(value: string | null) {
    if (this._channel != null) {
      // noinspection SuspiciousTypeOfGuard
      if (typeof value !== "string") {
        throw newError(`Channel must be a string, but got: ${value}`, "ERR_UPDATER_INVALID_CHANNEL")
      } else if (value.length === 0) {
        throw newError(`Channel must be not an empty string`, "ERR_UPDATER_INVALID_CHANNEL")
      }
    }

    this._channel = value
    this.allowDowngrade = true
  }

  /**
   *  The request headers.
   */
  requestHeaders: OutgoingHttpHeaders | null = null

  /**
   *  Shortcut for explicitly adding auth tokens to request headers
   */
  addAuthHeader(token: string) {
    this.requestHeaders = Object.assign({}, this.requestHeaders, {
      authorization: token,
    })
  }

  protected _logger: Logger = console

  // noinspection JSMethodCanBeStatic,JSUnusedGlobalSymbols
  get netSession(): Session {
    return getNetSession()
  }

  /**
   * The logger. You can pass [electron-log](https://github.com/megahertz/electron-log), [winston](https://github.com/winstonjs/winston) or another logger with the following interface: `{ info(), warn(), error() }`.
   * Set it to `null` if you would like to disable a logging feature.
   */
  get logger(): Logger | null {
    return this._logger
  }

  set logger(value: Logger | null) {
    this._logger = value == null ? new NoOpLogger() : value
  }

  // noinspection JSUnusedGlobalSymbols
  /**
   * For type safety you can use signals, e.g. `autoUpdater.signals.updateDownloaded(() => {})` instead of `autoUpdater.on('update-available', () => {})`
   */
  readonly signals = new UpdaterSignal(this)

  private _appUpdateConfigPath: string | null = null

  // noinspection JSUnusedGlobalSymbols
  /**
   * test only
   * @private
   */
  set updateConfigPath(value: string | null) {
    this.clientPromise = null
    this._appUpdateConfigPath = value
    this.configOnDisk = new Lazy<any>(() => this.loadUpdateConfig())
  }

  protected _isUpdateSupported: VerifyUpdateSupport = (updateInfo: UpdateInfo): boolean | Promise<boolean> => this.checkIfUpdateSupported(updateInfo)

  /**
   * Allows developer to override default logic for determining if an update is supported.
   * The default logic compares the `UpdateInfo` minimum system version against the `os.release()` with `semver` package
   */
  get isUpdateSupported(): VerifyUpdateSupport {
    return this._isUpdateSupported
  }

  set isUpdateSupported(value: VerifyUpdateSupport) {
    if (value) {
      this._isUpdateSupported = value
    }
  }

  private clientPromise: Promise<Provider<any>> | null = null

  protected readonly stagingUserIdPromise = new Lazy<string>(() => this.getOrCreateStagingUserId())

  // public, allow to read old config for anyone
  /** @internal */
  configOnDisk = new Lazy<any>(() => this.loadUpdateConfig())

  private checkForUpdatesPromise: Promise<UpdateCheckResult> | null = null
  private downloadPromise: Promise<Array<string>> | null = null

  protected readonly app: AppAdapter

  protected updateInfoAndProvider: UpdateInfoAndProvider | null = null

  /** @internal */
  readonly httpExecutor: ElectronHttpExecutor

  protected constructor(options: AllPublishOptions | null | undefined, app?: AppAdapter) {
    super()

    this.on("error", (error: Error) => {
      this._logger.error(`Error: ${error.stack || error.message}`)
    })

    if (app == null) {
      this.app = new ElectronAppAdapter()
      this.httpExecutor = new ElectronHttpExecutor((authInfo, callback) => this.emit("login", authInfo, callback))
    } else {
      this.app = app
      this.httpExecutor = null as any
    }

    const currentVersionString = this.app.version
    const currentVersion = parseVersion(currentVersionString)
    if (currentVersion == null) {
      throw newError(`App version is not a valid semver version: "${currentVersionString}"`, "ERR_UPDATER_INVALID_VERSION")
    }
    this.currentVersion = currentVersion
    this.allowPrerelease = hasPrereleaseComponents(currentVersion)

    if (options != null) {
      this.setFeedURL(options)

      if (typeof options !== "string" && options.requestHeaders) {
        this.requestHeaders = options.requestHeaders
      }
    }
  }

  //noinspection JSMethodCanBeStatic,JSUnusedGlobalSymbols
  getFeedURL(): string | null | undefined {
    return "Deprecated. Do not use it."
  }

  /**
   * Configure update provider. If value is `string`, [GenericServerOptions](./publish.md#genericserveroptions) will be set with value as `url`.
   * @param options If you want to override configuration in the `app-update.yml`.
   */
  setFeedURL(options: PublishConfiguration | AllPublishOptions | string) {
    const runtimeOptions = this.createProviderRuntimeOptions()
    // https://github.com/electron-userland/electron-builder/issues/1105
    let provider: Provider<any>
    if (typeof options === "string") {
      provider = new GenericProvider({ provider: "generic", url: options }, this, {
        ...runtimeOptions,
        isUseMultipleRangeRequest: isUrlProbablySupportMultiRangeRequests(options),
      })
    } else {
      provider = createClient(options, this, runtimeOptions)
    }
    this.clientPromise = Promise.resolve(provider)
  }

  /**
   * Asks the server whether there is an update.
   * @returns null if the updater is disabled, otherwise info about the latest version
   */
  checkForUpdates(): Promise<UpdateCheckResult | null> {
    if (!this.isUpdaterActive()) {
      return Promise.resolve(null)
    }

    let checkForUpdatesPromise = this.checkForUpdatesPromise
    if (checkForUpdatesPromise != null) {
      this._logger.info("Checking for update (already in progress)")
      return checkForUpdatesPromise
    }

    const nullizePromise = () => (this.checkForUpdatesPromise = null)

    this._logger.info("Checking for update")
    checkForUpdatesPromise = this.doCheckForUpdates()
      .then(it => {
        nullizePromise()
        return it
      })
      .catch((e: any) => {
        nullizePromise()
        this.emit("error", e, `Cannot check for updates: ${(e.stack || e).toString()}`)
        throw e
      })

    this.checkForUpdatesPromise = checkForUpdatesPromise
    return checkForUpdatesPromise
  }

  public isUpdaterActive(): boolean {
    const isEnabled = this.app.isPackaged || this.forceDevUpdateConfig
    if (!isEnabled) {
      this._logger.info("Skip checkForUpdates because application is not packed and dev update config is not forced")
      return false
    }
    return true
  }

  // noinspection JSUnusedGlobalSymbols
  checkForUpdatesAndNotify(downloadNotification?: DownloadNotification): Promise<UpdateCheckResult | null> {
    return this.checkForUpdates().then(it => {
      if (!it?.downloadPromise) {
        if (this._logger.debug != null) {
          this._logger.debug("checkForUpdatesAndNotify called, downloadPromise is null")
        }
        return it
      }

      void it.downloadPromise.then(() => {
        const notificationContent = AppUpdater.formatDownloadNotification(it.updateInfo.version, this.app.name, downloadNotification)
        new (require("electron").Notification)(notificationContent).show()
      })

      return it
    })
  }

  private static formatDownloadNotification(version: string, appName: string, downloadNotification?: DownloadNotification): DownloadNotification {
    if (downloadNotification == null) {
      downloadNotification = {
        title: "A new update is ready to install",
        body: `{appName} version {version} has been downloaded and will be automatically installed on exit`,
      }
    }
    downloadNotification = {
      title: downloadNotification.title.replace("{appName}", appName).replace("{version}", version),
      body: downloadNotification.body.replace("{appName}", appName).replace("{version}", version),
    }
    return downloadNotification
  }

  private async isStagingMatch(updateInfo: UpdateInfo): Promise<boolean> {
    const rawStagingPercentage = updateInfo.stagingPercentage
    let stagingPercentage = rawStagingPercentage
    if (stagingPercentage == null) {
      return true
    }

    stagingPercentage = parseInt(stagingPercentage as any, 10)
    if (isNaN(stagingPercentage)) {
      this._logger.warn(`Staging percentage is NaN: ${rawStagingPercentage}`)
      return true
    }

    // convert from user 0-100 to internal 0-1
    stagingPercentage = stagingPercentage / 100

    const stagingUserId = await this.stagingUserIdPromise.value
    const val = UUID.parse(stagingUserId).readUInt32BE(12)
    const percentage = val / 0xffffffff
    this._logger.info(`Staging percentage: ${stagingPercentage}, percentage: ${percentage}, user id: ${stagingUserId}`)
    return percentage < stagingPercentage
  }

  private computeFinalHeaders(headers: OutgoingHttpHeaders) {
    if (this.requestHeaders != null) {
      Object.assign(headers, this.requestHeaders)
    }
    return headers
  }

  private async isUpdateAvailable(updateInfo: UpdateInfo): Promise<boolean> {
    const latestVersion = parseVersion(updateInfo.version)
    if (latestVersion == null) {
      throw newError(
        `This file could not be downloaded, or the latest version (from update server) does not have a valid semver version: "${updateInfo.version}"`,
        "ERR_UPDATER_INVALID_VERSION"
      )
    }

    const currentVersion = this.currentVersion
    if (isVersionsEqual(latestVersion, currentVersion)) {
      return false
    }

    if (!(await Promise.resolve(this.isUpdateSupported(updateInfo)))) {
      return false
    }

    const isStagingMatch = await this.isStagingMatch(updateInfo)
    if (!isStagingMatch) {
      return false
    }

    // https://github.com/electron-userland/electron-builder/pull/3111#issuecomment-405033227
    // https://github.com/electron-userland/electron-builder/pull/3111#issuecomment-405030797
    const isLatestVersionNewer = isVersionGreaterThan(latestVersion, currentVersion)
    const isLatestVersionOlder = isVersionLessThan(latestVersion, currentVersion)

    if (isLatestVersionNewer) {
      return true
    }
    return this.allowDowngrade && isLatestVersionOlder
  }

  private checkIfUpdateSupported(updateInfo: UpdateInfo) {
    const minimumSystemVersion = updateInfo?.minimumSystemVersion
    const currentOSVersion = release()
    if (minimumSystemVersion) {
      try {
        if (isVersionLessThan(currentOSVersion, minimumSystemVersion)) {
          this._logger.info(`Current OS version ${currentOSVersion} is less than the minimum OS version required ${minimumSystemVersion} for version ${currentOSVersion}`)
          return false
        }
      } catch (e: any) {
        this._logger.warn(`Failed to compare current OS version(${currentOSVersion}) with minimum OS version(${minimumSystemVersion}): ${(e.message || e).toString()}`)
      }
    }
    return true
  }

  protected async getUpdateInfoAndProvider(): Promise<UpdateInfoAndProvider> {
    await this.app.whenReady()

    if (this.clientPromise == null) {
      this.clientPromise = this.configOnDisk.value.then(it => createClient(it, this, this.createProviderRuntimeOptions()))
    }

    const client = await this.clientPromise
    const stagingUserId = await this.stagingUserIdPromise.value
    client.setRequestHeaders(this.computeFinalHeaders({ "x-user-staging-id": stagingUserId }))
    return {
      info: await client.getLatestVersion(),
      provider: client,
    }
  }

  private createProviderRuntimeOptions() {
    return {
      isUseMultipleRangeRequest: true,
      platform: this._testOnlyOptions == null ? (process.platform as ProviderPlatform) : this._testOnlyOptions.platform,
      executor: this.httpExecutor,
    }
  }

  private async doCheckForUpdates(): Promise<UpdateCheckResult> {
    this.emit("checking-for-update")

    const result = await this.getUpdateInfoAndProvider()
    const updateInfo = result.info
    if (!(await this.isUpdateAvailable(updateInfo))) {
      this._logger.info(
        `Update for version ${this.currentVersion.format()} is not available (latest version: ${updateInfo.version}, downgrade is ${
          this.allowDowngrade ? "allowed" : "disallowed"
        }).`
      )
      this.emit("update-not-available", updateInfo)
      return {
        isUpdateAvailable: false,
        versionInfo: updateInfo,
        updateInfo,
      }
    }

    this.updateInfoAndProvider = result
    this.onUpdateAvailable(updateInfo)

    const cancellationToken = new CancellationToken()
    //noinspection ES6MissingAwait
    return {
      isUpdateAvailable: true,
      versionInfo: updateInfo,
      updateInfo,
      cancellationToken,
      downloadPromise: this.autoDownload ? this.downloadUpdate(cancellationToken) : null,
    }
  }

  protected onUpdateAvailable(updateInfo: UpdateInfo): void {
    this._logger.info(
      `Found version ${updateInfo.version} (url: ${asArray(updateInfo.files)
        .map(it => it.url)
        .join(", ")})`
    )
    this.emit("update-available", updateInfo)
  }

  /**
   * Start downloading update manually. You can use this method if `autoDownload` option is set to `false`.
   * @returns {Promise<Array<string>>} Paths to downloaded files.
   */
  downloadUpdate(cancellationToken: CancellationToken = new CancellationToken()): Promise<Array<string>> {
    const updateInfoAndProvider = this.updateInfoAndProvider
    if (updateInfoAndProvider == null) {
      const error = new Error("Please check update first")
      this.dispatchError(error)
      return Promise.reject(error)
    }

    if (this.downloadPromise != null) {
      this._logger.info("Downloading update (already in progress)")
      return this.downloadPromise
    }

    this._logger.info(
      `Downloading update from ${asArray(updateInfoAndProvider.info.files)
        .map(it => it.url)
        .join(", ")}`
    )
    const errorHandler = (e: Error): Error => {
      // https://github.com/electron-userland/electron-builder/issues/1150#issuecomment-436891159
      if (!(e instanceof CancellationError)) {
        try {
          this.dispatchError(e)
        } catch (nestedError: any) {
          this._logger.warn(`Cannot dispatch error event: ${nestedError.stack || nestedError}`)
        }
      }

      return e
    }

    this.downloadPromise = this.doDownloadUpdate({
      updateInfoAndProvider,
      requestHeaders: this.computeRequestHeaders(updateInfoAndProvider.provider),
      cancellationToken,
      disableWebInstaller: this.disableWebInstaller,
      disableDifferentialDownload: this.disableDifferentialDownload,
    })
      .catch((e: any) => {
        throw errorHandler(e)
      })
      .finally(() => {
        this.downloadPromise = null
      })

    return this.downloadPromise
  }

  protected dispatchError(e: Error): void {
    this.emit("error", e, (e.stack || e).toString())
  }

  protected dispatchUpdateDownloaded(event: UpdateDownloadedEvent): void {
    this.emit(UPDATE_DOWNLOADED, event)
  }

  protected abstract doDownloadUpdate(downloadUpdateOptions: DownloadUpdateOptions): Promise<Array<string>>

  /**
   * Restarts the app and installs the update after it has been downloaded.
   * It should only be called after `update-downloaded` has been emitted.
   *
   * **Note:** `autoUpdater.quitAndInstall()` will close all application windows first and only emit `before-quit` event on `app` after that.
   * This is different from the normal quit event sequence.
   *
   * @param isSilent *windows-only* Runs the installer in silent mode. Defaults to `false`.
   * @param isForceRunAfter Run the app after finish even on silent install. Not applicable for macOS.
   * Ignored if `isSilent` is set to `false`(In this case you can still set `autoRunAppAfterInstall` to `false` to prevent run the app after finish).
   */
  abstract quitAndInstall(isSilent?: boolean, isForceRunAfter?: boolean): void

  private async loadUpdateConfig(): Promise<any> {
    if (this._appUpdateConfigPath == null) {
      this._appUpdateConfigPath = this.app.appUpdateConfigPath
    }
    return load(await readFile(this._appUpdateConfigPath, "utf-8"))
  }

  private computeRequestHeaders(provider: Provider<any>): OutgoingHttpHeaders {
    const fileExtraDownloadHeaders = provider.fileExtraDownloadHeaders
    if (fileExtraDownloadHeaders != null) {
      const requestHeaders = this.requestHeaders
      return requestHeaders == null
        ? fileExtraDownloadHeaders
        : {
            ...fileExtraDownloadHeaders,
            ...requestHeaders,
          }
    }
    return this.computeFinalHeaders({ accept: "*/*" })
  }

  private async getOrCreateStagingUserId(): Promise<string> {
    const file = path.join(this.app.userDataPath, ".updaterId")
    try {
      const id = await readFile(file, "utf-8")
      if (UUID.check(id)) {
        return id
      } else {
        this._logger.warn(`Staging user id file exists, but content was invalid: ${id}`)
      }
    } catch (e: any) {
      if (e.code !== "ENOENT") {
        this._logger.warn(`Couldn't read staging user ID, creating a blank one: ${e}`)
      }
    }

    const id = UUID.v5(randomBytes(4096), UUID.OID)
    this._logger.info(`Generated new staging user ID: ${id}`)
    try {
      await outputFile(file, id)
    } catch (e: any) {
      this._logger.warn(`Couldn't write out staging user ID: ${e}`)
    }
    return id
  }

  /** @internal */
  get isAddNoCacheQuery(): boolean {
    const headers = this.requestHeaders
    // https://github.com/electron-userland/electron-builder/issues/3021
    if (headers == null) {
      return true
    }

    for (const headerName of Object.keys(headers)) {
      const s = headerName.toLowerCase()
      if (s === "authorization" || s === "private-token") {
        return false
      }
    }
    return true
  }

  /**
   * @private
   * @internal
   */
  _testOnlyOptions: TestOnlyUpdaterOptions | null = null

  private async getOrCreateDownloadHelper(): Promise<DownloadedUpdateHelper> {
    let result = this.downloadedUpdateHelper
    if (result == null) {
      const dirName = (await this.configOnDisk.value).updaterCacheDirName
      const logger = this._logger
      if (dirName == null) {
        logger.error("updaterCacheDirName is not specified in app-update.yml Was app build using at least electron-builder 20.34.0?")
      }
      const cacheDir = path.join(this.app.baseCachePath, dirName || this.app.name)
      if (logger.debug != null) {
        logger.debug(`updater cache dir: ${cacheDir}`)
      }

      result = new DownloadedUpdateHelper(cacheDir)
      this.downloadedUpdateHelper = result
    }
    return result
  }

  protected async executeDownload(taskOptions: DownloadExecutorTask): Promise<Array<string>> {
    const fileInfo = taskOptions.fileInfo
    const downloadOptions: DownloadOptions = {
      headers: taskOptions.downloadUpdateOptions.requestHeaders,
      cancellationToken: taskOptions.downloadUpdateOptions.cancellationToken,
      sha2: (fileInfo.info as any).sha2,
      sha512: fileInfo.info.sha512,
    }

    if (this.listenerCount(DOWNLOAD_PROGRESS) > 0) {
      downloadOptions.onProgress = it => this.emit(DOWNLOAD_PROGRESS, it)
    }

    const updateInfo = taskOptions.downloadUpdateOptions.updateInfoAndProvider.info
    const version = updateInfo.version
    const packageInfo = fileInfo.packageInfo

    function getCacheUpdateFileName(): string {
      // NodeJS URL doesn't decode automatically
      const urlPath = decodeURIComponent(taskOptions.fileInfo.url.pathname)
      if (urlPath.endsWith(`.${taskOptions.fileExtension}`)) {
        return path.basename(urlPath)
      } else {
        // url like /latest, generate name
        return taskOptions.fileInfo.info.url
      }
    }

    const downloadedUpdateHelper = await this.getOrCreateDownloadHelper()
    const cacheDir = downloadedUpdateHelper.cacheDirForPendingUpdate
    await mkdir(cacheDir, { recursive: true })
    const updateFileName = getCacheUpdateFileName()
    let updateFile = path.join(cacheDir, updateFileName)
    const packageFile = packageInfo == null ? null : path.join(cacheDir, `package-${version}${path.extname(packageInfo.path) || ".7z"}`)

    const done = async (isSaveCache: boolean) => {
      await downloadedUpdateHelper.setDownloadedFile(updateFile, packageFile, updateInfo, fileInfo, updateFileName, isSaveCache)
      await taskOptions.done!({
        ...updateInfo,
        downloadedFile: updateFile,
      })
      return packageFile == null ? [updateFile] : [updateFile, packageFile]
    }

    const log = this._logger
    const cachedUpdateFile = await downloadedUpdateHelper.validateDownloadedPath(updateFile, updateInfo, fileInfo, log)
    if (cachedUpdateFile != null) {
      updateFile = cachedUpdateFile
      return await done(false)
    }

    const removeFileIfAny = async () => {
      await downloadedUpdateHelper.clear().catch(() => {
        // ignore
      })
      return await unlink(updateFile).catch(() => {
        // ignore
      })
    }

    const tempUpdateFile = await createTempUpdateFile(`temp-${updateFileName}`, cacheDir, log)
    try {
      await taskOptions.task(tempUpdateFile, downloadOptions, packageFile, removeFileIfAny)
      await retry(
        () => rename(tempUpdateFile, updateFile),
        60,
        500,
        0,
        0,
        error => error instanceof Error && /^EBUSY:/.test(error.message)
      )
    } catch (e: any) {
      await removeFileIfAny()

      if (e instanceof CancellationError) {
        log.info("cancelled")
        this.emit("update-cancelled", updateInfo)
      }
      throw e
    }

    log.info(`New version ${version} has been downloaded to ${updateFile}`)
    return await done(true)
  }
  protected async differentialDownloadInstaller(
    fileInfo: ResolvedUpdateFileInfo,
    downloadUpdateOptions: DownloadUpdateOptions,
    installerPath: string,
    provider: Provider<any>,
    oldInstallerFileName: string
  ): Promise<boolean> {
    try {
      if (this._testOnlyOptions != null && !this._testOnlyOptions.isUseDifferentialDownload) {
        return true
      }
      const blockmapFileUrls = blockmapFiles(fileInfo.url, this.app.version, downloadUpdateOptions.updateInfoAndProvider.info.version)
      this._logger.info(`Download block maps (old: "${blockmapFileUrls[0]}", new: ${blockmapFileUrls[1]})`)

      const downloadBlockMap = async (url: URL): Promise<BlockMap> => {
        const data = await this.httpExecutor.downloadToBuffer(url, {
          headers: downloadUpdateOptions.requestHeaders,
          cancellationToken: downloadUpdateOptions.cancellationToken,
        })

        if (data == null || data.length === 0) {
          throw new Error(`Blockmap "${url.href}" is empty`)
        }

        try {
          return JSON.parse(gunzipSync(data).toString())
        } catch (e: any) {
          throw new Error(`Cannot parse blockmap "${url.href}", error: ${e}`)
        }
      }

      const downloadOptions: DifferentialDownloaderOptions = {
        newUrl: fileInfo.url,
        oldFile: path.join(this.downloadedUpdateHelper!.cacheDir, oldInstallerFileName),
        logger: this._logger,
        newFile: installerPath,
        isUseMultipleRangeRequest: provider.isUseMultipleRangeRequest,
        requestHeaders: downloadUpdateOptions.requestHeaders,
        cancellationToken: downloadUpdateOptions.cancellationToken,
      }

      if (this.listenerCount(DOWNLOAD_PROGRESS) > 0) {
        downloadOptions.onProgress = it => this.emit(DOWNLOAD_PROGRESS, it)
      }

      const blockMapDataList = await Promise.all(blockmapFileUrls.map(u => downloadBlockMap(u)))
      await new GenericDifferentialDownloader(fileInfo.info, this.httpExecutor, downloadOptions).download(blockMapDataList[0], blockMapDataList[1])
      return false
    } catch (e: any) {
      this._logger.error(`Cannot download differentially, fallback to full download: ${e.stack || e}`)
      if (this._testOnlyOptions != null) {
        // test mode
        throw e
      }
      return true
    }
  }
}

export interface DownloadUpdateOptions {
  readonly updateInfoAndProvider: UpdateInfoAndProvider
  readonly requestHeaders: OutgoingHttpHeaders
  readonly cancellationToken: CancellationToken
  readonly disableWebInstaller?: boolean
  readonly disableDifferentialDownload?: boolean
}

function hasPrereleaseComponents(version: SemVer) {
  const versionPrereleaseComponent = getVersionPreleaseComponents(version)
  return versionPrereleaseComponent != null && versionPrereleaseComponent.length > 0
}

/** @private */
export class NoOpLogger implements Logger {
  // eslint-disable-next-line @typescript-eslint/no-unused-vars
  info(message?: any) {
    // ignore
  }

  // eslint-disable-next-line @typescript-eslint/no-unused-vars
  warn(message?: any) {
    // ignore
  }

  // eslint-disable-next-line @typescript-eslint/no-unused-vars
  error(message?: any) {
    // ignore
  }
}

export interface UpdateInfoAndProvider {
  info: UpdateInfo
  provider: Provider<any>
}

export interface DownloadExecutorTask {
  readonly fileExtension: string
  readonly fileInfo: ResolvedUpdateFileInfo
  readonly downloadUpdateOptions: DownloadUpdateOptions
  readonly task: (destinationFile: string, downloadOptions: DownloadOptions, packageFile: string | null, removeTempDirIfAny: () => Promise<any>) => Promise<any>

  readonly done?: (event: UpdateDownloadedEvent) => Promise<any>
}

export interface DownloadNotification {
  body: string
  title: string
}

/** @private */
export interface TestOnlyUpdaterOptions {
  platform: ProviderPlatform

  isUseDifferentialDownload?: boolean
}<|MERGE_RESOLUTION|>--- conflicted
+++ resolved
@@ -26,20 +26,6 @@
 import { ElectronAppAdapter } from "./ElectronAppAdapter"
 import { ElectronHttpExecutor, getNetSession, LoginCallback } from "./electronHttpExecutor"
 import { GenericProvider } from "./providers/GenericProvider"
-<<<<<<< HEAD
-=======
-import {
-  DOWNLOAD_PROGRESS,
-  Logger,
-  Provider,
-  ResolvedUpdateFileInfo,
-  UPDATE_DOWNLOADED,
-  UpdateCheckResult,
-  UpdateDownloadedEvent,
-  UpdaterSignal,
-  VerifyUpdateSupport,
-} from "./main"
->>>>>>> 96c5d140
 import { createClient, isUrlProbablySupportMultiRangeRequests } from "./providerFactory"
 import { Provider, ProviderPlatform } from "./providers/Provider"
 import type { TypedEmitter } from "tiny-typed-emitter"
@@ -50,6 +36,7 @@
 import { DifferentialDownloaderOptions } from "./differentialDownloader/DifferentialDownloader"
 import { GenericDifferentialDownloader } from "./differentialDownloader/GenericDifferentialDownloader"
 import { DOWNLOAD_PROGRESS, Logger, ResolvedUpdateFileInfo, UPDATE_DOWNLOADED, UpdateCheckResult, UpdateDownloadedEvent, UpdaterSignal } from "./exports"
+import { VerifyUpdateSupport } from "./main"
 
 export type AppUpdaterEvents = {
   error: (error: Error, message?: string) => void
