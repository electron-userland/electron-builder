<<<<<<< HEAD
import { CancellationToken, GithubOptions, githubUrl, HttpError, HttpExecutor, UpdateInfo, ReleaseNoteInfo } from "builder-util-runtime"
=======
import { CancellationToken, GithubOptions, githubUrl, HttpError, HttpExecutor, UpdateInfo, WindowsUpdateInfo } from "builder-util-runtime"
>>>>>>> 8a319662
import { safeLoad } from "js-yaml"
import * as path from "path"
import * as semver from "semver"
import { URL } from "url"
import { AppUpdater } from "./AppUpdater"
import { FileInfo, getChannelFilename, getDefaultChannelName, isUseOldMacProvider, newBaseUrl, newUrlFromBase, Provider } from "./main"

export abstract class BaseGitHubProvider<T extends UpdateInfo> extends Provider<T> {
  // so, we don't need to parse port (because node http doesn't support host as url does)
  protected readonly baseUrl: URL

  constructor(protected readonly options: GithubOptions, defaultHost: string, executor: HttpExecutor<any>) {
    super(executor)

    this.baseUrl = newBaseUrl(githubUrl(options, defaultHost))
  }

  protected computeGithubBasePath(result: string) {
    // https://github.com/electron-userland/electron-builder/issues/1903#issuecomment-320881211
    const host = this.options.host
    return host != null && host !== "github.com" && host !== "api.github.com" ? `/api/v3${result}` : result
  }
}

export class GitHubProvider extends BaseGitHubProvider<UpdateInfo> {
  constructor(protected readonly options: GithubOptions, private readonly updater: AppUpdater, executor: HttpExecutor<any>) {
    super(options, "github.com", executor)
  }

  async getLatestVersion(): Promise<UpdateInfo> {
    const basePath = this.basePath
    const cancellationToken = new CancellationToken()

    const xElement = require("xelement")
    const feedXml = await this.httpRequest(newUrlFromBase(`${basePath}.atom`, this.baseUrl), {
      Accept: "application/xml, application/atom+xml, text/xml, */*",
    }, cancellationToken)

    const feed = new xElement.Parse(feedXml)
    const latestRelease = feed.element("entry")
    if (latestRelease == null) {
      throw new Error(`No published versions on GitHub`)
    }

    let version: string | null
    try {
      if (this.updater.allowPrerelease) {
        version = latestRelease.element("link").getAttr("href").match(/\/tag\/v?([^\/]+)$/)[1]
      }
      else {
        version = await this.getLatestVersionString(basePath, cancellationToken)
      }
    }
    catch (e) {
      throw new Error(`Cannot parse releases feed: ${e.stack || e.message},\nXML:\n${feedXml}`)
    }

    if (version == null) {
      throw new Error(`No published versions on GitHub`)
    }

    let result: UpdateInfo
    const channelFile = getChannelFilename(getDefaultChannelName())
    const channelFileUrl = newUrlFromBase(this.getBaseDownloadPath(version, channelFile), this.baseUrl)
    const requestOptions = this.createRequestOptions(channelFileUrl)
    let rawData: string
    try {
      rawData = (await this.executor.request(requestOptions, cancellationToken))!!
    }
    catch (e) {
      if (!this.updater.allowPrerelease) {
        if (e instanceof HttpError && e.response.statusCode === 404) {
          throw new Error(`Cannot find ${channelFile} in the latest release artifacts (${channelFileUrl}): ${e.stack || e.message}`)
        }
      }
      throw e
    }

    try {
      result = safeLoad(rawData)
    }
    catch (e) {
      throw new Error(`Cannot parse update info from ${channelFile} in the latest release artifacts (${channelFileUrl}): ${e.stack || e.message}, rawData: ${rawData}`)
    }

    Provider.validateUpdateInfo(result)
    if (isUseOldMacProvider()) {
      (result as any).releaseJsonUrl = `${githubUrl(this.options)}/${requestOptions.path}`
    }

    if (result.releaseName == null) {
      (result as any).releaseName = latestRelease.getElementValue("title")
    }
    if (result.releaseNotes == null) {
      if (this.updater.fullChangelog) {
        const currentVersion = require("electron").app.getVersion()
        const allReleases = feed.getElements("entry")
        const releaseNotes: Array<ReleaseNoteInfo> = []

        for (const release of allReleases) {
          const versionRelease = release.element("link").getAttr("href").match(/\/tag\/v?([^\/]+)$/)[1]

          if (semver.lt(currentVersion, versionRelease)) {
            releaseNotes.push({
              version: versionRelease,
              note: release.getElementValue("content")
            })
          }
        }

        (result as any).releaseNotes = releaseNotes
      } else {
          (result as any).releaseNotes = latestRelease.getElementValue("content")
      }
    }
    return result
  }

  private async getLatestVersionString(basePath: string, cancellationToken: CancellationToken): Promise<string | null> {
    const url = newUrlFromBase(`${basePath}/latest`, this.baseUrl)
    try {
      // do not use API to avoid limit
      const rawData = await this.httpRequest(url, {Accept: "application/json"}, cancellationToken)
      if (rawData == null) {
        return null
      }

      const releaseInfo: GithubReleaseInfo = JSON.parse(rawData)
      return (releaseInfo.tag_name.startsWith("v")) ? releaseInfo.tag_name.substring(1) : releaseInfo.tag_name
    }
    catch (e) {
      throw new Error(`Unable to find latest version on GitHub (${url}), please ensure a production release exists: ${e.stack || e.message}`)
    }
  }

  private get basePath() {
    return this.computeGithubBasePath(`/${this.options.owner}/${this.options.repo}/releases`)
  }

  async getUpdateFile(versionInfo: UpdateInfo): Promise<FileInfo> {
    if (isUseOldMacProvider()) {
      return versionInfo as any
    }

    // space is not supported on GitHub
    const name = versionInfo.githubArtifactName || path.posix.basename(versionInfo.path).replace(/ /g, "-")
    const result: FileInfo = {
      name,
      url: newUrlFromBase(this.getBaseDownloadPath(versionInfo.version, name), this.baseUrl).href,
      sha512: versionInfo.sha512,
    }

    const packages = (versionInfo as WindowsUpdateInfo).packages
    const packageInfo = packages == null ? null : (packages[process.arch] || packages.ia32)
    if (packageInfo != null) {
      result.packageInfo = {
        ...packageInfo,
        path: newUrlFromBase(this.getBaseDownloadPath(versionInfo.version, packageInfo.path || (packageInfo as any).file), this.baseUrl).href,
      }
    }
    return result
  }

  private getBaseDownloadPath(version: string, fileName: string) {
    return `${this.basePath}/download/${this.options.vPrefixedTagName === false ? "" : "v"}${version}/${fileName}`
  }
}

interface GithubReleaseInfo {
  readonly tag_name: string
}<|MERGE_RESOLUTION|>--- conflicted
+++ resolved
@@ -1,8 +1,4 @@
-<<<<<<< HEAD
-import { CancellationToken, GithubOptions, githubUrl, HttpError, HttpExecutor, UpdateInfo, ReleaseNoteInfo } from "builder-util-runtime"
-=======
-import { CancellationToken, GithubOptions, githubUrl, HttpError, HttpExecutor, UpdateInfo, WindowsUpdateInfo } from "builder-util-runtime"
->>>>>>> 8a319662
+import { CancellationToken, GithubOptions, githubUrl, HttpError, HttpExecutor, UpdateInfo, ReleaseNoteInfo, WindowsUpdateInfo } from "builder-util-runtime"
 import { safeLoad } from "js-yaml"
 import * as path from "path"
 import * as semver from "semver"
