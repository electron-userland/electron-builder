import { createHttpError, safeGetHeader } from "builder-util-runtime"
import { IncomingMessage } from "http"
import { Writable } from "stream"
import { copyData, DataSplitter, PartListDataTask } from "./DataSplitter"
import { DifferentialDownloader } from "./DifferentialDownloader"
import { Operation, OperationKind } from "./downloadPlanBuilder"

export function executeTasksUsingMultipleRangeRequests(differentialDownloader: DifferentialDownloader, tasks: Array<Operation>, out: Writable, oldFileFd: number, reject: (error: Error) => void) {
  const w = (taskOffset: number) => {
    if (taskOffset >= tasks.length) {
      if (differentialDownloader.fileMetadataBuffer != null) {
        out.write(differentialDownloader.fileMetadataBuffer)
      }
      out.end()
      return
    }

    const nextOffset = taskOffset + 1000
    doExecuteTasks(differentialDownloader, {
      tasks,
      start: taskOffset,
      end: Math.min(tasks.length, nextOffset),
      oldFileFd,
    }, out, () => w(nextOffset), reject)
  }
  return w
}

function doExecuteTasks(differentialDownloader: DifferentialDownloader, options: PartListDataTask, out: Writable, resolve: () => void, reject: (error: Error) => void) {
  let ranges = "bytes="
  let partCount = 0
  const partIndexToTaskIndex = new Map<number, number>()
  const partIndexToLength: Array<number> = []
  for (let i = options.start; i < options.end; i++) {
    const task = options.tasks[i]
    if (task.kind === OperationKind.DOWNLOAD) {
      ranges += `${task.start}-${task.end - 1}, `
      partIndexToTaskIndex.set(partCount, i)
      partCount++
      partIndexToLength.push(task.end - task.start)
    }
  }

  if (partCount <= 1) {
    // the only remote range - copy
    const w = (index: number) => {
      if (index >= options.end) {
        resolve()
        return
      }

      const task = options.tasks[index++]

      if (task.kind === OperationKind.COPY) {
        copyData(task, out, options.oldFileFd, reject, () => w(index))
      }
      else {
        const requestOptions = differentialDownloader.createRequestOptions()
        requestOptions.headers!!.Range = `bytes=${task.start}-${task.end - 1}`
        const request = differentialDownloader.httpExecutor.createRequest(requestOptions, response => {
          if (!checkIsRangesSupported(response, reject)) {
            return
          }

          response.pipe(out, {
            end: false
          })
          response.once("end", () => w(index))
        })
        differentialDownloader.httpExecutor.addErrorAndTimeoutHandlers(request, reject)
        request.end()
      }
    }

    w(options.start)
    return
  }

  const requestOptions = differentialDownloader.createRequestOptions()
  requestOptions.headers!!.Range = ranges.substring(0, ranges.length - 2)
  const request = differentialDownloader.httpExecutor.createRequest(requestOptions, response => {
    if (!checkIsRangesSupported(response, reject)) {
      return
    }

    const contentType = safeGetHeader(response, "content-type")
    const m = /^multipart\/.+?(?:; boundary=(?:(?:"(.+)")|(?:([^\s]+))))$/i.exec(contentType)
    if (m == null) {
      reject(new Error(`Content-Type "multipart/byteranges" is expected, but got "${contentType}"`))
      return
    }

    const dicer = new DataSplitter(out, options, partIndexToTaskIndex, m[1] || m[2], partIndexToLength, resolve)
    dicer.on("error", reject)
    response.pipe(dicer)
	
<<<<<<< HEAD
    response.on('end', () => {
      setTimeout(() => {
        request && request.abort()
        reject(new Error("Response ends without calling any handlers"))
      }, 10000)
    })
=======
	  response.on('end', () => {
	    setTimeout(() => {
	      request && request.abort()
	      reject(new Error("Response ends without calling any handlers"))
	    }, 10000)
	  })
>>>>>>> 9b74246d
  })
  differentialDownloader.httpExecutor.addErrorAndTimeoutHandlers(request, reject)
  request.end()
}

export function checkIsRangesSupported(response: IncomingMessage, reject: (error: Error) => void): boolean {
  // Electron net handles redirects automatically, our NodeJS test server doesn't use redirects - so, we don't check 3xx codes.
  if (response.statusCode!! >= 400) {
    reject(createHttpError(response))
    return false
  }

  if (response.statusCode !== 206) {
    const acceptRanges = safeGetHeader(response, "accept-ranges")
    if (acceptRanges == null || acceptRanges === "none") {
      reject(new Error(`Server doesn't support Accept-Ranges (response code ${response.statusCode})`))
      return false
    }
  }
  return true
}<|MERGE_RESOLUTION|>--- conflicted
+++ resolved
@@ -93,22 +93,13 @@
     const dicer = new DataSplitter(out, options, partIndexToTaskIndex, m[1] || m[2], partIndexToLength, resolve)
     dicer.on("error", reject)
     response.pipe(dicer)
-	
-<<<<<<< HEAD
+
     response.on('end', () => {
       setTimeout(() => {
-        request && request.abort()
+        request.abort()
         reject(new Error("Response ends without calling any handlers"))
       }, 10000)
     })
-=======
-	  response.on('end', () => {
-	    setTimeout(() => {
-	      request && request.abort()
-	      reject(new Error("Response ends without calling any handlers"))
-	    }, 10000)
-	  })
->>>>>>> 9b74246d
   })
   differentialDownloader.httpExecutor.addErrorAndTimeoutHandlers(request, reject)
   request.end()
