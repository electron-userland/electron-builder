import { BlockMap, BlockMapFile } from "builder-util-runtime/out/blockMapApi"
<<<<<<< HEAD
import { Logger } from "../exports"
=======
import { Logger } from "../types"
>>>>>>> 9652f540

export enum OperationKind {
  COPY,
  DOWNLOAD,
}

export interface Operation {
  kind: OperationKind

  // inclusive
  start: number
  // exclusive
  end: number

  // debug only
  // oldBlocks: Array<string> | null
}

export function computeOperations(oldBlockMap: BlockMap, newBlockMap: BlockMap, logger: Logger): Array<Operation> {
  const nameToOldBlocks = buildBlockFileMap(oldBlockMap.files)
  const nameToNewBlocks = buildBlockFileMap(newBlockMap.files)

  let lastOperation: Operation | null = null

  // for now only one file is supported in block map
  const blockMapFile: { name: string; offset: number } = newBlockMap.files[0]
  const operations: Array<Operation> = []
  const name = blockMapFile.name
  const oldEntry = nameToOldBlocks.get(name)
  if (oldEntry == null) {
    // new file (unrealistic case for now, because in any case both blockmap contain the only file named as "file")
    throw new Error(`no file ${name} in old blockmap`)
  }

  const newFile = nameToNewBlocks.get(name)!
  let changedBlockCount = 0

  const { checksumToOffset: checksumToOldOffset, checksumToOldSize } = buildChecksumMap(nameToOldBlocks.get(name)!, oldEntry.offset, logger)

  let newOffset = blockMapFile.offset
  for (let i = 0; i < newFile.checksums.length; newOffset += newFile.sizes[i], i++) {
    const blockSize: number = newFile.sizes[i]
    const checksum = newFile.checksums[i]
    let oldOffset = checksumToOldOffset.get(checksum)
    if (oldOffset != null && checksumToOldSize.get(checksum) !== blockSize) {
      logger.warn(`Checksum ("${checksum}") matches, but size differs (old: ${checksumToOldSize.get(checksum)}, new: ${blockSize})`)
      oldOffset = undefined
    }

    if (oldOffset === undefined) {
      // download data from new file
      changedBlockCount++

      if (lastOperation != null && lastOperation.kind === OperationKind.DOWNLOAD && lastOperation.end === newOffset) {
        lastOperation.end += blockSize
      } else {
        lastOperation = {
          kind: OperationKind.DOWNLOAD,
          start: newOffset,
          end: newOffset + blockSize,
          // oldBlocks: null,
        }
        validateAndAdd(lastOperation, operations, checksum, i)
      }
    } else {
      // reuse data from old file
      if (lastOperation != null && lastOperation.kind === OperationKind.COPY && lastOperation.end === oldOffset) {
        lastOperation.end += blockSize
        // lastOperation.oldBlocks!!.push(checksum)
      } else {
        lastOperation = {
          kind: OperationKind.COPY,
          start: oldOffset,
          end: oldOffset + blockSize,
          // oldBlocks: [checksum]
        }
        validateAndAdd(lastOperation, operations, checksum, i)
      }
    }
  }

  if (changedBlockCount > 0) {
    logger.info(`File${blockMapFile.name === "file" ? "" : " " + blockMapFile.name} has ${changedBlockCount} changed blocks`)
  }
  return operations
}

const isValidateOperationRange = process.env["DIFFERENTIAL_DOWNLOAD_PLAN_BUILDER_VALIDATE_RANGES"] === "true"

function validateAndAdd(operation: Operation, operations: Array<Operation>, checksum: string, index: number): void {
  if (isValidateOperationRange && operations.length !== 0) {
    const lastOperation = operations[operations.length - 1]
    if (lastOperation.kind === operation.kind && operation.start < lastOperation.end && operation.start > lastOperation.start) {
      const min = [lastOperation.start, lastOperation.end, operation.start, operation.end].reduce((p, v) => (p < v ? p : v))
      throw new Error(
        `operation (block index: ${index}, checksum: ${checksum}, kind: ${OperationKind[operation.kind]}) overlaps previous operation (checksum: ${checksum}):\n` +
          `abs: ${lastOperation.start} until ${lastOperation.end} and ${operation.start} until ${operation.end}\n` +
          `rel: ${lastOperation.start - min} until ${lastOperation.end - min} and ${operation.start - min} until ${operation.end - min}`
      )
    }
  }
  operations.push(operation)
}

function buildChecksumMap(file: BlockMapFile, fileOffset: number, logger: Logger) {
  const checksumToOffset = new Map<string, number>()
  const checksumToSize = new Map<string, number>()
  let offset = fileOffset
  for (let i = 0; i < file.checksums.length; i++) {
    const checksum = file.checksums[i]
    const size = file.sizes[i]

    const existing = checksumToSize.get(checksum)
    if (existing === undefined) {
      checksumToOffset.set(checksum, offset)
      checksumToSize.set(checksum, size)
    } else if (logger.debug != null) {
      const sizeExplanation = existing === size ? "(same size)" : `(size: ${existing}, this size: ${size})`
      logger.debug(`${checksum} duplicated in blockmap ${sizeExplanation}, it doesn't lead to broken differential downloader, just corresponding block will be skipped)`)
    }
    offset += size
  }
  return { checksumToOffset, checksumToOldSize: checksumToSize }
}

function buildBlockFileMap(list: Array<BlockMapFile>): Map<string, BlockMapFile> {
  const result = new Map<string, BlockMapFile>()
  for (const item of list) {
    result.set(item.name, item)
  }
  return result
}<|MERGE_RESOLUTION|>--- conflicted
+++ resolved
@@ -1,9 +1,5 @@
 import { BlockMap, BlockMapFile } from "builder-util-runtime/out/blockMapApi"
-<<<<<<< HEAD
-import { Logger } from "../exports"
-=======
 import { Logger } from "../types"
->>>>>>> 9652f540
 
 export enum OperationKind {
   COPY,
