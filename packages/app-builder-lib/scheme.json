--- conflicted
+++ resolved
@@ -295,6 +295,7 @@
         "arm64",
         "armv7l",
         "ia32",
+        "riscv64",
         "universal",
         "x64"
       ],
@@ -5893,19 +5894,7 @@
           "anyOf": [
             {
               "items": {
-<<<<<<< HEAD
-                "enum": [
-                  "arm64",
-                  "armv7l",
-                  "ia32",
-                  "riscv64",
-                  "universal",
-                  "x64"
-                ],
-                "type": "string"
-=======
                 "$ref": "#/definitions/ArchType"
->>>>>>> 9f4b4588
               },
               "type": "array"
             },
