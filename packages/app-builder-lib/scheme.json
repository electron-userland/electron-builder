{
  "$schema": "http://json-schema.org/draft-07/schema#",
  "additionalProperties": false,
  "definitions": {
    "AllPublishOptions": {
      "anyOf": [
        {
          "$ref": "#/definitions/GithubOptions"
        },
        {
          "$ref": "#/definitions/S3Options"
        },
        {
          "$ref": "#/definitions/SpacesOptions"
        },
        {
          "$ref": "#/definitions/GenericServerOptions"
        },
        {
          "$ref": "#/definitions/CustomPublishOptions"
        },
        {
          "$ref": "#/definitions/KeygenOptions"
        },
        {
          "$ref": "#/definitions/SnapStoreOptions"
        },
        {
          "$ref": "#/definitions/BitbucketOptions"
        },
        {
          "type": "string"
        }
      ]
    },
    "AppImageOptions": {
      "additionalProperties": false,
      "properties": {
        "artifactName": {
          "description": "The [artifact file name template](./configuration.md#artifact-file-name-template).",
          "type": [
            "null",
            "string"
          ]
        },
        "category": {
          "description": "The [application category](https://specifications.freedesktop.org/menu-spec/latest/apa.html#main-category-registry).",
          "type": [
            "null",
            "string"
          ]
        },
        "description": {
          "description": "As [description](./configuration.md#description) from application package.json, but allows you to specify different for Linux.",
          "type": [
            "null",
            "string"
          ]
        },
        "desktop": {
          "anyOf": [
            {
              "$ref": "#/definitions/LinuxDesktopFile"
            },
            {
              "type": "null"
            }
          ],
          "description": "The [Desktop file](https://developer.gnome.org/documentation/guidelines/maintainer/integrating.html#desktop-files)"
        },
        "executableArgs": {
          "anyOf": [
            {
              "items": {
                "type": "string"
              },
              "type": "array"
            },
            {
              "type": "null"
            }
          ],
          "description": "The executable parameters. Pass to executableName"
        },
        "license": {
          "description": "The path to EULA license file. Defaults to `license.txt` or `eula.txt` (or uppercase variants). Only plain text is supported.",
          "type": [
            "null",
            "string"
          ]
        },
        "mimeTypes": {
          "anyOf": [
            {
              "items": {
                "type": "string"
              },
              "type": "array"
            },
            {
              "type": "null"
            }
          ],
          "description": "The mime types in addition to specified in the file associations. Use it if you don't want to register a new mime type, but reuse existing."
        },
        "publish": {
          "anyOf": [
            {
              "$ref": "#/definitions/GithubOptions"
            },
            {
              "$ref": "#/definitions/S3Options"
            },
            {
              "$ref": "#/definitions/SpacesOptions"
            },
            {
              "$ref": "#/definitions/GenericServerOptions"
            },
            {
              "$ref": "#/definitions/CustomPublishOptions"
            },
            {
              "$ref": "#/definitions/KeygenOptions"
            },
            {
              "$ref": "#/definitions/SnapStoreOptions"
            },
            {
              "$ref": "#/definitions/BitbucketOptions"
            },
            {
              "items": {
                "$ref": "#/definitions/AllPublishOptions"
              },
              "type": "array"
            },
            {
              "type": [
                "null",
                "string"
              ]
            }
          ]
        },
        "synopsis": {
          "description": "The [short description](https://www.debian.org/doc/debian-policy/ch-controlfields.html#s-f-Description).",
          "type": [
            "null",
            "string"
          ]
        }
      },
      "type": "object"
    },
    "AppXOptions": {
      "additionalProperties": false,
      "properties": {
        "addAutoLaunchExtension": {
          "description": "Whether to add auto launch extension. Defaults to `true` if [electron-winstore-auto-launch](https://github.com/felixrieseberg/electron-winstore-auto-launch) in the dependencies.",
          "type": "boolean"
        },
        "applicationId": {
          "description": "The application id. Defaults to `identityName`. This string contains alpha-numeric fields separated by periods. Each field must begin with an ASCII alphabetic character.",
          "type": "string"
        },
        "artifactName": {
          "description": "The [artifact file name template](./configuration.md#artifact-file-name-template).",
          "type": [
            "null",
            "string"
          ]
        },
        "backgroundColor": {
          "default": "#464646",
          "description": "The background color of the app tile. See [Visual Elements](https://msdn.microsoft.com/en-us/library/windows/apps/br211471.aspx).",
          "type": [
            "null",
            "string"
          ]
        },
        "customExtensionsPath": {
          "description": "Relative path to custom extensions xml to be included in an `appmanifest.xml`.",
          "type": "string"
        },
        "displayName": {
          "description": "A friendly name that can be displayed to users. Corresponds to [Properties.DisplayName](https://msdn.microsoft.com/en-us/library/windows/apps/br211432.aspx).\nDefaults to the application product name.",
          "type": [
            "null",
            "string"
          ]
        },
        "electronUpdaterAware": {
          "default": false,
          "type": "boolean"
        },
        "identityName": {
          "description": "The name. Corresponds to [Identity.Name](https://msdn.microsoft.com/en-us/library/windows/apps/br211441.aspx). Defaults to the [application name](./configuration.md#metadata).",
          "type": [
            "null",
            "string"
          ]
        },
        "languages": {
          "anyOf": [
            {
              "items": {
                "type": "string"
              },
              "type": "array"
            },
            {
              "type": [
                "null",
                "string"
              ]
            }
          ],
          "description": "The list of [supported languages](https://docs.microsoft.com/en-us/windows/uwp/globalizing/manage-language-and-region#specify-the-supported-languages-in-the-apps-manifest) that will be listed in the Windows Store.\nThe first entry (index 0) will be the default language.\nDefaults to en-US if omitted."
        },
        "makeappxArgs": {
          "anyOf": [
            {
              "items": {
                "type": "string"
              },
              "type": "array"
            },
            {
              "type": "null"
            }
          ]
        },
        "maxVersionTested": {
          "default": "arch === Arch.arm64 ? \"10.0.16299.0\" : \"10.0.14316.0\"",
          "description": "Set the `MaxVersionTested` field in the appx manifest.xml",
          "type": [
            "null",
            "string"
          ]
        },
        "minVersion": {
          "default": "arch === Arch.arm64 ? \"10.0.16299.0\" : \"10.0.14316.0\"",
          "description": "Set the MinVersion field in the appx manifest.xml",
          "type": [
            "null",
            "string"
          ]
        },
        "publish": {
          "anyOf": [
            {
              "$ref": "#/definitions/GithubOptions"
            },
            {
              "$ref": "#/definitions/S3Options"
            },
            {
              "$ref": "#/definitions/SpacesOptions"
            },
            {
              "$ref": "#/definitions/GenericServerOptions"
            },
            {
              "$ref": "#/definitions/CustomPublishOptions"
            },
            {
              "$ref": "#/definitions/KeygenOptions"
            },
            {
              "$ref": "#/definitions/SnapStoreOptions"
            },
            {
              "$ref": "#/definitions/BitbucketOptions"
            },
            {
              "items": {
                "$ref": "#/definitions/AllPublishOptions"
              },
              "type": "array"
            },
            {
              "type": [
                "null",
                "string"
              ]
            }
          ]
        },
        "publisher": {
          "description": "The Windows Store publisher. Not used if AppX is build for testing. See [AppX Package Code Signing](#appx-package-code-signing) below.",
          "type": [
            "null",
            "string"
          ]
        },
        "publisherDisplayName": {
          "description": "A friendly name for the publisher that can be displayed to users. Corresponds to [Properties.PublisherDisplayName](https://msdn.microsoft.com/en-us/library/windows/apps/br211460.aspx).\nDefaults to company name from the application metadata.",
          "type": [
            "null",
            "string"
          ]
        },
        "setBuildNumber": {
          "default": false,
          "description": "Whether to set build number. See https://github.com/electron-userland/electron-builder/issues/3875",
          "type": "boolean"
        },
        "showNameOnTiles": {
          "default": false,
          "description": "Whether to overlay the app's name on top of tile images on the Start screen. Defaults to `false`. (https://docs.microsoft.com/en-us/uwp/schemas/appxpackage/uapmanifestschema/element-uap-shownameontiles) in the dependencies.",
          "type": "boolean"
        }
      },
      "type": "object"
    },
    "ArchType": {
      "enum": [
        "arm64",
        "armv7l",
        "ia32",
        "universal",
        "x64"
      ],
      "type": "string"
    },
    "AsarOptions": {
      "additionalProperties": false,
      "properties": {
        "ordering": {
          "type": [
            "null",
            "string"
          ]
        },
        "smartUnpack": {
          "default": true,
          "description": "Whether to automatically unpack executables files.",
          "type": "boolean"
        }
      },
      "type": "object"
    },
    "BitbucketOptions": {
      "additionalProperties": false,
      "description": "Bitbucket options.\nhttps://bitbucket.org/\nDefine `BITBUCKET_TOKEN` environment variable.\n\nFor converting an app password to a usable token, you can utilize this\n```typescript\nconvertAppPassword(owner: string, appPassword: string) {\nconst base64encodedData = Buffer.from(`${owner}:${appPassword.trim()}`).toString(\"base64\")\nreturn `Basic ${base64encodedData}`\n}\n```",
      "properties": {
        "channel": {
          "default": "latest",
          "description": "The channel.",
          "type": [
            "null",
            "string"
          ]
        },
        "owner": {
          "description": "Repository owner",
          "type": "string"
        },
        "provider": {
          "const": "bitbucket",
          "description": "The provider. Must be `bitbucket`.",
          "type": "string"
        },
        "publishAutoUpdate": {
          "default": true,
          "description": "Whether to publish auto update info files.\n\nAuto update relies only on the first provider in the list (you can specify several publishers).\nThus, probably, there`s no need to upload the metadata files for the other configured providers. But by default will be uploaded.",
          "type": "boolean"
        },
        "publisherName": {
          "anyOf": [
            {
              "items": {
                "type": "string"
              },
              "type": "array"
            },
            {
              "type": "null"
            }
          ]
        },
        "requestHeaders": {
          "$ref": "#/definitions/OutgoingHttpHeaders",
          "description": "Any custom request headers"
        },
        "slug": {
          "description": "Repository slug/name",
          "type": "string"
        },
        "timeout": {
          "default": 120000,
          "description": "Request timeout in milliseconds. (Default is 2 minutes; O is ignored)",
          "type": [
            "null",
            "number"
          ]
        },
        "token": {
          "description": "The [app password](https://bitbucket.org/account/settings/app-passwords) to support auto-update from private bitbucket repositories.",
          "type": [
            "null",
            "string"
          ]
        },
        "updaterCacheDirName": {
          "type": [
            "null",
            "string"
          ]
        },
        "username": {
          "description": "The user name to support auto-update from private bitbucket repositories.",
          "type": [
            "null",
            "string"
          ]
        }
      },
      "required": [
        "owner",
        "provider",
        "slug"
      ],
      "type": "object"
    },
    "CustomNsisBinary": {
      "additionalProperties": false,
      "properties": {
        "checksum": {
          "default": "VKMiizYdmNdJOWpRGz4trl4lD++BvYP2irAXpMilheUP0pc93iKlWAoP843Vlraj8YG19CVn0j+dCo/hURz9+Q==",
          "type": [
            "null",
            "string"
          ]
        },
        "debugLogging": {
          "description": "Whether or not to enable NSIS logging for debugging.\nNote: Requires a debug-enabled NSIS build.\nelectron-builder's included `makensis` does not natively support debug-enabled NSIS installers currently, you must supply your own via `customNsisBinary?: CustomNsisBinary`\nIn your custom nsis scripts, you can leverage this functionality via `LogSet` and `LogText`",
          "type": [
            "null",
            "boolean"
          ]
        },
        "url": {
          "default": "https://github.com/electron-userland/electron-builder-binaries/releases/download",
          "type": [
            "null",
            "string"
          ]
        },
        "version": {
          "default": "3.0.4.1",
          "type": [
            "null",
            "string"
          ]
        }
      },
      "required": [
        "url"
      ],
      "type": "object"
    },
    "CustomPublishOptions": {
      "additionalProperties": {},
      "properties": {
        "provider": {
          "const": "custom",
          "description": "The provider. Must be `custom`.",
          "type": "string"
        },
        "publishAutoUpdate": {
          "default": true,
          "description": "Whether to publish auto update info files.\n\nAuto update relies only on the first provider in the list (you can specify several publishers).\nThus, probably, there`s no need to upload the metadata files for the other configured providers. But by default will be uploaded.",
          "type": "boolean"
        },
        "publisherName": {
          "anyOf": [
            {
              "items": {
                "type": "string"
              },
              "type": "array"
            },
            {
              "type": "null"
            }
          ]
        },
        "requestHeaders": {
          "$ref": "#/definitions/OutgoingHttpHeaders",
          "description": "Any custom request headers"
        },
        "timeout": {
          "default": 120000,
          "description": "Request timeout in milliseconds. (Default is 2 minutes; O is ignored)",
          "type": [
            "null",
            "number"
          ]
        },
        "updateProvider": {
          "description": "The Provider to provide UpdateInfo regarding available updates.  Required\nto use custom providers with electron-updater.",
          "typeof": "function"
        },
        "updaterCacheDirName": {
          "type": [
            "null",
            "string"
          ]
        }
      },
      "required": [
        "provider"
      ],
      "type": "object"
    },
    "DebOptions": {
      "additionalProperties": false,
      "properties": {
        "afterInstall": {
          "type": [
            "null",
            "string"
          ]
        },
        "afterRemove": {
          "type": [
            "null",
            "string"
          ]
        },
        "artifactName": {
          "description": "The [artifact file name template](./configuration.md#artifact-file-name-template).",
          "type": [
            "null",
            "string"
          ]
        },
        "category": {
          "description": "The [application category](https://specifications.freedesktop.org/menu-spec/latest/apa.html#main-category-registry).",
          "type": [
            "null",
            "string"
          ]
        },
        "compression": {
          "anyOf": [
            {
              "enum": [
                "bzip2",
                "gz",
                "lzo",
                "xz"
              ],
              "type": "string"
            },
            {
              "type": "null"
            }
          ],
          "default": "xz",
          "description": "The compression type."
        },
        "depends": {
          "anyOf": [
            {
              "items": {
                "type": "string"
              },
              "type": "array"
            },
            {
              "type": "null"
            }
          ],
          "description": "Package dependencies. Defaults to `[\"gconf2\", \"gconf-service\", \"libnotify4\", \"libappindicator1\", \"libxtst6\", \"libnss3\"]`.\nIf need to support Debian, `libappindicator1` should be removed, it is [deprecated in Debian](https://bugs.debian.org/cgi-bin/bugreport.cgi?bug=895037).\nIf need to support KDE, `gconf2` and `gconf-service` should be removed as it's no longer used [by GNOME](https://packages.debian.org/bullseye/gconf2)."
        },
        "description": {
          "description": "As [description](./configuration.md#description) from application package.json, but allows you to specify different for Linux.",
          "type": [
            "null",
            "string"
          ]
        },
        "desktop": {
          "anyOf": [
            {
              "$ref": "#/definitions/LinuxDesktopFile"
            },
            {
              "type": "null"
            }
          ],
          "description": "The [Desktop file](https://developer.gnome.org/documentation/guidelines/maintainer/integrating.html#desktop-files)"
        },
        "executableArgs": {
          "anyOf": [
            {
              "items": {
                "type": "string"
              },
              "type": "array"
            },
            {
              "type": "null"
            }
          ],
          "description": "The executable parameters. Pass to executableName"
        },
        "fpm": {
          "anyOf": [
            {
              "items": {
                "type": "string"
              },
              "type": "array"
            },
            {
              "type": "null"
            }
          ],
          "description": "*Advanced only* The [fpm](https://fpm.readthedocs.io/en/latest/cli-reference.html) options.\n\nExample: `[\"--before-install=build/deb-preinstall.sh\", \"--after-upgrade=build/deb-postinstall.sh\"]`"
        },
        "icon": {
          "type": "string"
        },
        "maintainer": {
          "type": [
            "null",
            "string"
          ]
        },
        "mimeTypes": {
          "anyOf": [
            {
              "items": {
                "type": "string"
              },
              "type": "array"
            },
            {
              "type": "null"
            }
          ],
          "description": "The mime types in addition to specified in the file associations. Use it if you don't want to register a new mime type, but reuse existing."
        },
        "packageCategory": {
          "description": "The [package category](https://www.debian.org/doc/debian-policy/ch-controlfields.html#s-f-Section).",
          "type": [
            "null",
            "string"
          ]
        },
        "packageName": {
          "description": "The name of the package.",
          "type": [
            "null",
            "string"
          ]
        },
        "priority": {
          "description": "The [Priority](https://www.debian.org/doc/debian-policy/ch-controlfields.html#s-f-Priority) attribute.",
          "type": [
            "null",
            "string"
          ]
        },
        "publish": {
          "anyOf": [
            {
              "$ref": "#/definitions/GithubOptions"
            },
            {
              "$ref": "#/definitions/S3Options"
            },
            {
              "$ref": "#/definitions/SpacesOptions"
            },
            {
              "$ref": "#/definitions/GenericServerOptions"
            },
            {
              "$ref": "#/definitions/CustomPublishOptions"
            },
            {
              "$ref": "#/definitions/KeygenOptions"
            },
            {
              "$ref": "#/definitions/SnapStoreOptions"
            },
            {
              "$ref": "#/definitions/BitbucketOptions"
            },
            {
              "items": {
                "$ref": "#/definitions/AllPublishOptions"
              },
              "type": "array"
            },
            {
              "type": [
                "null",
                "string"
              ]
            }
          ]
        },
        "recommends": {
          "anyOf": [
            {
              "items": {
                "type": "string"
              },
              "type": "array"
            },
            {
              "type": "null"
            }
          ],
          "description": "The [recommended package dependencies](https://www.debian.org/doc/debian-policy/ch-relationships.html#s-binarydeps).."
        },
        "synopsis": {
          "description": "The [short description](https://www.debian.org/doc/debian-policy/ch-controlfields.html#s-f-Description).",
          "type": [
            "null",
            "string"
          ]
        },
        "vendor": {
          "type": [
            "null",
            "string"
          ]
        }
      },
      "type": "object"
    },
    "DmgContent": {
      "additionalProperties": false,
      "properties": {
        "name": {
          "description": "The name of the file within the DMG. Defaults to basename of `path`.",
          "type": "string"
        },
        "path": {
          "description": "The path of the file within the DMG.",
          "type": "string"
        },
        "type": {
          "enum": [
            "dir",
            "file",
            "link"
          ],
          "type": "string"
        },
        "x": {
          "description": "The device-independent pixel offset from the left of the window to the **center** of the icon.",
          "type": "number"
        },
        "y": {
          "description": "The device-independent pixel offset from the top of the window to the **center** of the icon.",
          "type": "number"
        }
      },
      "required": [
        "x",
        "y"
      ],
      "type": "object"
    },
    "DmgOptions": {
      "additionalProperties": false,
      "properties": {
        "artifactName": {
          "description": "The [artifact file name template](./configuration.md#artifact-file-name-template).",
          "type": [
            "null",
            "string"
          ]
        },
        "background": {
          "description": "The path to background image (default: `build/background.tiff` or `build/background.png` if exists). The resolution of this file determines the resolution of the installer window.\nIf background is not specified, use `window.size`. Default locations expected background size to be 540x380.",
          "type": [
            "null",
            "string"
          ]
        },
        "backgroundColor": {
          "description": "The background color (accepts css colors). Defaults to `#ffffff` (white) if no background image.",
          "type": [
            "null",
            "string"
          ]
        },
        "contents": {
          "description": "The content — to customize icon locations. The x and y coordinates refer to the position of the **center** of the icon (at 1x scale), and do not take the label into account.",
          "items": {
            "$ref": "#/definitions/DmgContent"
          },
          "type": "array"
        },
        "format": {
          "default": "UDZO",
          "description": "The disk image format. `ULFO` (lzfse-compressed image (OS X 10.11+ only)).",
          "enum": [
            "UDBZ",
            "UDCO",
            "UDRO",
            "UDRW",
            "UDZO",
            "ULFO"
          ],
          "type": "string"
        },
        "icon": {
          "description": "The path to DMG icon (volume icon), which will be shown when mounted, relative to the [build resources](./contents.md#extraresources) or to the project directory.\nDefaults to the application icon (`build/icon.icns`).",
          "type": [
            "null",
            "string"
          ]
        },
        "iconSize": {
          "default": 80,
          "description": "The size of all the icons inside the DMG.",
          "type": [
            "null",
            "number"
          ]
        },
        "iconTextSize": {
          "default": 12,
          "description": "The size of all the icon texts inside the DMG.",
          "type": [
            "null",
            "number"
          ]
        },
        "internetEnabled": {
          "default": false,
          "description": "Whether to create internet-enabled disk image (when it is downloaded using a browser it will automatically decompress the image, put the application on the desktop, unmount and remove the disk image file).",
          "type": "boolean"
        },
        "publish": {
          "anyOf": [
            {
              "$ref": "#/definitions/GithubOptions"
            },
            {
              "$ref": "#/definitions/S3Options"
            },
            {
              "$ref": "#/definitions/SpacesOptions"
            },
            {
              "$ref": "#/definitions/GenericServerOptions"
            },
            {
              "$ref": "#/definitions/CustomPublishOptions"
            },
            {
              "$ref": "#/definitions/KeygenOptions"
            },
            {
              "$ref": "#/definitions/SnapStoreOptions"
            },
            {
              "$ref": "#/definitions/BitbucketOptions"
            },
            {
              "items": {
                "$ref": "#/definitions/AllPublishOptions"
              },
              "type": "array"
            },
            {
              "type": [
                "null",
                "string"
              ]
            }
          ]
        },
        "sign": {
          "default": false,
          "description": "Whether to sign the DMG or not. Signing is not required and will lead to unwanted errors in combination with notarization requirements.",
          "type": "boolean"
        },
        "title": {
          "default": "${productName} ${version}",
          "description": "The title of the produced DMG, which will be shown when mounted (volume name).\n\nMacro `${productName}`, `${version}` and `${name}` are supported.",
          "type": [
            "null",
            "string"
          ]
        },
        "window": {
          "$ref": "#/definitions/DmgWindow",
          "description": "The DMG window position and size. With y co-ordinates running from bottom to top.\n\nThe Finder makes sure that the window will be on the user’s display, so if you want your window at the top left of the display you could use `\"x\": 0, \"y\": 100000` as the x, y co-ordinates.\nIt is not to be possible to position the window relative to the [top left](https://github.com/electron-userland/electron-builder/issues/3990#issuecomment-512960957) or relative to the center of the user’s screen."
        },
        "writeUpdateInfo": {
          "default": true,
          "type": "boolean"
        }
      },
      "type": "object"
    },
    "DmgWindow": {
      "additionalProperties": false,
      "properties": {
        "height": {
          "description": "The height. Defaults to background image height or 380.",
          "type": "number"
        },
        "width": {
          "description": "The width. Defaults to background image width or 540.",
          "type": "number"
        },
        "x": {
          "default": 400,
          "description": "The X position relative to left of the screen.",
          "type": "number"
        },
        "y": {
          "default": 100,
          "description": "The Y position relative to bottom of the screen.",
          "type": "number"
        }
      },
      "type": "object"
    },
    "ElectronBrandingOptions": {
      "additionalProperties": false,
      "description": "Electron distributables branding options.",
      "properties": {
        "productName": {
          "type": "string"
        },
        "projectName": {
          "type": "string"
        }
      },
      "type": "object"
    },
    "ElectronDownloadOptions": {
      "additionalProperties": false,
      "properties": {
        "arch": {
          "type": "string"
        },
        "cache": {
          "description": "The [cache location](https://github.com/electron-userland/electron-download#cache-location).",
          "type": [
            "null",
            "string"
          ]
        },
        "customDir": {
          "type": [
            "null",
            "string"
          ]
        },
        "customFilename": {
          "type": [
            "null",
            "string"
          ]
        },
        "isVerifyChecksum": {
          "type": "boolean"
        },
        "mirror": {
          "description": "The mirror.",
          "type": [
            "null",
            "string"
          ]
        },
        "platform": {
          "enum": [
            "darwin",
            "linux",
            "mas",
            "win32"
          ],
          "type": "string"
        },
        "strictSSL": {
          "type": "boolean"
        },
        "version": {
          "type": "string"
        }
      },
      "type": "object"
    },
    "FileAssociation": {
      "additionalProperties": false,
      "description": "File associations.\n\nmacOS (corresponds to [CFBundleDocumentTypes](https://developer.apple.com/library/content/documentation/General/Reference/InfoPlistKeyReference/Articles/CoreFoundationKeys.html#//apple_ref/doc/uid/20001431-101685)), NSIS, and MSI only.\n\nOn Windows (NSIS) works only if [nsis.perMachine](https://electron.build./configuration.md#NsisOptions-perMachine) is set to `true`.",
      "properties": {
        "description": {
          "description": "*windows-only.* The description.",
          "type": [
            "null",
            "string"
          ]
        },
        "ext": {
          "anyOf": [
            {
              "items": {
                "type": "string"
              },
              "type": "array"
            },
            {
              "type": "string"
            }
          ],
          "description": "The extension (minus the leading period). e.g. `png`."
        },
        "icon": {
          "description": "The path to icon (`.icns` for MacOS and `.ico` for Windows), relative to `build` (build resources directory). Defaults to `${firstExt}.icns`/`${firstExt}.ico` (if several extensions specified, first is used) or to application icon.\n\nNot supported on Linux, file issue if need (default icon will be `x-office-document`). Not supported on MSI.",
          "type": [
            "null",
            "string"
          ]
        },
        "isPackage": {
          "description": "*macOS-only* Whether the document is distributed as a bundle. If set to true, the bundle directory is treated as a file. Corresponds to `LSTypeIsPackage`.",
          "type": "boolean"
        },
        "mimeType": {
          "description": "*linux-only.* The mime-type.",
          "type": [
            "null",
            "string"
          ]
        },
        "name": {
          "description": "The name. e.g. `PNG`. Defaults to `ext`.",
          "type": [
            "null",
            "string"
          ]
        },
        "rank": {
          "default": "Default",
          "description": "*macOS-only* The app’s rank with respect to the type. The value can be `Owner`, `Default`, `Alternate`, or `None`. Corresponds to `LSHandlerRank`.",
          "type": "string"
        },
        "role": {
          "default": "Editor",
          "description": "*macOS-only* The app’s role with respect to the type. The value can be `Editor`, `Viewer`, `Shell`, or `None`. Corresponds to `CFBundleTypeRole`.",
          "type": "string"
        }
      },
      "required": [
        "ext"
      ],
      "type": "object"
    },
    "FileSet": {
      "additionalProperties": false,
      "properties": {
        "filter": {
          "anyOf": [
            {
              "items": {
                "type": "string"
              },
              "type": "array"
            },
            {
              "type": "string"
            }
          ],
          "description": "The [glob patterns](./file-patterns.md). Defaults to \"**\\/*\""
        },
        "from": {
          "description": "The source path relative to and defaults to:\n\n - the [app directory](configuration.md#directories) for `files`,\n - the project directory for `extraResources` and `extraFiles`.\nIf you don't use two-package.json structure and don't set custom app directory, app directory equals to project directory.",
          "type": "string"
        },
        "to": {
          "description": "The destination path relative to and defaults to:\n\n - the asar archive root for `files`,\n - the app's content directory for `extraFiles`,\n - the app's resource directory for `extraResources`.",
          "type": "string"
        }
      },
      "type": "object"
    },
    "FlatpakOptions": {
      "additionalProperties": false,
      "properties": {
        "artifactName": {
          "description": "The [artifact file name template](./configuration.md#artifact-file-name-template).",
          "type": [
            "null",
            "string"
          ]
        },
        "base": {
          "description": "Start with the files from the specified application. This can be used to create applications that extend another application.\nDefaults to [org.electronjs.Electron2.BaseApp](https://github.com/flathub/org.electronjs.Electron2.BaseApp).\n\nSee [flatpak manifest documentation](https://docs.flatpak.org/en/latest/flatpak-builder-command-reference.html#flatpak-manifest).",
          "type": "string"
        },
        "baseVersion": {
          "description": "Use this specific version of the application specified in base. Defaults to `20.08`.\n\nSee [flatpak manifest documentation](https://docs.flatpak.org/en/latest/flatpak-builder-command-reference.html#flatpak-manifest).",
          "type": "string"
        },
        "branch": {
          "description": "The branch to use when exporting the application. Defaults to `master`.\n\nSee [flatpak manifest documentation](https://docs.flatpak.org/en/latest/flatpak-builder-command-reference.html#flatpak-manifest).",
          "type": "string"
        },
        "category": {
          "description": "The [application category](https://specifications.freedesktop.org/menu-spec/latest/apa.html#main-category-registry).",
          "type": [
            "null",
            "string"
          ]
        },
        "description": {
          "description": "As [description](./configuration.md#description) from application package.json, but allows you to specify different for Linux.",
          "type": [
            "null",
            "string"
          ]
        },
        "desktop": {
          "anyOf": [
            {
              "$ref": "#/definitions/LinuxDesktopFile"
            },
            {
              "type": "null"
            }
          ],
          "description": "The [Desktop file](https://developer.gnome.org/documentation/guidelines/maintainer/integrating.html#desktop-files)"
        },
        "executableArgs": {
          "anyOf": [
            {
              "items": {
                "type": "string"
              },
              "type": "array"
            },
            {
              "type": "null"
            }
          ],
          "description": "The executable parameters. Pass to executableName"
        },
        "files": {
          "description": "Files to copy directly into the app. Should be a list of [source, dest] tuples. Source should be a relative/absolute path to a file/directory to copy into the flatpak, and dest should be the path inside the app install prefix (e.g. /share/applications/).\n\nSee [@malept/flatpak-bundler documentation](https://github.com/malept/flatpak-bundler#build-options).",
          "items": {
            "items": [
              {
                "type": "string"
              },
              {
                "type": "string"
              }
            ],
            "maxItems": 2,
            "minItems": 2,
            "type": "array"
          },
          "type": "array"
        },
        "finishArgs": {
          "description": "An array of arguments passed to the flatpak build-finish command. Defaults to:\n```json\n[\n  // Wayland/X11 Rendering\n  \"--socket=wayland\",\n  \"--socket=x11\",\n  \"--share=ipc\",\n  // Open GL\n  \"--device=dri\",\n  // Audio output\n  \"--socket=pulseaudio\",\n  // Read/write home directory access\n  \"--filesystem=home\",\n  // Allow communication with network\n  \"--share=network\",\n  // System notifications with libnotify\n  \"--talk-name=org.freedesktop.Notifications\",\n]\n```\n\nSee [flatpak manifest documentation](https://docs.flatpak.org/en/latest/flatpak-builder-command-reference.html#flatpak-manifest).",
          "items": {
            "type": "string"
          },
          "type": "array"
        },
        "license": {
          "description": "The path to EULA license file. Defaults to `license.txt` or `eula.txt` (or uppercase variants). Only plain text is supported.",
          "type": [
            "null",
            "string"
          ]
        },
        "mimeTypes": {
          "anyOf": [
            {
              "items": {
                "type": "string"
              },
              "type": "array"
            },
            {
              "type": "null"
            }
          ],
          "description": "The mime types in addition to specified in the file associations. Use it if you don't want to register a new mime type, but reuse existing."
        },
        "modules": {
          "description": "An array of objects specifying the modules to be built in order.\n\nSee [flatpak manifest documentation](https://docs.flatpak.org/en/latest/flatpak-builder-command-reference.html#flatpak-manifest).",
          "items": {},
          "type": "array"
        },
        "publish": {
          "anyOf": [
            {
              "$ref": "#/definitions/GithubOptions"
            },
            {
              "$ref": "#/definitions/S3Options"
            },
            {
              "$ref": "#/definitions/SpacesOptions"
            },
            {
              "$ref": "#/definitions/GenericServerOptions"
            },
            {
              "$ref": "#/definitions/CustomPublishOptions"
            },
            {
              "$ref": "#/definitions/KeygenOptions"
            },
            {
              "$ref": "#/definitions/SnapStoreOptions"
            },
            {
              "$ref": "#/definitions/BitbucketOptions"
            },
            {
              "items": {
                "$ref": "#/definitions/AllPublishOptions"
              },
              "type": "array"
            },
            {
              "type": [
                "null",
                "string"
              ]
            }
          ]
        },
        "runtime": {
          "description": "The name of the runtime that the application uses. Defaults to `org.freedesktop.Platform`.\n\nSee [flatpak manifest documentation](https://docs.flatpak.org/en/latest/flatpak-builder-command-reference.html#flatpak-manifest).",
          "type": "string"
        },
        "runtimeVersion": {
          "description": "The version of the runtime that the application uses. Defaults to `20.08`.\n\nSee [flatpak manifest documentation](https://docs.flatpak.org/en/latest/flatpak-builder-command-reference.html#flatpak-manifest).",
          "type": "string"
        },
        "sdk": {
          "description": "The name of the development runtime that the application builds with. Defaults to `org.freedesktop.Sdk`.\n\nSee [flatpak manifest documentation](https://docs.flatpak.org/en/latest/flatpak-builder-command-reference.html#flatpak-manifest).",
          "type": "string"
        },
        "symlinks": {
          "description": "Symlinks to create in the app files. Should be a list of [target, location] symlink tuples. Target can be either a relative or absolute path inside the app install prefix, and location should be a absolute path inside the prefix to create the symlink at.\n\nSee [@malept/flatpak-bundler documentation](https://github.com/malept/flatpak-bundler#build-options).",
          "items": {
            "items": [
              {
                "type": "string"
              },
              {
                "type": "string"
              }
            ],
            "maxItems": 2,
            "minItems": 2,
            "type": "array"
          },
          "type": "array"
        },
        "synopsis": {
          "description": "The [short description](https://www.debian.org/doc/debian-policy/ch-controlfields.html#s-f-Description).",
          "type": [
            "null",
            "string"
          ]
        },
        "useWaylandFlags": {
          "description": "Whether to enable the Wayland specific flags (`--enable-features=UseOzonePlatform --ozone-platform=wayland`) in the wrapper script. These flags are only available starting with Electron version 12. Defaults to `false`.",
          "type": "boolean"
        }
      },
      "type": "object"
    },
    "FuseOptionsV1": {
      "additionalProperties": false,
      "description": "All options come from [@electron/fuses](https://github.com/electron/fuses)\nRef: https://raw.githubusercontent.com/electron/electron/refs/heads/main/docs/tutorial/fuses.md",
      "properties": {
        "enableCookieEncryption": {
          "description": "The cookieEncryption fuse toggles whether the cookie store on disk is encrypted using OS level cryptography keys.  By default the sqlite database that Chromium uses to store cookies stores the values in plaintext.  If you wish to ensure your apps cookies are encrypted in the same way Chrome does then you should enable this fuse.  Please note it is a one-way transition, if you enable this fuse existing unencrypted cookies will be encrypted-on-write but if you then disable the fuse again your cookie store will effectively be corrupt and useless.  Most apps can safely enable this fuse.",
          "type": "boolean"
        },
        "enableEmbeddedAsarIntegrityValidation": {
          "description": "The embeddedAsarIntegrityValidation fuse toggles an experimental feature on macOS that validates the content of the `app.asar` file when it is loaded.  This feature is designed to have a minimal performance impact but may marginally slow down file reads from inside the `app.asar` archive.\nCurrently, ASAR integrity checking is supported on:\n\n - macOS as of electron>=16.0.0\n - Windows as of electron>=30.0.0\n\nFor more information on how to use asar integrity validation please read the [Asar Integrity](https://github.com/electron/electron/blob/main/docs/tutorial/asar-integrity.md) documentation.",
          "type": "boolean"
        },
        "enableNodeCliInspectArguments": {
          "description": "The nodeCliInspect fuse toggles whether the `--inspect`, `--inspect-brk`, etc. flags are respected or not.  When disabled it also ensures that `SIGUSR1` signal does not initialize the main process inspector.  Most apps can safely disable this fuse.",
          "type": "boolean"
        },
        "enableNodeOptionsEnvironmentVariable": {
          "description": "The nodeOptions fuse toggles whether the [`NODE_OPTIONS`](https://nodejs.org/api/cli.html#node_optionsoptions)  and [`NODE_EXTRA_CA_CERTS`](https://github.com/nodejs/node/blob/main/doc/api/cli.md#node_extra_ca_certsfile) environment variables are respected.  The `NODE_OPTIONS` environment variable can be used to pass all kinds of custom options to the Node.js runtime and isn't typically used by apps in production.  Most apps can safely disable this fuse.",
          "type": "boolean"
        },
        "grantFileProtocolExtraPrivileges": {
          "description": "The grantFileProtocolExtraPrivileges fuse changes whether pages loaded from the `file://` protocol are given privileges beyond what they would receive in a traditional web browser.  This behavior was core to Electron apps in original versions of Electron but is no longer required as apps should be [serving local files from custom protocols](https://github.com/electron/electron/blob/main/docs/tutorial/security.md#18-avoid-usage-of-the-file-protocol-and-prefer-usage-of-custom-protocols) now instead.  If you aren't serving pages from `file://` you should disable this fuse.\nThe extra privileges granted to the `file://` protocol by this fuse are incompletely documented below:\n\n - `file://` protocol pages can use `fetch` to load other assets over `file://`\n - `file://` protocol pages can use service workers\n - `file://` protocol pages have universal access granted to child frames also running on `file://` protocols regardless of sandbox settings",
          "type": "boolean"
        },
        "loadBrowserProcessSpecificV8Snapshot": {
          "description": "The loadBrowserProcessSpecificV8Snapshot fuse changes which V8 snapshot file is used for the browser process.  By default Electron's processes will all use the same V8 snapshot file.  When this fuse is enabled the browser process uses the file called `browser_v8_context_snapshot.bin` for its V8 snapshot. The other processes will use the V8 snapshot file that they normally do.",
          "type": "boolean"
        },
        "onlyLoadAppFromAsar": {
          "description": "The onlyLoadAppFromAsar fuse changes the search system that Electron uses to locate your app code.  By default Electron will search in the following order `app.asar` -> `app` -> `default_app.asar`.  When this fuse is enabled the search order becomes a single entry `app.asar` thus ensuring that when combined with the `embeddedAsarIntegrityValidation` fuse it is impossible to load non-validated code.",
          "type": "boolean"
        },
        "resetAdHocDarwinSignature": {
          "description": "Resets the app signature, specifically used for macOS.\nNote: This should be unneeded since electron-builder signs the app directly after flipping the fuses.\nRef: https://github.com/electron/fuses?tab=readme-ov-file#apple-silicon",
          "type": "boolean"
        },
        "runAsNode": {
          "description": "The runAsNode fuse toggles whether the `ELECTRON_RUN_AS_NODE` environment variable is respected or not.  Please note that if this fuse is disabled then `process.fork` in the main process will not function as expected as it depends on this environment variable to function. Instead, we recommend that you use [Utility Processes](https://github.com/electron/electron/blob/main/docs/api/utility-process.md), which work for many use cases where you need a standalone Node.js process (like a Sqlite server process or similar scenarios).",
          "type": "boolean"
        }
      },
      "type": "object"
    },
    "GenericServerOptions": {
      "additionalProperties": false,
      "description": "Generic (any HTTP(S) server) options.\nIn all publish options [File Macros](./file-patterns.md#file-macros) are supported.",
      "properties": {
        "channel": {
          "default": "latest",
          "description": "The channel.",
          "type": [
            "null",
            "string"
          ]
        },
        "provider": {
          "const": "generic",
          "description": "The provider. Must be `generic`.",
          "type": "string"
        },
        "publishAutoUpdate": {
          "default": true,
          "description": "Whether to publish auto update info files.\n\nAuto update relies only on the first provider in the list (you can specify several publishers).\nThus, probably, there`s no need to upload the metadata files for the other configured providers. But by default will be uploaded.",
          "type": "boolean"
        },
        "publisherName": {
          "anyOf": [
            {
              "items": {
                "type": "string"
              },
              "type": "array"
            },
            {
              "type": "null"
            }
          ]
        },
        "requestHeaders": {
          "$ref": "#/definitions/OutgoingHttpHeaders",
          "description": "Any custom request headers"
        },
        "timeout": {
          "default": 120000,
          "description": "Request timeout in milliseconds. (Default is 2 minutes; O is ignored)",
          "type": [
            "null",
            "number"
          ]
        },
        "updaterCacheDirName": {
          "type": [
            "null",
            "string"
          ]
        },
        "url": {
          "description": "The base url. e.g. `https://bucket_name.s3.amazonaws.com`.",
          "type": "string"
        },
        "useMultipleRangeRequest": {
          "description": "Whether to use multiple range requests for differential update. Defaults to `true` if `url` doesn't contain `s3.amazonaws.com`.",
          "type": "boolean"
        }
      },
      "required": [
        "provider",
        "url"
      ],
      "type": "object"
    },
    "GithubOptions": {
      "additionalProperties": false,
      "description": "[GitHub](https://help.github.com/articles/about-releases/) options.\n\nGitHub [personal access token](https://help.github.com/articles/creating-an-access-token-for-command-line-use/) is required. You can generate by going to [https://github.com/settings/tokens/new](https://github.com/settings/tokens/new). The access token should have the repo scope/permission.\nDefine `GH_TOKEN` environment variable.",
      "properties": {
        "channel": {
          "default": "latest",
          "description": "The channel.",
          "type": [
            "null",
            "string"
          ]
        },
        "host": {
          "default": "github.com",
          "description": "The host (including the port if need).",
          "type": [
            "null",
            "string"
          ]
        },
        "owner": {
          "description": "The owner.",
          "type": [
            "null",
            "string"
          ]
        },
        "private": {
          "description": "Whether to use private github auto-update provider if `GH_TOKEN` environment variable is defined. See [Private GitHub Update Repo](./auto-update.md#private-github-update-repo).",
          "type": [
            "null",
            "boolean"
          ]
        },
        "protocol": {
          "anyOf": [
            {
              "enum": [
                "http",
                "https"
              ],
              "type": "string"
            },
            {
              "type": "null"
            }
          ],
          "default": "https",
          "description": "The protocol. GitHub Publisher supports only `https`."
        },
        "provider": {
          "const": "github",
          "description": "The provider. Must be `github`.",
          "type": "string"
        },
        "publishAutoUpdate": {
          "default": true,
          "description": "Whether to publish auto update info files.\n\nAuto update relies only on the first provider in the list (you can specify several publishers).\nThus, probably, there`s no need to upload the metadata files for the other configured providers. But by default will be uploaded.",
          "type": "boolean"
        },
        "publisherName": {
          "anyOf": [
            {
              "items": {
                "type": "string"
              },
              "type": "array"
            },
            {
              "type": "null"
            }
          ]
        },
        "releaseType": {
          "anyOf": [
            {
              "enum": [
                "draft",
                "prerelease",
                "release"
              ],
              "type": "string"
            },
            {
              "type": "null"
            }
          ],
          "default": "draft",
          "description": "The type of release. By default `draft` release will be created.\n\nAlso you can set release type using environment variable. If `EP_DRAFT`is set to `true` — `draft`, if `EP_PRE_RELEASE`is set to `true` — `prerelease`."
        },
        "repo": {
          "description": "The repository name. [Detected automatically](#github-repository-and-bintray-package).",
          "type": [
            "null",
            "string"
          ]
        },
        "requestHeaders": {
          "$ref": "#/definitions/OutgoingHttpHeaders",
          "description": "Any custom request headers"
        },
        "timeout": {
          "default": 120000,
          "description": "Request timeout in milliseconds. (Default is 2 minutes; O is ignored)",
          "type": [
            "null",
            "number"
          ]
        },
        "token": {
          "description": "The access token to support auto-update from private github repositories. Never specify it in the configuration files. Only for [setFeedURL](./auto-update.md#appupdatersetfeedurloptions).",
          "type": [
            "null",
            "string"
          ]
        },
        "updaterCacheDirName": {
          "type": [
            "null",
            "string"
          ]
        },
        "vPrefixedTagName": {
          "default": true,
          "description": "Whether to use `v`-prefixed tag name.",
          "type": "boolean"
        }
      },
      "required": [
        "provider"
      ],
      "type": "object"
    },
    "KeygenOptions": {
      "additionalProperties": false,
      "description": "Keygen options.\nhttps://keygen.sh/\nDefine `KEYGEN_TOKEN` environment variable.",
      "properties": {
        "account": {
          "description": "Keygen account's UUID",
          "type": "string"
        },
        "channel": {
          "anyOf": [
            {
              "enum": [
                "alpha",
                "beta",
                "dev",
                "rc",
                "stable"
              ],
              "type": "string"
            },
            {
              "type": "null"
            }
          ],
          "default": "stable",
          "description": "The channel."
        },
        "platform": {
          "description": "The target Platform. Is set programmatically explicitly during publishing.",
          "type": [
            "null",
            "string"
          ]
        },
        "product": {
          "description": "Keygen product's UUID",
          "type": "string"
        },
        "provider": {
          "const": "keygen",
          "description": "The provider. Must be `keygen`.",
          "type": "string"
        },
        "publishAutoUpdate": {
          "default": true,
          "description": "Whether to publish auto update info files.\n\nAuto update relies only on the first provider in the list (you can specify several publishers).\nThus, probably, there`s no need to upload the metadata files for the other configured providers. But by default will be uploaded.",
          "type": "boolean"
        },
        "publisherName": {
          "anyOf": [
            {
              "items": {
                "type": "string"
              },
              "type": "array"
            },
            {
              "type": "null"
            }
          ]
        },
        "requestHeaders": {
          "$ref": "#/definitions/OutgoingHttpHeaders",
          "description": "Any custom request headers"
        },
        "timeout": {
          "default": 120000,
          "description": "Request timeout in milliseconds. (Default is 2 minutes; O is ignored)",
          "type": [
            "null",
            "number"
          ]
        },
        "updaterCacheDirName": {
          "type": [
            "null",
            "string"
          ]
        }
      },
      "required": [
        "account",
        "product",
        "provider"
      ],
      "type": "object"
    },
    "LinuxConfiguration": {
      "additionalProperties": false,
      "properties": {
        "appId": {
          "default": "com.electron.${name}",
          "description": "The application id. Used as [CFBundleIdentifier](https://developer.apple.com/library/ios/documentation/General/Reference/InfoPlistKeyReference/Articles/CoreFoundationKeys.html#//apple_ref/doc/uid/20001431-102070) for MacOS and as\n[Application User Model ID](https://msdn.microsoft.com/en-us/library/windows/desktop/dd378459(v=vs.85).aspx) for Windows (NSIS target only, Squirrel.Windows not supported). It is strongly recommended that an explicit ID is set.",
          "type": [
            "null",
            "string"
          ]
        },
        "artifactName": {
          "description": "The [artifact file name template](./configuration.md#artifact-file-name-template). Defaults to `${productName}-${version}.${ext}` (some target can have other defaults, see corresponding options).",
          "type": [
            "null",
            "string"
          ]
        },
        "asar": {
          "anyOf": [
            {
              "$ref": "#/definitions/AsarOptions"
            },
            {
              "type": [
                "null",
                "boolean"
              ]
            }
          ],
          "default": true,
          "description": "Whether to package the application's source code into an archive, using [Electron's archive format](http://electron.atom.io/docs/tutorial/application-packaging/).\n\nNode modules, that must be unpacked, will be detected automatically, you don't need to explicitly set [asarUnpack](#asarUnpack) - please file an issue if this doesn't work."
        },
        "asarUnpack": {
          "anyOf": [
            {
              "items": {
                "type": "string"
              },
              "type": "array"
            },
            {
              "type": [
                "null",
                "string"
              ]
            }
          ],
          "description": "A [glob patterns](./file-patterns.md) relative to the [app directory](#directories), which specifies which files to unpack when creating the [asar](http://electron.atom.io/docs/tutorial/application-packaging/) archive."
        },
        "category": {
          "description": "The [application category](https://specifications.freedesktop.org/menu-spec/latest/apa.html#main-category-registry).",
          "type": [
            "null",
            "string"
          ]
        },
        "compression": {
          "anyOf": [
            {
              "enum": [
                "maximum",
                "normal",
                "store"
              ],
              "type": "string"
            },
            {
              "type": "null"
            }
          ],
          "default": "normal",
          "description": "The compression level. If you want to rapidly test build, `store` can reduce build time significantly. `maximum` doesn't lead to noticeable size difference, but increase build time."
        },
        "cscKeyPassword": {
          "type": [
            "null",
            "string"
          ]
        },
        "cscLink": {
          "type": [
            "null",
            "string"
          ]
        },
        "defaultArch": {
          "type": "string"
        },
        "description": {
          "description": "As [description](./configuration.md#description) from application package.json, but allows you to specify different for Linux.",
          "type": [
            "null",
            "string"
          ]
        },
        "desktop": {
          "anyOf": [
            {
              "$ref": "#/definitions/LinuxDesktopFile"
            },
            {
              "type": "null"
            }
          ],
          "description": "The [Desktop file](https://developer.gnome.org/documentation/guidelines/maintainer/integrating.html#desktop-files)"
        },
        "detectUpdateChannel": {
          "default": true,
          "description": "Whether to infer update channel from application version pre-release components. e.g. if version `0.12.1-alpha.1`, channel will be set to `alpha`. Otherwise to `latest`.",
          "type": "boolean"
        },
        "disableDefaultIgnoredFiles": {
          "default": false,
          "description": "Whether to exclude all default ignored files(https://www.electron.build/contents#files) and options. Defaults to `false`.",
          "type": [
            "null",
            "boolean"
          ]
        },
        "electronLanguages": {
          "anyOf": [
            {
              "items": {
                "type": "string"
              },
              "type": "array"
            },
            {
              "type": "string"
            }
          ],
          "description": "The electron locales to keep. By default, all Electron locales used as-is."
        },
        "electronUpdaterCompatibility": {
          "description": "The [electron-updater compatibility](./auto-update.md#compatibility) semver range.",
          "type": [
            "null",
            "string"
          ]
        },
        "executableArgs": {
          "anyOf": [
            {
              "items": {
                "type": "string"
              },
              "type": "array"
            },
            {
              "type": "null"
            }
          ],
          "description": "The executable parameters. Pass to executableName"
        },
        "executableName": {
          "description": "The executable name. Defaults to `productName`.",
          "type": [
            "null",
            "string"
          ]
        },
        "extraFiles": {
          "anyOf": [
            {
              "$ref": "#/definitions/FileSet"
            },
            {
              "items": {
                "anyOf": [
                  {
                    "$ref": "#/definitions/FileSet"
                  },
                  {
                    "type": "string"
                  }
                ]
              },
              "type": "array"
            },
            {
              "type": [
                "null",
                "string"
              ]
            }
          ],
          "description": "The same as [extraResources](#extraresources) but copy into the app's content directory (`Contents` for MacOS, root directory for Linux and Windows)."
        },
        "extraResources": {
          "anyOf": [
            {
              "$ref": "#/definitions/FileSet"
            },
            {
              "items": {
                "anyOf": [
                  {
                    "$ref": "#/definitions/FileSet"
                  },
                  {
                    "type": "string"
                  }
                ]
              },
              "type": "array"
            },
            {
              "type": [
                "null",
                "string"
              ]
            }
          ],
          "description": "A [glob patterns](./file-patterns.md) relative to the project directory, when specified, copy the file or directory with matching names directly into the app's resources directory (`Contents/Resources` for MacOS, `resources` for Linux and Windows).\n\nFile patterns (and support for `from` and `to` fields) the same as for [files](#files)."
        },
        "fileAssociations": {
          "anyOf": [
            {
              "$ref": "#/definitions/FileAssociation"
            },
            {
              "items": {
                "$ref": "#/definitions/FileAssociation"
              },
              "type": "array"
            }
          ],
          "description": "The file associations."
        },
        "files": {
          "anyOf": [
            {
              "$ref": "#/definitions/FileSet"
            },
            {
              "items": {
                "anyOf": [
                  {
                    "$ref": "#/definitions/FileSet"
                  },
                  {
                    "type": "string"
                  }
                ]
              },
              "type": "array"
            },
            {
              "type": [
                "null",
                "string"
              ]
            }
          ],
          "description": "A [glob patterns](./file-patterns.md) relative to the [app directory](configuration.md#directories), which specifies which files to include when copying files to create the package.\n\nDefaults to:\n```json\n[\n\"**\\/*\",\n\"!**\\/node_modules/*\\/{CHANGELOG.md,README.md,README,readme.md,readme}\",\n\"!**\\/node_modules/*\\/{test,__tests__,tests,powered-test,example,examples}\",\n\"!**\\/node_modules/*.d.ts\",\n\"!**\\/node_modules/.bin\",\n\"!**\\/*.{iml,o,hprof,orig,pyc,pyo,rbc,swp,csproj,sln,xproj}\",\n\"!.editorconfig\",\n\"!**\\/._*\",\n\"!**\\/{.DS_Store,.git,.hg,.svn,CVS,RCS,SCCS,.gitignore,.gitattributes}\",\n\"!**\\/{__pycache__,thumbs.db,.flowconfig,.idea,.vs,.nyc_output}\",\n\"!**\\/{appveyor.yml,.travis.yml,circle.yml}\",\n\"!**\\/{npm-debug.log,yarn.lock,.yarn-integrity,.yarn-metadata.json}\"\n]\n```\n\nDevelopment dependencies are never copied in any case. You don't need to ignore it explicitly. Hidden files are not ignored by default, but all files that should be ignored, are ignored by default.\n\nDefault pattern \\`**\\/*\\` **is not added to your custom** if some of your patterns is not ignore (i.e. not starts with `!`). `package.json` and \\`**\\/node_modules/**\\/*` (only production dependencies will be copied) is added to your custom in any case. All default ignores are added in any case — you don't need to repeat it if you configure own patterns.\n\nMay be specified in the platform options (e.g. in the [mac](mac.md)).\n\nYou may also specify custom source and destination directories by using `FileSet` objects instead of simple glob patterns.\n\n```json\n[\n{\n\"from\": \"path/to/source\",\n\"to\": \"path/to/destination\",\n\"filter\": [\"**\\/*\", \"!foo/*.js\"]\n}\n]\n```\n\nYou can use [file macros](./file-patterns.md#file-macros) in the `from` and `to` fields as well. `from` and `to` can be files and you can use this to [rename](https://github.com/electron-userland/electron-builder/issues/1119) a file while packaging."
        },
        "forceCodeSigning": {
          "description": "Whether to fail if app will be not code signed.",
          "type": "boolean"
        },
        "generateUpdatesFilesForAllChannels": {
          "default": false,
          "description": "Please see [Building and Releasing using Channels](https://github.com/electron-userland/electron-builder/issues/1182#issuecomment-324947139).",
          "type": "boolean"
        },
        "icon": {
          "description": "The path to icon set directory or one png file, relative to the [build resources](./contents.md#extraresources) or to the project directory. The icon filename must contain the size (e.g. 32x32.png) of the icon.\nBy default will be generated automatically based on the macOS icns file.",
          "type": "string"
        },
        "maintainer": {
          "description": "The maintainer. Defaults to [author](./configuration.md#author).",
          "type": [
            "null",
            "string"
          ]
        },
        "mimeTypes": {
          "anyOf": [
            {
              "items": {
                "type": "string"
              },
              "type": "array"
            },
            {
              "type": "null"
            }
          ],
          "description": "The mime types in addition to specified in the file associations. Use it if you don't want to register a new mime type, but reuse existing."
        },
        "packageCategory": {
          "description": "backward compatibility + to allow specify fpm-only category for all possible fpm targets in one place",
          "type": [
            "null",
            "string"
          ]
        },
        "protocols": {
          "anyOf": [
            {
              "$ref": "#/definitions/Protocol"
            },
            {
              "items": {
                "$ref": "#/definitions/Protocol"
              },
              "type": "array"
            }
          ],
          "description": "The URL protocol schemes."
        },
        "publish": {
          "anyOf": [
            {
              "$ref": "#/definitions/GithubOptions"
            },
            {
              "$ref": "#/definitions/S3Options"
            },
            {
              "$ref": "#/definitions/SpacesOptions"
            },
            {
              "$ref": "#/definitions/GenericServerOptions"
            },
            {
              "$ref": "#/definitions/CustomPublishOptions"
            },
            {
              "$ref": "#/definitions/KeygenOptions"
            },
            {
              "$ref": "#/definitions/SnapStoreOptions"
            },
            {
              "$ref": "#/definitions/BitbucketOptions"
            },
            {
              "items": {
                "$ref": "#/definitions/AllPublishOptions"
              },
              "type": "array"
            },
            {
              "type": [
                "null",
                "string"
              ]
            }
          ],
          "description": "Publisher configuration. See [Auto Update](./publish.md) for more information."
        },
        "releaseInfo": {
          "$ref": "#/definitions/ReleaseInfo",
          "description": "The release info. Intended for command line usage:\n\n```\n-c.releaseInfo.releaseNotes=\"new features\"\n```"
        },
        "synopsis": {
          "description": "The [short description](https://www.debian.org/doc/debian-policy/ch-controlfields.html#s-f-Description).",
          "type": [
            "null",
            "string"
          ]
        },
        "target": {
          "anyOf": [
            {
              "$ref": "#/definitions/TargetConfiguration"
            },
            {
              "items": {
                "anyOf": [
                  {
                    "$ref": "#/definitions/TargetConfiguration"
                  },
                  {
                    "type": "string"
                  }
                ]
              },
              "type": "array"
            },
            {
              "type": [
                "null",
                "string"
              ]
            }
          ],
          "default": "AppImage",
          "description": "Target package type: list of `AppImage`, `flatpak`, `snap`, `deb`, `rpm`, `freebsd`, `pacman`, `p5p`, `apk`, `7z`, `zip`, `tar.xz`, `tar.lz`, `tar.gz`, `tar.bz2`, `dir`.\n\nelectron-builder [docker image](./multi-platform-build.md#docker) can be used to build Linux targets on any platform.\n\nPlease [do not put an AppImage into another archive](https://github.com/probonopd/AppImageKit/wiki/Creating-AppImages#common-mistake) like a .zip or .tar.gz."
        },
        "vendor": {
          "description": "The vendor. Defaults to [author](./configuration.md#author).",
          "type": [
            "null",
            "string"
          ]
        }
      },
      "type": "object"
    },
    "LinuxDesktopFile": {
      "additionalProperties": false,
      "description": "Example Spec: https://specifications.freedesktop.org/desktop-entry-spec/latest/example.html",
      "properties": {
        "desktopActions": {
          "anyOf": [
            {
              "typeof": "function"
            },
            {
              "type": "null"
            }
          ],
          "description": "`[Desktop Actions <ActionName>]` metadata entries (name to value).\n\nConfig Example:\n```js\ndesktopActions: {\n   NewWindow: {\n      Name: 'New Window',\n      Exec: 'app --new-window',\n   }\n}\n```"
        },
        "entry": {
          "anyOf": [
            {
              "typeof": "function"
            },
            {
              "type": "null"
            }
          ],
          "description": "`[Desktop Entry]` metadata entries (name to value). Overwrites default values calculated by electron-builder"
        }
      },
      "type": "object"
    },
    "LinuxTargetSpecificOptions": {
      "additionalProperties": false,
      "properties": {
        "afterInstall": {
          "type": [
            "null",
            "string"
          ]
        },
        "afterRemove": {
          "type": [
            "null",
            "string"
          ]
        },
        "artifactName": {
          "description": "The [artifact file name template](./configuration.md#artifact-file-name-template).",
          "type": [
            "null",
            "string"
          ]
        },
        "category": {
          "description": "The [application category](https://specifications.freedesktop.org/menu-spec/latest/apa.html#main-category-registry).",
          "type": [
            "null",
            "string"
          ]
        },
        "compression": {
          "anyOf": [
            {
              "enum": [
                "bzip2",
                "gz",
                "lzo",
                "xz"
              ],
              "type": "string"
            },
            {
              "type": "null"
            }
          ],
          "default": "xz",
          "description": "The compression type."
        },
        "depends": {
          "anyOf": [
            {
              "items": {
                "type": "string"
              },
              "type": "array"
            },
            {
              "type": "null"
            }
          ],
          "description": "Package dependencies."
        },
        "description": {
          "description": "As [description](./configuration.md#description) from application package.json, but allows you to specify different for Linux.",
          "type": [
            "null",
            "string"
          ]
        },
        "desktop": {
          "anyOf": [
            {
              "$ref": "#/definitions/LinuxDesktopFile"
            },
            {
              "type": "null"
            }
          ],
          "description": "The [Desktop file](https://developer.gnome.org/documentation/guidelines/maintainer/integrating.html#desktop-files)"
        },
        "executableArgs": {
          "anyOf": [
            {
              "items": {
                "type": "string"
              },
              "type": "array"
            },
            {
              "type": "null"
            }
          ],
          "description": "The executable parameters. Pass to executableName"
        },
        "fpm": {
          "anyOf": [
            {
              "items": {
                "type": "string"
              },
              "type": "array"
            },
            {
              "type": "null"
            }
          ],
          "description": "*Advanced only* The [fpm](https://fpm.readthedocs.io/en/latest/cli-reference.html) options.\n\nExample: `[\"--before-install=build/deb-preinstall.sh\", \"--after-upgrade=build/deb-postinstall.sh\"]`"
        },
        "icon": {
          "type": "string"
        },
        "maintainer": {
          "type": [
            "null",
            "string"
          ]
        },
        "mimeTypes": {
          "anyOf": [
            {
              "items": {
                "type": "string"
              },
              "type": "array"
            },
            {
              "type": "null"
            }
          ],
          "description": "The mime types in addition to specified in the file associations. Use it if you don't want to register a new mime type, but reuse existing."
        },
        "packageCategory": {
          "description": "The package category.",
          "type": [
            "null",
            "string"
          ]
        },
        "packageName": {
          "description": "The name of the package.",
          "type": [
            "null",
            "string"
          ]
        },
        "publish": {
          "anyOf": [
            {
              "$ref": "#/definitions/GithubOptions"
            },
            {
              "$ref": "#/definitions/S3Options"
            },
            {
              "$ref": "#/definitions/SpacesOptions"
            },
            {
              "$ref": "#/definitions/GenericServerOptions"
            },
            {
              "$ref": "#/definitions/CustomPublishOptions"
            },
            {
              "$ref": "#/definitions/KeygenOptions"
            },
            {
              "$ref": "#/definitions/SnapStoreOptions"
            },
            {
              "$ref": "#/definitions/BitbucketOptions"
            },
            {
              "items": {
                "$ref": "#/definitions/AllPublishOptions"
              },
              "type": "array"
            },
            {
              "type": [
                "null",
                "string"
              ]
            }
          ]
        },
        "synopsis": {
          "description": "The [short description](https://www.debian.org/doc/debian-policy/ch-controlfields.html#s-f-Description).",
          "type": [
            "null",
            "string"
          ]
        },
        "vendor": {
          "type": [
            "null",
            "string"
          ]
        }
      },
      "type": "object"
    },
    "MacConfiguration": {
      "additionalProperties": false,
      "properties": {
        "additionalArguments": {
          "anyOf": [
            {
              "items": {
                "type": "string"
              },
              "type": "array"
            },
            {
              "type": "null"
            }
          ],
          "description": "Array of strings specifying additional arguments to pass to the `codesign` command used to sign a specific file.\n\nSome subresources that you may include in your Electron app may need to be signed with --deep, this is not typically safe to apply to the entire Electron app and therefore should be applied to just your file.\nUsage Example: `['--deep']`"
        },
        "appId": {
          "default": "com.electron.${name}",
          "description": "The application id. Used as [CFBundleIdentifier](https://developer.apple.com/library/ios/documentation/General/Reference/InfoPlistKeyReference/Articles/CoreFoundationKeys.html#//apple_ref/doc/uid/20001431-102070) for MacOS and as\n[Application User Model ID](https://msdn.microsoft.com/en-us/library/windows/desktop/dd378459(v=vs.85).aspx) for Windows (NSIS target only, Squirrel.Windows not supported). It is strongly recommended that an explicit ID is set.",
          "type": [
            "null",
            "string"
          ]
        },
        "artifactName": {
          "description": "The [artifact file name template](./configuration.md#artifact-file-name-template). Defaults to `${productName}-${version}.${ext}` (some target can have other defaults, see corresponding options).",
          "type": [
            "null",
            "string"
          ]
        },
        "asar": {
          "anyOf": [
            {
              "$ref": "#/definitions/AsarOptions"
            },
            {
              "type": [
                "null",
                "boolean"
              ]
            }
          ],
          "default": true,
          "description": "Whether to package the application's source code into an archive, using [Electron's archive format](http://electron.atom.io/docs/tutorial/application-packaging/).\n\nNode modules, that must be unpacked, will be detected automatically, you don't need to explicitly set [asarUnpack](#asarUnpack) - please file an issue if this doesn't work."
        },
        "asarUnpack": {
          "anyOf": [
            {
              "items": {
                "type": "string"
              },
              "type": "array"
            },
            {
              "type": [
                "null",
                "string"
              ]
            }
          ],
          "description": "A [glob patterns](./file-patterns.md) relative to the [app directory](#directories), which specifies which files to unpack when creating the [asar](http://electron.atom.io/docs/tutorial/application-packaging/) archive."
        },
        "binaries": {
          "anyOf": [
            {
              "items": {
                "type": "string"
              },
              "type": "array"
            },
            {
              "type": "null"
            }
          ],
          "description": "Paths of any extra binaries that need to be signed."
        },
        "bundleShortVersion": {
          "description": "The `CFBundleShortVersionString`. Do not use it unless you need to.",
          "type": [
            "null",
            "string"
          ]
        },
        "bundleVersion": {
          "description": "The `CFBundleVersion`. Do not use it unless [you need to](https://github.com/electron-userland/electron-builder/issues/565#issuecomment-230678643).",
          "type": [
            "null",
            "string"
          ]
        },
        "category": {
          "description": "The application category type, as shown in the Finder via *View -> Arrange by Application Category* when viewing the Applications directory.\n\nFor example, `\"category\": \"public.app-category.developer-tools\"` will set the application category to *Developer Tools*.\n\nValid values are listed in [Apple's documentation](https://developer.apple.com/library/ios/documentation/General/Reference/InfoPlistKeyReference/Articles/LaunchServicesKeys.html#//apple_ref/doc/uid/TP40009250-SW8).",
          "type": [
            "null",
            "string"
          ]
        },
        "compression": {
          "anyOf": [
            {
              "enum": [
                "maximum",
                "normal",
                "store"
              ],
              "type": "string"
            },
            {
              "type": "null"
            }
          ],
          "default": "normal",
          "description": "The compression level. If you want to rapidly test build, `store` can reduce build time significantly. `maximum` doesn't lead to noticeable size difference, but increase build time."
        },
        "cscInstallerKeyPassword": {
          "type": [
            "null",
            "string"
          ]
        },
        "cscInstallerLink": {
          "type": [
            "null",
            "string"
          ]
        },
        "cscKeyPassword": {
          "type": [
            "null",
            "string"
          ]
        },
        "cscLink": {
          "type": [
            "null",
            "string"
          ]
        },
        "darkModeSupport": {
          "default": false,
          "description": "Whether a dark mode is supported. If your app does have a dark mode, you can make your app follow the system-wide dark mode setting.",
          "type": "boolean"
        },
        "defaultArch": {
          "type": "string"
        },
        "detectUpdateChannel": {
          "default": true,
          "description": "Whether to infer update channel from application version pre-release components. e.g. if version `0.12.1-alpha.1`, channel will be set to `alpha`. Otherwise to `latest`.",
          "type": "boolean"
        },
        "disableDefaultIgnoredFiles": {
          "default": false,
          "description": "Whether to exclude all default ignored files(https://www.electron.build/contents#files) and options. Defaults to `false`.",
          "type": [
            "null",
            "boolean"
          ]
        },
        "electronLanguages": {
          "anyOf": [
            {
              "items": {
                "type": "string"
              },
              "type": "array"
            },
            {
              "type": "string"
            }
          ],
          "description": "The electron locales to keep. By default, all Electron locales used as-is."
        },
        "electronUpdaterCompatibility": {
          "description": "The [electron-updater compatibility](./auto-update.md#compatibility) semver range.",
          "type": [
            "null",
            "string"
          ]
        },
        "entitlements": {
          "description": "The path to entitlements file for signing the app. `build/entitlements.mac.plist` will be used if exists (it is a recommended way to set).\nMAS entitlements is specified in the [mas](./mas.md).\nSee [this folder in osx-sign's repository](https://github.com/electron/osx-sign/tree/main/entitlements) for examples.\nBe aware that your app may crash if the right entitlements are not set like `com.apple.security.cs.allow-jit` for example on arm64 builds with Electron 20+.\nSee [Signing and Notarizing macOS Builds from the Electron documentation](https://www.electronjs.org/docs/latest/tutorial/code-signing#signing--notarizing-macos-builds) for more information.",
          "type": [
            "null",
            "string"
          ]
        },
        "entitlementsInherit": {
          "description": "The path to child entitlements which inherit the security settings for signing frameworks and bundles of a distribution. `build/entitlements.mac.inherit.plist` will be used if exists (it is a recommended way to set).\nSee [this folder in osx-sign's repository](https://github.com/electron/osx-sign/tree/main/entitlements) for examples.\n\nThis option only applies when signing with `entitlements` provided.",
          "type": [
            "null",
            "string"
          ]
        },
        "entitlementsLoginHelper": {
          "description": "Path to login helper entitlement file.\nWhen using App Sandbox, the the `com.apple.security.inherit` key that is normally in the inherited entitlements cannot be inherited since the login helper is a standalone executable.\nDefaults to the value provided for `entitlements`. This option only applies when signing with `entitlements` provided.",
          "type": [
            "null",
            "string"
          ]
        },
        "executableName": {
          "description": "The executable name. Defaults to `productName`.",
          "type": [
            "null",
            "string"
          ]
        },
        "extendInfo": {
          "description": "The extra entries for `Info.plist`."
        },
        "extraDistFiles": {
          "anyOf": [
            {
              "items": {
                "type": "string"
              },
              "type": "array"
            },
            {
              "type": [
                "null",
                "string"
              ]
            }
          ],
          "description": "Extra files to put in archive. Not applicable for `tar.*`."
        },
        "extraFiles": {
          "anyOf": [
            {
              "$ref": "#/definitions/FileSet"
            },
            {
              "items": {
                "anyOf": [
                  {
                    "$ref": "#/definitions/FileSet"
                  },
                  {
                    "type": "string"
                  }
                ]
              },
              "type": "array"
            },
            {
              "type": [
                "null",
                "string"
              ]
            }
          ],
          "description": "The same as [extraResources](#extraresources) but copy into the app's content directory (`Contents` for MacOS, root directory for Linux and Windows)."
        },
        "extraResources": {
          "anyOf": [
            {
              "$ref": "#/definitions/FileSet"
            },
            {
              "items": {
                "anyOf": [
                  {
                    "$ref": "#/definitions/FileSet"
                  },
                  {
                    "type": "string"
                  }
                ]
              },
              "type": "array"
            },
            {
              "type": [
                "null",
                "string"
              ]
            }
          ],
          "description": "A [glob patterns](./file-patterns.md) relative to the project directory, when specified, copy the file or directory with matching names directly into the app's resources directory (`Contents/Resources` for MacOS, `resources` for Linux and Windows).\n\nFile patterns (and support for `from` and `to` fields) the same as for [files](#files)."
        },
        "fileAssociations": {
          "anyOf": [
            {
              "$ref": "#/definitions/FileAssociation"
            },
            {
              "items": {
                "$ref": "#/definitions/FileAssociation"
              },
              "type": "array"
            }
          ],
          "description": "The file associations."
        },
        "files": {
          "anyOf": [
            {
              "$ref": "#/definitions/FileSet"
            },
            {
              "items": {
                "anyOf": [
                  {
                    "$ref": "#/definitions/FileSet"
                  },
                  {
                    "type": "string"
                  }
                ]
              },
              "type": "array"
            },
            {
              "type": [
                "null",
                "string"
              ]
            }
          ],
          "description": "A [glob patterns](./file-patterns.md) relative to the [app directory](configuration.md#directories), which specifies which files to include when copying files to create the package.\n\nDefaults to:\n```json\n[\n\"**\\/*\",\n\"!**\\/node_modules/*\\/{CHANGELOG.md,README.md,README,readme.md,readme}\",\n\"!**\\/node_modules/*\\/{test,__tests__,tests,powered-test,example,examples}\",\n\"!**\\/node_modules/*.d.ts\",\n\"!**\\/node_modules/.bin\",\n\"!**\\/*.{iml,o,hprof,orig,pyc,pyo,rbc,swp,csproj,sln,xproj}\",\n\"!.editorconfig\",\n\"!**\\/._*\",\n\"!**\\/{.DS_Store,.git,.hg,.svn,CVS,RCS,SCCS,.gitignore,.gitattributes}\",\n\"!**\\/{__pycache__,thumbs.db,.flowconfig,.idea,.vs,.nyc_output}\",\n\"!**\\/{appveyor.yml,.travis.yml,circle.yml}\",\n\"!**\\/{npm-debug.log,yarn.lock,.yarn-integrity,.yarn-metadata.json}\"\n]\n```\n\nDevelopment dependencies are never copied in any case. You don't need to ignore it explicitly. Hidden files are not ignored by default, but all files that should be ignored, are ignored by default.\n\nDefault pattern \\`**\\/*\\` **is not added to your custom** if some of your patterns is not ignore (i.e. not starts with `!`). `package.json` and \\`**\\/node_modules/**\\/*` (only production dependencies will be copied) is added to your custom in any case. All default ignores are added in any case — you don't need to repeat it if you configure own patterns.\n\nMay be specified in the platform options (e.g. in the [mac](mac.md)).\n\nYou may also specify custom source and destination directories by using `FileSet` objects instead of simple glob patterns.\n\n```json\n[\n{\n\"from\": \"path/to/source\",\n\"to\": \"path/to/destination\",\n\"filter\": [\"**\\/*\", \"!foo/*.js\"]\n}\n]\n```\n\nYou can use [file macros](./file-patterns.md#file-macros) in the `from` and `to` fields as well. `from` and `to` can be files and you can use this to [rename](https://github.com/electron-userland/electron-builder/issues/1119) a file while packaging."
        },
        "forceCodeSigning": {
          "description": "Whether to fail if app will be not code signed.",
          "type": "boolean"
        },
        "gatekeeperAssess": {
          "default": false,
          "description": "Whether to let `@electron/osx-sign` validate the signing or not.",
          "type": "boolean"
        },
        "generateUpdatesFilesForAllChannels": {
          "default": false,
          "description": "Please see [Building and Releasing using Channels](https://github.com/electron-userland/electron-builder/issues/1182#issuecomment-324947139).",
          "type": "boolean"
        },
        "hardenedRuntime": {
          "default": true,
          "description": "Whether your app has to be signed with hardened runtime.",
          "type": "boolean"
        },
        "helperBundleId": {
          "default": "${appBundleIdentifier}.helper",
          "description": "The bundle identifier to use in the application helper's plist.",
          "type": [
            "null",
            "string"
          ]
        },
        "helperEHBundleId": {
          "default": "${appBundleIdentifier}.helper.EH",
          "description": "The bundle identifier to use in the EH helper's plist.",
          "type": [
            "null",
            "string"
          ]
        },
        "helperGPUBundleId": {
          "default": "${appBundleIdentifier}.helper.GPU",
          "description": "The bundle identifier to use in the GPU helper's plist.",
          "type": [
            "null",
            "string"
          ]
        },
        "helperNPBundleId": {
          "default": "${appBundleIdentifier}.helper.NP",
          "description": "The bundle identifier to use in the NP helper's plist.",
          "type": [
            "null",
            "string"
          ]
        },
        "helperPluginBundleId": {
          "default": "${appBundleIdentifier}.helper.Plugin",
          "description": "The bundle identifier to use in the Plugin helper's plist.",
          "type": [
            "null",
            "string"
          ]
        },
        "helperRendererBundleId": {
          "default": "${appBundleIdentifier}.helper.Renderer",
          "description": "The bundle identifier to use in the Renderer helper's plist.",
          "type": [
            "null",
            "string"
          ]
        },
        "icon": {
          "default": "build/icon.icns",
          "description": "The path to application icon.",
          "type": [
            "null",
            "string"
          ]
        },
        "identity": {
          "description": "The name of certificate to use when signing. Consider using environment variables [CSC_LINK or CSC_NAME](./code-signing.md) instead of specifying this option.\nMAS installer identity is specified in the [mas](./mas.md).",
          "type": [
            "null",
            "string"
          ]
        },
        "mergeASARs": {
          "default": true,
          "description": "Whether to merge ASAR files for different architectures or not.\n\nThis option has no effect unless building for \"universal\" arch.",
          "type": "boolean"
        },
        "minimumSystemVersion": {
          "description": "The minimum version of macOS required for the app to run. Corresponds to `LSMinimumSystemVersion`.",
          "type": [
            "null",
            "string"
          ]
        },
        "notarize": {
<<<<<<< HEAD
          "description": "Whether to disable electron-builder's [@electron/notarize](https://github.com/electron/notarize) integration.\n\nNote: In order to activate the notarization step You MUST specify one of the following via environment variables:\n1. `APPLE_API_KEY`, `APPLE_API_KEY_ID` and `APPLE_API_ISSUER`.\n2. `APPLE_ID`, `APPLE_APP_SPECIFIC_PASSWORD`, and `APPLE_TEAM_ID`\n3. `APPLE_KEYCHAIN` and `APPLE_KEYCHAIN_PROFILE`\n\nFor security reasons it is recommended to use the first option (see https://github.com/electron-userland/electron-builder/issues/7859)",
=======
          "description": "Whether to disable electron-builder's [@electron/notarize](https://github.com/electron/notarize) integration.\n\nNote: In order to activate the notarization step You MUST specify one of the following via environment variables:\n\n1. `APPLE_API_KEY`, `APPLE_API_KEY_ID` and `APPLE_API_ISSUER`.\n2. `APPLE_ID`, `APPLE_APP_SPECIFIC_PASSWORD`, and `APPLE_TEAM_ID`\n3. `APPLE_KEYCHAIN` and `APPLE_KEYCHAIN_PROFILE`\n\nFor security reasons it is recommended to use the first option (see https://github.com/electron-userland/electron-builder/issues/7859)",
>>>>>>> c40b32d4
          "type": [
            "null",
            "boolean"
          ]
        },
        "preAutoEntitlements": {
          "default": true,
          "description": "Whether to enable entitlements automation from `@electron/osx-sign`.",
          "type": "boolean"
        },
        "protocols": {
          "anyOf": [
            {
              "$ref": "#/definitions/Protocol"
            },
            {
              "items": {
                "$ref": "#/definitions/Protocol"
              },
              "type": "array"
            }
          ],
          "description": "The URL protocol schemes."
        },
        "provisioningProfile": {
          "description": "The path to the provisioning profile to use when signing, absolute or relative to the app root.",
          "type": [
            "null",
            "string"
          ]
        },
        "publish": {
          "anyOf": [
            {
              "$ref": "#/definitions/GithubOptions"
            },
            {
              "$ref": "#/definitions/S3Options"
            },
            {
              "$ref": "#/definitions/SpacesOptions"
            },
            {
              "$ref": "#/definitions/GenericServerOptions"
            },
            {
              "$ref": "#/definitions/CustomPublishOptions"
            },
            {
              "$ref": "#/definitions/KeygenOptions"
            },
            {
              "$ref": "#/definitions/SnapStoreOptions"
            },
            {
              "$ref": "#/definitions/BitbucketOptions"
            },
            {
              "items": {
                "$ref": "#/definitions/AllPublishOptions"
              },
              "type": "array"
            },
            {
              "type": [
                "null",
                "string"
              ]
            }
          ],
          "description": "Publisher configuration. See [Auto Update](./publish.md) for more information."
        },
        "releaseInfo": {
          "$ref": "#/definitions/ReleaseInfo",
          "description": "The release info. Intended for command line usage:\n\n```\n-c.releaseInfo.releaseNotes=\"new features\"\n```"
        },
        "requirements": {
          "description": "Path of [requirements file](https://developer.apple.com/library/mac/documentation/Security/Conceptual/CodeSigningGuide/RequirementLang/RequirementLang.html) used in signing. Not applicable for MAS.",
          "type": [
            "null",
            "string"
          ]
        },
        "sign": {
          "anyOf": [
            {
              "typeof": "function"
            },
            {
              "type": [
                "null",
                "string"
              ]
            }
          ],
          "description": "The custom function (or path to file or module id) to sign an app bundle."
        },
        "signIgnore": {
          "anyOf": [
            {
              "items": {
                "type": "string"
              },
              "type": "array"
            },
            {
              "type": [
                "null",
                "string"
              ]
            }
          ],
          "description": "Regex or an array of regex's that signal skipping signing a file."
        },
        "singleArchFiles": {
          "description": "Minimatch pattern of paths that are allowed to be present in one of the\nASAR files, but not in the other.\n\nThis option has no effect unless building for \"universal\" arch and applies\nonly if `mergeASARs` is `true`.",
          "type": [
            "null",
            "string"
          ]
        },
        "strictVerify": {
          "default": true,
          "description": "Whether to let `@electron/osx-sign` verify the contents or not.",
          "type": "boolean"
        },
        "target": {
          "anyOf": [
            {
              "$ref": "#/definitions/TargetConfiguration"
            },
            {
              "items": {
                "anyOf": [
                  {
                    "$ref": "#/definitions/TargetConfiguration"
                  },
                  {
                    "enum": [
                      "7z",
                      "default",
                      "dir",
                      "dmg",
                      "mas",
                      "mas-dev",
                      "pkg",
                      "tar.bz2",
                      "tar.gz",
                      "tar.lz",
                      "tar.xz",
                      "zip"
                    ],
                    "type": "string"
                  }
                ]
              },
              "type": "array"
            },
            {
              "enum": [
                "7z",
                "default",
                "dir",
                "dmg",
                "mas",
                "mas-dev",
                "pkg",
                "tar.bz2",
                "tar.gz",
                "tar.lz",
                "tar.xz",
                "zip"
              ],
              "type": "string"
            },
            {
              "type": "null"
            }
          ],
          "description": "The target package type: list of `default`, `dmg`, `mas`, `mas-dev`, `pkg`, `7z`, `zip`, `tar.xz`, `tar.lz`, `tar.gz`, `tar.bz2`, `dir`. Defaults to `default` (`dmg` and `zip` for Squirrel.Mac). Note: Squirrel.Mac auto update mechanism requires both `dmg` and `zip` to be enabled, even when only `dmg` is used. Disabling `zip` will break auto update in `dmg` packages."
        },
        "timestamp": {
          "description": "Specify the URL of the timestamp authority server",
          "type": [
            "null",
            "string"
          ]
        },
        "type": {
          "anyOf": [
            {
              "enum": [
                "development",
                "distribution"
              ],
              "type": "string"
            },
            {
              "type": "null"
            }
          ],
          "default": "distribution",
          "description": "Whether to sign app for development or for distribution."
        },
        "x64ArchFiles": {
          "description": "Minimatch pattern of paths that are allowed to be x64 binaries in both\nASAR files\n\nThis option has no effect unless building for \"universal\" arch and applies\nonly if `mergeASARs` is `true`.",
          "type": [
            "null",
            "string"
          ]
        }
      },
      "type": "object"
    },
    "MasConfiguration": {
      "additionalProperties": false,
      "properties": {
        "additionalArguments": {
          "anyOf": [
            {
              "items": {
                "type": "string"
              },
              "type": "array"
            },
            {
              "type": "null"
            }
          ],
          "description": "Array of strings specifying additional arguments to pass to the `codesign` command used to sign a specific file.\n\nSome subresources that you may include in your Electron app may need to be signed with --deep, this is not typically safe to apply to the entire Electron app and therefore should be applied to just your file.\nUsage Example: `['--deep']`"
        },
        "appId": {
          "default": "com.electron.${name}",
          "description": "The application id. Used as [CFBundleIdentifier](https://developer.apple.com/library/ios/documentation/General/Reference/InfoPlistKeyReference/Articles/CoreFoundationKeys.html#//apple_ref/doc/uid/20001431-102070) for MacOS and as\n[Application User Model ID](https://msdn.microsoft.com/en-us/library/windows/desktop/dd378459(v=vs.85).aspx) for Windows (NSIS target only, Squirrel.Windows not supported). It is strongly recommended that an explicit ID is set.",
          "type": [
            "null",
            "string"
          ]
        },
        "artifactName": {
          "description": "The [artifact file name template](./configuration.md#artifact-file-name-template). Defaults to `${productName}-${version}.${ext}` (some target can have other defaults, see corresponding options).",
          "type": [
            "null",
            "string"
          ]
        },
        "asar": {
          "anyOf": [
            {
              "$ref": "#/definitions/AsarOptions"
            },
            {
              "type": [
                "null",
                "boolean"
              ]
            }
          ],
          "default": true,
          "description": "Whether to package the application's source code into an archive, using [Electron's archive format](http://electron.atom.io/docs/tutorial/application-packaging/).\n\nNode modules, that must be unpacked, will be detected automatically, you don't need to explicitly set [asarUnpack](#asarUnpack) - please file an issue if this doesn't work."
        },
        "asarUnpack": {
          "anyOf": [
            {
              "items": {
                "type": "string"
              },
              "type": "array"
            },
            {
              "type": [
                "null",
                "string"
              ]
            }
          ],
          "description": "A [glob patterns](./file-patterns.md) relative to the [app directory](#directories), which specifies which files to unpack when creating the [asar](http://electron.atom.io/docs/tutorial/application-packaging/) archive."
        },
        "binaries": {
          "anyOf": [
            {
              "items": {
                "type": "string"
              },
              "type": "array"
            },
            {
              "type": "null"
            }
          ],
          "description": "Paths of any extra binaries that need to be signed."
        },
        "bundleShortVersion": {
          "description": "The `CFBundleShortVersionString`. Do not use it unless you need to.",
          "type": [
            "null",
            "string"
          ]
        },
        "bundleVersion": {
          "description": "The `CFBundleVersion`. Do not use it unless [you need to](https://github.com/electron-userland/electron-builder/issues/565#issuecomment-230678643).",
          "type": [
            "null",
            "string"
          ]
        },
        "category": {
          "description": "The application category type, as shown in the Finder via *View -> Arrange by Application Category* when viewing the Applications directory.\n\nFor example, `\"category\": \"public.app-category.developer-tools\"` will set the application category to *Developer Tools*.\n\nValid values are listed in [Apple's documentation](https://developer.apple.com/library/ios/documentation/General/Reference/InfoPlistKeyReference/Articles/LaunchServicesKeys.html#//apple_ref/doc/uid/TP40009250-SW8).",
          "type": [
            "null",
            "string"
          ]
        },
        "compression": {
          "anyOf": [
            {
              "enum": [
                "maximum",
                "normal",
                "store"
              ],
              "type": "string"
            },
            {
              "type": "null"
            }
          ],
          "default": "normal",
          "description": "The compression level. If you want to rapidly test build, `store` can reduce build time significantly. `maximum` doesn't lead to noticeable size difference, but increase build time."
        },
        "cscInstallerKeyPassword": {
          "type": [
            "null",
            "string"
          ]
        },
        "cscInstallerLink": {
          "type": [
            "null",
            "string"
          ]
        },
        "cscKeyPassword": {
          "type": [
            "null",
            "string"
          ]
        },
        "cscLink": {
          "type": [
            "null",
            "string"
          ]
        },
        "darkModeSupport": {
          "default": false,
          "description": "Whether a dark mode is supported. If your app does have a dark mode, you can make your app follow the system-wide dark mode setting.",
          "type": "boolean"
        },
        "defaultArch": {
          "type": "string"
        },
        "detectUpdateChannel": {
          "default": true,
          "description": "Whether to infer update channel from application version pre-release components. e.g. if version `0.12.1-alpha.1`, channel will be set to `alpha`. Otherwise to `latest`.",
          "type": "boolean"
        },
        "disableDefaultIgnoredFiles": {
          "default": false,
          "description": "Whether to exclude all default ignored files(https://www.electron.build/contents#files) and options. Defaults to `false`.",
          "type": [
            "null",
            "boolean"
          ]
        },
        "electronLanguages": {
          "anyOf": [
            {
              "items": {
                "type": "string"
              },
              "type": "array"
            },
            {
              "type": "string"
            }
          ],
          "description": "The electron locales to keep. By default, all Electron locales used as-is."
        },
        "electronUpdaterCompatibility": {
          "description": "The [electron-updater compatibility](./auto-update.md#compatibility) semver range.",
          "type": [
            "null",
            "string"
          ]
        },
        "entitlements": {
          "description": "The path to entitlements file for signing the app. `build/entitlements.mas.plist` will be used if exists (it is a recommended way to set).\nSee [this folder in osx-sign's repository](https://github.com/electron/osx-sign/tree/main/entitlements) for examples.\nBe aware that your app may crash if the right entitlements are not set like `com.apple.security.cs.allow-jit` for example on arm64 builds with Electron 20+.\nSee [Signing and Notarizing macOS Builds from the Electron documentation](https://www.electronjs.org/docs/latest/tutorial/code-signing#signing--notarizing-macos-builds) for more information.",
          "type": [
            "null",
            "string"
          ]
        },
        "entitlementsInherit": {
          "description": "The path to child entitlements which inherit the security settings for signing frameworks and bundles of a distribution. `build/entitlements.mas.inherit.plist` will be used if exists (it is a recommended way to set).\nSee [this folder in osx-sign's repository](https://github.com/electron/osx-sign/tree/main/entitlements) for examples.",
          "type": [
            "null",
            "string"
          ]
        },
        "entitlementsLoginHelper": {
          "description": "Path to login helper entitlement file.\nWhen using App Sandbox, the the `com.apple.security.inherit` key that is normally in the inherited entitlements cannot be inherited since the login helper is a standalone executable.\nDefaults to the value provided for `entitlements`. This option only applies when signing with `entitlements` provided.",
          "type": [
            "null",
            "string"
          ]
        },
        "executableName": {
          "description": "The executable name. Defaults to `productName`.",
          "type": [
            "null",
            "string"
          ]
        },
        "extendInfo": {
          "description": "The extra entries for `Info.plist`."
        },
        "extraDistFiles": {
          "anyOf": [
            {
              "items": {
                "type": "string"
              },
              "type": "array"
            },
            {
              "type": [
                "null",
                "string"
              ]
            }
          ],
          "description": "Extra files to put in archive. Not applicable for `tar.*`."
        },
        "extraFiles": {
          "anyOf": [
            {
              "$ref": "#/definitions/FileSet"
            },
            {
              "items": {
                "anyOf": [
                  {
                    "$ref": "#/definitions/FileSet"
                  },
                  {
                    "type": "string"
                  }
                ]
              },
              "type": "array"
            },
            {
              "type": [
                "null",
                "string"
              ]
            }
          ],
          "description": "The same as [extraResources](#extraresources) but copy into the app's content directory (`Contents` for MacOS, root directory for Linux and Windows)."
        },
        "extraResources": {
          "anyOf": [
            {
              "$ref": "#/definitions/FileSet"
            },
            {
              "items": {
                "anyOf": [
                  {
                    "$ref": "#/definitions/FileSet"
                  },
                  {
                    "type": "string"
                  }
                ]
              },
              "type": "array"
            },
            {
              "type": [
                "null",
                "string"
              ]
            }
          ],
          "description": "A [glob patterns](./file-patterns.md) relative to the project directory, when specified, copy the file or directory with matching names directly into the app's resources directory (`Contents/Resources` for MacOS, `resources` for Linux and Windows).\n\nFile patterns (and support for `from` and `to` fields) the same as for [files](#files)."
        },
        "fileAssociations": {
          "anyOf": [
            {
              "$ref": "#/definitions/FileAssociation"
            },
            {
              "items": {
                "$ref": "#/definitions/FileAssociation"
              },
              "type": "array"
            }
          ],
          "description": "The file associations."
        },
        "files": {
          "anyOf": [
            {
              "$ref": "#/definitions/FileSet"
            },
            {
              "items": {
                "anyOf": [
                  {
                    "$ref": "#/definitions/FileSet"
                  },
                  {
                    "type": "string"
                  }
                ]
              },
              "type": "array"
            },
            {
              "type": [
                "null",
                "string"
              ]
            }
          ],
          "description": "A [glob patterns](./file-patterns.md) relative to the [app directory](configuration.md#directories), which specifies which files to include when copying files to create the package.\n\nDefaults to:\n```json\n[\n\"**\\/*\",\n\"!**\\/node_modules/*\\/{CHANGELOG.md,README.md,README,readme.md,readme}\",\n\"!**\\/node_modules/*\\/{test,__tests__,tests,powered-test,example,examples}\",\n\"!**\\/node_modules/*.d.ts\",\n\"!**\\/node_modules/.bin\",\n\"!**\\/*.{iml,o,hprof,orig,pyc,pyo,rbc,swp,csproj,sln,xproj}\",\n\"!.editorconfig\",\n\"!**\\/._*\",\n\"!**\\/{.DS_Store,.git,.hg,.svn,CVS,RCS,SCCS,.gitignore,.gitattributes}\",\n\"!**\\/{__pycache__,thumbs.db,.flowconfig,.idea,.vs,.nyc_output}\",\n\"!**\\/{appveyor.yml,.travis.yml,circle.yml}\",\n\"!**\\/{npm-debug.log,yarn.lock,.yarn-integrity,.yarn-metadata.json}\"\n]\n```\n\nDevelopment dependencies are never copied in any case. You don't need to ignore it explicitly. Hidden files are not ignored by default, but all files that should be ignored, are ignored by default.\n\nDefault pattern \\`**\\/*\\` **is not added to your custom** if some of your patterns is not ignore (i.e. not starts with `!`). `package.json` and \\`**\\/node_modules/**\\/*` (only production dependencies will be copied) is added to your custom in any case. All default ignores are added in any case — you don't need to repeat it if you configure own patterns.\n\nMay be specified in the platform options (e.g. in the [mac](mac.md)).\n\nYou may also specify custom source and destination directories by using `FileSet` objects instead of simple glob patterns.\n\n```json\n[\n{\n\"from\": \"path/to/source\",\n\"to\": \"path/to/destination\",\n\"filter\": [\"**\\/*\", \"!foo/*.js\"]\n}\n]\n```\n\nYou can use [file macros](./file-patterns.md#file-macros) in the `from` and `to` fields as well. `from` and `to` can be files and you can use this to [rename](https://github.com/electron-userland/electron-builder/issues/1119) a file while packaging."
        },
        "forceCodeSigning": {
          "description": "Whether to fail if app will be not code signed.",
          "type": "boolean"
        },
        "gatekeeperAssess": {
          "default": false,
          "description": "Whether to let `@electron/osx-sign` validate the signing or not.",
          "type": "boolean"
        },
        "generateUpdatesFilesForAllChannels": {
          "default": false,
          "description": "Please see [Building and Releasing using Channels](https://github.com/electron-userland/electron-builder/issues/1182#issuecomment-324947139).",
          "type": "boolean"
        },
        "hardenedRuntime": {
          "default": true,
          "description": "Whether your app has to be signed with hardened runtime.",
          "type": "boolean"
        },
        "helperBundleId": {
          "default": "${appBundleIdentifier}.helper",
          "description": "The bundle identifier to use in the application helper's plist.",
          "type": [
            "null",
            "string"
          ]
        },
        "helperEHBundleId": {
          "default": "${appBundleIdentifier}.helper.EH",
          "description": "The bundle identifier to use in the EH helper's plist.",
          "type": [
            "null",
            "string"
          ]
        },
        "helperGPUBundleId": {
          "default": "${appBundleIdentifier}.helper.GPU",
          "description": "The bundle identifier to use in the GPU helper's plist.",
          "type": [
            "null",
            "string"
          ]
        },
        "helperNPBundleId": {
          "default": "${appBundleIdentifier}.helper.NP",
          "description": "The bundle identifier to use in the NP helper's plist.",
          "type": [
            "null",
            "string"
          ]
        },
        "helperPluginBundleId": {
          "default": "${appBundleIdentifier}.helper.Plugin",
          "description": "The bundle identifier to use in the Plugin helper's plist.",
          "type": [
            "null",
            "string"
          ]
        },
        "helperRendererBundleId": {
          "default": "${appBundleIdentifier}.helper.Renderer",
          "description": "The bundle identifier to use in the Renderer helper's plist.",
          "type": [
            "null",
            "string"
          ]
        },
        "icon": {
          "default": "build/icon.icns",
          "description": "The path to application icon.",
          "type": [
            "null",
            "string"
          ]
        },
        "identity": {
          "description": "The name of certificate to use when signing. Consider using environment variables [CSC_LINK or CSC_NAME](./code-signing.md) instead of specifying this option.\nMAS installer identity is specified in the [mas](./mas.md).",
          "type": [
            "null",
            "string"
          ]
        },
        "mergeASARs": {
          "default": true,
          "description": "Whether to merge ASAR files for different architectures or not.\n\nThis option has no effect unless building for \"universal\" arch.",
          "type": "boolean"
        },
        "minimumSystemVersion": {
          "description": "The minimum version of macOS required for the app to run. Corresponds to `LSMinimumSystemVersion`.",
          "type": [
            "null",
            "string"
          ]
        },
        "notarize": {
<<<<<<< HEAD
          "description": "Whether to disable electron-builder's [@electron/notarize](https://github.com/electron/notarize) integration.\n\nNote: In order to activate the notarization step You MUST specify one of the following via environment variables:\n1. `APPLE_API_KEY`, `APPLE_API_KEY_ID` and `APPLE_API_ISSUER`.\n2. `APPLE_ID`, `APPLE_APP_SPECIFIC_PASSWORD`, and `APPLE_TEAM_ID`\n3. `APPLE_KEYCHAIN` and `APPLE_KEYCHAIN_PROFILE`\n\nFor security reasons it is recommended to use the first option (see https://github.com/electron-userland/electron-builder/issues/7859)",
=======
          "description": "Whether to disable electron-builder's [@electron/notarize](https://github.com/electron/notarize) integration.\n\nNote: In order to activate the notarization step You MUST specify one of the following via environment variables:\n\n1. `APPLE_API_KEY`, `APPLE_API_KEY_ID` and `APPLE_API_ISSUER`.\n2. `APPLE_ID`, `APPLE_APP_SPECIFIC_PASSWORD`, and `APPLE_TEAM_ID`\n3. `APPLE_KEYCHAIN` and `APPLE_KEYCHAIN_PROFILE`\n\nFor security reasons it is recommended to use the first option (see https://github.com/electron-userland/electron-builder/issues/7859)",
>>>>>>> c40b32d4
          "type": [
            "null",
            "boolean"
          ]
        },
        "preAutoEntitlements": {
          "default": true,
          "description": "Whether to enable entitlements automation from `@electron/osx-sign`.",
          "type": "boolean"
        },
        "protocols": {
          "anyOf": [
            {
              "$ref": "#/definitions/Protocol"
            },
            {
              "items": {
                "$ref": "#/definitions/Protocol"
              },
              "type": "array"
            }
          ],
          "description": "The URL protocol schemes."
        },
        "provisioningProfile": {
          "description": "The path to the provisioning profile to use when signing, absolute or relative to the app root.",
          "type": [
            "null",
            "string"
          ]
        },
        "publish": {
          "anyOf": [
            {
              "$ref": "#/definitions/GithubOptions"
            },
            {
              "$ref": "#/definitions/S3Options"
            },
            {
              "$ref": "#/definitions/SpacesOptions"
            },
            {
              "$ref": "#/definitions/GenericServerOptions"
            },
            {
              "$ref": "#/definitions/CustomPublishOptions"
            },
            {
              "$ref": "#/definitions/KeygenOptions"
            },
            {
              "$ref": "#/definitions/SnapStoreOptions"
            },
            {
              "$ref": "#/definitions/BitbucketOptions"
            },
            {
              "items": {
                "$ref": "#/definitions/AllPublishOptions"
              },
              "type": "array"
            },
            {
              "type": [
                "null",
                "string"
              ]
            }
          ],
          "description": "Publisher configuration. See [Auto Update](./publish.md) for more information."
        },
        "releaseInfo": {
          "$ref": "#/definitions/ReleaseInfo",
          "description": "The release info. Intended for command line usage:\n\n```\n-c.releaseInfo.releaseNotes=\"new features\"\n```"
        },
        "requirements": {
          "description": "Path of [requirements file](https://developer.apple.com/library/mac/documentation/Security/Conceptual/CodeSigningGuide/RequirementLang/RequirementLang.html) used in signing. Not applicable for MAS.",
          "type": [
            "null",
            "string"
          ]
        },
        "sign": {
          "anyOf": [
            {
              "typeof": "function"
            },
            {
              "type": [
                "null",
                "string"
              ]
            }
          ],
          "description": "The custom function (or path to file or module id) to sign an app bundle."
        },
        "signIgnore": {
          "anyOf": [
            {
              "items": {
                "type": "string"
              },
              "type": "array"
            },
            {
              "type": [
                "null",
                "string"
              ]
            }
          ],
          "description": "Regex or an array of regex's that signal skipping signing a file."
        },
        "singleArchFiles": {
          "description": "Minimatch pattern of paths that are allowed to be present in one of the\nASAR files, but not in the other.\n\nThis option has no effect unless building for \"universal\" arch and applies\nonly if `mergeASARs` is `true`.",
          "type": [
            "null",
            "string"
          ]
        },
        "strictVerify": {
          "default": true,
          "description": "Whether to let `@electron/osx-sign` verify the contents or not.",
          "type": "boolean"
        },
        "target": {
          "anyOf": [
            {
              "$ref": "#/definitions/TargetConfiguration"
            },
            {
              "items": {
                "anyOf": [
                  {
                    "$ref": "#/definitions/TargetConfiguration"
                  },
                  {
                    "enum": [
                      "7z",
                      "default",
                      "dir",
                      "dmg",
                      "mas",
                      "mas-dev",
                      "pkg",
                      "tar.bz2",
                      "tar.gz",
                      "tar.lz",
                      "tar.xz",
                      "zip"
                    ],
                    "type": "string"
                  }
                ]
              },
              "type": "array"
            },
            {
              "enum": [
                "7z",
                "default",
                "dir",
                "dmg",
                "mas",
                "mas-dev",
                "pkg",
                "tar.bz2",
                "tar.gz",
                "tar.lz",
                "tar.xz",
                "zip"
              ],
              "type": "string"
            },
            {
              "type": "null"
            }
          ],
          "description": "The target package type: list of `default`, `dmg`, `mas`, `mas-dev`, `pkg`, `7z`, `zip`, `tar.xz`, `tar.lz`, `tar.gz`, `tar.bz2`, `dir`. Defaults to `default` (`dmg` and `zip` for Squirrel.Mac). Note: Squirrel.Mac auto update mechanism requires both `dmg` and `zip` to be enabled, even when only `dmg` is used. Disabling `zip` will break auto update in `dmg` packages."
        },
        "timestamp": {
          "description": "Specify the URL of the timestamp authority server",
          "type": [
            "null",
            "string"
          ]
        },
        "type": {
          "anyOf": [
            {
              "enum": [
                "development",
                "distribution"
              ],
              "type": "string"
            },
            {
              "type": "null"
            }
          ],
          "default": "distribution",
          "description": "Whether to sign app for development or for distribution."
        },
        "x64ArchFiles": {
          "description": "Minimatch pattern of paths that are allowed to be x64 binaries in both\nASAR files\n\nThis option has no effect unless building for \"universal\" arch and applies\nonly if `mergeASARs` is `true`.",
          "type": [
            "null",
            "string"
          ]
        }
      },
      "type": "object"
    },
    "MetadataDirectories": {
      "additionalProperties": false,
      "properties": {
        "app": {
          "description": "The application directory (containing the application package.json), defaults to `app`, `www` or working directory.",
          "type": [
            "null",
            "string"
          ]
        },
        "buildResources": {
          "default": "build",
          "description": "The path to build resources.\n\nPlease note — build resources are not packed into the app. If you need to use some files, e.g. as tray icon, please include required files explicitly: `\"files\": [\"**\\/*\", \"build/icon.*\"]`",
          "type": [
            "null",
            "string"
          ]
        },
        "output": {
          "default": "dist",
          "description": "The output directory. [File macros](./file-patterns.md#file-macros) are supported.",
          "type": [
            "null",
            "string"
          ]
        }
      },
      "type": "object"
    },
    "MsiOptions": {
      "additionalProperties": false,
      "properties": {
        "additionalLightArgs": {
          "anyOf": [
            {
              "items": {
                "type": "string"
              },
              "type": "array"
            },
            {
              "type": "null"
            }
          ],
          "description": "Any additional arguments to be passed to the light.ext, such as `[\"-cultures:ja-jp\"]`"
        },
        "additionalWixArgs": {
          "anyOf": [
            {
              "items": {
                "type": "string"
              },
              "type": "array"
            },
            {
              "type": "null"
            }
          ],
          "description": "Any additional arguments to be passed to the WiX installer compiler, such as `[\"-ext\", \"WixUtilExtension\"]`"
        },
        "artifactName": {
          "description": "The [artifact file name template](./configuration.md#artifact-file-name-template).",
          "type": [
            "null",
            "string"
          ]
        },
        "createDesktopShortcut": {
          "default": true,
          "description": "Whether to create desktop shortcut. Set to `always` if to recreate also on reinstall (even if removed by user).",
          "enum": [
            "always",
            false,
            true
          ]
        },
        "createStartMenuShortcut": {
          "default": true,
          "description": "Whether to create start menu shortcut.",
          "type": "boolean"
        },
        "menuCategory": {
          "default": false,
          "description": "Whether to create submenu for start menu shortcut and program files directory. If `true`, company name will be used. Or string value.",
          "type": [
            "string",
            "boolean"
          ]
        },
        "oneClick": {
          "default": true,
          "description": "One-click installation.",
          "type": "boolean"
        },
        "perMachine": {
          "default": false,
          "description": "Whether to install per all users (per-machine).",
          "type": "boolean"
        },
        "publish": {
          "anyOf": [
            {
              "$ref": "#/definitions/GithubOptions"
            },
            {
              "$ref": "#/definitions/S3Options"
            },
            {
              "$ref": "#/definitions/SpacesOptions"
            },
            {
              "$ref": "#/definitions/GenericServerOptions"
            },
            {
              "$ref": "#/definitions/CustomPublishOptions"
            },
            {
              "$ref": "#/definitions/KeygenOptions"
            },
            {
              "$ref": "#/definitions/SnapStoreOptions"
            },
            {
              "$ref": "#/definitions/BitbucketOptions"
            },
            {
              "items": {
                "$ref": "#/definitions/AllPublishOptions"
              },
              "type": "array"
            },
            {
              "type": [
                "null",
                "string"
              ]
            }
          ]
        },
        "runAfterFinish": {
          "default": true,
          "description": "Whether to run the installed application after finish. For assisted installer corresponding checkbox will be removed.",
          "type": "boolean"
        },
        "shortcutName": {
          "description": "The name that will be used for all shortcuts. Defaults to the application name.",
          "type": [
            "null",
            "string"
          ]
        },
        "upgradeCode": {
          "description": "The [upgrade code](https://msdn.microsoft.com/en-us/library/windows/desktop/aa372375(v=vs.85).aspx). Optional, by default generated using app id.",
          "type": [
            "null",
            "string"
          ]
        },
        "warningsAsErrors": {
          "default": true,
          "description": "If `warningsAsErrors` is `true` (default): treat warnings as errors. If `warningsAsErrors` is `false`: allow warnings.",
          "type": "boolean"
        }
      },
      "type": "object"
    },
    "MsiWrappedOptions": {
      "additionalProperties": false,
      "properties": {
        "additionalWixArgs": {
          "anyOf": [
            {
              "items": {
                "type": "string"
              },
              "type": "array"
            },
            {
              "type": "null"
            }
          ],
          "description": "Any additional arguments to be passed to the WiX installer compiler, such as `[\"-ext\", \"WixUtilExtension\"]`"
        },
        "artifactName": {
          "description": "The [artifact file name template](./configuration.md#artifact-file-name-template).",
          "type": [
            "null",
            "string"
          ]
        },
        "createDesktopShortcut": {
          "default": true,
          "description": "Whether to create desktop shortcut. Set to `always` if to recreate also on reinstall (even if removed by user).",
          "enum": [
            "always",
            false,
            true
          ]
        },
        "createStartMenuShortcut": {
          "default": true,
          "description": "Whether to create start menu shortcut.",
          "type": "boolean"
        },
        "impersonate": {
          "default": false,
          "description": "Determines if the wrapped installer should be executed with impersonation",
          "type": "boolean"
        },
        "menuCategory": {
          "default": false,
          "description": "Whether to create submenu for start menu shortcut and program files directory. If `true`, company name will be used. Or string value.",
          "type": [
            "string",
            "boolean"
          ]
        },
        "oneClick": {
          "type": "boolean"
        },
        "perMachine": {
          "default": false,
          "description": "Whether to install per all users (per-machine).",
          "type": "boolean"
        },
        "publish": {
          "anyOf": [
            {
              "$ref": "#/definitions/GithubOptions"
            },
            {
              "$ref": "#/definitions/S3Options"
            },
            {
              "$ref": "#/definitions/SpacesOptions"
            },
            {
              "$ref": "#/definitions/GenericServerOptions"
            },
            {
              "$ref": "#/definitions/CustomPublishOptions"
            },
            {
              "$ref": "#/definitions/KeygenOptions"
            },
            {
              "$ref": "#/definitions/SnapStoreOptions"
            },
            {
              "$ref": "#/definitions/BitbucketOptions"
            },
            {
              "items": {
                "$ref": "#/definitions/AllPublishOptions"
              },
              "type": "array"
            },
            {
              "type": [
                "null",
                "string"
              ]
            }
          ]
        },
        "runAfterFinish": {
          "default": true,
          "description": "Whether to run the installed application after finish. For assisted installer corresponding checkbox will be removed.",
          "type": "boolean"
        },
        "shortcutName": {
          "description": "The name that will be used for all shortcuts. Defaults to the application name.",
          "type": [
            "null",
            "string"
          ]
        },
        "upgradeCode": {
          "description": "The [upgrade code](https://msdn.microsoft.com/en-us/library/windows/desktop/aa372375(v=vs.85).aspx). Optional, by default generated using app id.",
          "type": [
            "null",
            "string"
          ]
        },
        "warningsAsErrors": {
          "default": true,
          "description": "If `warningsAsErrors` is `true` (default): treat warnings as errors. If `warningsAsErrors` is `false`: allow warnings.",
          "type": "boolean"
        },
        "wrappedInstallerArgs": {
          "description": "Extra arguments to provide to the wrapped installer (ie: /S for silent install)",
          "type": [
            "null",
            "string"
          ]
        }
      },
      "type": "object"
    },
    "NsisOptions": {
      "additionalProperties": false,
      "properties": {
        "allowElevation": {
          "default": true,
          "description": "*assisted installer only.* Allow requesting for elevation. If false, user will have to restart installer with elevated permissions.",
          "type": "boolean"
        },
        "allowToChangeInstallationDirectory": {
          "default": false,
          "description": "*assisted installer only.* Whether to allow user to change installation directory.",
          "type": "boolean"
        },
        "artifactName": {
          "description": "The [artifact file name template](./configuration.md#artifact-file-name-template). Defaults to `${productName} Setup ${version}.${ext}`.",
          "type": [
            "null",
            "string"
          ]
        },
        "createDesktopShortcut": {
          "default": true,
          "description": "Whether to create desktop shortcut. Set to `always` if to recreate also on reinstall (even if removed by user).",
          "enum": [
            "always",
            false,
            true
          ]
        },
        "createStartMenuShortcut": {
          "default": true,
          "description": "Whether to create start menu shortcut.",
          "type": "boolean"
        },
        "customNsisBinary": {
          "anyOf": [
            {
              "$ref": "#/definitions/CustomNsisBinary"
            },
            {
              "type": "null"
            }
          ],
          "description": "Allows you to provide your own `makensis`, such as one with support for debug logging via LogSet and LogText. (Logging also requires option `debugLogging = true`)"
        },
        "deleteAppDataOnUninstall": {
          "default": false,
          "description": "*one-click installer only.* Whether to delete app data on uninstall.",
          "type": "boolean"
        },
        "differentialPackage": {
          "type": "boolean"
        },
        "displayLanguageSelector": {
          "default": false,
          "description": "Whether to display a language selection dialog. Not recommended (by default will be detected using OS language).",
          "type": "boolean"
        },
        "guid": {
          "description": "See [GUID vs Application Name](./nsis.md#guid-vs-application-name).",
          "type": [
            "null",
            "string"
          ]
        },
        "include": {
          "description": "The path to NSIS include script to customize installer. Defaults to `build/installer.nsh`. See [Custom NSIS script](#custom-nsis-script).",
          "type": [
            "null",
            "string"
          ]
        },
        "installerHeader": {
          "default": "build/installerHeader.bmp",
          "description": "*assisted installer only.* `MUI_HEADERIMAGE`, relative to the [build resources](./contents.md#extraresources) or to the project directory.",
          "type": [
            "null",
            "string"
          ]
        },
        "installerHeaderIcon": {
          "description": "*one-click installer only.* The path to header icon (above the progress bar), relative to the [build resources](./contents.md#extraresources) or to the project directory.\nDefaults to `build/installerHeaderIcon.ico` or application icon.",
          "type": [
            "null",
            "string"
          ]
        },
        "installerIcon": {
          "description": "The path to installer icon, relative to the [build resources](./contents.md#extraresources) or to the project directory.\nDefaults to `build/installerIcon.ico` or application icon.",
          "type": [
            "null",
            "string"
          ]
        },
        "installerLanguages": {
          "anyOf": [
            {
              "items": {
                "type": "string"
              },
              "type": "array"
            },
            {
              "type": [
                "null",
                "string"
              ]
            }
          ],
          "description": "The installer languages (e.g. `en_US`, `de_DE`). Change only if you understand what do you do and for what."
        },
        "installerSidebar": {
          "description": "*assisted installer only.* `MUI_WELCOMEFINISHPAGE_BITMAP`, relative to the [build resources](./contents.md#extraresources) or to the project directory.\nDefaults to `build/installerSidebar.bmp` or `${NSISDIR}\\\\Contrib\\\\Graphics\\\\Wizard\\\\nsis3-metro.bmp`. Image size 164 × 314 pixels.",
          "type": [
            "null",
            "string"
          ]
        },
        "language": {
          "description": "[LCID Dec](https://msdn.microsoft.com/en-au/goglobal/bb964664.aspx), defaults to `1033`(`English - United States`).",
          "type": [
            "null",
            "string"
          ]
        },
        "license": {
          "description": "The path to EULA license file. Defaults to `license.txt` or `eula.txt` (or uppercase variants). In addition to `txt`, `rtf` and `html` supported (don't forget to use `target=\"_blank\"` for links).\n\nMultiple license files in different languages are supported — use lang postfix (e.g. `_de`, `_ru`). For example, create files `license_de.txt` and `license_en.txt` in the build resources.\nIf OS language is german, `license_de.txt` will be displayed. See map of [language code to name](https://github.com/meikidd/iso-639-1/blob/master/src/data.js).\n\nAppropriate license file will be selected by user OS language.",
          "type": [
            "null",
            "string"
          ]
        },
        "menuCategory": {
          "default": false,
          "description": "Whether to create submenu for start menu shortcut and program files directory. If `true`, company name will be used. Or string value.",
          "type": [
            "string",
            "boolean"
          ]
        },
        "multiLanguageInstaller": {
          "description": "Whether to create multi-language installer. Defaults to `unicode` option value.",
          "type": "boolean"
        },
        "oneClick": {
          "default": true,
          "description": "Whether to create one-click installer or assisted.",
          "type": "boolean"
        },
        "packElevateHelper": {
          "default": true,
          "description": "Whether to pack the elevate executable (required for electron-updater if per-machine installer used or can be used in the future). Ignored if `perMachine` is set to `true`.",
          "type": "boolean"
        },
        "perMachine": {
          "default": false,
          "description": "Whether to show install mode installer page (choice per-machine or per-user) for assisted installer. Or whether installation always per all users (per-machine).\n\nIf `oneClick` is `true` (default): Whether to install per all users (per-machine).\n\nIf `oneClick` is `false` and `perMachine` is `true`: no install mode installer page, always install per-machine.\n\nIf `oneClick` is `false` and `perMachine` is `false` (default): install mode installer page.",
          "type": "boolean"
        },
        "preCompressedFileExtensions": {
          "anyOf": [
            {
              "items": {
                "type": "string"
              },
              "type": "array"
            },
            {
              "type": [
                "null",
                "string"
              ]
            }
          ],
          "default": [
            ".avi",
            ".mov",
            ".m4v",
            ".mp4",
            ".m4p",
            ".qt",
            ".mkv",
            ".webm",
            ".vmdk"
          ],
          "description": "The file extension of files that will be not compressed. Applicable only for `extraResources` and `extraFiles` files."
        },
        "publish": {
          "anyOf": [
            {
              "$ref": "#/definitions/GithubOptions"
            },
            {
              "$ref": "#/definitions/S3Options"
            },
            {
              "$ref": "#/definitions/SpacesOptions"
            },
            {
              "$ref": "#/definitions/GenericServerOptions"
            },
            {
              "$ref": "#/definitions/CustomPublishOptions"
            },
            {
              "$ref": "#/definitions/KeygenOptions"
            },
            {
              "$ref": "#/definitions/SnapStoreOptions"
            },
            {
              "$ref": "#/definitions/BitbucketOptions"
            },
            {
              "items": {
                "$ref": "#/definitions/AllPublishOptions"
              },
              "type": "array"
            },
            {
              "type": [
                "null",
                "string"
              ]
            }
          ]
        },
        "removeDefaultUninstallWelcomePage": {
          "default": false,
          "description": "*assisted installer only.* remove the default uninstall welcome page.",
          "type": "boolean"
        },
        "runAfterFinish": {
          "default": true,
          "description": "Whether to run the installed application after finish. For assisted installer corresponding checkbox will be removed.",
          "type": "boolean"
        },
        "script": {
          "description": "The path to NSIS script to customize installer. Defaults to `build/installer.nsi`. See [Custom NSIS script](#custom-nsis-script).",
          "type": [
            "null",
            "string"
          ]
        },
        "selectPerMachineByDefault": {
          "default": false,
          "description": "Whether to set per-machine or per-user installation as default selection on the install mode installer page.",
          "type": "boolean"
        },
        "shortcutName": {
          "description": "The name that will be used for all shortcuts. Defaults to the application name.",
          "type": [
            "null",
            "string"
          ]
        },
        "unicode": {
          "default": true,
          "description": "Whether to create [Unicode installer](http://nsis.sourceforge.net/Docs/Chapter1.html#intro-unicode).",
          "type": "boolean"
        },
        "uninstallDisplayName": {
          "default": "${productName} ${version}",
          "description": "The uninstaller display name in the control panel.",
          "type": "string"
        },
        "uninstallerIcon": {
          "description": "The path to uninstaller icon, relative to the [build resources](./contents.md#extraresources) or to the project directory.\nDefaults to `build/uninstallerIcon.ico` or application icon.",
          "type": [
            "null",
            "string"
          ]
        },
        "uninstallerSidebar": {
          "description": "*assisted installer only.* `MUI_UNWELCOMEFINISHPAGE_BITMAP`, relative to the [build resources](./contents.md#extraresources) or to the project directory.\nDefaults to `installerSidebar` option or `build/uninstallerSidebar.bmp` or `build/installerSidebar.bmp` or `${NSISDIR}\\\\Contrib\\\\Graphics\\\\Wizard\\\\nsis3-metro.bmp`",
          "type": [
            "null",
            "string"
          ]
        },
        "useZip": {
          "default": false,
          "type": "boolean"
        },
        "warningsAsErrors": {
          "default": true,
          "description": "If `warningsAsErrors` is `true` (default): NSIS will treat warnings as errors. If `warningsAsErrors` is `false`: NSIS will allow warnings.",
          "type": "boolean"
        }
      },
      "type": "object"
    },
    "NsisWebOptions": {
      "additionalProperties": false,
      "description": "Web Installer options.",
      "properties": {
        "allowElevation": {
          "default": true,
          "description": "*assisted installer only.* Allow requesting for elevation. If false, user will have to restart installer with elevated permissions.",
          "type": "boolean"
        },
        "allowToChangeInstallationDirectory": {
          "default": false,
          "description": "*assisted installer only.* Whether to allow user to change installation directory.",
          "type": "boolean"
        },
        "appPackageUrl": {
          "description": "The application package download URL. Optional — by default computed using publish configuration.\n\nURL like `https://example.com/download/latest` allows web installer to be version independent (installer will download latest application package).\nPlease note — it is [full URL](https://github.com/electron-userland/electron-builder/issues/1810#issuecomment-317650878).\n\nCustom `X-Arch` http header is set to `32` or `64`.",
          "type": [
            "null",
            "string"
          ]
        },
        "artifactName": {
          "description": "The [artifact file name template](./configuration.md#artifact-file-name-template). Defaults to `${productName} Web Setup ${version}.${ext}`.",
          "type": [
            "null",
            "string"
          ]
        },
        "createDesktopShortcut": {
          "default": true,
          "description": "Whether to create desktop shortcut. Set to `always` if to recreate also on reinstall (even if removed by user).",
          "enum": [
            "always",
            false,
            true
          ]
        },
        "createStartMenuShortcut": {
          "default": true,
          "description": "Whether to create start menu shortcut.",
          "type": "boolean"
        },
        "customNsisBinary": {
          "anyOf": [
            {
              "$ref": "#/definitions/CustomNsisBinary"
            },
            {
              "type": "null"
            }
          ],
          "description": "Allows you to provide your own `makensis`, such as one with support for debug logging via LogSet and LogText. (Logging also requires option `debugLogging = true`)"
        },
        "deleteAppDataOnUninstall": {
          "default": false,
          "description": "*one-click installer only.* Whether to delete app data on uninstall.",
          "type": "boolean"
        },
        "differentialPackage": {
          "type": "boolean"
        },
        "displayLanguageSelector": {
          "default": false,
          "description": "Whether to display a language selection dialog. Not recommended (by default will be detected using OS language).",
          "type": "boolean"
        },
        "guid": {
          "description": "See [GUID vs Application Name](./nsis.md#guid-vs-application-name).",
          "type": [
            "null",
            "string"
          ]
        },
        "include": {
          "description": "The path to NSIS include script to customize installer. Defaults to `build/installer.nsh`. See [Custom NSIS script](#custom-nsis-script).",
          "type": [
            "null",
            "string"
          ]
        },
        "installerHeader": {
          "default": "build/installerHeader.bmp",
          "description": "*assisted installer only.* `MUI_HEADERIMAGE`, relative to the [build resources](./contents.md#extraresources) or to the project directory.",
          "type": [
            "null",
            "string"
          ]
        },
        "installerHeaderIcon": {
          "description": "*one-click installer only.* The path to header icon (above the progress bar), relative to the [build resources](./contents.md#extraresources) or to the project directory.\nDefaults to `build/installerHeaderIcon.ico` or application icon.",
          "type": [
            "null",
            "string"
          ]
        },
        "installerIcon": {
          "description": "The path to installer icon, relative to the [build resources](./contents.md#extraresources) or to the project directory.\nDefaults to `build/installerIcon.ico` or application icon.",
          "type": [
            "null",
            "string"
          ]
        },
        "installerLanguages": {
          "anyOf": [
            {
              "items": {
                "type": "string"
              },
              "type": "array"
            },
            {
              "type": [
                "null",
                "string"
              ]
            }
          ],
          "description": "The installer languages (e.g. `en_US`, `de_DE`). Change only if you understand what do you do and for what."
        },
        "installerSidebar": {
          "description": "*assisted installer only.* `MUI_WELCOMEFINISHPAGE_BITMAP`, relative to the [build resources](./contents.md#extraresources) or to the project directory.\nDefaults to `build/installerSidebar.bmp` or `${NSISDIR}\\\\Contrib\\\\Graphics\\\\Wizard\\\\nsis3-metro.bmp`. Image size 164 × 314 pixels.",
          "type": [
            "null",
            "string"
          ]
        },
        "language": {
          "description": "[LCID Dec](https://msdn.microsoft.com/en-au/goglobal/bb964664.aspx), defaults to `1033`(`English - United States`).",
          "type": [
            "null",
            "string"
          ]
        },
        "license": {
          "description": "The path to EULA license file. Defaults to `license.txt` or `eula.txt` (or uppercase variants). In addition to `txt`, `rtf` and `html` supported (don't forget to use `target=\"_blank\"` for links).\n\nMultiple license files in different languages are supported — use lang postfix (e.g. `_de`, `_ru`). For example, create files `license_de.txt` and `license_en.txt` in the build resources.\nIf OS language is german, `license_de.txt` will be displayed. See map of [language code to name](https://github.com/meikidd/iso-639-1/blob/master/src/data.js).\n\nAppropriate license file will be selected by user OS language.",
          "type": [
            "null",
            "string"
          ]
        },
        "menuCategory": {
          "default": false,
          "description": "Whether to create submenu for start menu shortcut and program files directory. If `true`, company name will be used. Or string value.",
          "type": [
            "string",
            "boolean"
          ]
        },
        "multiLanguageInstaller": {
          "description": "Whether to create multi-language installer. Defaults to `unicode` option value.",
          "type": "boolean"
        },
        "oneClick": {
          "default": true,
          "description": "Whether to create one-click installer or assisted.",
          "type": "boolean"
        },
        "packElevateHelper": {
          "default": true,
          "description": "Whether to pack the elevate executable (required for electron-updater if per-machine installer used or can be used in the future). Ignored if `perMachine` is set to `true`.",
          "type": "boolean"
        },
        "perMachine": {
          "default": false,
          "description": "Whether to show install mode installer page (choice per-machine or per-user) for assisted installer. Or whether installation always per all users (per-machine).\n\nIf `oneClick` is `true` (default): Whether to install per all users (per-machine).\n\nIf `oneClick` is `false` and `perMachine` is `true`: no install mode installer page, always install per-machine.\n\nIf `oneClick` is `false` and `perMachine` is `false` (default): install mode installer page.",
          "type": "boolean"
        },
        "preCompressedFileExtensions": {
          "anyOf": [
            {
              "items": {
                "type": "string"
              },
              "type": "array"
            },
            {
              "type": [
                "null",
                "string"
              ]
            }
          ],
          "default": [
            ".avi",
            ".mov",
            ".m4v",
            ".mp4",
            ".m4p",
            ".qt",
            ".mkv",
            ".webm",
            ".vmdk"
          ],
          "description": "The file extension of files that will be not compressed. Applicable only for `extraResources` and `extraFiles` files."
        },
        "publish": {
          "anyOf": [
            {
              "$ref": "#/definitions/GithubOptions"
            },
            {
              "$ref": "#/definitions/S3Options"
            },
            {
              "$ref": "#/definitions/SpacesOptions"
            },
            {
              "$ref": "#/definitions/GenericServerOptions"
            },
            {
              "$ref": "#/definitions/CustomPublishOptions"
            },
            {
              "$ref": "#/definitions/KeygenOptions"
            },
            {
              "$ref": "#/definitions/SnapStoreOptions"
            },
            {
              "$ref": "#/definitions/BitbucketOptions"
            },
            {
              "items": {
                "$ref": "#/definitions/AllPublishOptions"
              },
              "type": "array"
            },
            {
              "type": [
                "null",
                "string"
              ]
            }
          ]
        },
        "removeDefaultUninstallWelcomePage": {
          "default": false,
          "description": "*assisted installer only.* remove the default uninstall welcome page.",
          "type": "boolean"
        },
        "runAfterFinish": {
          "default": true,
          "description": "Whether to run the installed application after finish. For assisted installer corresponding checkbox will be removed.",
          "type": "boolean"
        },
        "script": {
          "description": "The path to NSIS script to customize installer. Defaults to `build/installer.nsi`. See [Custom NSIS script](#custom-nsis-script).",
          "type": [
            "null",
            "string"
          ]
        },
        "selectPerMachineByDefault": {
          "default": false,
          "description": "Whether to set per-machine or per-user installation as default selection on the install mode installer page.",
          "type": "boolean"
        },
        "shortcutName": {
          "description": "The name that will be used for all shortcuts. Defaults to the application name.",
          "type": [
            "null",
            "string"
          ]
        },
        "unicode": {
          "default": true,
          "description": "Whether to create [Unicode installer](http://nsis.sourceforge.net/Docs/Chapter1.html#intro-unicode).",
          "type": "boolean"
        },
        "uninstallDisplayName": {
          "default": "${productName} ${version}",
          "description": "The uninstaller display name in the control panel.",
          "type": "string"
        },
        "uninstallerIcon": {
          "description": "The path to uninstaller icon, relative to the [build resources](./contents.md#extraresources) or to the project directory.\nDefaults to `build/uninstallerIcon.ico` or application icon.",
          "type": [
            "null",
            "string"
          ]
        },
        "uninstallerSidebar": {
          "description": "*assisted installer only.* `MUI_UNWELCOMEFINISHPAGE_BITMAP`, relative to the [build resources](./contents.md#extraresources) or to the project directory.\nDefaults to `installerSidebar` option or `build/uninstallerSidebar.bmp` or `build/installerSidebar.bmp` or `${NSISDIR}\\\\Contrib\\\\Graphics\\\\Wizard\\\\nsis3-metro.bmp`",
          "type": [
            "null",
            "string"
          ]
        },
        "useZip": {
          "default": false,
          "type": "boolean"
        },
        "warningsAsErrors": {
          "default": true,
          "description": "If `warningsAsErrors` is `true` (default): NSIS will treat warnings as errors. If `warningsAsErrors` is `false`: NSIS will allow warnings.",
          "type": "boolean"
        }
      },
      "type": "object"
    },
    "OutgoingHttpHeaders": {
      "additionalProperties": {
        "anyOf": [
          {
            "items": {
              "type": "string"
            },
            "type": "array"
          },
          {
            "type": [
              "string",
              "number"
            ]
          }
        ]
      },
      "properties": {
        "accept": {
          "anyOf": [
            {
              "items": {
                "type": "string"
              },
              "type": "array"
            },
            {
              "type": "string"
            }
          ]
        },
        "accept-charset": {
          "anyOf": [
            {
              "items": {
                "type": "string"
              },
              "type": "array"
            },
            {
              "type": "string"
            }
          ]
        },
        "accept-encoding": {
          "anyOf": [
            {
              "items": {
                "type": "string"
              },
              "type": "array"
            },
            {
              "type": "string"
            }
          ]
        },
        "accept-language": {
          "anyOf": [
            {
              "items": {
                "type": "string"
              },
              "type": "array"
            },
            {
              "type": "string"
            }
          ]
        },
        "accept-ranges": {
          "type": "string"
        },
        "access-control-allow-credentials": {
          "type": "string"
        },
        "access-control-allow-headers": {
          "type": "string"
        },
        "access-control-allow-methods": {
          "type": "string"
        },
        "access-control-allow-origin": {
          "type": "string"
        },
        "access-control-expose-headers": {
          "type": "string"
        },
        "access-control-max-age": {
          "type": "string"
        },
        "access-control-request-headers": {
          "type": "string"
        },
        "access-control-request-method": {
          "type": "string"
        },
        "age": {
          "type": "string"
        },
        "allow": {
          "type": "string"
        },
        "authorization": {
          "type": "string"
        },
        "cache-control": {
          "type": "string"
        },
        "cdn-cache-control": {
          "type": "string"
        },
        "connection": {
          "anyOf": [
            {
              "items": {
                "type": "string"
              },
              "type": "array"
            },
            {
              "type": "string"
            }
          ]
        },
        "content-disposition": {
          "type": "string"
        },
        "content-encoding": {
          "type": "string"
        },
        "content-language": {
          "type": "string"
        },
        "content-length": {
          "type": [
            "string",
            "number"
          ]
        },
        "content-location": {
          "type": "string"
        },
        "content-range": {
          "type": "string"
        },
        "content-security-policy": {
          "type": "string"
        },
        "content-security-policy-report-only": {
          "type": "string"
        },
        "cookie": {
          "anyOf": [
            {
              "items": {
                "type": "string"
              },
              "type": "array"
            },
            {
              "type": "string"
            }
          ]
        },
        "date": {
          "type": "string"
        },
        "dav": {
          "anyOf": [
            {
              "items": {
                "type": "string"
              },
              "type": "array"
            },
            {
              "type": "string"
            }
          ]
        },
        "dnt": {
          "type": "string"
        },
        "etag": {
          "type": "string"
        },
        "expect": {
          "type": "string"
        },
        "expires": {
          "type": "string"
        },
        "forwarded": {
          "type": "string"
        },
        "from": {
          "type": "string"
        },
        "host": {
          "type": "string"
        },
        "if-match": {
          "type": "string"
        },
        "if-modified-since": {
          "type": "string"
        },
        "if-none-match": {
          "type": "string"
        },
        "if-range": {
          "type": "string"
        },
        "if-unmodified-since": {
          "type": "string"
        },
        "last-modified": {
          "type": "string"
        },
        "link": {
          "anyOf": [
            {
              "items": {
                "type": "string"
              },
              "type": "array"
            },
            {
              "type": "string"
            }
          ]
        },
        "location": {
          "type": "string"
        },
        "max-forwards": {
          "type": "string"
        },
        "origin": {
          "type": "string"
        },
        "prgama": {
          "anyOf": [
            {
              "items": {
                "type": "string"
              },
              "type": "array"
            },
            {
              "type": "string"
            }
          ]
        },
        "proxy-authenticate": {
          "anyOf": [
            {
              "items": {
                "type": "string"
              },
              "type": "array"
            },
            {
              "type": "string"
            }
          ]
        },
        "proxy-authorization": {
          "type": "string"
        },
        "public-key-pins": {
          "type": "string"
        },
        "public-key-pins-report-only": {
          "type": "string"
        },
        "range": {
          "type": "string"
        },
        "referer": {
          "type": "string"
        },
        "referrer-policy": {
          "type": "string"
        },
        "refresh": {
          "type": "string"
        },
        "retry-after": {
          "type": "string"
        },
        "sec-websocket-accept": {
          "type": "string"
        },
        "sec-websocket-extensions": {
          "anyOf": [
            {
              "items": {
                "type": "string"
              },
              "type": "array"
            },
            {
              "type": "string"
            }
          ]
        },
        "sec-websocket-key": {
          "type": "string"
        },
        "sec-websocket-protocol": {
          "anyOf": [
            {
              "items": {
                "type": "string"
              },
              "type": "array"
            },
            {
              "type": "string"
            }
          ]
        },
        "sec-websocket-version": {
          "type": "string"
        },
        "server": {
          "type": "string"
        },
        "set-cookie": {
          "anyOf": [
            {
              "items": {
                "type": "string"
              },
              "type": "array"
            },
            {
              "type": "string"
            }
          ]
        },
        "strict-transport-security": {
          "type": "string"
        },
        "te": {
          "type": "string"
        },
        "trailer": {
          "type": "string"
        },
        "transfer-encoding": {
          "type": "string"
        },
        "upgrade": {
          "type": "string"
        },
        "upgrade-insecure-requests": {
          "type": "string"
        },
        "user-agent": {
          "type": "string"
        },
        "vary": {
          "type": "string"
        },
        "via": {
          "anyOf": [
            {
              "items": {
                "type": "string"
              },
              "type": "array"
            },
            {
              "type": "string"
            }
          ]
        },
        "warning": {
          "type": "string"
        },
        "www-authenticate": {
          "anyOf": [
            {
              "items": {
                "type": "string"
              },
              "type": "array"
            },
            {
              "type": "string"
            }
          ]
        },
        "x-content-type-options": {
          "type": "string"
        },
        "x-dns-prefetch-control": {
          "type": "string"
        },
        "x-frame-options": {
          "type": "string"
        },
        "x-xss-protection": {
          "type": "string"
        }
      },
      "type": "object"
    },
    "PkgBackgroundOptions": {
      "additionalProperties": false,
      "description": "Options for the background image in a PKG installer",
      "properties": {
        "alignment": {
          "anyOf": [
            {
              "enum": [
                "bottom",
                "bottomleft",
                "bottomright",
                "center",
                "left",
                "right",
                "top",
                "topleft",
                "topright"
              ],
              "type": "string"
            },
            {
              "type": "null"
            }
          ],
          "default": "center",
          "description": "Alignment of the background image.\nOptions are: center, left, right, top, bottom, topleft, topright, bottomleft, bottomright"
        },
        "file": {
          "description": "Path to the image to use as an installer background.",
          "type": "string"
        },
        "scaling": {
          "anyOf": [
            {
              "enum": [
                "none",
                "proportional",
                "tofit"
              ],
              "type": "string"
            },
            {
              "type": "null"
            }
          ],
          "default": "tofit",
          "description": "Scaling of the background image.\nOptions are: tofit, none, proportional"
        }
      },
      "type": "object"
    },
    "PkgOptions": {
      "additionalProperties": false,
      "description": "macOS product archive options.",
      "properties": {
        "allowAnywhere": {
          "default": true,
          "description": "Whether can be installed at the root of any volume, including non-system volumes. Otherwise, it cannot be installed at the root of a volume.\n\nCorresponds to [enable_anywhere](https://developer.apple.com/library/content/documentation/DeveloperTools/Reference/DistributionDefinitionRef/Chapters/Distribution_XML_Ref.html#//apple_ref/doc/uid/TP40005370-CH100-SW70).",
          "type": [
            "null",
            "boolean"
          ]
        },
        "allowCurrentUserHome": {
          "default": true,
          "description": "Whether can be installed into the current user’s home directory.\nA home directory installation is done as the current user (not as root), and it cannot write outside of the home directory.\nIf the product cannot be installed in the user’s home directory and be not completely functional from user’s home directory.\n\nCorresponds to [enable_currentUserHome](https://developer.apple.com/library/content/documentation/DeveloperTools/Reference/DistributionDefinitionRef/Chapters/Distribution_XML_Ref.html#//apple_ref/doc/uid/TP40005370-CH100-SW70).",
          "type": [
            "null",
            "boolean"
          ]
        },
        "allowRootDirectory": {
          "default": true,
          "description": "Whether can be installed into the root directory. Should usually be `true` unless the product can be installed only to the user’s home directory.\n\nCorresponds to [enable_localSystem](https://developer.apple.com/library/content/documentation/DeveloperTools/Reference/DistributionDefinitionRef/Chapters/Distribution_XML_Ref.html#//apple_ref/doc/uid/TP40005370-CH100-SW70).",
          "type": [
            "null",
            "boolean"
          ]
        },
        "artifactName": {
          "description": "The [artifact file name template](./configuration.md#artifact-file-name-template).",
          "type": [
            "null",
            "string"
          ]
        },
        "background": {
          "anyOf": [
            {
              "$ref": "#/definitions/PkgBackgroundOptions"
            },
            {
              "type": "null"
            }
          ],
          "description": "Options for the background image for the installer."
        },
        "conclusion": {
          "description": "The path to the conclusion file. This may be used to customize the text on the final \"Summary\" page of the installer.",
          "type": [
            "null",
            "string"
          ]
        },
        "hasStrictIdentifier": {
          "default": true,
          "description": "Require identical bundle identifiers at install path?",
          "type": [
            "null",
            "boolean"
          ]
        },
        "identity": {
          "description": "The name of certificate to use when signing. Consider using environment variables [CSC_LINK or CSC_NAME](./code-signing.md) instead of specifying this option.",
          "type": [
            "null",
            "string"
          ]
        },
        "installLocation": {
          "default": "/Applications",
          "description": "The install location. [Do not use it](https://stackoverflow.com/questions/12863944/how-do-you-specify-a-default-install-location-to-home-with-pkgbuild) to create per-user package.\nMostly never you will need to change this option. `/Applications` would install it as expected into `/Applications` if the local system domain is chosen, or into `$HOME/Applications` if the home installation is chosen.",
          "type": [
            "null",
            "string"
          ]
        },
        "isRelocatable": {
          "default": true,
          "description": "Install bundle over previous version if moved by user?",
          "type": [
            "null",
            "boolean"
          ]
        },
        "isVersionChecked": {
          "default": true,
          "description": "Don't install bundle if newer version on disk?",
          "type": [
            "null",
            "boolean"
          ]
        },
        "license": {
          "description": "The path to EULA license file. Defaults to `license.txt` or `eula.txt` (or uppercase variants). In addition to `txt`, `rtf` and `html` supported (don't forget to use `target=\"_blank\"` for links).",
          "type": [
            "null",
            "string"
          ]
        },
        "mustClose": {
          "anyOf": [
            {
              "items": {
                "type": "string"
              },
              "type": "array"
            },
            {
              "type": "null"
            }
          ],
          "description": "Identifies applications that must be closed before the package is installed.\n\nCorresponds to [must-close](https://developer.apple.com/library/archive/documentation/DeveloperTools/Reference/DistributionDefinitionRef/Chapters/Distribution_XML_Ref.html#//apple_ref/doc/uid/TP40005370-CH100-SW77)."
        },
        "overwriteAction": {
          "anyOf": [
            {
              "enum": [
                "update",
                "upgrade"
              ],
              "type": "string"
            },
            {
              "type": "null"
            }
          ],
          "default": "upgrade",
          "description": "Specifies how an existing version of the bundle on disk should be handled when the version in\nthe package is installed.\n\nIf you specify upgrade, the bundle in the package atomi-cally replaces any version on disk;\nthis has the effect of deleting old paths that no longer exist in the new version of\nthe bundle.\n\nIf you specify update, the bundle in the package overwrites the version on disk, and any files\nnot contained in the package will be left intact; this is appropriate when you are delivering\nan update-only package.\n\nAnother effect of update is that the package bundle will not be installed at all if there is\nnot already a version on disk; this allows a package to deliver an update for an app that\nthe user might have deleted."
        },
        "productbuild": {
          "anyOf": [
            {
              "items": {
                "type": "string"
              },
              "type": "array"
            },
            {
              "type": "null"
            }
          ],
          "description": "should be not documented, only to experiment"
        },
        "publish": {
          "anyOf": [
            {
              "$ref": "#/definitions/GithubOptions"
            },
            {
              "$ref": "#/definitions/S3Options"
            },
            {
              "$ref": "#/definitions/SpacesOptions"
            },
            {
              "$ref": "#/definitions/GenericServerOptions"
            },
            {
              "$ref": "#/definitions/CustomPublishOptions"
            },
            {
              "$ref": "#/definitions/KeygenOptions"
            },
            {
              "$ref": "#/definitions/SnapStoreOptions"
            },
            {
              "$ref": "#/definitions/BitbucketOptions"
            },
            {
              "items": {
                "$ref": "#/definitions/AllPublishOptions"
              },
              "type": "array"
            },
            {
              "type": [
                "null",
                "string"
              ]
            }
          ]
        },
        "scripts": {
          "default": "build/pkg-scripts",
          "description": "The scripts directory, relative to `build` (build resources directory).\nThe scripts can be in any language so long as the files are marked executable and have the appropriate shebang indicating the path to the interpreter.\nScripts are required to be executable (`chmod +x file`).",
          "type": [
            "null",
            "string"
          ]
        },
        "welcome": {
          "description": "The path to the welcome file. This may be used to customize the text on the Introduction page of the installer.",
          "type": [
            "null",
            "string"
          ]
        }
      },
      "type": "object"
    },
    "PlugDescriptor": {
      "additionalProperties": {
        "anyOf": [
          {
            "type": "object"
          },
          {
            "type": "null"
          }
        ]
      },
      "type": "object"
    },
    "PortableOptions": {
      "additionalProperties": false,
      "description": "Portable options.",
      "properties": {
        "artifactName": {
          "description": "The [artifact file name template](./configuration.md#artifact-file-name-template).",
          "type": [
            "null",
            "string"
          ]
        },
        "customNsisBinary": {
          "anyOf": [
            {
              "$ref": "#/definitions/CustomNsisBinary"
            },
            {
              "type": "null"
            }
          ],
          "description": "Allows you to provide your own `makensis`, such as one with support for debug logging via LogSet and LogText. (Logging also requires option `debugLogging = true`)"
        },
        "guid": {
          "description": "See [GUID vs Application Name](./nsis.md#guid-vs-application-name).",
          "type": [
            "null",
            "string"
          ]
        },
        "publish": {
          "anyOf": [
            {
              "$ref": "#/definitions/GithubOptions"
            },
            {
              "$ref": "#/definitions/S3Options"
            },
            {
              "$ref": "#/definitions/SpacesOptions"
            },
            {
              "$ref": "#/definitions/GenericServerOptions"
            },
            {
              "$ref": "#/definitions/CustomPublishOptions"
            },
            {
              "$ref": "#/definitions/KeygenOptions"
            },
            {
              "$ref": "#/definitions/SnapStoreOptions"
            },
            {
              "$ref": "#/definitions/BitbucketOptions"
            },
            {
              "items": {
                "$ref": "#/definitions/AllPublishOptions"
              },
              "type": "array"
            },
            {
              "type": [
                "null",
                "string"
              ]
            }
          ]
        },
        "requestExecutionLevel": {
          "default": "user",
          "description": "The [requested execution level](http://nsis.sourceforge.net/Reference/RequestExecutionLevel) for Windows.",
          "enum": [
            "admin",
            "highest",
            "user"
          ],
          "type": "string"
        },
        "splashImage": {
          "description": "The image to show while the portable executable is extracting. This image must be a bitmap (`.bmp`) image.",
          "type": [
            "null",
            "string"
          ]
        },
        "unicode": {
          "default": true,
          "description": "Whether to create [Unicode installer](http://nsis.sourceforge.net/Docs/Chapter1.html#intro-unicode).",
          "type": "boolean"
        },
        "unpackDirName": {
          "description": "The unpack directory for the portable app resources.\n\nIf set to a string, it will be the name in [TEMP](https://www.askvg.com/where-does-windows-store-temporary-files-and-how-to-change-temp-folder-location/) directory\nIf set explicitly to `false`, it will use the Windows temp directory ($PLUGINSDIR) that is unique to each launch of the portable application.\n\nDefaults to [uuid](https://github.com/segmentio/ksuid) of build (changed on each build of portable executable).",
          "type": [
            "string",
            "boolean"
          ]
        },
        "useZip": {
          "default": false,
          "type": "boolean"
        },
        "warningsAsErrors": {
          "default": true,
          "description": "If `warningsAsErrors` is `true` (default): NSIS will treat warnings as errors. If `warningsAsErrors` is `false`: NSIS will allow warnings.",
          "type": "boolean"
        }
      },
      "type": "object"
    },
    "Protocol": {
      "additionalProperties": false,
      "description": "URL Protocol Schemes. Protocols to associate the app with. macOS only.\n\nPlease note — on macOS [you need to register an `open-url` event handler](http://electron.atom.io/docs/api/app/#event-open-url-macos).",
      "properties": {
        "name": {
          "description": "The name. e.g. `IRC server URL`.",
          "type": "string"
        },
        "role": {
          "default": "Editor",
          "description": "*macOS-only* The app’s role with respect to the type.",
          "enum": [
            "Editor",
            "None",
            "Shell",
            "Viewer"
          ],
          "type": "string"
        },
        "schemes": {
          "description": "The schemes. e.g. `[\"irc\", \"ircs\"]`.",
          "items": {
            "type": "string"
          },
          "type": "array"
        }
      },
      "required": [
        "name",
        "schemes"
      ],
      "type": "object"
    },
    "ReleaseInfo": {
      "additionalProperties": false,
      "properties": {
        "releaseDate": {
          "description": "The release date.",
          "type": "string"
        },
        "releaseName": {
          "description": "The release name.",
          "type": [
            "null",
            "string"
          ]
        },
        "releaseNotes": {
          "description": "The release notes.",
          "type": [
            "null",
            "string"
          ]
        },
        "releaseNotesFile": {
          "description": "The path to release notes file. Defaults to `release-notes-${platform}.md` (where `platform` it is current platform — `mac`, `linux` or `windows`) or `release-notes.md` in the [build resources](./contents.md#extraresources).",
          "type": [
            "null",
            "string"
          ]
        },
        "vendor": {
          "anyOf": [
            {
              "typeof": "function"
            },
            {
              "type": "null"
            }
          ],
          "description": "Vendor specific information."
        }
      },
      "type": "object"
    },
    "S3Options": {
      "additionalProperties": false,
      "description": "[Amazon S3](https://aws.amazon.com/s3/) options.\nAWS credentials are required, please see [getting your credentials](http://docs.aws.amazon.com/sdk-for-javascript/v2/developer-guide/getting-your-credentials.html).\nDefine `AWS_ACCESS_KEY_ID` and `AWS_SECRET_ACCESS_KEY` [environment variables](http://docs.aws.amazon.com/sdk-for-javascript/v2/developer-guide/loading-node-credentials-environment.html).\nOr in the [~/.aws/credentials](http://docs.aws.amazon.com/sdk-for-javascript/v2/developer-guide/loading-node-credentials-shared.html).\n\nExample configuration:\n\n```json\n{\n\"build\":\n \"publish\": {\n   \"provider\": \"s3\",\n   \"bucket\": \"bucket-name\"\n }\n}\n}\n```",
      "properties": {
        "accelerate": {
          "description": "If set to true, this will enable the s3 accelerated endpoint\nThese endpoints have a particular format of:\n ${bucketname}.s3-accelerate.amazonaws.com",
          "type": "boolean"
        },
        "acl": {
          "anyOf": [
            {
              "enum": [
                "private",
                "public-read"
              ],
              "type": "string"
            },
            {
              "type": "null"
            }
          ],
          "default": "public-read",
          "description": "The ACL. Set to `null` to not [add](https://github.com/electron-userland/electron-builder/issues/1822).\n\nPlease see [required permissions for the S3 provider](https://github.com/electron-userland/electron-builder/issues/1618#issuecomment-314679128)."
        },
        "bucket": {
          "description": "The bucket name.",
          "type": "string"
        },
        "channel": {
          "default": "latest",
          "description": "The update channel.",
          "type": [
            "null",
            "string"
          ]
        },
        "encryption": {
          "anyOf": [
            {
              "enum": [
                "AES256",
                "aws:kms"
              ],
              "type": "string"
            },
            {
              "type": "null"
            }
          ],
          "description": "Server-side encryption algorithm to use for the object."
        },
        "endpoint": {
          "description": "The endpoint URI to send requests to. The default endpoint is built from the configured region.\nThe endpoint should be a string like `https://{service}.{region}.amazonaws.com`.",
          "type": [
            "null",
            "string"
          ]
        },
        "path": {
          "default": "/",
          "description": "The directory path.",
          "type": [
            "null",
            "string"
          ]
        },
        "provider": {
          "const": "s3",
          "description": "The provider. Must be `s3`.",
          "type": "string"
        },
        "publishAutoUpdate": {
          "default": true,
          "description": "Whether to publish auto update info files.\n\nAuto update relies only on the first provider in the list (you can specify several publishers).\nThus, probably, there`s no need to upload the metadata files for the other configured providers. But by default will be uploaded.",
          "type": "boolean"
        },
        "publisherName": {
          "anyOf": [
            {
              "items": {
                "type": "string"
              },
              "type": "array"
            },
            {
              "type": "null"
            }
          ]
        },
        "region": {
          "description": "The region. Is determined and set automatically when publishing.",
          "type": [
            "null",
            "string"
          ]
        },
        "requestHeaders": {
          "$ref": "#/definitions/OutgoingHttpHeaders",
          "description": "Any custom request headers"
        },
        "storageClass": {
          "anyOf": [
            {
              "enum": [
                "REDUCED_REDUNDANCY",
                "STANDARD",
                "STANDARD_IA"
              ],
              "type": "string"
            },
            {
              "type": "null"
            }
          ],
          "default": "STANDARD",
          "description": "The type of storage to use for the object."
        },
        "timeout": {
          "default": 120000,
          "description": "Request timeout in milliseconds. (Default is 2 minutes; O is ignored)",
          "type": [
            "null",
            "number"
          ]
        },
        "updaterCacheDirName": {
          "type": [
            "null",
            "string"
          ]
        }
      },
      "required": [
        "bucket",
        "provider"
      ],
      "type": "object"
    },
    "SlotDescriptor": {
      "additionalProperties": {
        "anyOf": [
          {
            "typeof": "function"
          },
          {
            "type": "null"
          }
        ]
      },
      "type": "object"
    },
    "SnapOptions": {
      "additionalProperties": false,
      "properties": {
        "after": {
          "anyOf": [
            {
              "items": {
                "type": "string"
              },
              "type": "array"
            },
            {
              "type": "null"
            }
          ],
          "description": "Specifies any [parts](https://snapcraft.io/docs/reference/parts) that should be built before this part.\nDefaults to `[\"desktop-gtk2\"\"]`.\n\nIf list contains `default`, it will be replaced to default list, so, `[\"default\", \"foo\"]` can be used to add custom parts `foo` in addition to defaults."
        },
        "allowNativeWayland": {
          "description": "Allow running the program with native wayland support with --ozone-platform=wayland.\nDisabled by default because of this issue in older Electron/Snap versions: https://github.com/electron-userland/electron-builder/issues/4007",
          "type": [
            "null",
            "boolean"
          ]
        },
        "appPartStage": {
          "anyOf": [
            {
              "items": {
                "type": "string"
              },
              "type": "array"
            },
            {
              "type": "null"
            }
          ],
          "description": "Specifies which files from the app part to stage and which to exclude. Individual files, directories, wildcards, globstars, and exclusions are accepted. See [Snapcraft filesets](https://snapcraft.io/docs/snapcraft-filesets) to learn more about the format.\n\nThe defaults can be found in [snap.ts](https://github.com/electron-userland/electron-builder/blob/master/packages/app-builder-lib/templates/snap/snapcraft.yaml#L29)."
        },
        "artifactName": {
          "description": "The [artifact file name template](./configuration.md#artifact-file-name-template).",
          "type": [
            "null",
            "string"
          ]
        },
        "assumes": {
          "anyOf": [
            {
              "items": {
                "type": "string"
              },
              "type": "array"
            },
            {
              "type": [
                "null",
                "string"
              ]
            }
          ],
          "description": "The list of features that must be supported by the core in order for this snap to install."
        },
        "autoStart": {
          "default": false,
          "description": "Whether or not the snap should automatically start on login.",
          "type": "boolean"
        },
        "base": {
          "description": "A snap of type base to be used as the execution environment for this snap. Examples: `core`, `core18`, `core20`, `core22`. Defaults to `core20`",
          "type": [
            "null",
            "string"
          ]
        },
        "buildPackages": {
          "anyOf": [
            {
              "items": {
                "type": "string"
              },
              "type": "array"
            },
            {
              "type": "null"
            }
          ],
          "description": "The list of debian packages needs to be installed for building this snap."
        },
        "category": {
          "description": "The [application category](https://specifications.freedesktop.org/menu-spec/latest/apa.html#main-category-registry).",
          "type": [
            "null",
            "string"
          ]
        },
        "compression": {
          "anyOf": [
            {
              "enum": [
                "lzo",
                "xz"
              ],
              "type": "string"
            },
            {
              "type": "null"
            }
          ],
          "description": "Sets the compression type for the snap. Can be xz, lzo, or null."
        },
        "confinement": {
          "anyOf": [
            {
              "enum": [
                "classic",
                "devmode",
                "strict"
              ],
              "type": "string"
            },
            {
              "type": "null"
            }
          ],
          "default": "strict",
          "description": "The type of [confinement](https://snapcraft.io/docs/reference/confinement) supported by the snap."
        },
        "description": {
          "description": "As [description](./configuration.md#description) from application package.json, but allows you to specify different for Linux.",
          "type": [
            "null",
            "string"
          ]
        },
        "desktop": {
          "anyOf": [
            {
              "$ref": "#/definitions/LinuxDesktopFile"
            },
            {
              "type": "null"
            }
          ],
          "description": "The [Desktop file](https://developer.gnome.org/documentation/guidelines/maintainer/integrating.html#desktop-files)"
        },
        "environment": {
          "anyOf": [
            {
              "additionalProperties": {
                "type": "string"
              },
              "type": "object"
            },
            {
              "type": "null"
            }
          ],
          "description": "The custom environment. Defaults to `{\"TMPDIR: \"$XDG_RUNTIME_DIR\"}`. If you set custom, it will be merged with default."
        },
        "executableArgs": {
          "anyOf": [
            {
              "items": {
                "type": "string"
              },
              "type": "array"
            },
            {
              "type": "null"
            }
          ],
          "description": "The executable parameters. Pass to executableName"
        },
        "grade": {
          "anyOf": [
            {
              "enum": [
                "devel",
                "stable"
              ],
              "type": "string"
            },
            {
              "type": "null"
            }
          ],
          "default": "stable",
          "description": "The quality grade of the snap. It can be either `devel` (i.e. a development version of the snap, so not to be published to the “stable” or “candidate” channels) or “stable” (i.e. a stable release or release candidate, which can be released to all channels)."
        },
        "hooks": {
          "default": "build/snap-hooks",
          "description": "The [hooks](https://docs.snapcraft.io/build-snaps/hooks) directory, relative to `build` (build resources directory).",
          "type": [
            "null",
            "string"
          ]
        },
        "layout": {
          "anyOf": [
            {
              "typeof": "function"
            },
            {
              "type": "null"
            }
          ],
          "description": "Specifies any files to make accessible from locations such as `/usr`, `/var`, and `/etc`. See [snap layouts](https://snapcraft.io/docs/snap-layouts) to learn more."
        },
        "mimeTypes": {
          "anyOf": [
            {
              "items": {
                "type": "string"
              },
              "type": "array"
            },
            {
              "type": "null"
            }
          ],
          "description": "The mime types in addition to specified in the file associations. Use it if you don't want to register a new mime type, but reuse existing."
        },
        "plugs": {
          "anyOf": [
            {
              "$ref": "#/definitions/PlugDescriptor"
            },
            {
              "items": {
                "anyOf": [
                  {
                    "$ref": "#/definitions/PlugDescriptor"
                  },
                  {
                    "type": "string"
                  }
                ]
              },
              "type": "array"
            },
            {
              "type": "null"
            }
          ],
          "description": "The list of [plugs](https://snapcraft.io/docs/reference/interfaces).\nDefaults to `[\"desktop\", \"desktop-legacy\", \"home\", \"x11\", \"wayland\", \"unity7\", \"browser-support\", \"network\", \"gsettings\", \"audio-playback\", \"pulseaudio\", \"opengl\"]`.\n\nIf list contains `default`, it will be replaced to default list, so, `[\"default\", \"foo\"]` can be used to add custom plug `foo` in addition to defaults.\n\nAdditional attributes can be specified using object instead of just name of plug:\n```\n[\n {\n   \"browser-sandbox\": {\n     \"interface\": \"browser-support\",\n     \"allow-sandbox\": true\n   },\n },\n \"another-simple-plug-name\"\n]\n```"
        },
        "publish": {
          "anyOf": [
            {
              "$ref": "#/definitions/GithubOptions"
            },
            {
              "$ref": "#/definitions/S3Options"
            },
            {
              "$ref": "#/definitions/SpacesOptions"
            },
            {
              "$ref": "#/definitions/GenericServerOptions"
            },
            {
              "$ref": "#/definitions/CustomPublishOptions"
            },
            {
              "$ref": "#/definitions/KeygenOptions"
            },
            {
              "$ref": "#/definitions/SnapStoreOptions"
            },
            {
              "$ref": "#/definitions/BitbucketOptions"
            },
            {
              "items": {
                "$ref": "#/definitions/AllPublishOptions"
              },
              "type": "array"
            },
            {
              "type": [
                "null",
                "string"
              ]
            }
          ]
        },
        "slots": {
          "anyOf": [
            {
              "$ref": "#/definitions/PlugDescriptor"
            },
            {
              "items": {
                "anyOf": [
                  {
                    "$ref": "#/definitions/SlotDescriptor"
                  },
                  {
                    "type": "string"
                  }
                ]
              },
              "type": "array"
            },
            {
              "type": "null"
            }
          ],
          "description": "The list of [slots](https://snapcraft.io/docs/reference/interfaces).\n\nAdditional attributes can be specified using object instead of just name of slot:\n```\n[\n {\n   \"mpris\": {\n     \"name\": \"chromium\"\n   },\n }\n]\n\nIn case you want your application to be a compliant MPris player, you will need to definie\nThe mpris slot with \"chromium\" name.\nThis electron has it [hardcoded](https://source.chromium.org/chromium/chromium/src/+/master:components/system_media_controls/linux/system_media_controls_linux.cc;l=51;bpv=0;bpt=1),\nand we need to pass this name so snap [will allow it](https://forum.snapcraft.io/t/unable-to-use-mpris-interface/15360/7) in strict confinement."
        },
        "stagePackages": {
          "anyOf": [
            {
              "items": {
                "type": "string"
              },
              "type": "array"
            },
            {
              "type": "null"
            }
          ],
          "description": "The list of Ubuntu packages to use that are needed to support the `app` part creation. Like `depends` for `deb`.\nDefaults to `[\"libnspr4\", \"libnss3\", \"libxss1\", \"libappindicator3-1\", \"libsecret-1-0\"]`.\n\nIf list contains `default`, it will be replaced to default list, so, `[\"default\", \"foo\"]` can be used to add custom package `foo` in addition to defaults."
        },
        "summary": {
          "description": "The 78 character long summary. Defaults to [productName](./configuration.md#productName).",
          "type": [
            "null",
            "string"
          ]
        },
        "synopsis": {
          "description": "The [short description](https://www.debian.org/doc/debian-policy/ch-controlfields.html#s-f-Description).",
          "type": [
            "null",
            "string"
          ]
        },
        "title": {
          "description": "An optional title for the snap, may contain uppercase letters and spaces. Defaults to `productName`. See [snap format documentation](https://snapcraft.io/docs/snap-format).",
          "type": [
            "null",
            "string"
          ]
        },
        "useTemplateApp": {
          "description": "Whether to use template snap. Defaults to `true` if `stagePackages` not specified.",
          "type": "boolean"
        }
      },
      "type": "object"
    },
    "SnapStoreOptions": {
      "additionalProperties": false,
      "description": "[Snap Store](https://snapcraft.io/) options. To publish directly to Snapcraft, see <a href=\"https://snapcraft.io/docs/snapcraft-authentication\">Snapcraft authentication options</a> for local or CI/CD authentication options.",
      "properties": {
        "channels": {
          "anyOf": [
            {
              "items": {
                "type": "string"
              },
              "type": "array"
            },
            {
              "type": [
                "null",
                "string"
              ]
            }
          ],
          "default": [
            "edge"
          ],
          "description": "The list of channels the snap would be released."
        },
        "provider": {
          "const": "snapStore",
          "description": "The provider. Must be `snapStore`.",
          "type": "string"
        },
        "publishAutoUpdate": {
          "default": true,
          "description": "Whether to publish auto update info files.\n\nAuto update relies only on the first provider in the list (you can specify several publishers).\nThus, probably, there`s no need to upload the metadata files for the other configured providers. But by default will be uploaded.",
          "type": "boolean"
        },
        "publisherName": {
          "anyOf": [
            {
              "items": {
                "type": "string"
              },
              "type": "array"
            },
            {
              "type": "null"
            }
          ]
        },
        "repo": {
          "description": "snapcraft repo name",
          "type": "string"
        },
        "requestHeaders": {
          "$ref": "#/definitions/OutgoingHttpHeaders",
          "description": "Any custom request headers"
        },
        "timeout": {
          "default": 120000,
          "description": "Request timeout in milliseconds. (Default is 2 minutes; O is ignored)",
          "type": [
            "null",
            "number"
          ]
        },
        "updaterCacheDirName": {
          "type": [
            "null",
            "string"
          ]
        }
      },
      "required": [
        "provider"
      ],
      "type": "object"
    },
    "SpacesOptions": {
      "additionalProperties": false,
      "description": "[DigitalOcean Spaces](https://www.digitalocean.com/community/tutorials/an-introduction-to-digitalocean-spaces) options.\nAccess key is required, define `DO_KEY_ID` and `DO_SECRET_KEY` environment variables.",
      "properties": {
        "acl": {
          "anyOf": [
            {
              "enum": [
                "private",
                "public-read"
              ],
              "type": "string"
            },
            {
              "type": "null"
            }
          ],
          "default": "public-read",
          "description": "The ACL. Set to `null` to not [add](https://github.com/electron-userland/electron-builder/issues/1822)."
        },
        "channel": {
          "default": "latest",
          "description": "The update channel.",
          "type": [
            "null",
            "string"
          ]
        },
        "name": {
          "description": "The space name.",
          "type": "string"
        },
        "path": {
          "default": "/",
          "description": "The directory path.",
          "type": [
            "null",
            "string"
          ]
        },
        "provider": {
          "const": "spaces",
          "description": "The provider. Must be `spaces`.",
          "type": "string"
        },
        "publishAutoUpdate": {
          "default": true,
          "description": "Whether to publish auto update info files.\n\nAuto update relies only on the first provider in the list (you can specify several publishers).\nThus, probably, there`s no need to upload the metadata files for the other configured providers. But by default will be uploaded.",
          "type": "boolean"
        },
        "publisherName": {
          "anyOf": [
            {
              "items": {
                "type": "string"
              },
              "type": "array"
            },
            {
              "type": "null"
            }
          ]
        },
        "region": {
          "description": "The region (e.g. `nyc3`).",
          "type": "string"
        },
        "requestHeaders": {
          "$ref": "#/definitions/OutgoingHttpHeaders",
          "description": "Any custom request headers"
        },
        "timeout": {
          "default": 120000,
          "description": "Request timeout in milliseconds. (Default is 2 minutes; O is ignored)",
          "type": [
            "null",
            "number"
          ]
        },
        "updaterCacheDirName": {
          "type": [
            "null",
            "string"
          ]
        }
      },
      "required": [
        "name",
        "provider",
        "region"
      ],
      "type": "object"
    },
    "SquirrelWindowsOptions": {
      "additionalProperties": false,
      "properties": {
        "artifactName": {
          "description": "The [artifact file name template](./configuration.md#artifact-file-name-template).",
          "type": [
            "null",
            "string"
          ]
        },
        "iconUrl": {
          "description": "A URL to an ICO file to use as the application icon (displayed in Control Panel > Programs and Features). Defaults to the Electron icon.\n\nPlease note — [local icon file url is not accepted](https://github.com/atom/grunt-electron-installer/issues/73), must be https/http.\n\nIf you don't plan to build windows installer, you can omit it.\nIf your project repository is public on GitHub, it will be `https://github.com/${u}/${p}/blob/master/build/icon.ico?raw=true` by default.",
          "type": [
            "null",
            "string"
          ]
        },
        "loadingGif": {
          "description": "The path to a .gif file to display during install. `build/install-spinner.gif` will be used if exists (it is a recommended way to set)\n(otherwise [default](https://github.com/electron/windows-installer/blob/master/resources/install-spinner.gif)).",
          "type": [
            "null",
            "string"
          ]
        },
        "msi": {
          "description": "Whether to create an MSI installer. Defaults to `false` (MSI is not created).",
          "type": "boolean"
        },
        "name": {
          "description": "https://github.com/electron-userland/electron-builder/issues/1743",
          "type": "string"
        },
        "publish": {
          "anyOf": [
            {
              "$ref": "#/definitions/GithubOptions"
            },
            {
              "$ref": "#/definitions/S3Options"
            },
            {
              "$ref": "#/definitions/SpacesOptions"
            },
            {
              "$ref": "#/definitions/GenericServerOptions"
            },
            {
              "$ref": "#/definitions/CustomPublishOptions"
            },
            {
              "$ref": "#/definitions/KeygenOptions"
            },
            {
              "$ref": "#/definitions/SnapStoreOptions"
            },
            {
              "$ref": "#/definitions/BitbucketOptions"
            },
            {
              "items": {
                "$ref": "#/definitions/AllPublishOptions"
              },
              "type": "array"
            },
            {
              "type": [
                "null",
                "string"
              ]
            }
          ]
        },
        "remoteReleases": {
          "description": "A URL to your existing updates. Or `true` to automatically set to your GitHub repository. If given, these will be downloaded to create delta updates.",
          "type": [
            "null",
            "string",
            "boolean"
          ]
        },
        "remoteToken": {
          "description": "Authentication token for remote updates",
          "type": [
            "null",
            "string"
          ]
        },
        "useAppIdAsId": {
          "description": "Use `appId` to identify package instead of `name`.",
          "type": "boolean"
        }
      },
      "type": "object"
    },
    "TargetConfiguration": {
      "additionalProperties": false,
      "properties": {
        "arch": {
          "anyOf": [
            {
              "items": {
                "$ref": "#/definitions/ArchType"
              },
              "type": "array"
            },
            {
              "enum": [
                "arm64",
                "armv7l",
                "ia32",
                "universal",
                "x64"
              ],
              "type": "string"
            }
          ],
          "description": "The arch or list of archs."
        },
        "target": {
          "description": "The target name. e.g. `snap`.",
          "type": "string"
        }
      },
      "required": [
        "target"
      ],
      "type": "object"
    },
    "WindowsAzureSigningConfiguration": {
      "additionalProperties": {
        "type": [
          "null",
          "string"
        ]
      },
      "properties": {
        "certificateProfileName": {
          "description": "The Certificate Profile name. Translates to field: CertificateProfileName",
          "type": "string"
        },
        "codeSigningAccountName": {
          "description": "The Code Signing Signing Account name. Translates to field: CodeSigningAccountName",
          "type": "string"
        },
        "endpoint": {
          "description": "The Trusted Signing Account endpoint. The URI value must have a URI that aligns to the\nregion your Trusted Signing Account and Certificate Profile you are specifying were created\nin during the setup of these resources.\n\nTranslates to field: Endpoint\n\nRequires one of environment variable configurations for authenticating to Microsoft Entra ID per [Microsoft's documentation](https://learn.microsoft.com/en-us/dotnet/api/azure.identity.environmentcredential?view=azure-dotnet#definition)",
          "type": "string"
        },
        "fileDigest": {
          "default": "SHA256",
          "description": "The File Digest for signing each file. Translates to field: FileDigest",
          "type": "string"
        },
        "publisherName": {
          "description": "[The publisher name](https://github.com/electron-userland/electron-builder/issues/1187#issuecomment-278972073), exactly as in your code signed certificate. Several names can be provided.",
          "type": "string"
        },
        "timestampDigest": {
          "default": "SHA256",
          "description": "The Timestamp Digest. Translates to field: TimestampDigest",
          "type": "string"
        },
        "timestampRfc3161": {
          "default": "http://timestamp.acs.microsoft.com",
          "description": "The Timestamp rfc3161 server. Translates to field: TimestampRfc3161",
          "type": "string"
        }
      },
      "required": [
        "certificateProfileName",
        "codeSigningAccountName",
        "endpoint",
        "publisherName"
      ],
      "type": "object"
    },
    "WindowsConfiguration": {
      "additionalProperties": false,
      "properties": {
        "appId": {
          "default": "com.electron.${name}",
          "description": "The application id. Used as [CFBundleIdentifier](https://developer.apple.com/library/ios/documentation/General/Reference/InfoPlistKeyReference/Articles/CoreFoundationKeys.html#//apple_ref/doc/uid/20001431-102070) for MacOS and as\n[Application User Model ID](https://msdn.microsoft.com/en-us/library/windows/desktop/dd378459(v=vs.85).aspx) for Windows (NSIS target only, Squirrel.Windows not supported). It is strongly recommended that an explicit ID is set.",
          "type": [
            "null",
            "string"
          ]
        },
        "artifactName": {
          "description": "The [artifact file name template](./configuration.md#artifact-file-name-template). Defaults to `${productName}-${version}.${ext}` (some target can have other defaults, see corresponding options).",
          "type": [
            "null",
            "string"
          ]
        },
        "asar": {
          "anyOf": [
            {
              "$ref": "#/definitions/AsarOptions"
            },
            {
              "type": [
                "null",
                "boolean"
              ]
            }
          ],
          "default": true,
          "description": "Whether to package the application's source code into an archive, using [Electron's archive format](http://electron.atom.io/docs/tutorial/application-packaging/).\n\nNode modules, that must be unpacked, will be detected automatically, you don't need to explicitly set [asarUnpack](#asarUnpack) - please file an issue if this doesn't work."
        },
        "asarUnpack": {
          "anyOf": [
            {
              "items": {
                "type": "string"
              },
              "type": "array"
            },
            {
              "type": [
                "null",
                "string"
              ]
            }
          ],
          "description": "A [glob patterns](./file-patterns.md) relative to the [app directory](#directories), which specifies which files to unpack when creating the [asar](http://electron.atom.io/docs/tutorial/application-packaging/) archive."
        },
        "azureSignOptions": {
          "anyOf": [
            {
              "$ref": "#/definitions/WindowsAzureSigningConfiguration"
            },
            {
              "type": "null"
            }
          ],
          "description": "Options for usage of Azure Trusted Signing (beta)"
        },
        "compression": {
          "anyOf": [
            {
              "enum": [
                "maximum",
                "normal",
                "store"
              ],
              "type": "string"
            },
            {
              "type": "null"
            }
          ],
          "default": "normal",
          "description": "The compression level. If you want to rapidly test build, `store` can reduce build time significantly. `maximum` doesn't lead to noticeable size difference, but increase build time."
        },
        "cscKeyPassword": {
          "type": [
            "null",
            "string"
          ]
        },
        "cscLink": {
          "type": [
            "null",
            "string"
          ]
        },
        "defaultArch": {
          "type": "string"
        },
        "detectUpdateChannel": {
          "default": true,
          "description": "Whether to infer update channel from application version pre-release components. e.g. if version `0.12.1-alpha.1`, channel will be set to `alpha`. Otherwise to `latest`.",
          "type": "boolean"
        },
        "disableDefaultIgnoredFiles": {
          "default": false,
          "description": "Whether to exclude all default ignored files(https://www.electron.build/contents#files) and options. Defaults to `false`.",
          "type": [
            "null",
            "boolean"
          ]
        },
        "electronLanguages": {
          "anyOf": [
            {
              "items": {
                "type": "string"
              },
              "type": "array"
            },
            {
              "type": "string"
            }
          ],
          "description": "The electron locales to keep. By default, all Electron locales used as-is."
        },
        "electronUpdaterCompatibility": {
          "description": "The [electron-updater compatibility](./auto-update.md#compatibility) semver range.",
          "type": [
            "null",
            "string"
          ]
        },
        "executableName": {
          "description": "The executable name. Defaults to `productName`.",
          "type": [
            "null",
            "string"
          ]
        },
        "extraFiles": {
          "anyOf": [
            {
              "$ref": "#/definitions/FileSet"
            },
            {
              "items": {
                "anyOf": [
                  {
                    "$ref": "#/definitions/FileSet"
                  },
                  {
                    "type": "string"
                  }
                ]
              },
              "type": "array"
            },
            {
              "type": [
                "null",
                "string"
              ]
            }
          ],
          "description": "The same as [extraResources](#extraresources) but copy into the app's content directory (`Contents` for MacOS, root directory for Linux and Windows)."
        },
        "extraResources": {
          "anyOf": [
            {
              "$ref": "#/definitions/FileSet"
            },
            {
              "items": {
                "anyOf": [
                  {
                    "$ref": "#/definitions/FileSet"
                  },
                  {
                    "type": "string"
                  }
                ]
              },
              "type": "array"
            },
            {
              "type": [
                "null",
                "string"
              ]
            }
          ],
          "description": "A [glob patterns](./file-patterns.md) relative to the project directory, when specified, copy the file or directory with matching names directly into the app's resources directory (`Contents/Resources` for MacOS, `resources` for Linux and Windows).\n\nFile patterns (and support for `from` and `to` fields) the same as for [files](#files)."
        },
        "fileAssociations": {
          "anyOf": [
            {
              "$ref": "#/definitions/FileAssociation"
            },
            {
              "items": {
                "$ref": "#/definitions/FileAssociation"
              },
              "type": "array"
            }
          ],
          "description": "The file associations."
        },
        "files": {
          "anyOf": [
            {
              "$ref": "#/definitions/FileSet"
            },
            {
              "items": {
                "anyOf": [
                  {
                    "$ref": "#/definitions/FileSet"
                  },
                  {
                    "type": "string"
                  }
                ]
              },
              "type": "array"
            },
            {
              "type": [
                "null",
                "string"
              ]
            }
          ],
          "description": "A [glob patterns](./file-patterns.md) relative to the [app directory](configuration.md#directories), which specifies which files to include when copying files to create the package.\n\nDefaults to:\n```json\n[\n\"**\\/*\",\n\"!**\\/node_modules/*\\/{CHANGELOG.md,README.md,README,readme.md,readme}\",\n\"!**\\/node_modules/*\\/{test,__tests__,tests,powered-test,example,examples}\",\n\"!**\\/node_modules/*.d.ts\",\n\"!**\\/node_modules/.bin\",\n\"!**\\/*.{iml,o,hprof,orig,pyc,pyo,rbc,swp,csproj,sln,xproj}\",\n\"!.editorconfig\",\n\"!**\\/._*\",\n\"!**\\/{.DS_Store,.git,.hg,.svn,CVS,RCS,SCCS,.gitignore,.gitattributes}\",\n\"!**\\/{__pycache__,thumbs.db,.flowconfig,.idea,.vs,.nyc_output}\",\n\"!**\\/{appveyor.yml,.travis.yml,circle.yml}\",\n\"!**\\/{npm-debug.log,yarn.lock,.yarn-integrity,.yarn-metadata.json}\"\n]\n```\n\nDevelopment dependencies are never copied in any case. You don't need to ignore it explicitly. Hidden files are not ignored by default, but all files that should be ignored, are ignored by default.\n\nDefault pattern \\`**\\/*\\` **is not added to your custom** if some of your patterns is not ignore (i.e. not starts with `!`). `package.json` and \\`**\\/node_modules/**\\/*` (only production dependencies will be copied) is added to your custom in any case. All default ignores are added in any case — you don't need to repeat it if you configure own patterns.\n\nMay be specified in the platform options (e.g. in the [mac](mac.md)).\n\nYou may also specify custom source and destination directories by using `FileSet` objects instead of simple glob patterns.\n\n```json\n[\n{\n\"from\": \"path/to/source\",\n\"to\": \"path/to/destination\",\n\"filter\": [\"**\\/*\", \"!foo/*.js\"]\n}\n]\n```\n\nYou can use [file macros](./file-patterns.md#file-macros) in the `from` and `to` fields as well. `from` and `to` can be files and you can use this to [rename](https://github.com/electron-userland/electron-builder/issues/1119) a file while packaging."
        },
        "forceCodeSigning": {
          "description": "Whether to fail if app will be not code signed.",
          "type": "boolean"
        },
        "generateUpdatesFilesForAllChannels": {
          "default": false,
          "description": "Please see [Building and Releasing using Channels](https://github.com/electron-userland/electron-builder/issues/1182#issuecomment-324947139).",
          "type": "boolean"
        },
        "icon": {
          "default": "build/icon.ico",
          "description": "The path to application icon.",
          "type": [
            "null",
            "string"
          ]
        },
        "legalTrademarks": {
          "description": "The trademarks and registered trademarks.",
          "type": [
            "null",
            "string"
          ]
        },
        "protocols": {
          "anyOf": [
            {
              "$ref": "#/definitions/Protocol"
            },
            {
              "items": {
                "$ref": "#/definitions/Protocol"
              },
              "type": "array"
            }
          ],
          "description": "The URL protocol schemes."
        },
        "publish": {
          "anyOf": [
            {
              "$ref": "#/definitions/GithubOptions"
            },
            {
              "$ref": "#/definitions/S3Options"
            },
            {
              "$ref": "#/definitions/SpacesOptions"
            },
            {
              "$ref": "#/definitions/GenericServerOptions"
            },
            {
              "$ref": "#/definitions/CustomPublishOptions"
            },
            {
              "$ref": "#/definitions/KeygenOptions"
            },
            {
              "$ref": "#/definitions/SnapStoreOptions"
            },
            {
              "$ref": "#/definitions/BitbucketOptions"
            },
            {
              "items": {
                "$ref": "#/definitions/AllPublishOptions"
              },
              "type": "array"
            },
            {
              "type": [
                "null",
                "string"
              ]
            }
<<<<<<< HEAD
          ],
          "description": "Publisher configuration. See [Auto Update](./publish.md) for more information."
=======
          ]
>>>>>>> c40b32d4
        },
        "releaseInfo": {
          "$ref": "#/definitions/ReleaseInfo",
          "description": "The release info. Intended for command line usage:\n\n```\n-c.releaseInfo.releaseNotes=\"new features\"\n```"
        },
        "requestedExecutionLevel": {
          "anyOf": [
            {
              "enum": [
                "asInvoker",
                "highestAvailable",
                "requireAdministrator"
              ],
              "type": "string"
            },
            {
              "type": "null"
            }
          ],
          "default": "asInvoker",
          "description": "The [security level](https://msdn.microsoft.com/en-us/library/6ad1fshk.aspx#Anchor_9) at which the application requests to be executed.\nCannot be specified per target, allowed only in the `win`."
        },
        "signAndEditExecutable": {
          "default": true,
          "description": "Whether to sign and add metadata to executable. Advanced option.",
          "type": "boolean"
        },
        "signExts": {
          "anyOf": [
            {
              "items": {
                "type": "string"
              },
              "type": "array"
            },
            {
              "type": "null"
            }
          ],
          "default": null,
          "description": "Explicit file extensions to also sign. Advanced option."
        },
        "signtoolOptions": {
          "anyOf": [
            {
              "$ref": "#/definitions/WindowsSigntoolConfiguration"
            },
            {
              "type": "null"
            }
          ],
          "description": "Options for usage with signtool.exe"
        },
        "target": {
          "anyOf": [
            {
              "$ref": "#/definitions/TargetConfiguration"
            },
            {
              "items": {
                "anyOf": [
                  {
                    "$ref": "#/definitions/TargetConfiguration"
                  },
                  {
                    "type": "string"
                  }
                ]
              },
              "type": "array"
            },
            {
              "type": [
                "null",
                "string"
              ]
            }
          ],
          "default": "nsis",
          "description": "The target package type: list of `nsis`, `nsis-web` (Web installer), `portable` ([portable]./nsis.md#portable) app without installation), `appx`, `msi`, `msi-wrapped`, `squirrel`, `7z`, `zip`, `tar.xz`, `tar.lz`, `tar.gz`, `tar.bz2`, `dir`.\nAppX package can be built only on Windows 10.\n\nTo use Squirrel.Windows please install `electron-builder-squirrel-windows` dependency."
        },
        "verifyUpdateCodeSignature": {
          "default": true,
          "description": "Whether to verify the signature of an available update before installation.\nThe [publisher name](#publisherName) will be used for the signature verification.",
          "type": "boolean"
        }
      },
      "type": "object"
    },
    "WindowsSigntoolConfiguration": {
      "additionalProperties": false,
      "properties": {
        "additionalCertificateFile": {
          "description": "The path to an additional certificate file you want to add to the signature block.",
          "type": [
            "null",
            "string"
          ]
        },
        "certificateFile": {
          "description": "The path to the *.pfx certificate you want to sign with. Please use it only if you cannot use env variable `CSC_LINK` (`WIN_CSC_LINK`) for some reason.\nPlease see [Code Signing](./code-signing.md).",
          "type": [
            "null",
            "string"
          ]
        },
        "certificatePassword": {
          "description": "The password to the certificate provided in `certificateFile`. Please use it only if you cannot use env variable `CSC_KEY_PASSWORD` (`WIN_CSC_KEY_PASSWORD`) for some reason.\nPlease see [Code Signing](./code-signing.md).",
          "type": [
            "null",
            "string"
          ]
        },
        "certificateSha1": {
          "description": "The SHA1 hash of the signing certificate. The SHA1 hash is commonly specified when multiple certificates satisfy the criteria specified by the remaining switches. Works only on Windows (or on macOS if [Parallels Desktop](https://www.parallels.com/products/desktop/) Windows 10 virtual machines exits).",
          "type": [
            "null",
            "string"
          ]
        },
        "certificateSubjectName": {
          "description": "The name of the subject of the signing certificate, which is often labeled with the field name `issued to`. Required only for EV Code Signing and works only on Windows (or on macOS if [Parallels Desktop](https://www.parallels.com/products/desktop/) Windows 10 virtual machines exits).",
          "type": [
            "null",
            "string"
          ]
        },
        "publisherName": {
          "anyOf": [
            {
              "items": {
                "type": "string"
              },
              "type": "array"
            },
            {
              "type": [
                "null",
                "string"
              ]
            }
          ],
          "description": "[The publisher name](https://github.com/electron-userland/electron-builder/issues/1187#issuecomment-278972073), exactly as in your code signed certificate. Several names can be provided.\nDefaults to common name from your code signing certificate."
        },
        "rfc3161TimeStampServer": {
          "default": "http://timestamp.digicert.com",
          "description": "The URL of the RFC 3161 time stamp server.",
          "type": [
            "null",
            "string"
          ]
        },
        "sign": {
          "anyOf": [
            {
              "typeof": "function"
            },
            {
              "type": [
                "null",
                "string"
              ]
            }
          ],
          "description": "The custom function (or path to file or module id) to sign Windows executables"
        },
        "signingHashAlgorithms": {
          "anyOf": [
            {
              "items": {
                "enum": [
                  "sha1",
                  "sha256"
                ],
                "type": "string"
              },
              "type": "array"
            },
            {
              "type": "null"
            }
          ],
          "default": "['sha1', 'sha256']",
          "description": "Array of signing algorithms used. For AppX `sha256` is always used."
        },
        "timeStampServer": {
          "default": "http://timestamp.digicert.com",
          "description": "The URL of the time stamp server.",
          "type": [
            "null",
            "string"
          ]
        }
      },
      "type": "object"
    }
  },
  "properties": {
    "afterAllArtifactBuild": {
      "anyOf": [
        {
          "typeof": "function"
        },
        {
          "type": [
            "null",
            "string"
          ]
        }
      ],
      "description": "The function (or path to file or module id) to be run after all artifacts are built.\n\n```typescript\n(buildResult: BuildResult): Promise<Array<string>> | Array<string>\n```\n\nConfiguration in the same way as `afterPack` (see above).\n\n!!! example \"myAfterAllArtifactBuild.js\"\n```js\nexports.default = function () {\n // you can return additional files to publish\n return [\"/path/to/additional/result/file\"]\n}\n```"
    },
    "afterExtract": {
      "anyOf": [
        {
          "typeof": "function"
        },
        {
          "type": [
            "null",
            "string"
          ]
        }
      ],
      "description": "The function (or path to file or module id) to be [run after the prebuilt Electron binary has been extracted to the output directory](#afterextract)\nSame setup as {@link beforePack}"
    },
    "afterPack": {
      "anyOf": [
        {
          "typeof": "function"
        },
        {
          "type": [
            "null",
            "string"
          ]
        }
      ],
      "description": "The function (or path to file or module id) to be [run after pack](#afterpack) (but before pack into distributable format and sign).\nSame setup as {@link beforePack}"
    },
    "afterSign": {
      "anyOf": [
        {
          "typeof": "function"
        },
        {
          "type": [
            "null",
            "string"
          ]
        }
      ],
      "description": "The function (or path to file or module id) to be [run after pack and sign](#aftersign) (but before pack into distributable format).\nSame setup as {@link beforePack}"
    },
    "apk": {
      "anyOf": [
        {
          "$ref": "#/definitions/LinuxTargetSpecificOptions"
        },
        {
          "type": "null"
        }
      ]
    },
    "appId": {
      "default": "com.electron.${name}",
      "description": "The application id. Used as [CFBundleIdentifier](https://developer.apple.com/library/ios/documentation/General/Reference/InfoPlistKeyReference/Articles/CoreFoundationKeys.html#//apple_ref/doc/uid/20001431-102070) for MacOS and as\n[Application User Model ID](https://msdn.microsoft.com/en-us/library/windows/desktop/dd378459(v=vs.85).aspx) for Windows (NSIS target only, Squirrel.Windows not supported). It is strongly recommended that an explicit ID is set.",
      "type": [
        "null",
        "string"
      ]
    },
    "appImage": {
      "anyOf": [
        {
          "$ref": "#/definitions/AppImageOptions"
        },
        {
          "type": "null"
        }
      ],
      "description": "AppImage options."
    },
    "appx": {
      "anyOf": [
        {
          "$ref": "#/definitions/AppXOptions"
        },
        {
          "type": "null"
        }
      ]
    },
    "appxManifestCreated": {
      "anyOf": [
        {
          "typeof": "function"
        },
        {
          "type": [
            "null",
            "string"
          ]
        }
      ],
      "description": "The function (or path to file or module id) to be run after Appx manifest created on disk - not packed into .appx package yet."
    },
    "artifactBuildCompleted": {
      "anyOf": [
        {
          "typeof": "function"
        },
        {
          "type": [
            "null",
            "string"
          ]
        }
      ],
      "description": "The function (or path to file or module id) to be run on artifact build completed.\nSame setup as {@link beforePack}"
    },
    "artifactBuildStarted": {
      "anyOf": [
        {
          "typeof": "function"
        },
        {
          "type": [
            "null",
            "string"
          ]
        }
      ],
      "description": "The function (or path to file or module id) to be run on artifact build start.\nSame setup as {@link beforePack}"
    },
    "artifactName": {
      "description": "The [artifact file name template](./configuration.md#artifact-file-name-template). Defaults to `${productName}-${version}.${ext}` (some target can have other defaults, see corresponding options).",
      "type": [
        "null",
        "string"
      ]
    },
    "asar": {
      "anyOf": [
        {
          "$ref": "#/definitions/AsarOptions"
        },
        {
          "type": [
            "null",
            "boolean"
          ]
        }
      ],
      "default": true,
      "description": "Whether to package the application's source code into an archive, using [Electron's archive format](http://electron.atom.io/docs/tutorial/application-packaging/).\n\nNode modules, that must be unpacked, will be detected automatically, you don't need to explicitly set [asarUnpack](#asarUnpack) - please file an issue if this doesn't work."
    },
    "asarUnpack": {
      "anyOf": [
        {
          "items": {
            "type": "string"
          },
          "type": "array"
        },
        {
          "type": [
            "null",
            "string"
          ]
        }
      ],
      "description": "A [glob patterns](./file-patterns.md) relative to the [app directory](#directories), which specifies which files to unpack when creating the [asar](http://electron.atom.io/docs/tutorial/application-packaging/) archive."
    },
    "beforeBuild": {
      "anyOf": [
        {
          "typeof": "function"
        },
        {
          "type": [
            "null",
            "string"
          ]
        }
      ],
      "description": "The function (or path to file or module id) to be run before dependencies are installed or rebuilt. Works when `npmRebuild` is set to `true`. Resolving to `false` will skip dependencies install or rebuild.\n\nIf provided and `node_modules` are missing, it will not invoke production dependencies check."
    },
    "beforePack": {
      "anyOf": [
        {
          "typeof": "function"
        },
        {
          "type": [
            "null",
            "string"
          ]
        }
      ],
      "description": "The function (or path to file or module id) to be run before pack.\n\n```typescript\n(context: BeforePackContext): Promise<any> | any\n```\n\n!!! example \"As function\"\n\n ```js\n beforePack: async (context) => {\n   // your code\n }\n ```\n\nBecause in a configuration file you cannot use JavaScript, can be specified as a path to file or module id. Function must be exported as default export.\n\n```json\n\"build\": {\n\"beforePack\": \"./myBeforePackHook.js\"\n}\n```\n\nFile `myBeforePackHook.js` in the project root directory:\n\n!!! example \"myBeforePackHook.js\"\n ```js\n exports.default = async function(context) {\n   // your custom code\n }\n ```"
    },
    "buildDependenciesFromSource": {
      "default": false,
      "description": "Whether to build the application native dependencies from source.",
      "type": "boolean"
    },
    "buildNumber": {
      "description": "The build number. Maps to the `--iteration` flag for builds using FPM on Linux.\nIf not defined, then it will fallback to `BUILD_NUMBER` or `TRAVIS_BUILD_NUMBER` or `APPVEYOR_BUILD_NUMBER` or `CIRCLE_BUILD_NUM` or `BUILD_BUILDNUMBER` or `CI_PIPELINE_IID` env.",
      "type": [
        "null",
        "string"
      ]
    },
    "buildVersion": {
      "description": "The build version. Maps to the `CFBundleVersion` on macOS, and `FileVersion` metadata property on Windows. Defaults to the `version`.\nIf `buildVersion` is not defined and `buildNumber` (or one of the `buildNumber` envs) is defined, it will be used as a build version (`version.buildNumber`).",
      "type": [
        "null",
        "string"
      ]
    },
    "compression": {
      "anyOf": [
        {
          "enum": [
            "maximum",
            "normal",
            "store"
          ],
          "type": "string"
        },
        {
          "type": "null"
        }
      ],
      "default": "normal",
      "description": "The compression level. If you want to rapidly test build, `store` can reduce build time significantly. `maximum` doesn't lead to noticeable size difference, but increase build time."
    },
    "copyright": {
      "default": "Copyright © year ${author}",
      "description": "The human-readable copyright line for the app.",
      "type": [
        "null",
        "string"
      ]
    },
    "cscKeyPassword": {
      "type": [
        "null",
        "string"
      ]
    },
    "cscLink": {
      "type": [
        "null",
        "string"
      ]
    },
    "deb": {
      "anyOf": [
        {
          "$ref": "#/definitions/DebOptions"
        },
        {
          "type": "null"
        }
      ],
      "description": "Debian package options."
    },
    "defaultArch": {
      "type": "string"
    },
    "detectUpdateChannel": {
      "default": true,
      "description": "Whether to infer update channel from application version pre-release components. e.g. if version `0.12.1-alpha.1`, channel will be set to `alpha`. Otherwise to `latest`.",
      "type": "boolean"
    },
    "directories": {
      "anyOf": [
        {
          "$ref": "#/definitions/MetadataDirectories"
        },
        {
          "type": "null"
        }
      ],
      "description": "Directories for build resources"
    },
    "disableDefaultIgnoredFiles": {
      "default": false,
      "description": "Whether to exclude all default ignored files(https://www.electron.build/contents#files) and options. Defaults to `false`.",
      "type": [
        "null",
        "boolean"
      ]
    },
    "disableSanityCheckAsar": {
      "default": false,
      "description": "Whether to disable sanity check asar package (useful for custom electron forks that implement their own encrypted integrity validation)",
      "type": "boolean"
    },
    "dmg": {
      "anyOf": [
        {
          "$ref": "#/definitions/DmgOptions"
        },
        {
          "type": "null"
        }
      ],
      "description": "macOS DMG options."
    },
    "downloadAlternateFFmpeg": {
      "description": "Whether to download the alternate FFmpeg library from Electron's release assets and replace the default FFmpeg library prior to signing",
      "type": "boolean"
    },
    "electronBranding": {
      "$ref": "#/definitions/ElectronBrandingOptions",
      "description": "The branding used by Electron's distributables. This is needed if a fork has modified Electron's BRANDING.json file."
    },
    "electronCompile": {
      "description": "Whether to use [electron-compile](http://github.com/electron/electron-compile) to compile app. Defaults to `true` if `electron-compile` in the dependencies. And `false` if in the `devDependencies` or doesn't specified.",
      "type": "boolean"
    },
    "electronDist": {
      "anyOf": [
        {
          "typeof": "function"
        },
        {
          "type": [
            "null",
            "string"
          ]
        }
      ],
      "description": "The function (or path to file or module id) to be run when staging the electron artifact environment.\nReturns the path to custom Electron build (e.g. `~/electron/out/R`) or folder of electron zips.\n\nZip files must follow the pattern `electron-v${version}-${platformName}-${arch}.zip`, otherwise it will be assumed to be an unpacked Electron app directory"
    },
    "electronDownload": {
      "$ref": "#/definitions/ElectronDownloadOptions",
      "description": "The [electron-download](https://github.com/electron-userland/electron-download#usage) options."
    },
    "electronFuses": {
      "anyOf": [
        {
          "$ref": "#/definitions/FuseOptionsV1"
        },
        {
          "type": "null"
        }
      ],
      "description": "Options to pass to `@electron/fuses`\nRef: https://github.com/electron/fuses"
    },
    "electronLanguages": {
      "anyOf": [
        {
          "items": {
            "type": "string"
          },
          "type": "array"
        },
        {
          "type": "string"
        }
      ],
      "description": "The electron locales to keep. By default, all Electron locales used as-is."
    },
    "electronUpdaterCompatibility": {
      "description": "The [electron-updater compatibility](./auto-update.md#compatibility) semver range.",
      "type": [
        "null",
        "string"
      ]
    },
    "electronVersion": {
      "description": "The version of electron you are packaging for. Defaults to version of `electron`, `electron-prebuilt` or `electron-prebuilt-compile` dependency.",
      "type": [
        "null",
        "string"
      ]
    },
    "executableName": {
      "description": "The executable name. Defaults to `productName`.",
      "type": [
        "null",
        "string"
      ]
    },
    "extends": {
      "anyOf": [
        {
          "items": {
            "type": "string"
          },
          "type": "array"
        },
        {
          "type": [
            "null",
            "string"
          ]
        }
      ],
      "description": "The name of a built-in configuration preset (currently, only `react-cra` is supported) or any number of paths to config files (relative to project dir).\n\nThe latter allows to mixin a config from multiple other configs, as if you `Object.assign` them, but properly combine `files` glob patterns.\n\nIf `react-scripts` in the app dependencies, `react-cra` will be set automatically. Set to `null` to disable automatic detection."
    },
    "extraFiles": {
      "anyOf": [
        {
          "$ref": "#/definitions/FileSet"
        },
        {
          "items": {
            "anyOf": [
              {
                "$ref": "#/definitions/FileSet"
              },
              {
                "type": "string"
              }
            ]
          },
          "type": "array"
        },
        {
          "type": [
            "null",
            "string"
          ]
        }
      ],
      "description": "The same as [extraResources](#extraresources) but copy into the app's content directory (`Contents` for MacOS, root directory for Linux and Windows)."
    },
    "extraMetadata": {
      "description": "Inject properties to `package.json`."
    },
    "extraResources": {
      "anyOf": [
        {
          "$ref": "#/definitions/FileSet"
        },
        {
          "items": {
            "anyOf": [
              {
                "$ref": "#/definitions/FileSet"
              },
              {
                "type": "string"
              }
            ]
          },
          "type": "array"
        },
        {
          "type": [
            "null",
            "string"
          ]
        }
      ],
      "description": "A [glob patterns](./file-patterns.md) relative to the project directory, when specified, copy the file or directory with matching names directly into the app's resources directory (`Contents/Resources` for MacOS, `resources` for Linux and Windows).\n\nFile patterns (and support for `from` and `to` fields) the same as for [files](#files)."
    },
    "fileAssociations": {
      "anyOf": [
        {
          "$ref": "#/definitions/FileAssociation"
        },
        {
          "items": {
            "$ref": "#/definitions/FileAssociation"
          },
          "type": "array"
        }
      ],
      "description": "The file associations."
    },
    "files": {
      "anyOf": [
        {
          "$ref": "#/definitions/FileSet"
        },
        {
          "items": {
            "anyOf": [
              {
                "$ref": "#/definitions/FileSet"
              },
              {
                "type": "string"
              }
            ]
          },
          "type": "array"
        },
        {
          "type": [
            "null",
            "string"
          ]
        }
      ],
      "description": "A [glob patterns](./file-patterns.md) relative to the [app directory](configuration.md#directories), which specifies which files to include when copying files to create the package.\n\nDefaults to:\n```json\n[\n\"**\\/*\",\n\"!**\\/node_modules/*\\/{CHANGELOG.md,README.md,README,readme.md,readme}\",\n\"!**\\/node_modules/*\\/{test,__tests__,tests,powered-test,example,examples}\",\n\"!**\\/node_modules/*.d.ts\",\n\"!**\\/node_modules/.bin\",\n\"!**\\/*.{iml,o,hprof,orig,pyc,pyo,rbc,swp,csproj,sln,xproj}\",\n\"!.editorconfig\",\n\"!**\\/._*\",\n\"!**\\/{.DS_Store,.git,.hg,.svn,CVS,RCS,SCCS,.gitignore,.gitattributes}\",\n\"!**\\/{__pycache__,thumbs.db,.flowconfig,.idea,.vs,.nyc_output}\",\n\"!**\\/{appveyor.yml,.travis.yml,circle.yml}\",\n\"!**\\/{npm-debug.log,yarn.lock,.yarn-integrity,.yarn-metadata.json}\"\n]\n```\n\nDevelopment dependencies are never copied in any case. You don't need to ignore it explicitly. Hidden files are not ignored by default, but all files that should be ignored, are ignored by default.\n\nDefault pattern \\`**\\/*\\` **is not added to your custom** if some of your patterns is not ignore (i.e. not starts with `!`). `package.json` and \\`**\\/node_modules/**\\/*` (only production dependencies will be copied) is added to your custom in any case. All default ignores are added in any case — you don't need to repeat it if you configure own patterns.\n\nMay be specified in the platform options (e.g. in the [mac](mac.md)).\n\nYou may also specify custom source and destination directories by using `FileSet` objects instead of simple glob patterns.\n\n```json\n[\n{\n\"from\": \"path/to/source\",\n\"to\": \"path/to/destination\",\n\"filter\": [\"**\\/*\", \"!foo/*.js\"]\n}\n]\n```\n\nYou can use [file macros](./file-patterns.md#file-macros) in the `from` and `to` fields as well. `from` and `to` can be files and you can use this to [rename](https://github.com/electron-userland/electron-builder/issues/1119) a file while packaging."
    },
    "flatpak": {
      "anyOf": [
        {
          "$ref": "#/definitions/FlatpakOptions"
        },
        {
          "type": "null"
        }
      ],
      "description": "Flatpak options."
    },
    "forceCodeSigning": {
      "default": false,
      "description": "Whether to fail if the application is not signed (to prevent unsigned app if code signing configuration is not correct).",
      "type": "boolean"
    },
    "framework": {
      "description": "The framework name. One of `electron`, `proton`, `libui`. Defaults to `electron`.",
      "type": [
        "null",
        "string"
      ]
    },
    "freebsd": {
      "anyOf": [
        {
          "$ref": "#/definitions/LinuxTargetSpecificOptions"
        },
        {
          "type": "null"
        }
      ]
    },
    "generateUpdatesFilesForAllChannels": {
      "default": false,
      "description": "Please see [Building and Releasing using Channels](https://github.com/electron-userland/electron-builder/issues/1182#issuecomment-324947139).",
      "type": "boolean"
    },
    "icon": {
      "type": [
        "null",
        "string"
      ]
    },
    "includePdb": {
      "default": false,
      "description": "Whether to include PDB files.",
      "type": "boolean"
    },
    "launchUiVersion": {
      "description": "*libui-based frameworks only* The version of LaunchUI you are packaging for. Applicable for Windows only. Defaults to version suitable for used framework version.",
      "type": [
        "null",
        "string",
        "boolean"
      ]
    },
    "linux": {
      "anyOf": [
        {
          "$ref": "#/definitions/LinuxConfiguration"
        },
        {
          "type": "null"
        }
      ],
      "description": "Options related to how build Linux targets."
    },
    "mac": {
      "anyOf": [
        {
          "$ref": "#/definitions/MacConfiguration"
        },
        {
          "type": "null"
        }
      ],
      "description": "Options related to how build macOS targets."
    },
    "mas": {
      "anyOf": [
        {
          "$ref": "#/definitions/MasConfiguration"
        },
        {
          "type": "null"
        }
      ],
      "description": "MAS (Mac Application Store) options."
    },
    "masDev": {
      "anyOf": [
        {
          "$ref": "#/definitions/MasConfiguration"
        },
        {
          "type": "null"
        }
      ],
      "description": "MAS (Mac Application Store) development options (`mas-dev` target)."
    },
    "msi": {
      "anyOf": [
        {
          "$ref": "#/definitions/MsiOptions"
        },
        {
          "type": "null"
        }
      ]
    },
    "msiProjectCreated": {
      "anyOf": [
        {
          "typeof": "function"
        },
        {
          "type": [
            "null",
            "string"
          ]
        }
      ],
      "description": "The function (or path to file or module id) to be run after MSI project created on disk - not packed into .msi package yet."
    },
    "msiWrapped": {
      "anyOf": [
        {
          "$ref": "#/definitions/MsiWrappedOptions"
        },
        {
          "type": "null"
        }
      ]
    },
    "nativeRebuilder": {
      "anyOf": [
        {
          "enum": [
            "legacy",
            "parallel",
            "sequential"
          ],
          "type": "string"
        },
        {
          "type": "null"
        }
      ],
      "default": "sequential",
      "description": "Use `legacy` app-builder binary for installing native dependencies, or `@electron/rebuild` in `sequential` or `parallel` compilation modes."
    },
    "nodeGypRebuild": {
      "default": false,
      "description": "Whether to execute `node-gyp rebuild` before starting to package the app.\n\nDon't [use](https://github.com/electron-userland/electron-builder/issues/683#issuecomment-241214075) [npm](http://electron.atom.io/docs/tutorial/using-native-node-modules/#using-npm) (neither `.npmrc`) for configuring electron headers. Use `electron-builder node-gyp-rebuild` instead.",
      "type": "boolean"
    },
    "nodeVersion": {
      "description": "*libui-based frameworks only* The version of NodeJS you are packaging for.\nYou can set it to `current` to set the Node.js version that you use to run.",
      "type": [
        "null",
        "string"
      ]
    },
    "npmArgs": {
      "anyOf": [
        {
          "items": {
            "type": "string"
          },
          "type": "array"
        },
        {
          "type": [
            "null",
            "string"
          ]
        }
      ],
      "description": "Additional command line arguments to use when installing app native deps."
    },
    "npmRebuild": {
      "default": true,
      "description": "Whether to [rebuild](https://docs.npmjs.com/cli/rebuild) native dependencies before starting to package the app.",
      "type": "boolean"
    },
    "nsis": {
      "anyOf": [
        {
          "$ref": "#/definitions/NsisOptions"
        },
        {
          "type": "null"
        }
      ]
    },
    "nsisWeb": {
      "anyOf": [
        {
          "$ref": "#/definitions/NsisWebOptions"
        },
        {
          "type": "null"
        }
      ]
    },
    "onNodeModuleFile": {
      "anyOf": [
        {
          "typeof": "function"
        },
        {
          "type": [
            "null",
            "string"
          ]
        }
      ],
      "description": "The function (or path to file or module id) to be [run on each node module](#onnodemodulefile) file. Returning `true`/`false` will determine whether to force include or to use the default copier logic"
    },
    "p5p": {
      "anyOf": [
        {
          "$ref": "#/definitions/LinuxTargetSpecificOptions"
        },
        {
          "type": "null"
        }
      ]
    },
    "pacman": {
      "anyOf": [
        {
          "$ref": "#/definitions/LinuxTargetSpecificOptions"
        },
        {
          "type": "null"
        }
      ]
    },
    "pkg": {
      "anyOf": [
        {
          "$ref": "#/definitions/PkgOptions"
        },
        {
          "type": "null"
        }
      ],
      "description": "macOS PKG options."
    },
    "portable": {
      "anyOf": [
        {
          "$ref": "#/definitions/PortableOptions"
        },
        {
          "type": "null"
        }
      ]
    },
    "productName": {
      "description": "As [name](#metadata), but allows you to specify a product name for your executable which contains spaces and other special characters not allowed in the [name property](https://docs.npmjs.com/files/package.json#name).\nIf not specified inside of the `build` configuration, `productName` property defined at the top level of `package.json` is used. If not specified at the top level of `package.json`, [name property](https://docs.npmjs.com/files/package.json#name) is used.",
      "type": [
        "null",
        "string"
      ]
    },
    "protocols": {
      "anyOf": [
        {
          "$ref": "#/definitions/Protocol"
        },
        {
          "items": {
            "$ref": "#/definitions/Protocol"
          },
          "type": "array"
        }
      ],
      "description": "The URL protocol schemes."
    },
    "publish": {
      "anyOf": [
        {
          "$ref": "#/definitions/GithubOptions"
        },
        {
          "$ref": "#/definitions/S3Options"
        },
        {
          "$ref": "#/definitions/SpacesOptions"
        },
        {
          "$ref": "#/definitions/GenericServerOptions"
        },
        {
          "$ref": "#/definitions/CustomPublishOptions"
        },
        {
          "$ref": "#/definitions/KeygenOptions"
        },
        {
          "$ref": "#/definitions/SnapStoreOptions"
        },
        {
          "$ref": "#/definitions/BitbucketOptions"
        },
        {
          "items": {
            "$ref": "#/definitions/AllPublishOptions"
          },
          "type": "array"
        },
        {
          "type": [
            "null",
            "string"
          ]
        }
      ],
      "description": "Publisher configuration. See [Auto Update](./publish.md) for more information."
    },
    "releaseInfo": {
      "$ref": "#/definitions/ReleaseInfo",
      "description": "The release info. Intended for command line usage:\n\n```\n-c.releaseInfo.releaseNotes=\"new features\"\n```"
    },
    "removePackageKeywords": {
      "default": true,
      "description": "Whether to remove `keywords` field from `package.json` files.",
      "type": "boolean"
    },
    "removePackageScripts": {
      "default": true,
      "description": "Whether to remove `scripts` field from `package.json` files.",
      "type": "boolean"
    },
    "rpm": {
      "anyOf": [
        {
          "$ref": "#/definitions/LinuxTargetSpecificOptions"
        },
        {
          "type": "null"
        }
      ]
    },
    "snap": {
      "anyOf": [
        {
          "$ref": "#/definitions/SnapOptions"
        },
        {
          "type": "null"
        }
      ],
      "description": "Snap options."
    },
    "squirrelWindows": {
      "anyOf": [
        {
          "$ref": "#/definitions/SquirrelWindowsOptions"
        },
        {
          "type": "null"
        }
      ]
    },
    "target": {
      "anyOf": [
        {
          "$ref": "#/definitions/TargetConfiguration"
        },
        {
          "items": {
            "anyOf": [
              {
                "$ref": "#/definitions/TargetConfiguration"
              },
              {
                "type": "string"
              }
            ]
          },
          "type": "array"
        },
        {
          "type": [
            "null",
            "string"
          ]
        }
      ]
    },
    "win": {
      "anyOf": [
        {
          "$ref": "#/definitions/WindowsConfiguration"
        },
        {
          "type": "null"
        }
      ],
      "description": "Options related to how build Windows targets."
    },
    "$schema": {
      "description": "JSON Schema for this document.",
      "type": [
        "null",
        "string"
      ]
    }
  },
  "type": "object"
}<|MERGE_RESOLUTION|>--- conflicted
+++ resolved
@@ -2666,11 +2666,7 @@
           ]
         },
         "notarize": {
-<<<<<<< HEAD
-          "description": "Whether to disable electron-builder's [@electron/notarize](https://github.com/electron/notarize) integration.\n\nNote: In order to activate the notarization step You MUST specify one of the following via environment variables:\n1. `APPLE_API_KEY`, `APPLE_API_KEY_ID` and `APPLE_API_ISSUER`.\n2. `APPLE_ID`, `APPLE_APP_SPECIFIC_PASSWORD`, and `APPLE_TEAM_ID`\n3. `APPLE_KEYCHAIN` and `APPLE_KEYCHAIN_PROFILE`\n\nFor security reasons it is recommended to use the first option (see https://github.com/electron-userland/electron-builder/issues/7859)",
-=======
           "description": "Whether to disable electron-builder's [@electron/notarize](https://github.com/electron/notarize) integration.\n\nNote: In order to activate the notarization step You MUST specify one of the following via environment variables:\n\n1. `APPLE_API_KEY`, `APPLE_API_KEY_ID` and `APPLE_API_ISSUER`.\n2. `APPLE_ID`, `APPLE_APP_SPECIFIC_PASSWORD`, and `APPLE_TEAM_ID`\n3. `APPLE_KEYCHAIN` and `APPLE_KEYCHAIN_PROFILE`\n\nFor security reasons it is recommended to use the first option (see https://github.com/electron-userland/electron-builder/issues/7859)",
->>>>>>> c40b32d4
           "type": [
             "null",
             "boolean"
@@ -3305,11 +3301,7 @@
           ]
         },
         "notarize": {
-<<<<<<< HEAD
-          "description": "Whether to disable electron-builder's [@electron/notarize](https://github.com/electron/notarize) integration.\n\nNote: In order to activate the notarization step You MUST specify one of the following via environment variables:\n1. `APPLE_API_KEY`, `APPLE_API_KEY_ID` and `APPLE_API_ISSUER`.\n2. `APPLE_ID`, `APPLE_APP_SPECIFIC_PASSWORD`, and `APPLE_TEAM_ID`\n3. `APPLE_KEYCHAIN` and `APPLE_KEYCHAIN_PROFILE`\n\nFor security reasons it is recommended to use the first option (see https://github.com/electron-userland/electron-builder/issues/7859)",
-=======
           "description": "Whether to disable electron-builder's [@electron/notarize](https://github.com/electron/notarize) integration.\n\nNote: In order to activate the notarization step You MUST specify one of the following via environment variables:\n\n1. `APPLE_API_KEY`, `APPLE_API_KEY_ID` and `APPLE_API_ISSUER`.\n2. `APPLE_ID`, `APPLE_APP_SPECIFIC_PASSWORD`, and `APPLE_TEAM_ID`\n3. `APPLE_KEYCHAIN` and `APPLE_KEYCHAIN_PROFILE`\n\nFor security reasons it is recommended to use the first option (see https://github.com/electron-userland/electron-builder/issues/7859)",
->>>>>>> c40b32d4
           "type": [
             "null",
             "boolean"
@@ -6428,12 +6420,8 @@
                 "string"
               ]
             }
-<<<<<<< HEAD
           ],
           "description": "Publisher configuration. See [Auto Update](./publish.md) for more information."
-=======
-          ]
->>>>>>> c40b32d4
         },
         "releaseInfo": {
           "$ref": "#/definitions/ReleaseInfo",
