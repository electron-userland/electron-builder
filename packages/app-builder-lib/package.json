--- conflicted
+++ resolved
@@ -55,13 +55,8 @@
     "@types/fs-extra": "9.0.13",
     "async-exit-hook": "^2.0.1",
     "bluebird-lst": "^1.0.9",
-<<<<<<< HEAD
     "builder-util": "workspace:^25.1.0",
-    "builder-util-runtime": "workspace:*",
-=======
-    "builder-util": "workspace:^25",
     "builder-util-runtime": "workspace:^9",
->>>>>>> ff8059e3
     "chromium-pickle-js": "^0.2.0",
     "config-file-ts": "0.2.8-rc1",
     "debug": "^4.3.4",
