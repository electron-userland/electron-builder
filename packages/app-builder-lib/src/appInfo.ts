import { isEmptyOrSpaces, log } from "builder-util"
import { Nullish } from "builder-util-runtime"
import { sanitizeFileName } from "builder-util/out/filename"
import { prerelease } from "semver"
import { PlatformSpecificBuildOptions } from "./options/PlatformSpecificBuildOptions"
import { Packager } from "./packager"
import { expandMacro } from "./util/macroExpander"
<<<<<<< HEAD
=======
import { sanitizeFileName } from "builder-util/out/filename"
import { Nullish } from "builder-util-runtime"
>>>>>>> 07429661

// fpm bug - rpm build --description is not escaped, well... decided to replace quite to smart quote
// http://leancrew.com/all-this/2010/11/smart-quotes-in-javascript/
export function smarten(s: string): string {
  // opening singles
  s = s.replace(/(^|[-\u2014\s(["])'/g, "$1\u2018")
  // closing singles & apostrophes
  s = s.replace(/'/g, "\u2019")
  // opening doubles
  s = s.replace(/(^|[-\u2014/[(\u2018\s])"/g, "$1\u201c")
  // closing doubles
  s = s.replace(/"/g, "\u201d")
  return s
}

export class AppInfo {
  readonly description = smarten(this.info.metadata.description || "")
  readonly version: string
  readonly type: string | undefined
  readonly shortVersion: string | undefined
  readonly shortVersionWindows: string | undefined

  readonly buildNumber: string | undefined
  readonly buildVersion: string

  readonly productName: string
  readonly sanitizedProductName: string
  readonly productFilename: string

  constructor(
    private readonly info: Packager,
    buildVersion: string | Nullish,
    private readonly platformSpecificOptions: PlatformSpecificBuildOptions | null = null,
    normalizeNfd = false
  ) {
    this.version = info.metadata.version!
    this.type = info.metadata.type

    if (buildVersion == null) {
      buildVersion = info.config.buildVersion
    }

    const buildNumberEnvs =
      process.env.BUILD_NUMBER ||
      process.env.TRAVIS_BUILD_NUMBER ||
      process.env.APPVEYOR_BUILD_NUMBER ||
      process.env.CIRCLE_BUILD_NUM ||
      process.env.BUILD_BUILDNUMBER ||
      process.env.CI_PIPELINE_IID
    this.buildNumber = info.config.buildNumber || buildNumberEnvs
    if (buildVersion == null) {
      buildVersion = this.version
      if (!isEmptyOrSpaces(this.buildNumber)) {
        buildVersion += `.${this.buildNumber}`
      }
    }
    this.buildVersion = buildVersion

    if (info.metadata.shortVersion) {
      this.shortVersion = info.metadata.shortVersion
    }
    if (info.metadata.shortVersionWindows) {
      this.shortVersionWindows = info.metadata.shortVersionWindows
    }

    this.productName = info.config.productName || info.metadata.productName || info.metadata.name!
    this.sanitizedProductName = sanitizeFileName(this.productName, normalizeNfd)

    const executableName = platformSpecificOptions?.executableName ?? info.config.executableName
    this.productFilename = executableName != null ? sanitizeFileName(executableName, normalizeNfd) : this.sanitizedProductName
  }

  get channel(): string | null {
    const prereleaseInfo = prerelease(this.version)
    if (prereleaseInfo != null && prereleaseInfo.length > 0) {
      return prereleaseInfo[0] as string | null
    }
    return null
  }

  getVersionInWeirdWindowsForm(isSetBuildNumber = true): string {
    const [major, maybe_minor, maybe_patch] = this.version.split(".").map(versionPart => parseInt(versionPart))
    // The major component must be present. Here it can be either NaN or undefined, which
    // both returns true from isNaN.
    if (isNaN(major)) {
      throw new Error(`Invalid major number in: ${this.version}`)
    }
    // Allow missing version parts. Minor and patch can be left out and default to zero
    const minor = maybe_minor ?? 0
    const patch = maybe_patch ?? 0
    // ... but reject non-integer version parts. '1.a' is not going to fly
    if (isNaN(minor) || isNaN(patch)) {
      throw new Error(`Invalid minor or patch number in: ${this.version}`)
    }
    // https://github.com/electron-userland/electron-builder/issues/2635#issuecomment-371792272
    let buildNumber = isSetBuildNumber ? this.buildNumber : null
    if (buildNumber == null || !/^\d+$/.test(buildNumber)) {
      buildNumber = "0"
    }
    return `${major}.${minor}.${patch}.${buildNumber}`
  }

  private get notNullDevMetadata() {
    return this.info.devMetadata || {}
  }

  get companyName(): string | null {
    const author = this.info.metadata.author || this.notNullDevMetadata.author
    return author == null ? null : author.name
  }

  get id(): string {
    let appId: string | Nullish = null
    for (const options of [this.platformSpecificOptions, this.info.config]) {
      if (options != null && appId == null) {
        appId = options.appId
      }
    }

    const generateDefaultAppId = () => {
      const info = this.info
      return `${info.framework.defaultAppIdPrefix}${info.metadata.name!.toLowerCase()}`
    }

    if (appId != null && (appId === "your.id" || isEmptyOrSpaces(appId))) {
      const incorrectAppId = appId
      appId = generateDefaultAppId()
      log.warn(`do not use "${incorrectAppId}" as appId, "${appId}" will be used instead`)
    }

    return appId == null ? generateDefaultAppId() : appId
  }

  get macBundleIdentifier(): string {
    return filterCFBundleIdentifier(this.id)
  }

  get name(): string {
    return this.info.metadata.name!
  }

  get linuxPackageName(): string {
    const name = this.name
    // https://github.com/electron-userland/electron-builder/issues/2963
    return name.startsWith("@") ? this.sanitizedProductName : name
  }

  get sanitizedName(): string {
    return sanitizeFileName(this.name)
  }

  get updaterCacheDirName(): string {
    return this.sanitizedName.toLowerCase() + "-updater"
  }

  get copyright(): string {
    const copyright = this.info.config.copyright
    if (copyright != null) {
      return expandMacro(copyright, null, this)
    }
    return `Copyright © ${new Date().getFullYear()} ${this.companyName || this.productName}`
  }

  async computePackageUrl(): Promise<string | null> {
    const url = this.info.metadata.homepage || this.notNullDevMetadata.homepage
    if (url != null) {
      return url
    }

    const info = await this.info.repositoryInfo
    return info == null || info.type !== "github" ? null : `https://${info.domain}/${info.user}/${info.project}`
  }
}

/** @internal */
export function filterCFBundleIdentifier(identifier: string) {
  // Remove special characters and allow only alphanumeric (A-Z,a-z,0-9), hyphen (-), and period (.)
  // Apple documentation: https://developer.apple.com/library/mac/documentation/General/Reference/InfoPlistKeyReference/Articles/CoreFoundationKeys.html#//apple_ref/doc/uid/20001431-102070
  return identifier.replace(/ /g, "-").replace(/[^a-zA-Z0-9.-]/g, "")
}<|MERGE_RESOLUTION|>--- conflicted
+++ resolved
@@ -1,15 +1,10 @@
 import { isEmptyOrSpaces, log } from "builder-util"
-import { Nullish } from "builder-util-runtime"
-import { sanitizeFileName } from "builder-util/out/filename"
 import { prerelease } from "semver"
 import { PlatformSpecificBuildOptions } from "./options/PlatformSpecificBuildOptions"
 import { Packager } from "./packager"
 import { expandMacro } from "./util/macroExpander"
-<<<<<<< HEAD
-=======
 import { sanitizeFileName } from "builder-util/out/filename"
 import { Nullish } from "builder-util-runtime"
->>>>>>> 07429661
 
 // fpm bug - rpm build --description is not escaped, well... decided to replace quite to smart quote
 // http://leancrew.com/all-this/2010/11/smart-quotes-in-javascript/
