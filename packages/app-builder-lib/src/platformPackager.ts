--- conflicted
+++ resolved
@@ -1,22 +1,6 @@
-import { flipFuses, FuseConfig, FuseV1Config, FuseV1Options, FuseVersion } from "@electron/fuses"
 import BluebirdPromise from "bluebird-lst"
-import {
-  Arch,
-  asArray,
-  AsyncTaskManager,
-  DebugLogger,
-  deepAssign,
-  defaultArchFromString,
-  FileTransformer,
-  getArchSuffix,
-  getArtifactArchName,
-  InvalidConfigurationError,
-  isEmptyOrSpaces,
-  log,
-  orIfFileNotExist,
-  statOrNull,
-} from "builder-util"
-import { Nullish } from "builder-util-runtime"
+import { Arch, asArray, AsyncTaskManager, DebugLogger, deepAssign, getArchSuffix, InvalidConfigurationError, isEmptyOrSpaces, log } from "builder-util"
+import { defaultArchFromString, getArtifactArchName, FileTransformer, statOrNull, orIfFileNotExist } from "builder-util"
 import { readdir } from "fs/promises"
 import { Lazy } from "lazy-val"
 import { Minimatch } from "minimatch"
@@ -25,7 +9,6 @@
 import { checkFileInArchive } from "./asar/asarFileChecker"
 import { AsarPackager } from "./asar/asarUtil"
 import { AsarIntegrity, computeData } from "./asar/integrity"
-import { FuseOptionsV1 } from "./configuration"
 import { copyFiles, FileMatcher, getFileMatchers, GetFileMatchersOptions, getMainFileMatchers, getNodeModuleFileMatcher } from "./fileMatcher"
 import { createTransformer, isElectronCompileUsed } from "./fileTransformer"
 import { Framework, isElectronBased } from "./Framework"
@@ -48,12 +31,9 @@
 import { computeFileSets, computeNodeModuleFileSets, copyAppFiles, ELECTRON_COMPILE_SHIM_FILENAME, transformFiles } from "./util/appFileCopier"
 import { expandMacro as doExpandMacro } from "./util/macroExpander"
 import { resolveFunction } from "./util/resolve"
-<<<<<<< HEAD
-=======
 import { flipFuses, FuseConfig, FuseV1Config, FuseV1Options, FuseVersion } from "@electron/fuses"
 import { FuseOptionsV1 } from "./configuration"
 import { Nullish } from "builder-util-runtime"
->>>>>>> 07429661
 
 export type DoPackOptions<DC extends PlatformSpecificBuildOptions> = {
   outDir: string
