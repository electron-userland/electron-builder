import { AsyncTaskManager, log } from "builder-util"
<<<<<<< HEAD
import { createPackageFromFiles } from "@electron/asar"
import { FileCopier, Filter, MAX_FILE_REQUESTS } from "builder-util/out/fs"
=======
import { FileCopier, Filter, MAX_FILE_REQUESTS } from "builder-util"
import { symlink, createReadStream, createWriteStream, Stats } from "fs"
>>>>>>> 84f29099
import { writeFile, readFile, mkdir } from "fs/promises"
import * as path from "path"
import { AsarOptions } from "../options/PlatformSpecificBuildOptions"
import { Packager } from "../packager"
import { PlatformPackager } from "../platformPackager"
import { getDestinationPath, ResolvedFileSet } from "../util/appFileCopier"
import { AsarFilesystem, Node } from "./asar"
import { hashFile, hashFileContents } from "./integrity"
import { detectUnpackedDirs } from "./unpackDetector"

/** @internal */
export class AsarPackager {
  private readonly fs = new AsarFilesystem(this.src)
  private readonly outFile: string
  private readonly unpackedDest: string

  constructor(
    private readonly src: string,
    private readonly destination: string,
    private readonly options: AsarOptions,
    private readonly unpackPattern: Filter | null
  ) {
    this.outFile = path.join(destination, "app.asar")
    this.unpackedDest = `${this.outFile}.unpacked`
  }

  async pack(fileSets: Array<ResolvedFileSet>, packager: PlatformPackager<any>) {
    if (this.options.ordering != null) {
      // ordering doesn't support transformed files, but ordering is not used functionality - wait user report to fix it
      await order(fileSets[0].files, this.options.ordering, fileSets[0].src)
    }
    await mkdir(path.dirname(this.outFile), { recursive: true })
    const unpackedFileIndexMap = new Map<ResolvedFileSet, Set<number>>()
    const orderedFileSets = [
      // Write dependencies first to minimize offset changes to asar header
      ...fileSets.slice(1),

      // Finish with the app files that change most often
      fileSets[0],
    ].map(orderFileSet)

    for (const fileSet of orderedFileSets) {
      unpackedFileIndexMap.set(fileSet, await this.createPackageFromFilesOld(fileSet, packager.info))
    }
    await createPackageFromFiles(this.src, path.join(this.destination, "app"), [], {}, {})
  }

  private async createPackageFromFilesOld(fileSet: ResolvedFileSet, packager: Packager) {
    const metadata = fileSet.metadata
    // search auto unpacked dir
    const unpackedDirs = new Set<string>()
    const rootForAppFilesWithoutAsar = path.join(this.destination, "app")

    if (this.options.smartUnpack !== false) {
      await detectUnpackedDirs(fileSet, unpackedDirs, this.unpackedDest, rootForAppFilesWithoutAsar)
    }

    const dirToCreateForUnpackedFiles = new Set<string>(unpackedDirs)

    const correctDirNodeUnpackedFlag = async (filePathInArchive: string, dirNode: Node) => {
      for (const dir of unpackedDirs) {
        if (filePathInArchive.length > dir.length + 2 && filePathInArchive[dir.length] === path.sep && filePathInArchive.startsWith(dir)) {
          dirNode.unpacked = true
          unpackedDirs.add(filePathInArchive)
          // not all dirs marked as unpacked after first iteration - because node module dir can be marked as unpacked after processing node module dir content
          // e.g. node-notifier/example/advanced.js processed, but only on process vendor/terminal-notifier.app module will be marked as unpacked
          await mkdir(path.join(this.unpackedDest, filePathInArchive), { recursive: true })
          break
        }
      }
    }

    const transformedFiles = fileSet.transformedFiles
    const taskManager = new AsyncTaskManager(packager.cancellationToken)
    const fileCopier = new FileCopier()

    let currentDirNode: Node | null = null
    let currentDirPath: string | null = null

    const unpackedFileIndexSet = new Set<number>()

    for (let i = 0, n = fileSet.files.length; i < n; i++) {
      const file = fileSet.files[i]
      const stat = metadata.get(file)
      if (stat == null) {
        continue
      }

      const pathInArchive = path.relative(rootForAppFilesWithoutAsar, getDestinationPath(file, fileSet))

      if (stat.isSymbolicLink()) {
        const s = stat as any
        this.fs.getOrCreateNode(pathInArchive).link = s.relativeLink
        s.pathInArchive = pathInArchive
        unpackedFileIndexSet.add(i)
        continue
      }

      let fileParent = path.dirname(pathInArchive)
      if (fileParent === ".") {
        fileParent = ""
      }

      if (currentDirPath !== fileParent) {
        if (fileParent.startsWith("..")) {
          throw new Error(`Internal error: path must not start with "..": ${fileParent}`)
        }

        currentDirPath = fileParent
        currentDirNode = this.fs.getOrCreateNode(fileParent)
        // do not check for root
        if (fileParent !== "" && !currentDirNode.unpacked) {
          if (unpackedDirs.has(fileParent)) {
            currentDirNode.unpacked = true
          } else {
            await correctDirNodeUnpackedFlag(fileParent, currentDirNode)
          }
        }
      }

      const dirNode = currentDirNode!
      const newData = transformedFiles == null ? undefined : transformedFiles.get(i)
      const isUnpacked = dirNode.unpacked || (this.unpackPattern != null && this.unpackPattern(file, stat))
      const integrity = newData === undefined ? await hashFile(file) : hashFileContents(newData)
      this.fs.addFileNode(file, dirNode, newData == undefined ? stat.size : Buffer.byteLength(newData), isUnpacked, stat, integrity)
      if (isUnpacked) {
        if (!dirNode.unpacked && !dirToCreateForUnpackedFiles.has(fileParent)) {
          dirToCreateForUnpackedFiles.add(fileParent)
          await mkdir(path.join(this.unpackedDest, fileParent), { recursive: true })
        }

        const unpackedFile = path.join(this.unpackedDest, pathInArchive)
        taskManager.addTask(copyFileOrData(fileCopier, newData, file, unpackedFile, stat))
        if (taskManager.tasks.length > MAX_FILE_REQUESTS) {
          await taskManager.awaitTasks()
        }

        unpackedFileIndexSet.add(i)
      }
    }

    if (taskManager.tasks.length > 0) {
      await taskManager.awaitTasks()
    }

    return unpackedFileIndexSet
  }
}

async function order(filenames: Array<string>, orderingFile: string, src: string) {
  const orderingFiles = (await readFile(orderingFile, "utf8")).split("\n").map(line => {
    if (line.indexOf(":") !== -1) {
      line = line.split(":").pop()!
    }
    line = line.trim()
    if (line[0] === "/") {
      line = line.slice(1)
    }
    return line
  })

  const ordering: Array<string> = []
  for (const file of orderingFiles) {
    const pathComponents = file.split(path.sep)
    for (const pathComponent of pathComponents) {
      ordering.push(path.join(src, pathComponent))
    }
  }

  const sortedFiles: Array<string> = []
  let missing = 0
  const total = filenames.length
  for (const file of ordering) {
    if (!sortedFiles.includes(file) && filenames.includes(file)) {
      sortedFiles.push(file)
    }
  }
  for (const file of filenames) {
    if (!sortedFiles.includes(file)) {
      sortedFiles.push(file)
      missing += 1
    }
  }
  log.info({ coverage: ((total - missing) / total) * 100 }, "ordering files in ASAR archive")
  return sortedFiles
}

function copyFileOrData(fileCopier: FileCopier, data: string | Buffer | undefined | null, source: string, destination: string, stats: Stats) {
  if (data == null) {
    return fileCopier.copy(source, destination, stats)
  } else {
    return writeFile(destination, data)
  }
}

function orderFileSet(fileSet: ResolvedFileSet): ResolvedFileSet {
  const sortedFileEntries = Array.from(fileSet.files.entries())

  sortedFileEntries.sort(([, a], [, b]) => {
    if (a === b) {
      return 0
    }

    // Place addons last because their signature change
    const isAAddon = a.endsWith(".node")
    const isBAddon = b.endsWith(".node")
    if (isAAddon && !isBAddon) {
      return 1
    }
    if (isBAddon && !isAAddon) {
      return -1
    }

    // Otherwise order by name
    return a < b ? -1 : 1
  })

  let transformedFiles: Map<number, string | Buffer> | undefined
  if (fileSet.transformedFiles) {
    transformedFiles = new Map()

    const indexMap = new Map<number, number>()
    for (const [newIndex, [oldIndex]] of sortedFileEntries.entries()) {
      indexMap.set(oldIndex, newIndex)
    }

    for (const [oldIndex, value] of fileSet.transformedFiles) {
      const newIndex = indexMap.get(oldIndex)
      if (newIndex === undefined) {
        const file = fileSet.files[oldIndex]
        throw new Error(`Internal error: ${file} was lost while ordering asar`)
      }

      transformedFiles.set(newIndex, value)
    }
  }

  const { src, destination, metadata } = fileSet

  return {
    src,
    destination,
    metadata,
    files: sortedFileEntries.map(([, file]) => file),
    transformedFiles,
  }
}<|MERGE_RESOLUTION|>--- conflicted
+++ resolved
@@ -1,11 +1,7 @@
 import { AsyncTaskManager, log } from "builder-util"
-<<<<<<< HEAD
 import { createPackageFromFiles } from "@electron/asar"
-import { FileCopier, Filter, MAX_FILE_REQUESTS } from "builder-util/out/fs"
-=======
 import { FileCopier, Filter, MAX_FILE_REQUESTS } from "builder-util"
-import { symlink, createReadStream, createWriteStream, Stats } from "fs"
->>>>>>> 84f29099
+import { Stats } from "fs"
 import { writeFile, readFile, mkdir } from "fs/promises"
 import * as path from "path"
 import { AsarOptions } from "../options/PlatformSpecificBuildOptions"
