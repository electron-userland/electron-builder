<<<<<<< HEAD
=======
import BluebirdPromise from "bluebird-lst"
import { FilterStats, log, statOrNull, walk } from "builder-util"
>>>>>>> 8e7811d1
import { createHash } from "crypto"
import { createReadStream } from "fs"
import { readdir } from "fs/promises"
import * as path from "path"
import { FileMatcher } from "../fileMatcher"
import { NodeIntegrity, readAsarHeader } from "./asar"

export interface AsarIntegrityOptions {
  readonly resourcesPath: string
  readonly resourcesRelativePath: string
  readonly resourcesDestinationPath: string
  readonly extraResourceMatchers: Array<FileMatcher> | null
}

export interface HeaderHash {
  algorithm: "SHA256"
  hash: string
}

export interface AsarIntegrity {
  [key: string]: HeaderHash
}

export async function computeData({ resourcesPath, resourcesRelativePath, resourcesDestinationPath, extraResourceMatchers }: AsarIntegrityOptions): Promise<AsarIntegrity> {
  type Match = Pick<FileMatcher, "to" | "from">
  type IntegrityMap = {
    [filepath: string]: string
  }
  const isAsar = (filepath: string) => filepath.endsWith(".asar")

  const resources = await readdir(resourcesPath)
  const resourceAsars = resources.filter(isAsar).reduce<IntegrityMap>(
    (prev, filename) => ({
      ...prev,
      [path.join(resourcesRelativePath, filename)]: path.join(resourcesPath, filename),
    }),
    {}
  )

  const extraResources = await Promise.all(
    (extraResourceMatchers ?? []).map(async (matcher: FileMatcher): Promise<Match[]> => {
      const { from, to } = matcher
      const stat = await statOrNull(from)
      if (stat == null) {
        log.warn({ from }, `file source doesn't exist`)
        return []
      }
      if (stat.isFile()) {
        return [{ from, to }]
      }

      if (matcher.isEmpty() || matcher.containsOnlyIgnore()) {
        matcher.prependPattern("**/*")
      }
      const matcherFilter = matcher.createFilter()
      const extraResourceMatches = await walk(matcher.from, (file: string, stats: FilterStats) => matcherFilter(file, stats) || stats.isDirectory())
      return extraResourceMatches.map(from => ({ from, to: matcher.to }))
    })
  )
  const extraResourceAsars = extraResources
    .flat(1)
    .filter(match => isAsar(match.from))
    .reduce<IntegrityMap>((prev, { to, from }) => {
      const prefix = path.relative(resourcesDestinationPath, to)
      return {
        ...prev,
        [path.join(resourcesRelativePath, prefix, path.basename(from))]: from,
      }
    }, {})

  // sort to produce constant result
  const allAsars = [...Object.entries(resourceAsars), ...Object.entries(extraResourceAsars)].sort(([name1], [name2]) => name1.localeCompare(name2))
  const hashes = await Promise.all(allAsars.map(async ([, from]) => hashHeader(from)))
  const asarIntegrity: AsarIntegrity = {}
  for (let i = 0; i < allAsars.length; i++) {
    const [asar] = allAsars[i]
    asarIntegrity[asar] = hashes[i]
  }
  return asarIntegrity
}

async function hashHeader(file: string): Promise<HeaderHash> {
  const hash = createHash("sha256")
  const { header } = await readAsarHeader(file)
  hash.update(header)
  return {
    algorithm: "SHA256",
    hash: hash.digest("hex"),
  }
}

export function hashFile(file: string, blockSize = 4 * 1024 * 1024): Promise<NodeIntegrity> {
  return new Promise<NodeIntegrity>((resolve, reject) => {
    const hash = createHash("sha256")

    const blocks = new Array<string>()

    let blockBytes = 0
    let blockHash = createHash("sha256")

    function updateBlockHash(chunk: Buffer) {
      let off = 0
      while (off < chunk.length) {
        const toHash = Math.min(blockSize - blockBytes, chunk.length - off)
        blockHash.update(chunk.slice(off, off + toHash))
        off += toHash
        blockBytes += toHash

        if (blockBytes === blockSize) {
          blocks.push(blockHash.digest("hex"))
          blockHash = createHash("sha256")
          blockBytes = 0
        }
      }
    }

    createReadStream(file)
      .on("data", it => {
        // Note that `it` is a Buffer anyway so this cast is a no-op
        updateBlockHash(Buffer.from(it))
        hash.update(it)
      })
      .on("error", reject)
      .on("end", () => {
        if (blockBytes !== 0) {
          blocks.push(blockHash.digest("hex"))
        }
        resolve({
          algorithm: "SHA256",
          hash: hash.digest("hex"),
          blockSize,
          blocks,
        })
      })
  })
}

export function hashFileContents(contents: Buffer | string, blockSize = 4 * 1024 * 1024): NodeIntegrity {
  const buffer = Buffer.from(contents)
  const hash = createHash("sha256")
  hash.update(buffer)

  const blocks = new Array<string>()

  for (let off = 0; off < buffer.length; off += blockSize) {
    const blockHash = createHash("sha256")
    blockHash.update(buffer.slice(off, off + blockSize))
    blocks.push(blockHash.digest("hex"))
  }

  return {
    algorithm: "SHA256",
    hash: hash.digest("hex"),
    blockSize,
    blocks,
  }
}<|MERGE_RESOLUTION|>--- conflicted
+++ resolved
@@ -1,8 +1,4 @@
-<<<<<<< HEAD
-=======
-import BluebirdPromise from "bluebird-lst"
 import { FilterStats, log, statOrNull, walk } from "builder-util"
->>>>>>> 8e7811d1
 import { createHash } from "crypto"
 import { createReadStream } from "fs"
 import { readdir } from "fs/promises"
