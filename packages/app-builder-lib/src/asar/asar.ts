import { ObjectMap } from "builder-util-runtime"
import { createFromBuffer } from "chromium-pickle-js"
import { close, open, read, readFile, Stats } from "fs-extra"
import * as path from "path"

export interface ReadAsarHeader {
  readonly header: string
  readonly size: number
}

export interface NodeIntegrity {
  algorithm: "SHA256"
  hash: string
  blockSize: number
  blocks: Array<string>
}

export class Node {
  // we don't use Map because later it will be stringified
<<<<<<< HEAD
  files?: Record<string, Node>
=======
  files?: ObjectMap<Node>
>>>>>>> 07429661

  unpacked?: boolean

  size?: number
  // electron expects string
  offset?: string

  executable?: boolean

  link?: string

  integrity?: NodeIntegrity
}

export class AsarFilesystem {
  private offset = 0

  constructor(
    readonly src: string,
    readonly header = new Node(),
    readonly headerSize: number = -1
  ) {
    if (this.header.files == null) {
      this.header.files = this.newNode()
    }
  }

  searchNodeFromDirectory(p: string, isCreate: boolean): Node | null {
    let node = this.header
    for (const dir of p.split(path.sep)) {
      if (dir !== ".") {
        let child = node.files![dir]
        if (child == null) {
          if (!isCreate) {
            return null
          }
          child = new Node()
          child.files = this.newNode()
          node.files![dir] = child
        }
        node = child
      }
    }
    return node
  }

  getOrCreateNode(p: string): Node {
    if (p == null || p.length === 0) {
      return this.header
    }

    const name = path.basename(p)
    const dirNode = this.searchNodeFromDirectory(path.dirname(p), true)!
    if (dirNode.files == null) {
      dirNode.files = this.newNode()
    }

    let result = dirNode.files[name]
    if (result == null) {
      result = new Node()
      dirNode.files[name] = result
    }
    return result
  }

  addFileNode(file: string, dirNode: Node, size: number, unpacked: boolean, stat: Stats, integrity?: NodeIntegrity): Node {
    if (size > 4294967295) {
      throw new Error(`${file}: file size cannot be larger than 4.2GB`)
    }

    const node = new Node()
    node.size = size
    if (integrity) {
      node.integrity = integrity
    }
    if (unpacked) {
      node.unpacked = true
    } else {
      // electron expects string
      node.offset = this.offset.toString()
      if (process.platform !== "win32" && stat.mode & 0o100) {
        node.executable = true
      }
      this.offset += node.size
    }

    let children = dirNode.files
    if (children == null) {
      children = this.newNode()
      dirNode.files = children
    }
    children[path.basename(file)] = node

    return node
  }

  getNode(p: string): Node | null {
    const node = this.searchNodeFromDirectory(path.dirname(p), false)!
    return node.files![path.basename(p)]
  }

  getFile(p: string, followLinks = true): Node {
    const info = this.getNode(p)!
    // if followLinks is false we don't resolve symlinks
    return followLinks && info.link != null ? this.getFile(info.link) : info
  }

  async readJson(file: string): Promise<any> {
    return JSON.parse((await this.readFile(file)).toString())
  }

  readFile(file: string): Promise<Buffer> {
    return readFileFromAsar(this, file, this.getFile(file))
  }

  private newNode() {
<<<<<<< HEAD
    return Object.create(null) as Record<string, Node>
=======
    return Object.create(null) as ObjectMap<Node>
>>>>>>> 07429661
  }
}

export async function readAsarHeader(archive: string): Promise<ReadAsarHeader> {
  const fd = await open(archive, "r")
  let size: number
  let headerBuf
  try {
    const sizeBuf = Buffer.allocUnsafe(8)
    if ((await read(fd, sizeBuf, 0, 8, null as any)).bytesRead !== 8) {
      throw new Error("Unable to read header size")
    }

    const sizePickle = createFromBuffer(sizeBuf)
    size = sizePickle.createIterator().readUInt32()
    headerBuf = Buffer.allocUnsafe(size)
    if ((await read(fd, headerBuf, 0, size, null as any)).bytesRead !== size) {
      throw new Error("Unable to read header")
    }
  } finally {
    await close(fd)
  }

  const headerPickle = createFromBuffer(headerBuf)
  return { header: headerPickle.createIterator().readString(), size }
}

export async function readAsar(archive: string): Promise<AsarFilesystem> {
  const { header, size } = await readAsarHeader(archive)
  return new AsarFilesystem(archive, JSON.parse(header), size)
}

export async function readAsarJson(archive: string, file: string): Promise<any> {
  const fs = await readAsar(archive)
  return await fs.readJson(file)
}

async function readFileFromAsar(filesystem: AsarFilesystem, filename: string, info: Node): Promise<Buffer> {
  const size = info.size!
  const buffer = Buffer.allocUnsafe(size)
  if (size <= 0) {
    return buffer
  }

  if (info.unpacked) {
    return await readFile(path.join(`${filesystem.src}.unpacked`, filename))
  }

  const fd = await open(filesystem.src, "r")
  try {
    const offset = 8 + filesystem.headerSize + parseInt(info.offset!, 10)
    await read(fd, buffer, 0, size, offset)
  } finally {
    await close(fd)
  }
  return buffer
}<|MERGE_RESOLUTION|>--- conflicted
+++ resolved
@@ -17,11 +17,7 @@
 
 export class Node {
   // we don't use Map because later it will be stringified
-<<<<<<< HEAD
-  files?: Record<string, Node>
-=======
   files?: ObjectMap<Node>
->>>>>>> 07429661
 
   unpacked?: boolean
 
@@ -138,11 +134,7 @@
   }
 
   private newNode() {
-<<<<<<< HEAD
-    return Object.create(null) as Record<string, Node>
-=======
     return Object.create(null) as ObjectMap<Node>
->>>>>>> 07429661
   }
 }
 
