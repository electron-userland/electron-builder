--- conflicted
+++ resolved
@@ -1,21 +1,16 @@
-<<<<<<< HEAD
-import { replaceDefault as _replaceDefault, Arch, deepAssign, executeAppBuilder, InvalidConfigurationError, log, serializeToYaml, toLinuxArchString } from "builder-util"
-import { asArray, Nullish, SnapStoreOptions } from "builder-util-runtime"
-=======
 import { Arch, deepAssign, executeAppBuilder, InvalidConfigurationError, log, replaceDefault as _replaceDefault, serializeToYaml, toLinuxArchString } from "builder-util"
 import { Nullish, ObjectMap, SnapStoreOptions, asArray } from "builder-util-runtime"
->>>>>>> 07429661
 import { outputFile, readFile } from "fs-extra"
 import { load } from "js-yaml"
 import * as path from "path"
 import * as semver from "semver"
-import { Configuration } from "../configuration"
 import { Publish, Target } from "../core"
 import { LinuxPackager } from "../linuxPackager"
 import { PlugDescriptor, SnapOptions } from "../options/SnapOptions"
 import { getTemplatePath } from "../util/pathManager"
 import { LinuxTargetHelper } from "./LinuxTargetHelper"
 import { createStageDirPath } from "./targetUtil"
+import { Configuration } from "../configuration"
 
 const defaultPlugs = ["desktop", "desktop-legacy", "home", "x11", "wayland", "unity7", "browser-support", "network", "gsettings", "audio-playback", "pulseaudio", "opengl"]
 
@@ -355,11 +350,7 @@
   return a.length === b.length && a.every((value, index) => value === b[index])
 }
 
-<<<<<<< HEAD
-function normalizePlugConfiguration(raw: Array<string | PlugDescriptor> | PlugDescriptor | Nullish): Record<string, Record<string, any> | null> | null {
-=======
 function normalizePlugConfiguration(raw: Array<string | PlugDescriptor> | PlugDescriptor | Nullish): ObjectMap<ObjectMap<any> | null> | null {
->>>>>>> 07429661
   if (raw == null) {
     return null
   }
