import {
  Arch,
  asArray,
  AsyncTaskManager,
  exec,
  executeAppBuilder,
  exists,
  getArchSuffix,
  getPath7za,
  getPlatformIconFileName,
  InvalidConfigurationError,
  log,
  spawnAndWrite,
  statOrNull,
  use,
  walk,
} from "builder-util"
import { CURRENT_APP_INSTALLER_FILE_NAME, CURRENT_APP_PACKAGE_FILE_NAME, Nullish, PackageFileInfo, UUID } from "builder-util-runtime"
import _debug from "debug"
import * as fs from "fs"
import { readFile, stat, unlink } from "fs-extra"
import * as path from "path"
import { getBinFromUrl } from "../../binDownload"
import { Target } from "../../core"
import { DesktopShortcutCreationPolicy, getEffectiveOptions } from "../../options/CommonWindowsInstallerConfiguration"
import { chooseNotNull, computeSafeArtifactNameIfNeeded, normalizeExt } from "../../platformPackager"
import { hashFile } from "../../util/hash"
import { isMacOsCatalina } from "../../util/macosVersion"
import { time } from "../../util/timer"
import { execWine } from "../../wine"
import { WinPackager } from "../../winPackager"
import { archive, ArchiveOptions } from "../archive"
import { appendBlockmap, configureDifferentialAwareArchiveOptions, createBlockmap, createNsisWebDifferentialUpdateInfo } from "../differentialUpdateInfoBuilder"
import { getWindowsInstallationAppPackageName, getWindowsInstallationDirName } from "../targetUtil"
import { Commands } from "./Commands"
import { Defines } from "./Defines"
import { addCustomMessageFileInclude, createAddLangsMacro, LangConfigurator } from "./nsisLang"
import { computeLicensePage } from "./nsisLicense"
import { NsisOptions, PortableOptions } from "./nsisOptions"
import { NsisScriptGenerator } from "./nsisScriptGenerator"
import { AppPackageHelper, NSIS_PATH, NsisTargetOptions, nsisTemplatesDir, UninstallerReader } from "./nsisUtil"

const debug = _debug("electron-builder:nsis")

// noinspection SpellCheckingInspection
const ELECTRON_BUILDER_NS_UUID = UUID.parse("50e065bc-3134-11e6-9bab-38c9862bdaf3")

// noinspection SpellCheckingInspection
const nsisResourcePathPromise = () => getBinFromUrl("nsis-resources", "3.4.1", "Dqd6g+2buwwvoG1Vyf6BHR1b+25QMmPcwZx40atOT57gH27rkjOei1L0JTldxZu4NFoEmW4kJgZ3DlSWVON3+Q==")

const USE_NSIS_BUILT_IN_COMPRESSOR = false

type UninstallerDefines = {
  APP_ID: string
  APP_GUID: unknown
  UNINSTALL_APP_KEY: unknown
  PRODUCT_NAME: string
  PRODUCT_FILENAME: string
  APP_FILENAME: string
  APP_DESCRIPTION: string
  VERSION: string
  PROJECT_DIR: string
  BUILD_RESOURCES_DIR: string
  APP_PACKAGE_NAME: string
  ENABLE_LOGGING_ELECTRON_BUILDER?: null
  UNINSTALL_REGISTRY_KEY_2?: string
  MUI_ICON?: unknown
  MUI_UNICON?: unknown
  APP_DIR_64?: string
  APP_DIR_ARM64?: string
  APP_DIR_32?: string
  APP_BUILD_DIR?: string
  APP_64?: string
  APP_ARM64?: string
  APP_32?: string
  APP_64_NAME?: string
  APP_ARM64_NAME?: string
  APP_32_NAME?: string
  APP_64_HASH?: string
  APP_ARM64_HASH?: string
  APP_32_HASH?: string
  APP_64_UNPACKED_SIZE?: string
  APP_ARM64_UNPACKED_SIZE?: string
  APP_32_UNPACKED_SIZE?: string
  REQUEST_EXECUTION_LEVEL?: PortableOptions["requestExecutionLevel"]
  UNPACK_DIR_NAME?: string | false
  SPLASH_IMAGE?: unknown
  ESTIMATED_SIZE?: number
  COMPRESS?: "auto"
  BUILD_UNINSTALLER?: null
  UNINSTALLER_OUT_FILE?: fs.PathLike
  ONE_CLICK?: null
  RUN_AFTER_FINISH?: null
  HEADER_ICO?: string
  HIDE_RUN_AFTER_FINISH?: null
  MUI_HEADERIMAGE?: null
  MUI_HEADERIMAGE_RIGHT?: null
  MUI_HEADERIMAGE_BITMAP?: string
  MUI_WELCOMEFINISHPAGE_BITMAP?: string
  MUI_UNWELCOMEFINISHPAGE_BITMAP?: string
  MULTIUSER_INSTALLMODE_ALLOW_ELEVATION?: null
  INSTALL_MODE_PER_ALL_USERS?: null
  INSTALL_MODE_PER_ALL_USERS_DEFAULT?: null
  INSTALL_MODE_PER_ALL_USERS_REQUIRED?: null
  allowToChangeInstallationDirectory?: null
  removeDefaultUninstallWelcomePage?: null
  MENU_FILENAME?: string
  SHORTCUT_NAME?: string
  DELETE_APP_DATA_ON_UNINSTALL?: null
  UNINSTALLER_ICON?: string
  UNINSTALL_DISPLAY_NAME?: string
  RECREATE_DESKTOP_SHORTCUT?: null
  DO_NOT_CREATE_DESKTOP_SHORTCUT?: null
  DO_NOT_CREATE_START_MENU_SHORTCUT?: null
  DISPLAY_LANG_SELECTOR?: null
  COMPANY_NAME?: string
  APP_PRODUCT_FILENAME?: string
  APP_PACKAGE_STORE_FILE?: string
  APP_INSTALLER_STORE_FILE?: string
  ZIP_COMPRESSION?: null
  COMPRESSION_METHOD?: "zip" | "7z"
}

type BuildInstallerOptions = {
  definesUninstaller: UninstallerDefines
  commandsUninstaller: Commands
  installerPath: string
  sharedHeader: string
  archs: Map<Arch, string>
  defines: Defines
  commands: Commands
  installerFilename: string
  primaryArch: Arch | null
  defaultArch: string | undefined
  packageFiles: {
    [arch: string]: PackageFileInfo
  }
  isPerMachine: boolean
  oneClick: boolean
}

export class NsisTarget extends Target {
  readonly options: NsisOptions

  /** @private */
  readonly archs: Map<Arch, string> = new Map()

  readonly isAsyncSupported = false
  private readonly buildSigningQueue: BuildInstallerOptions[] = []

  constructor(
    readonly packager: WinPackager,
    readonly outDir: string,
    targetName: string,
    protected readonly packageHelper: AppPackageHelper
  ) {
    super(targetName)

    this.packageHelper.refCount++

    this.options =
      targetName === "portable"
        ? Object.create(null)
        : {
            preCompressedFileExtensions: [".avi", ".mov", ".m4v", ".mp4", ".m4p", ".qt", ".mkv", ".webm", ".vmdk"],
            ...this.packager.config.nsis,
          }

    if (targetName !== "nsis") {
      Object.assign(this.options, (this.packager.config as any)[targetName === "nsis-web" ? "nsisWeb" : targetName])
    }

    const deps = packager.info.metadata.dependencies
    if (deps != null && deps["electron-squirrel-startup"] != null) {
      log.warn('"electron-squirrel-startup" dependency is not required for NSIS')
    }

    NsisTargetOptions.resolve(this.options)
  }

  get shouldBuildUniversalInstaller() {
    const buildSeparateInstallers = this.options.buildUniversalInstaller === false
    return !buildSeparateInstallers
  }

  build(appOutDir: string, arch: Arch) {
    this.archs.set(arch, appOutDir)
    if (!this.shouldBuildUniversalInstaller) {
      return this.buildInstaller(new Map<Arch, string>().set(arch, appOutDir))
    }
    return Promise.resolve()
  }

  get isBuildDifferentialAware(): boolean {
    return !this.isPortable && this.options.differentialPackage !== false
  }

  private getPreCompressedFileExtensions(): Array<string> | null {
    const result = this.isWebInstaller ? null : this.options.preCompressedFileExtensions
    return result == null ? null : asArray(result).map(it => (it.startsWith(".") ? it : `.${it}`))
  }

  /** @private */
  async buildAppPackage(appOutDir: string, arch: Arch): Promise<PackageFileInfo> {
    const options = this.options
    const packager = this.packager

    const isBuildDifferentialAware = this.isBuildDifferentialAware
    const format = !isBuildDifferentialAware && options.useZip ? "zip" : "7z"
    const archiveFile = path.join(this.outDir, `${packager.appInfo.sanitizedName}-${packager.appInfo.version}-${Arch[arch]}.nsis.${format}`)
    const preCompressedFileExtensions = this.getPreCompressedFileExtensions()
    const archiveOptions: ArchiveOptions = {
      withoutDir: true,
      compression: packager.compression,
      excluded: preCompressedFileExtensions == null ? null : preCompressedFileExtensions.map(it => `*${it}`),
    }

    const timer = time(`nsis package, ${Arch[arch]}`)
    await archive(format, archiveFile, appOutDir, isBuildDifferentialAware ? configureDifferentialAwareArchiveOptions(archiveOptions) : archiveOptions)
    timer.end()

    if (isBuildDifferentialAware && this.isWebInstaller) {
      const data = await appendBlockmap(archiveFile)
      return {
        ...data,
        path: archiveFile,
      }
    } else {
      return await createPackageFileInfo(archiveFile)
    }
  }

  protected installerFilenamePattern(primaryArch?: Arch | null, defaultArch?: string): string {
    const setupText = this.isPortable ? "" : "Setup "
    const archSuffix = !this.shouldBuildUniversalInstaller && primaryArch != null ? getArchSuffix(primaryArch, defaultArch) : ""

    return "${productName} " + setupText + "${version}" + archSuffix + ".${ext}"
  }

  private get isPortable(): boolean {
    return this.name === "portable"
  }

  async finishBuild(): Promise<any> {
    for (const buildOptions of this.buildSigningQueue) {
      await this.finishBuildingInstaller(buildOptions)
    }

    if (!this.shouldBuildUniversalInstaller) {
      await super.finishBuild()
      return this.packageHelper.finishBuild()
    }
    try {
      const { pattern } = this.packager.artifactPatternConfig(this.options, this.installerFilenamePattern())
      const builds = new Set([this.archs])
      if (pattern.includes("${arch}") && this.archs.size > 1) {
        ;[...this.archs].forEach(([arch, appOutDir]) => builds.add(new Map().set(arch, appOutDir)))
      }
      const doBuildArchs = builds.values()
      for (const archs of doBuildArchs) {
        await this.buildInstaller(archs)
      }
    } finally {
      await super.finishBuild()
      await this.packageHelper.finishBuild()
    }
  }

  private async buildInstaller(archs: Map<Arch, string>): Promise<any> {
    const primaryArch: Arch | null = archs.size === 1 ? (archs.keys().next().value ?? null) : null
    const packager = this.packager
    const appInfo = packager.appInfo
    const options = this.options
    const defaultArch = chooseNotNull(this.packager.platformSpecificBuildOptions.defaultArch, this.packager.config.defaultArch) ?? undefined
    const installerFilename = packager.expandArtifactNamePattern(options, "exe", primaryArch, this.installerFilenamePattern(primaryArch, defaultArch), false, defaultArch)
    const oneClick = options.oneClick !== false
    const installerPath = path.join(this.outDir, installerFilename)

    const logFields: any = {
      target: this.name,
      file: log.filePath(installerPath),
      archs: Array.from(archs.keys())
        .map(it => Arch[it])
        .join(", "),
    }
    const isPerMachine = options.perMachine === true

    if (!this.isPortable) {
      logFields.oneClick = oneClick
      logFields.perMachine = isPerMachine
    }

    await packager.info.emitArtifactBuildStarted(
      {
        targetPresentableName: this.name,
        file: installerPath,
        arch: primaryArch,
      },
      logFields
    )

    const guid = options.guid || UUID.v5(appInfo.id, ELECTRON_BUILDER_NS_UUID)
    const uninstallAppKey = guid.replace(/\\/g, " - ")
    const defines: Defines = {
      APP_ID: appInfo.id,
      APP_GUID: guid,
      // Windows bug - entry in Software\Microsoft\Windows\CurrentVersion\Uninstall cannot have \ symbols (dir)
      UNINSTALL_APP_KEY: uninstallAppKey,
      PRODUCT_NAME: appInfo.productName,
      PRODUCT_FILENAME: appInfo.productFilename,
      APP_FILENAME: getWindowsInstallationDirName(appInfo, !oneClick || isPerMachine),
      APP_DESCRIPTION: appInfo.description,
      VERSION: appInfo.version,

      PROJECT_DIR: packager.projectDir,
      BUILD_RESOURCES_DIR: packager.info.buildResourcesDir,

      APP_PACKAGE_NAME: getWindowsInstallationAppPackageName(appInfo.name),
    }
    if (options.customNsisBinary?.debugLogging) {
      defines.ENABLE_LOGGING_ELECTRON_BUILDER = null
    }
    if (uninstallAppKey !== guid) {
      defines.UNINSTALL_REGISTRY_KEY_2 = `Software\\Microsoft\\Windows\\CurrentVersion\\Uninstall\\${guid}`
    }

    const commands: Commands = {
      OutFile: `"${installerPath}"`,
      VIProductVersion: appInfo.getVersionInWeirdWindowsForm(),
      VIAddVersionKey: this.computeVersionKey(),
      Unicode: this.isUnicodeEnabled,
    }

    const isPortable = this.isPortable
    const iconPath = (isPortable ? null : await packager.getResource(options.installerIcon, "installerIcon.ico")) || (await packager.getIconPath())
    if (iconPath != null) {
      if (isPortable) {
        commands.Icon = `"${iconPath}"`
      } else {
        defines.MUI_ICON = iconPath
        defines.MUI_UNICON = iconPath
      }
    }

    const packageFiles: { [arch: string]: PackageFileInfo } = {}
    let estimatedSize = 0
    if (this.isPortable && options.useZip) {
      for (const [arch, dir] of archs.entries()) {
        defines[arch === Arch.x64 ? "APP_DIR_64" : arch === Arch.arm64 ? "APP_DIR_ARM64" : "APP_DIR_32"] = dir
      }
    } else if (USE_NSIS_BUILT_IN_COMPRESSOR && archs.size === 1) {
      const value: Arch | undefined = archs.keys().next().value
      use(value, v => (defines.APP_BUILD_DIR = archs.get(v)))
    } else {
      await Promise.all(
        Array.from(archs.keys()).map(async arch => {
          const { fileInfo, unpackedSize } = await this.packageHelper.packArch(arch, this)
          const file = fileInfo.path
          const defineKey = arch === Arch.x64 ? "APP_64" : arch === Arch.arm64 ? "APP_ARM64" : "APP_32"
          defines[defineKey] = file
          // eslint-disable-next-line @typescript-eslint/no-unnecessary-type-assertion
          const defineNameKey = `${defineKey}_NAME` as "APP_64_NAME" | "APP_ARM64_NAME" | "APP_32_NAME"
          defines[defineNameKey] = path.basename(file)
          // nsis expect a hexadecimal string
          // eslint-disable-next-line @typescript-eslint/no-unnecessary-type-assertion
          const defineHashKey = `${defineKey}_HASH` as "APP_64_HASH" | "APP_ARM64_HASH" | "APP_32_HASH"
          defines[defineHashKey] = Buffer.from(fileInfo.sha512, "base64").toString("hex").toUpperCase()
          // NSIS accepts size in KiloBytes and supports only whole numbers
          // eslint-disable-next-line @typescript-eslint/no-unnecessary-type-assertion
          const defineUnpackedSizeKey = `${defineKey}_UNPACKED_SIZE` as "APP_64_UNPACKED_SIZE" | "APP_ARM64_UNPACKED_SIZE" | "APP_32_UNPACKED_SIZE"
          defines[defineUnpackedSizeKey] = Math.ceil(unpackedSize / 1024).toString()

          if (this.isWebInstaller) {
            // await packager.dispatchArtifactCreated(file, this, arch)
            await packager.info.emitArtifactBuildCompleted({
              file,
              target: this,
              arch,
              packager,
            })
            packageFiles[Arch[arch]] = fileInfo
          }
          const path7za = await getPath7za()
          const archiveInfo = (await exec(path7za, ["l", file])).trim()
          // after adding blockmap data will be "Warnings: 1" in the end of output
          const match = /(\d+)\s+\d+\s+\d+\s+files/.exec(archiveInfo)
          if (match == null) {
            log.warn({ output: archiveInfo }, "cannot compute size of app package")
          } else {
            estimatedSize += parseInt(match[1], 10)
          }
        })
      )
    }

    this.configureDefinesForAllTypeOfInstaller(defines)
    if (isPortable) {
      const { unpackDirName, requestExecutionLevel, splashImage } = options as PortableOptions
      defines.REQUEST_EXECUTION_LEVEL = requestExecutionLevel || "user"

      // https://github.com/electron-userland/electron-builder/issues/5764
      if (typeof unpackDirName === "string" || !unpackDirName) {
        defines.UNPACK_DIR_NAME = unpackDirName || (await executeAppBuilder(["ksuid"]))
      }

      if (splashImage != null) {
        defines.SPLASH_IMAGE = path.resolve(packager.projectDir, splashImage)
      }
    } else {
      await this.configureDefines(oneClick, defines)
    }

    if (estimatedSize !== 0) {
      // in kb
      defines.ESTIMATED_SIZE = Math.round(estimatedSize / 1024)
    }

    if (packager.compression === "store") {
      commands.SetCompress = "off"
    } else {
      // difference - 33.540 vs 33.601, only 61 KB (but zip is faster to decompress)
      // do not use /SOLID - "With solid compression, files are uncompressed to temporary file before they are copied to their final destination",
      // it is not good for portable installer (where built-in NSIS compression is used). http://forums.winamp.com/showpost.php?p=2982902&postcount=6
      commands.SetCompressor = "zlib"
      if (!this.isWebInstaller) {
        defines.COMPRESS = "auto"
      }
    }

    debug(defines)
    debug(commands)

    if (packager.packagerOptions.effectiveOptionComputed != null && (await packager.packagerOptions.effectiveOptionComputed([defines, commands]))) {
      return
    }

    // prepare short-version variants of defines and commands, to make an uninstaller that doesn't differ much from the previous one
    const definesUninstaller = { ...defines }
    const commandsUninstaller = { ...commands }
    if (appInfo.shortVersion != null) {
      definesUninstaller.VERSION = appInfo.shortVersion
      commandsUninstaller.VIProductVersion = appInfo.shortVersionWindows
      commandsUninstaller.VIAddVersionKey = this.computeVersionKey(true)
    }

<<<<<<< HEAD
    const sharedHeader = await this.computeCommonInstallerScriptHeader()
    this.buildSigningQueue.push({
      definesUninstaller,
      commandsUninstaller,
      installerPath,
      sharedHeader,
      archs,
      defines,
      commands,
      installerFilename,
      primaryArch,
      defaultArch,
      packageFiles,
      isPerMachine,
      oneClick,
    })
  }

  private async finishBuildingInstaller({
    definesUninstaller,
    commandsUninstaller,
    installerPath,
    sharedHeader,
    archs,
    defines,
    commands,
    installerFilename,
    primaryArch,
    defaultArch,
    packageFiles,
    isPerMachine,
    oneClick,
  }: BuildInstallerOptions) {
    const packager = this.packager
    const options = this.options
    const isPortable = this.isPortable

    const script = isPortable
      ? await readFile(path.join(nsisTemplatesDir, "portable.nsi"), "utf8")
      : await this.computeScriptAndSignUninstaller(definesUninstaller, commandsUninstaller, installerPath, sharedHeader, archs)
=======
    this.taskQueueManager.add(async () => {
      const sharedHeader = await this.computeCommonInstallerScriptHeader()
      const script = isPortable
        ? await readFile(path.join(nsisTemplatesDir, "portable.nsi"), "utf8")
        : await this.computeScriptAndSignUninstaller(definesUninstaller, commandsUninstaller, installerPath, sharedHeader, archs)
>>>>>>> d8ebe66c

      // copy outfile name into main options, as the computeScriptAndSignUninstaller function was kind enough to add important data to temporary defines.
      defines.UNINSTALLER_OUT_FILE = definesUninstaller.UNINSTALLER_OUT_FILE

      await this.executeMakensis(defines, commands, sharedHeader + (await this.computeFinalScript(script, true, archs)))
      await Promise.all<any>([packager.sign(installerPath), defines.UNINSTALLER_OUT_FILE == null ? Promise.resolve() : unlink(defines.UNINSTALLER_OUT_FILE)])

      const safeArtifactName = computeSafeArtifactNameIfNeeded(installerFilename, () => this.generateGitHubInstallerName(primaryArch, defaultArch))
      let updateInfo: any
      if (this.isWebInstaller) {
        updateInfo = createNsisWebDifferentialUpdateInfo(installerPath, packageFiles)
      } else if (this.isBuildDifferentialAware) {
        updateInfo = await createBlockmap(installerPath, this, packager, safeArtifactName)
      }

      if (updateInfo != null && isPerMachine && (oneClick || options.packElevateHelper)) {
        updateInfo.isAdminRightsRequired = true
      }

      await packager.info.emitArtifactBuildCompleted({
        file: installerPath,
        updateInfo,
        target: this,
        packager,
        arch: primaryArch,
        safeArtifactName,
        isWriteUpdateInfo: !this.isPortable,
      })
    })
  }

  protected generateGitHubInstallerName(primaryArch: Arch | null, defaultArch: string | undefined): string {
    const appInfo = this.packager.appInfo
    const classifier = appInfo.name.toLowerCase() === appInfo.name ? "setup-" : "Setup-"
    const archSuffix = !this.shouldBuildUniversalInstaller && primaryArch != null ? getArchSuffix(primaryArch, defaultArch) : ""
    return `${appInfo.name}-${this.isPortable ? "" : classifier}${appInfo.version}${archSuffix}.exe`
  }

  private get isUnicodeEnabled(): boolean {
    return this.options.unicode !== false
  }

  get isWebInstaller(): boolean {
    return false
  }

  private async computeScriptAndSignUninstaller(defines: Defines, commands: Commands, installerPath: string, sharedHeader: string, archs: Map<Arch, string>): Promise<string> {
    const packager = this.packager
    const customScriptPath = await packager.getResource(this.options.script, "installer.nsi")
    const script = await readFile(customScriptPath || path.join(nsisTemplatesDir, "installer.nsi"), "utf8")

    if (customScriptPath != null) {
      log.info({ reason: "custom NSIS script is used" }, "uninstaller is not signed by electron-builder")
      return script
    }

    // https://github.com/electron-userland/electron-builder/issues/2103
    // it is more safe and reliable to write uninstaller to our out dir
    // to support parallel builds, the uninstaller path must be unique to each target and arch combination
    const uninstallerPath = path.join(this.outDir, `__uninstaller-${Math.floor(Math.random() * Date.now())}-${this.name}-${this.packager.appInfo.sanitizedName}.exe`)
    const isWin = process.platform === "win32"
    defines.BUILD_UNINSTALLER = null
    defines.UNINSTALLER_OUT_FILE = isWin ? uninstallerPath : path.win32.join("Z:", uninstallerPath)
    await this.executeMakensis(defines, commands, sharedHeader + (await this.computeFinalScript(script, false, archs)))

    // http://forums.winamp.com/showthread.php?p=3078545
    if (isMacOsCatalina()) {
      try {
        await UninstallerReader.exec(installerPath, uninstallerPath)
      } catch (error: any) {
        log.warn(`packager.vm is used: ${error.message}`)

        const vm = await packager.vm.value
        await vm.exec(installerPath, [])
        // Parallels VM can exit after command execution, but NSIS continue to be running
        let i = 0
        while (!(await exists(uninstallerPath)) && i++ < 100) {
          // noinspection JSUnusedLocalSymbols
          await new Promise((resolve, _reject) => setTimeout(resolve, 300))
        }
      }
    } else {
      await execWine(installerPath, null, [], { env: { __COMPAT_LAYER: "RunAsInvoker" } })
    }
    await packager.sign(uninstallerPath)

    delete defines.BUILD_UNINSTALLER
    // platform-specific path, not wine
    defines.UNINSTALLER_OUT_FILE = uninstallerPath
    return script
  }

  private computeVersionKey(short = false) {
    // Error: invalid VIProductVersion format, should be X.X.X.X
    // so, we must strip beta
    const localeId = this.options.language || "1033"
    const appInfo = this.packager.appInfo
    const versionKey = [
      `/LANG=${localeId} ProductName "${appInfo.productName}"`,
      `/LANG=${localeId} ProductVersion "${appInfo.version}"`,
      `/LANG=${localeId} LegalCopyright "${appInfo.copyright}"`,
      `/LANG=${localeId} FileDescription "${appInfo.description}"`,
      `/LANG=${localeId} FileVersion "${appInfo.buildVersion}"`,
    ]
    if (short) {
      versionKey[1] = `/LANG=${localeId} ProductVersion "${appInfo.shortVersion}"`
      versionKey[4] = `/LANG=${localeId} FileVersion "${appInfo.shortVersion}"`
    }
    use(this.packager.platformSpecificBuildOptions.legalTrademarks, it => versionKey.push(`/LANG=${localeId} LegalTrademarks "${it}"`))
    use(appInfo.companyName, it => versionKey.push(`/LANG=${localeId} CompanyName "${it}"`))
    return versionKey
  }

  protected configureDefines(oneClick: boolean, defines: Defines): Promise<any> {
    const packager = this.packager
    const options = this.options

    const asyncTaskManager = new AsyncTaskManager(packager.info.cancellationToken)

    if (oneClick) {
      defines.ONE_CLICK = null

      if (options.runAfterFinish !== false) {
        defines.RUN_AFTER_FINISH = null
      }

      asyncTaskManager.add(async () => {
        const installerHeaderIcon = await packager.getResource(options.installerHeaderIcon, "installerHeaderIcon.ico")
        if (installerHeaderIcon != null) {
          defines.HEADER_ICO = installerHeaderIcon
        }
      })
    } else {
      if (options.runAfterFinish === false) {
        defines.HIDE_RUN_AFTER_FINISH = null
      }

      asyncTaskManager.add(async () => {
        const installerHeader = await packager.getResource(options.installerHeader, "installerHeader.bmp")
        if (installerHeader != null) {
          defines.MUI_HEADERIMAGE = null
          defines.MUI_HEADERIMAGE_RIGHT = null
          defines.MUI_HEADERIMAGE_BITMAP = installerHeader
        }
      })

      asyncTaskManager.add(async () => {
        const bitmap = (await packager.getResource(options.installerSidebar, "installerSidebar.bmp")) || "${NSISDIR}\\Contrib\\Graphics\\Wizard\\nsis3-metro.bmp"
        defines.MUI_WELCOMEFINISHPAGE_BITMAP = bitmap
        defines.MUI_UNWELCOMEFINISHPAGE_BITMAP = (await packager.getResource(options.uninstallerSidebar, "uninstallerSidebar.bmp")) || bitmap
      })

      if (options.allowElevation !== false) {
        defines.MULTIUSER_INSTALLMODE_ALLOW_ELEVATION = null
      }
    }

    if (options.perMachine === true) {
      defines.INSTALL_MODE_PER_ALL_USERS = null
    }

    if (options.selectPerMachineByDefault === true) {
      defines.INSTALL_MODE_PER_ALL_USERS_DEFAULT = null
    }

    if (!oneClick || options.perMachine === true) {
      defines.INSTALL_MODE_PER_ALL_USERS_REQUIRED = null
    }

    if (options.allowToChangeInstallationDirectory) {
      if (oneClick) {
        throw new InvalidConfigurationError("allowToChangeInstallationDirectory makes sense only for assisted installer (please set oneClick to false)")
      }
      defines.allowToChangeInstallationDirectory = null
    }

    if (options.removeDefaultUninstallWelcomePage) {
      defines.removeDefaultUninstallWelcomePage = null
    }

    const commonOptions = getEffectiveOptions(options, packager)

    if (commonOptions.menuCategory != null) {
      defines.MENU_FILENAME = commonOptions.menuCategory
    }

    defines.SHORTCUT_NAME = commonOptions.shortcutName

    if (options.deleteAppDataOnUninstall) {
      defines.DELETE_APP_DATA_ON_UNINSTALL = null
    }

    asyncTaskManager.add(async () => {
      const uninstallerIcon = await packager.getResource(options.uninstallerIcon, "uninstallerIcon.ico")
      if (uninstallerIcon != null) {
        // we don't need to copy MUI_UNICON (defaults to app icon), so, we have 2 defines
        defines.UNINSTALLER_ICON = uninstallerIcon
        defines.MUI_UNICON = uninstallerIcon
      }
    })

    defines.UNINSTALL_DISPLAY_NAME = packager.expandMacro(options.uninstallDisplayName || "${productName} ${version}", null, {}, false)
    if (commonOptions.isCreateDesktopShortcut === DesktopShortcutCreationPolicy.NEVER) {
      defines.DO_NOT_CREATE_DESKTOP_SHORTCUT = null
    }
    if (commonOptions.isCreateDesktopShortcut === DesktopShortcutCreationPolicy.ALWAYS) {
      defines.RECREATE_DESKTOP_SHORTCUT = null
    }
    if (!commonOptions.isCreateStartMenuShortcut) {
      defines.DO_NOT_CREATE_START_MENU_SHORTCUT = null
    }

    if (options.displayLanguageSelector === true) {
      defines.DISPLAY_LANG_SELECTOR = null
    }

    return asyncTaskManager.awaitTasks()
  }

  private configureDefinesForAllTypeOfInstaller(defines: Defines): void {
    const appInfo = this.packager.appInfo
    const companyName = appInfo.companyName
    if (companyName != null) {
      defines.COMPANY_NAME = companyName
    }

    // electron uses product file name as app data, define it as well to remove on uninstall
    if (defines.APP_FILENAME !== appInfo.productFilename) {
      defines.APP_PRODUCT_FILENAME = appInfo.productFilename
    }

    if (this.isWebInstaller) {
      defines.APP_PACKAGE_STORE_FILE = `${appInfo.updaterCacheDirName}\\${CURRENT_APP_PACKAGE_FILE_NAME}`
    } else {
      defines.APP_INSTALLER_STORE_FILE = `${appInfo.updaterCacheDirName}\\${CURRENT_APP_INSTALLER_FILE_NAME}`
    }

    if (!this.isWebInstaller && defines.APP_BUILD_DIR == null) {
      const options = this.options
      if (options.useZip) {
        defines.ZIP_COMPRESSION = null
      }

      defines.COMPRESSION_METHOD = options.useZip ? "zip" : "7z"
    }
  }

  private async executeMakensis(defines: Defines, commands: Commands, script: string): Promise<void> {
    const args: Array<string> = this.options.warningsAsErrors === false ? [] : ["-WX"]
    args.push("-INPUTCHARSET", "UTF8")
    for (const name of Object.keys(defines)) {
      const value: any = defines[name as keyof Defines]
      if (value == null) {
        args.push(`-D${name}`)
      } else {
        args.push(`-D${name}=${value}`)
      }
    }

    for (const name of Object.keys(commands)) {
      const value = commands[name as keyof Commands]
      if (Array.isArray(value)) {
        for (const c of value) {
          args.push(`-X${name} ${c}`)
        }
      } else {
        args.push(`-X${name} ${value}`)
      }
    }

    args.push("-")

    if (this.packager.debugLogger.isEnabled) {
      this.packager.debugLogger.add("nsis.script", script)
    }

    const nsisPath = await NSIS_PATH()
    const command = path.join(
      nsisPath,
      process.platform === "darwin" ? "mac" : process.platform === "win32" ? "Bin" : "linux",
      process.platform === "win32" ? "makensis.exe" : "makensis"
    )

    // if (process.platform === "win32") {
    // fix for an issue caused by virus scanners, locking the file during write
    // https://github.com/electron-userland/electron-builder/issues/5005
    await ensureNotBusy(commands["OutFile"].replace(/"/g, ""))
    // }

    await spawnAndWrite(command, args, script, {
      // we use NSIS_CONFIG_CONST_DATA_PATH=no to build makensis on Linux, but in any case it doesn't use stubs as MacOS/Windows version, so, we explicitly set NSISDIR
      env: { ...process.env, NSISDIR: nsisPath },
      cwd: nsisTemplatesDir,
    })
  }

  private async computeCommonInstallerScriptHeader(): Promise<string> {
    const packager = this.packager
    const options = this.options
    const scriptGenerator = new NsisScriptGenerator()
    const langConfigurator = new LangConfigurator(options)

    scriptGenerator.include(path.join(nsisTemplatesDir, "include", "StdUtils.nsh"))

    const includeDir = path.join(nsisTemplatesDir, "include")
    scriptGenerator.addIncludeDir(includeDir)
    scriptGenerator.flags(["updated", "force-run", "keep-shortcuts", "no-desktop-shortcut", "delete-app-data", "allusers", "currentuser"])

    createAddLangsMacro(scriptGenerator, langConfigurator)

    const taskManager = new AsyncTaskManager(packager.info.cancellationToken)

    const pluginArch = this.isUnicodeEnabled ? "x86-unicode" : "x86-ansi"
    taskManager.add(async () => {
      scriptGenerator.addPluginDir(pluginArch, path.join(await nsisResourcePathPromise(), "plugins", pluginArch))
    })

    taskManager.add(async () => {
      const userPluginDir = path.join(packager.info.buildResourcesDir, pluginArch)
      const stat = await statOrNull(userPluginDir)
      if (stat != null && stat.isDirectory()) {
        scriptGenerator.addPluginDir(pluginArch, userPluginDir)
      }
    })

    taskManager.addTask(addCustomMessageFileInclude("messages.yml", packager, scriptGenerator, langConfigurator))

    if (!this.isPortable) {
      if (options.oneClick === false) {
        taskManager.addTask(addCustomMessageFileInclude("assistedMessages.yml", packager, scriptGenerator, langConfigurator))
      }

      taskManager.add(async () => {
        const customInclude = await packager.getResource(this.options.include, "installer.nsh")
        if (customInclude != null) {
          scriptGenerator.addIncludeDir(packager.info.buildResourcesDir)
          scriptGenerator.include(customInclude)
        }
      })
    }

    await taskManager.awaitTasks()
    return scriptGenerator.build()
  }

  private async computeFinalScript(originalScript: string, isInstaller: boolean, archs: Map<Arch, string>): Promise<string> {
    const packager = this.packager
    const options = this.options
    const langConfigurator = new LangConfigurator(options)

    const scriptGenerator = new NsisScriptGenerator()
    const taskManager = new AsyncTaskManager(packager.info.cancellationToken)

    if (isInstaller) {
      // http://stackoverflow.com/questions/997456/nsis-license-file-based-on-language-selection
      taskManager.add(() => computeLicensePage(packager, options, scriptGenerator, langConfigurator.langs))
    }

    await taskManager.awaitTasks()

    if (this.isPortable) {
      return scriptGenerator.build() + originalScript
    }

    const preCompressedFileExtensions = this.getPreCompressedFileExtensions()
    if (preCompressedFileExtensions != null && preCompressedFileExtensions.length !== 0) {
      for (const [arch, dir] of archs.entries()) {
        await generateForPreCompressed(preCompressedFileExtensions, dir, arch, scriptGenerator)
      }
    }

    const fileAssociations = packager.fileAssociations
    if (fileAssociations.length !== 0) {
      scriptGenerator.include(path.join(path.join(nsisTemplatesDir, "include"), "FileAssociation.nsh"))
      if (isInstaller) {
        const registerFileAssociationsScript = new NsisScriptGenerator()
        for (const item of fileAssociations) {
          const extensions = asArray(item.ext).map(normalizeExt)
          for (const ext of extensions) {
            const customIcon = await packager.getResource(getPlatformIconFileName(item.icon, false), `${extensions[0]}.ico`)
            let installedIconPath = "$appExe,0"
            if (customIcon != null) {
              installedIconPath = `$INSTDIR\\resources\\${path.basename(customIcon)}`
              registerFileAssociationsScript.file(installedIconPath, customIcon)
            }

            const icon = `"${installedIconPath}"`
            const commandText = `"Open with ${packager.appInfo.productName}"`
            const command = '"$appExe $\\"%1$\\""'
            registerFileAssociationsScript.insertMacro("APP_ASSOCIATE", `"${ext}" "${item.name || ext}" "${item.description || ""}" ${icon} ${commandText} ${command}`)
          }
        }
        scriptGenerator.macro("registerFileAssociations", registerFileAssociationsScript)
      } else {
        const unregisterFileAssociationsScript = new NsisScriptGenerator()
        for (const item of fileAssociations) {
          for (const ext of asArray(item.ext)) {
            unregisterFileAssociationsScript.insertMacro("APP_UNASSOCIATE", `"${normalizeExt(ext)}" "${item.name || ext}"`)
          }
        }
        scriptGenerator.macro("unregisterFileAssociations", unregisterFileAssociationsScript)
      }
    }

    return scriptGenerator.build() + originalScript
  }
}

async function generateForPreCompressed(preCompressedFileExtensions: Array<string>, dir: string, arch: Arch, scriptGenerator: NsisScriptGenerator): Promise<void> {
  const resourcesDir = path.join(dir, "resources")
  const dirInfo = await statOrNull(resourcesDir)
  if (dirInfo == null || !dirInfo.isDirectory()) {
    return
  }

  const nodeModules = `${path.sep}node_modules`
  const preCompressedAssets = await walk(resourcesDir, (file, stat) => {
    if (stat.isDirectory()) {
      return !file.endsWith(nodeModules)
    } else {
      return preCompressedFileExtensions.some(it => file.endsWith(it))
    }
  })

  if (preCompressedAssets.length !== 0) {
    const macro = new NsisScriptGenerator()
    for (const file of preCompressedAssets) {
      macro.file(`$INSTDIR\\${path.relative(dir, file).replace(/\//g, "\\")}`, file)
    }
    scriptGenerator.macro(`customFiles_${Arch[arch]}`, macro)
  }
}

async function ensureNotBusy(outFile: string): Promise<void> {
  function isBusy(wasBusyBefore: boolean): Promise<boolean> {
    return new Promise((resolve, reject) => {
      fs.open(outFile, "r+", (error, fd) => {
        try {
          if (error != null && error.code === "EBUSY") {
            if (!wasBusyBefore) {
              log.info({}, "output file is locked for writing (maybe by virus scanner) => waiting for unlock...")
            }
            resolve(false)
          } else if (fd == null) {
            resolve(true)
          } else {
            fs.close(fd, () => resolve(true))
          }
        } catch (error: any) {
          reject(error)
        }
      })
    }).then(result => {
      if (result) {
        return true
      } else {
        return new Promise(resolve => setTimeout(resolve, 2000)).then(() => isBusy(true))
      }
    })
  }

  await isBusy(false)
}

async function createPackageFileInfo(file: string): Promise<PackageFileInfo> {
  return {
    path: file,
    size: (await stat(file)).size,
    sha512: await hashFile(file),
  }
}<|MERGE_RESOLUTION|>--- conflicted
+++ resolved
@@ -15,7 +15,7 @@
   use,
   walk,
 } from "builder-util"
-import { CURRENT_APP_INSTALLER_FILE_NAME, CURRENT_APP_PACKAGE_FILE_NAME, Nullish, PackageFileInfo, UUID } from "builder-util-runtime"
+import { CURRENT_APP_INSTALLER_FILE_NAME, CURRENT_APP_PACKAGE_FILE_NAME, PackageFileInfo, UUID } from "builder-util-runtime"
 import _debug from "debug"
 import * as fs from "fs"
 import { readFile, stat, unlink } from "fs-extra"
@@ -50,103 +50,12 @@
 
 const USE_NSIS_BUILT_IN_COMPRESSOR = false
 
-type UninstallerDefines = {
-  APP_ID: string
-  APP_GUID: unknown
-  UNINSTALL_APP_KEY: unknown
-  PRODUCT_NAME: string
-  PRODUCT_FILENAME: string
-  APP_FILENAME: string
-  APP_DESCRIPTION: string
-  VERSION: string
-  PROJECT_DIR: string
-  BUILD_RESOURCES_DIR: string
-  APP_PACKAGE_NAME: string
-  ENABLE_LOGGING_ELECTRON_BUILDER?: null
-  UNINSTALL_REGISTRY_KEY_2?: string
-  MUI_ICON?: unknown
-  MUI_UNICON?: unknown
-  APP_DIR_64?: string
-  APP_DIR_ARM64?: string
-  APP_DIR_32?: string
-  APP_BUILD_DIR?: string
-  APP_64?: string
-  APP_ARM64?: string
-  APP_32?: string
-  APP_64_NAME?: string
-  APP_ARM64_NAME?: string
-  APP_32_NAME?: string
-  APP_64_HASH?: string
-  APP_ARM64_HASH?: string
-  APP_32_HASH?: string
-  APP_64_UNPACKED_SIZE?: string
-  APP_ARM64_UNPACKED_SIZE?: string
-  APP_32_UNPACKED_SIZE?: string
-  REQUEST_EXECUTION_LEVEL?: PortableOptions["requestExecutionLevel"]
-  UNPACK_DIR_NAME?: string | false
-  SPLASH_IMAGE?: unknown
-  ESTIMATED_SIZE?: number
-  COMPRESS?: "auto"
-  BUILD_UNINSTALLER?: null
-  UNINSTALLER_OUT_FILE?: fs.PathLike
-  ONE_CLICK?: null
-  RUN_AFTER_FINISH?: null
-  HEADER_ICO?: string
-  HIDE_RUN_AFTER_FINISH?: null
-  MUI_HEADERIMAGE?: null
-  MUI_HEADERIMAGE_RIGHT?: null
-  MUI_HEADERIMAGE_BITMAP?: string
-  MUI_WELCOMEFINISHPAGE_BITMAP?: string
-  MUI_UNWELCOMEFINISHPAGE_BITMAP?: string
-  MULTIUSER_INSTALLMODE_ALLOW_ELEVATION?: null
-  INSTALL_MODE_PER_ALL_USERS?: null
-  INSTALL_MODE_PER_ALL_USERS_DEFAULT?: null
-  INSTALL_MODE_PER_ALL_USERS_REQUIRED?: null
-  allowToChangeInstallationDirectory?: null
-  removeDefaultUninstallWelcomePage?: null
-  MENU_FILENAME?: string
-  SHORTCUT_NAME?: string
-  DELETE_APP_DATA_ON_UNINSTALL?: null
-  UNINSTALLER_ICON?: string
-  UNINSTALL_DISPLAY_NAME?: string
-  RECREATE_DESKTOP_SHORTCUT?: null
-  DO_NOT_CREATE_DESKTOP_SHORTCUT?: null
-  DO_NOT_CREATE_START_MENU_SHORTCUT?: null
-  DISPLAY_LANG_SELECTOR?: null
-  COMPANY_NAME?: string
-  APP_PRODUCT_FILENAME?: string
-  APP_PACKAGE_STORE_FILE?: string
-  APP_INSTALLER_STORE_FILE?: string
-  ZIP_COMPRESSION?: null
-  COMPRESSION_METHOD?: "zip" | "7z"
-}
-
-type BuildInstallerOptions = {
-  definesUninstaller: UninstallerDefines
-  commandsUninstaller: Commands
-  installerPath: string
-  sharedHeader: string
-  archs: Map<Arch, string>
-  defines: Defines
-  commands: Commands
-  installerFilename: string
-  primaryArch: Arch | null
-  defaultArch: string | undefined
-  packageFiles: {
-    [arch: string]: PackageFileInfo
-  }
-  isPerMachine: boolean
-  oneClick: boolean
-}
-
 export class NsisTarget extends Target {
   readonly options: NsisOptions
 
   /** @private */
   readonly archs: Map<Arch, string> = new Map()
-
   readonly isAsyncSupported = false
-  private readonly buildSigningQueue: BuildInstallerOptions[] = []
 
   constructor(
     readonly packager: WinPackager,
@@ -242,10 +151,6 @@
   }
 
   async finishBuild(): Promise<any> {
-    for (const buildOptions of this.buildSigningQueue) {
-      await this.finishBuildingInstaller(buildOptions)
-    }
-
     if (!this.shouldBuildUniversalInstaller) {
       await super.finishBuild()
       return this.packageHelper.finishBuild()
@@ -443,54 +348,11 @@
       commandsUninstaller.VIAddVersionKey = this.computeVersionKey(true)
     }
 
-<<<<<<< HEAD
-    const sharedHeader = await this.computeCommonInstallerScriptHeader()
-    this.buildSigningQueue.push({
-      definesUninstaller,
-      commandsUninstaller,
-      installerPath,
-      sharedHeader,
-      archs,
-      defines,
-      commands,
-      installerFilename,
-      primaryArch,
-      defaultArch,
-      packageFiles,
-      isPerMachine,
-      oneClick,
-    })
-  }
-
-  private async finishBuildingInstaller({
-    definesUninstaller,
-    commandsUninstaller,
-    installerPath,
-    sharedHeader,
-    archs,
-    defines,
-    commands,
-    installerFilename,
-    primaryArch,
-    defaultArch,
-    packageFiles,
-    isPerMachine,
-    oneClick,
-  }: BuildInstallerOptions) {
-    const packager = this.packager
-    const options = this.options
-    const isPortable = this.isPortable
-
-    const script = isPortable
-      ? await readFile(path.join(nsisTemplatesDir, "portable.nsi"), "utf8")
-      : await this.computeScriptAndSignUninstaller(definesUninstaller, commandsUninstaller, installerPath, sharedHeader, archs)
-=======
     this.taskQueueManager.add(async () => {
       const sharedHeader = await this.computeCommonInstallerScriptHeader()
       const script = isPortable
         ? await readFile(path.join(nsisTemplatesDir, "portable.nsi"), "utf8")
         : await this.computeScriptAndSignUninstaller(definesUninstaller, commandsUninstaller, installerPath, sharedHeader, archs)
->>>>>>> d8ebe66c
 
       // copy outfile name into main options, as the computeScriptAndSignUninstaller function was kind enough to add important data to temporary defines.
       defines.UNINSTALLER_OUT_FILE = definesUninstaller.UNINSTALLER_OUT_FILE
