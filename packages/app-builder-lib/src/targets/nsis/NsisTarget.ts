--- conflicted
+++ resolved
@@ -533,12 +533,8 @@
   }
 
   private async executeMakensis(defines: any, commands: any, script: string) {
-<<<<<<< HEAD
-    const args: Array<string> = (this.options.warningsAsErrors === false) ? [] : ["-WX"]
+    const args: Array<string> = this.options.warningsAsErrors === false ? [] : ["-WX"]
     args.push("-INPUTCHARSET", "UTF8");
-=======
-    const args: Array<string> = this.options.warningsAsErrors === false ? [] : ["-WX"]
->>>>>>> ef704a11
     for (const name of Object.keys(defines)) {
       const value = defines[name]
       if (value == null) {
