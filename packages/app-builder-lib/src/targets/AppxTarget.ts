import { Arch, asArray, copyOrLinkFile, deepAssign, InvalidConfigurationError, log, TmpDir, walk } from "builder-util"
import { Nullish } from "builder-util-runtime"
import { emptyDir, readdir, readFile, writeFile } from "fs-extra"
import * as path from "path"
import { AppXOptions } from "../"
import { getSignVendorPath, isOldWin6 } from "../codeSign/windowsSignToolManager"
import { Target } from "../core"
import { getTemplatePath } from "../util/pathManager"
import { VmManager } from "../vm/vm"
import { WinPackager } from "../winPackager"
import { createStageDir, StageDir } from "./targetUtil"

const APPX_ASSETS_DIR_NAME = "appx"

const vendorAssetsForDefaultAssets: Record<string, string> = {
  "StoreLogo.png": "SampleAppx.50x50.png",
  "Square150x150Logo.png": "SampleAppx.150x150.png",
  "Square44x44Logo.png": "SampleAppx.44x44.png",
  "Wide310x150Logo.png": "SampleAppx.310x150.png",
}

const restrictedApplicationIdValues = [
  "CON",
  "PRN",
  "AUX",
  "NUL",
  "COM1",
  "COM2",
  "COM3",
  "COM4",
  "COM5",
  "COM6",
  "COM7",
  "COM8",
  "COM9",
  "LPT1",
  "LPT2",
  "LPT3",
  "LPT4",
  "LPT5",
  "LPT6",
  "LPT7",
  "LPT8",
  "LPT9",
]

const DEFAULT_RESOURCE_LANG = "en-US"

type SigningQueue = {
  artifactPath: string
  stageDir: StageDir
  arch: Arch
  artifactName: string
}

export default class AppXTarget extends Target {
  readonly options: AppXOptions = deepAssign({}, this.packager.platformSpecificBuildOptions, this.packager.config.appx)
  private readonly signingQueue: SigningQueue[] = []

  isAsyncSupported = false

  isAsyncSupported = false

  constructor(
    private readonly packager: WinPackager,
    readonly outDir: string
  ) {
    super("appx")

    if (process.platform !== "darwin" && (process.platform !== "win32" || isOldWin6())) {
      throw new Error("AppX is supported only on Windows 10 or Windows Server 2012 R2 (version number 6.3+)")
    }
  }

  // https://docs.microsoft.com/en-us/windows/uwp/packaging/create-app-package-with-makeappx-tool#mapping-files
  async build(appOutDir: string, arch: Arch): Promise<any> {
    const packager = this.packager
    const artifactName = packager.expandArtifactBeautyNamePattern(this.options, "appx", arch)
    const artifactPath = path.join(this.outDir, artifactName)
    await packager.info.emitArtifactBuildStarted({
      targetPresentableName: "AppX",
      file: artifactPath,
      arch,
    })

    const vendorPath = await getSignVendorPath()
    const vm = await packager.vm.value

    const stageDir = await createStageDir(this, packager, arch)

    const mappingFile = stageDir.getTempFile("mapping.txt")
    const makeAppXArgs = ["pack", "/o" /* overwrite the output file if it exists */, "/f", vm.toVmFile(mappingFile), "/p", vm.toVmFile(artifactPath)]
    if (packager.compression === "store") {
      makeAppXArgs.push("/nc")
    }

    const mappingList: Array<Array<string>> = []
    mappingList.push(
      await Promise.all(
        (await walk(appOutDir)).map(file => {
          let appxPath = file.substring(appOutDir.length + 1)
          if (path.sep !== "\\") {
            appxPath = appxPath.replace(/\//g, "\\")
          }
          return `"${vm.toVmFile(file)}" "app\\${appxPath}"`
        })
      )
    )

    const userAssetDir = await this.packager.getResource(undefined, APPX_ASSETS_DIR_NAME)
    const assetInfo = await AppXTarget.computeUserAssets(vm, vendorPath, userAssetDir)
    const userAssets = assetInfo.userAssets

    const manifestFile = stageDir.getTempFile("AppxManifest.xml")
    await this.writeManifest(manifestFile, arch, await this.computePublisherName(), userAssets)

    await packager.info.emitAppxManifestCreated(manifestFile)
    mappingList.push(assetInfo.mappings)
    mappingList.push([`"${vm.toVmFile(manifestFile)}" "AppxManifest.xml"`])
    const signToolArch = arch === Arch.arm64 ? "x64" : Arch[arch]

    if (isScaledAssetsProvided(userAssets)) {
      const outFile = vm.toVmFile(stageDir.getTempFile("resources.pri"))
      const makePriPath = vm.toVmFile(path.join(vendorPath, "windows-10", signToolArch, "makepri.exe"))

      const assetRoot = stageDir.getTempFile("appx/assets")
      await emptyDir(assetRoot)
      await Promise.all(assetInfo.allAssets.map(it => copyOrLinkFile(it, path.join(assetRoot, path.basename(it)))))

      await vm.exec(makePriPath, [
        "new",
        "/Overwrite",
        "/Manifest",
        vm.toVmFile(manifestFile),
        "/ProjectRoot",
        vm.toVmFile(path.dirname(assetRoot)),
        "/ConfigXml",
        vm.toVmFile(path.join(getTemplatePath("appx"), "priconfig.xml")),
        "/OutputFile",
        outFile,
      ])

      // in addition to resources.pri, resources.scale-140.pri and other such files will be generated
      for (const resourceFile of (await readdir(stageDir.dir)).filter(it => it.startsWith("resources.")).sort()) {
        mappingList.push([`"${vm.toVmFile(stageDir.getTempFile(resourceFile))}" "${resourceFile}"`])
      }
      makeAppXArgs.push("/l")
    }

    let mapping = "[Files]"
    for (const list of mappingList) {
      mapping += "\r\n" + list.join("\r\n")
    }
    await writeFile(mappingFile, mapping)
    packager.debugLogger.add("appx.mapping", mapping)

    if (this.options.makeappxArgs != null) {
      makeAppXArgs.push(...this.options.makeappxArgs)
    }
<<<<<<< HEAD
    await vm.exec(vm.toVmFile(path.join(vendorPath, "windows-10", signToolArch, "makeappx.exe")), makeAppXArgs)

    this.signingQueue.push({
      artifactPath,
      stageDir,
      arch,
      artifactName,
=======
    this.taskQueueManager.add(async () => {
      await vm.exec(vm.toVmFile(path.join(vendorPath, "windows-10", signToolArch, "makeappx.exe")), makeAppXArgs)
      await packager.sign(artifactPath)

      await stageDir.cleanup()

      await packager.info.emitArtifactBuildCompleted({
        file: artifactPath,
        packager,
        arch,
        safeArtifactName: packager.computeSafeArtifactName(artifactName, "appx"),
        target: this,
        isWriteUpdateInfo: this.options.electronUpdaterAware,
      })
>>>>>>> d8ebe66c
    })
  }
  async finishBuild() {
    const packager = this.packager
    for (const signingOptions of this.signingQueue) {
      const { artifactPath, stageDir, arch, artifactName } = signingOptions

      await packager.sign(artifactPath)

      await stageDir.cleanup()

      await packager.info.emitArtifactBuildCompleted({
        file: artifactPath,
        packager,
        arch,
        safeArtifactName: packager.computeSafeArtifactName(artifactName, "appx"),
        target: this,
        isWriteUpdateInfo: this.options.electronUpdaterAware,
      })
    }
  }

  private static async computeUserAssets(vm: VmManager, vendorPath: string, userAssetDir: string | null) {
    const mappings: Array<string> = []
    let userAssets: Array<string>
    const allAssets: Array<string> = []
    if (userAssetDir == null) {
      userAssets = []
    } else {
      userAssets = (await readdir(userAssetDir)).filter(it => !it.startsWith(".") && !it.endsWith(".db") && it.includes("."))
      for (const name of userAssets) {
        mappings.push(`"${vm.toVmFile(userAssetDir)}${vm.pathSep}${name}" "assets\\${name}"`)
        allAssets.push(path.join(userAssetDir, name))
      }
    }

    for (const defaultAsset of Object.keys(vendorAssetsForDefaultAssets)) {
      if (userAssets.length === 0 || !isDefaultAssetIncluded(userAssets, defaultAsset)) {
        const file = path.join(vendorPath, "appxAssets", vendorAssetsForDefaultAssets[defaultAsset])
        mappings.push(`"${vm.toVmFile(file)}" "assets\\${defaultAsset}"`)
        allAssets.push(file)
      }
    }

    // we do not use process.arch to build path to tools, because even if you are on x64, ia32 appx tool must be used if you build appx for ia32
    return { userAssets, mappings, allAssets }
  }

  // https://github.com/electron-userland/electron-builder/issues/2108#issuecomment-333200711
  private async computePublisherName() {
    const signtoolManager = await this.packager.signingManager.value
    return signtoolManager.computePublisherName(this, this.options.publisher)
  }

  private async writeManifest(outFile: string, arch: Arch, publisher: string, userAssets: Array<string>) {
    const appInfo = this.packager.appInfo
    const options = this.options
    const executable = `app\\${appInfo.productFilename}.exe`
    const displayName = options.displayName || appInfo.productName
    const extensions = await this.getExtensions(executable, displayName)
    const archSpecificMinVersion = arch === Arch.arm64 ? "10.0.16299.0" : "10.0.14316.0"

    const customManifestPath = await this.packager.getResource(this.options.customManifestPath)
    if (customManifestPath) {
      log.info({ manifestPath: log.filePath(customManifestPath) }, "custom appx manifest found")
    }
    const manifestFileContent = await readFile(customManifestPath || path.join(getTemplatePath("appx"), "appxmanifest.xml"), "utf8")
    const manifest = manifestFileContent.replace(/\${([a-zA-Z0-9]+)}/g, (match, p1): string => {
      switch (p1) {
        case "publisher":
          return publisher

        case "publisherDisplayName": {
          const name = options.publisherDisplayName || appInfo.companyName
          if (name == null) {
            throw new InvalidConfigurationError(`Please specify "author" in the application package.json — it is required because "appx.publisherDisplayName" is not set.`)
          }
          return name
        }

        case "version":
          return appInfo.getVersionInWeirdWindowsForm(options.setBuildNumber === true)

        case "applicationId": {
          const validCharactersRegex = /^([A-Za-z][A-Za-z0-9]*)(\.[A-Za-z][A-Za-z0-9]*)*$/
          const identitynumber = parseInt(options.identityName as string, 10) || NaN
          let result: string
          if (options.applicationId) {
            result = options.applicationId
          } else if (!isNaN(identitynumber) && options.identityName !== null && options.identityName !== undefined) {
            if (options.identityName[0] === "0") {
              log.warn(`Remove the 0${identitynumber}`)
              result = options.identityName.replace("0" + identitynumber.toString(), "")
            } else {
              log.warn(`Remove the ${identitynumber}`)
              result = options.identityName.replace(identitynumber.toString(), "")
            }
          } else {
            result = options.identityName || appInfo.name
          }

          if (result.length < 1 || result.length > 64) {
            const message = `Appx Application.Id with a value between 1 and 64 characters in length`
            throw new InvalidConfigurationError(message)
          } else if (!validCharactersRegex.test(result)) {
            const message = `AppX Application.Id can not be consists of alpha-numeric and period"`
            throw new InvalidConfigurationError(message)
          } else if (restrictedApplicationIdValues.includes(result.toUpperCase())) {
            const message = `AppX identityName.Id can not include restricted values: ${JSON.stringify(restrictedApplicationIdValues)}`
            throw new InvalidConfigurationError(message)
          } else if (result == null && options.applicationId == null) {
            const message = `Please set appx.applicationId (or correct appx.identityName or name)`
            throw new InvalidConfigurationError(message)
          }

          return result
        }

        case "identityName": {
          const result = options.identityName || appInfo.name
          const validCharactersRegex = /^[a-zA-Z0-9.-]+$/
          if (result.length < 3 || result.length > 50) {
            const message = `Appx identityName.Id with a value between 3 and 50 characters in length`
            throw new InvalidConfigurationError(message)
          } else if (!validCharactersRegex.test(result)) {
            const message = `AppX identityName.Id cat be consists of alpha-numeric, period, and dash characters"`
            throw new InvalidConfigurationError(message)
          } else if (restrictedApplicationIdValues.includes(result.toUpperCase())) {
            const message = `AppX identityName.Id can not be some values`
            throw new InvalidConfigurationError(message)
          } else if (result == null && options.identityName == null) {
            const message = `Please set appx.identityName or name`
            throw new InvalidConfigurationError(message)
          }

          return result
        }

        case "executable":
          return executable

        case "displayName":
          return displayName

        case "description":
          return appInfo.description || appInfo.productName

        case "backgroundColor":
          return options.backgroundColor || "#464646"

        case "logo":
          return "assets\\StoreLogo.png"

        case "square150x150Logo":
          return "assets\\Square150x150Logo.png"

        case "square44x44Logo":
          return "assets\\Square44x44Logo.png"

        case "lockScreen":
          return lockScreenTag(userAssets)

        case "defaultTile":
          return defaultTileTag(userAssets, options.showNameOnTiles || false)

        case "splashScreen":
          return splashScreenTag(userAssets)

        case "arch":
          return arch === Arch.ia32 ? "x86" : arch === Arch.arm64 ? "arm64" : "x64"

        case "resourceLanguages":
          return resourceLanguageTag(asArray(options.languages))

        case "extensions":
          return extensions

        case "minVersion":
          return options.minVersion || archSpecificMinVersion

        case "maxVersionTested":
          return options.maxVersionTested || options.minVersion || archSpecificMinVersion

        default:
          throw new Error(`Macro ${p1} is not defined`)
      }
    })
    await writeFile(outFile, manifest)
  }

  private async getExtensions(executable: string, displayName: string): Promise<string> {
    const uriSchemes = asArray(this.packager.config.protocols).concat(asArray(this.packager.platformSpecificBuildOptions.protocols))

    const fileAssociations = asArray(this.packager.config.fileAssociations).concat(asArray(this.packager.platformSpecificBuildOptions.fileAssociations))

    let isAddAutoLaunchExtension = this.options.addAutoLaunchExtension
    if (isAddAutoLaunchExtension === undefined) {
      const deps = this.packager.info.metadata.dependencies
      isAddAutoLaunchExtension = deps != null && deps["electron-winstore-auto-launch"] != null
    }

    if (!isAddAutoLaunchExtension && uriSchemes.length === 0 && fileAssociations.length === 0 && this.options.customExtensionsPath === undefined) {
      return ""
    }

    let extensions = "<Extensions>"

    if (isAddAutoLaunchExtension) {
      extensions += `
        <desktop:Extension Category="windows.startupTask" Executable="${executable}" EntryPoint="Windows.FullTrustApplication">
          <desktop:StartupTask TaskId="SlackStartup" Enabled="true" DisplayName="${displayName}" />
        </desktop:Extension>`
    }

    for (const protocol of uriSchemes) {
      for (const scheme of asArray(protocol.schemes)) {
        extensions += `
          <uap:Extension Category="windows.protocol">
            <uap:Protocol Name="${scheme}">
               <uap:DisplayName>${protocol.name}</uap:DisplayName>
             </uap:Protocol>
          </uap:Extension>`
      }
    }

    for (const fileAssociation of fileAssociations) {
      for (const ext of asArray(fileAssociation.ext)) {
        extensions += `
          <uap:Extension Category="windows.fileTypeAssociation">
            <uap:FileTypeAssociation Name="${ext}">
              <uap:SupportedFileTypes>
                <uap:FileType>.${ext}</uap:FileType>
              </uap:SupportedFileTypes>
            </uap:FileTypeAssociation>
          </uap:Extension>`
      }
    }

    if (this.options.customExtensionsPath !== undefined) {
      const extensionsPath = path.resolve(this.packager.info.appDir, this.options.customExtensionsPath)
      extensions += await readFile(extensionsPath, "utf8")
    }

    extensions += "</Extensions>"
    return extensions
  }
}

// get the resource - language tag, see https://docs.microsoft.com/en-us/windows/uwp/globalizing/manage-language-and-region#specify-the-supported-languages-in-the-apps-manifest
function resourceLanguageTag(userLanguages: Array<string> | Nullish): string {
  if (userLanguages == null || userLanguages.length === 0) {
    userLanguages = [DEFAULT_RESOURCE_LANG]
  }
  return userLanguages.map(it => `<Resource Language="${it.replace(/_/g, "-")}" />`).join("\n")
}

function lockScreenTag(userAssets: Array<string>): string {
  if (isDefaultAssetIncluded(userAssets, "BadgeLogo.png")) {
    return '<uap:LockScreen Notification="badgeAndTileText" BadgeLogo="assets\\BadgeLogo.png" />'
  } else {
    return ""
  }
}

function defaultTileTag(userAssets: Array<string>, showNameOnTiles: boolean): string {
  const defaultTiles: Array<string> = ["<uap:DefaultTile", 'Wide310x150Logo="assets\\Wide310x150Logo.png"']

  if (isDefaultAssetIncluded(userAssets, "LargeTile.png")) {
    defaultTiles.push('Square310x310Logo="assets\\LargeTile.png"')
  }
  if (isDefaultAssetIncluded(userAssets, "SmallTile.png")) {
    defaultTiles.push('Square71x71Logo="assets\\SmallTile.png"')
  }

  if (showNameOnTiles) {
    defaultTiles.push(">")
    defaultTiles.push("<uap:ShowNameOnTiles>")
    defaultTiles.push("<uap:ShowOn", 'Tile="wide310x150Logo"', "/>")
    defaultTiles.push("<uap:ShowOn", 'Tile="square150x150Logo"', "/>")
    defaultTiles.push("</uap:ShowNameOnTiles>")
    defaultTiles.push("</uap:DefaultTile>")
  } else {
    defaultTiles.push("/>")
  }
  return defaultTiles.join(" ")
}

function splashScreenTag(userAssets: Array<string>): string {
  if (isDefaultAssetIncluded(userAssets, "SplashScreen.png")) {
    return '<uap:SplashScreen Image="assets\\SplashScreen.png" />'
  } else {
    return ""
  }
}

function isDefaultAssetIncluded(userAssets: Array<string>, defaultAsset: string) {
  const defaultAssetName = defaultAsset.substring(0, defaultAsset.indexOf("."))
  return userAssets.some(it => it.includes(defaultAssetName))
}

function isScaledAssetsProvided(userAssets: Array<string>) {
  return userAssets.some(it => it.includes(".scale-") || it.includes(".targetsize-"))
}<|MERGE_RESOLUTION|>--- conflicted
+++ resolved
@@ -1,4 +1,4 @@
-import { Arch, asArray, copyOrLinkFile, deepAssign, InvalidConfigurationError, log, TmpDir, walk } from "builder-util"
+import { Arch, asArray, copyOrLinkFile, deepAssign, InvalidConfigurationError, log, walk } from "builder-util"
 import { Nullish } from "builder-util-runtime"
 import { emptyDir, readdir, readFile, writeFile } from "fs-extra"
 import * as path from "path"
@@ -8,7 +8,7 @@
 import { getTemplatePath } from "../util/pathManager"
 import { VmManager } from "../vm/vm"
 import { WinPackager } from "../winPackager"
-import { createStageDir, StageDir } from "./targetUtil"
+import { createStageDir } from "./targetUtil"
 
 const APPX_ASSETS_DIR_NAME = "appx"
 
@@ -46,18 +46,8 @@
 
 const DEFAULT_RESOURCE_LANG = "en-US"
 
-type SigningQueue = {
-  artifactPath: string
-  stageDir: StageDir
-  arch: Arch
-  artifactName: string
-}
-
 export default class AppXTarget extends Target {
   readonly options: AppXOptions = deepAssign({}, this.packager.platformSpecificBuildOptions, this.packager.config.appx)
-  private readonly signingQueue: SigningQueue[] = []
-
-  isAsyncSupported = false
 
   isAsyncSupported = false
 
@@ -157,15 +147,6 @@
     if (this.options.makeappxArgs != null) {
       makeAppXArgs.push(...this.options.makeappxArgs)
     }
-<<<<<<< HEAD
-    await vm.exec(vm.toVmFile(path.join(vendorPath, "windows-10", signToolArch, "makeappx.exe")), makeAppXArgs)
-
-    this.signingQueue.push({
-      artifactPath,
-      stageDir,
-      arch,
-      artifactName,
-=======
     this.taskQueueManager.add(async () => {
       await vm.exec(vm.toVmFile(path.join(vendorPath, "windows-10", signToolArch, "makeappx.exe")), makeAppXArgs)
       await packager.sign(artifactPath)
@@ -180,27 +161,7 @@
         target: this,
         isWriteUpdateInfo: this.options.electronUpdaterAware,
       })
->>>>>>> d8ebe66c
     })
-  }
-  async finishBuild() {
-    const packager = this.packager
-    for (const signingOptions of this.signingQueue) {
-      const { artifactPath, stageDir, arch, artifactName } = signingOptions
-
-      await packager.sign(artifactPath)
-
-      await stageDir.cleanup()
-
-      await packager.info.emitArtifactBuildCompleted({
-        file: artifactPath,
-        packager,
-        arch,
-        safeArtifactName: packager.computeSafeArtifactName(artifactName, "appx"),
-        target: this,
-        isWriteUpdateInfo: this.options.electronUpdaterAware,
-      })
-    }
   }
 
   private static async computeUserAssets(vm: VmManager, vendorPath: string, userAssetDir: string | null) {
