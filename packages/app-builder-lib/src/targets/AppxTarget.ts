--- conflicted
+++ resolved
@@ -147,11 +147,7 @@
     if (this.options.makeappxArgs != null) {
       makeAppXArgs.push(...this.options.makeappxArgs)
     }
-<<<<<<< HEAD
-    this.packager.info.signingQueueManager.add(async () => {
-=======
     this.taskQueueManager.add(async () => {
->>>>>>> 4ed4c60c
       await vm.exec(vm.toVmFile(path.join(vendorPath, "windows-10", signToolArch, "makeappx.exe")), makeAppXArgs)
       await packager.sign(artifactPath)
 
