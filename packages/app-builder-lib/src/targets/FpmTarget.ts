--- conflicted
+++ resolved
@@ -1,4 +1,4 @@
-import { Arch, asArray, deepAssign, executeAppBuilder, getArchSuffix, getPath7za, log, serializeToYaml, TmpDir, toLinuxArchString, unlinkIfExists, use } from "builder-util"
+import { Arch, asArray, executeAppBuilder, getArchSuffix, getPath7za, log, serializeToYaml, TmpDir, toLinuxArchString, unlinkIfExists, use } from "builder-util"
 import { Nullish } from "builder-util-runtime"
 import { copyFile, outputFile, stat } from "fs-extra"
 import { mkdir, readFile } from "fs/promises"
@@ -43,12 +43,8 @@
     readonly outDir: string
   ) {
     super(name, false)
-<<<<<<< HEAD
-    this.options = deepAssign({}, this.packager.platformSpecificBuildOptions, (this.packager.config as any)[this.name])
-=======
 
     this.options = { ...this.packager.platformSpecificBuildOptions, ...(this.packager.config as any)[this.name] }
->>>>>>> 455d1218
     this.scriptFiles = this.createScripts()
   }
 
