<<<<<<< HEAD
import { Arch, asArray, log, deepAssign } from "builder-util"
=======
import BluebirdPromise from "bluebird-lst"
import { Arch, asArray, deepAssign, log, walk } from "builder-util"
>>>>>>> 8e7811d1
import { UUID } from "builder-util-runtime"
import { createHash } from "crypto"
import * as ejs from "ejs"
import { readFile, writeFile } from "fs/promises"
import { Lazy } from "lazy-val"
import * as path from "path"
import { MsiOptions } from "../"
import { getBinFromUrl } from "../binDownload"
import { Target } from "../core"
import { DesktopShortcutCreationPolicy, FinalCommonWindowsInstallerOptions, getEffectiveOptions } from "../options/CommonWindowsInstallerConfiguration"
import { normalizeExt } from "../platformPackager"
import { getTemplatePath } from "../util/pathManager"
import { VmManager } from "../vm/vm"
import { WineVmManager } from "../vm/WineVm"
import { WinPackager } from "../winPackager"
import { createStageDir, getWindowsInstallationDirName } from "./targetUtil"

const ELECTRON_BUILDER_UPGRADE_CODE_NS_UUID = UUID.parse("d752fe43-5d44-44d5-9fc9-6dd1bf19d5cc")
const ROOT_DIR_ID = "APPLICATIONFOLDER"

// WiX doesn't support Mono, so, dontnet462 is required to be installed for wine (preinstalled in our bundled wine)
export default class MsiTarget extends Target {
  protected readonly vm = process.platform === "win32" ? new VmManager() : new WineVmManager()

  readonly options: MsiOptions = deepAssign(this.packager.platformSpecificBuildOptions, this.packager.config.msi)

  constructor(
    protected readonly packager: WinPackager,
    readonly outDir: string,
    name = "msi",
    isAsyncSupported = true
  ) {
    super(name, isAsyncSupported)
  }

  protected projectTemplate = new Lazy<(data: any) => string>(async () => {
    const template = (await readFile(path.join(getTemplatePath(this.name), "template.xml"), "utf8"))
      .replace(/{{/g, "<%")
      .replace(/}}/g, "%>")
      .replace(/\${([^}]+)}/g, "<%=$1%>")
    return ejs.compile(template)
  })

  /**
   * A product-specific string that can be used in an [MSI Identifier](https://docs.microsoft.com/en-us/windows/win32/msi/identifier).
   */
  private get productMsiIdPrefix() {
    const sanitizedId = this.packager.appInfo.productFilename.replace(/[^\w.]/g, "").replace(/^[^A-Za-z_]+/, "")
    return sanitizedId.length > 0 ? sanitizedId : "App" + this.upgradeCode.replace(/-/g, "")
  }

  protected get iconId() {
    return `${this.productMsiIdPrefix}Icon.exe`
  }

  protected get upgradeCode(): string {
    return (this.options.upgradeCode || UUID.v5(this.packager.appInfo.id, ELECTRON_BUILDER_UPGRADE_CODE_NS_UUID)).toUpperCase()
  }

  async build(appOutDir: string, arch: Arch) {
    const packager = this.packager
    const artifactName = packager.expandArtifactBeautyNamePattern(this.options, "msi", arch)
    const artifactPath = path.join(this.outDir, artifactName)
    await packager.info.callArtifactBuildStarted({
      targetPresentableName: "MSI",
      file: artifactPath,
      arch,
    })

    const stageDir = await createStageDir(this, packager, arch)
    const vm = this.vm

    const commonOptions = getEffectiveOptions(this.options, this.packager)

    // wix 4.0.0.5512.2 doesn't support the arm64 architecture so default to x64 when building for arm64.
    // This will result in an x64 MSI installer that installs an arm64 version of the application. This is a
    // stopgap until the electron-builder-binaries wix version is upgraded to a version that supports arm64:
    // https://github.com/electron-userland/electron-builder/issues/6077
    const wixArch = arch == Arch.arm64 ? Arch.x64 : arch

    const projectFile = stageDir.getTempFile("project.wxs")
    const objectFiles = ["project.wixobj"]
    await writeFile(projectFile, await this.writeManifest(appOutDir, wixArch, commonOptions))

    await packager.info.callMsiProjectCreated(projectFile)

    // noinspection SpellCheckingInspection
    const vendorPath = await getBinFromUrl("wix", "4.0.0.5512.2", "/X5poahdCc3199Vt6AP7gluTlT1nxi9cbbHhZhCMEu+ngyP1LiBMn+oZX7QAZVaKeBMc2SjVp7fJqNLqsUnPNQ==")

    // noinspection SpellCheckingInspection
    const candleArgs = ["-arch", wixArch === Arch.ia32 ? "x86" : "x64", `-dappDir=${vm.toVmFile(appOutDir)}`].concat(this.getCommonWixArgs())
    candleArgs.push("project.wxs")
    await vm.exec(vm.toVmFile(path.join(vendorPath, "candle.exe")), candleArgs, {
      cwd: stageDir.dir,
    })

    await this.light(objectFiles, vm, artifactPath, appOutDir, vendorPath, stageDir.dir)

    await stageDir.cleanup()

    await packager.sign(artifactPath)

    await packager.info.callArtifactBuildCompleted({
      file: artifactPath,
      packager,
      arch,
      safeArtifactName: packager.computeSafeArtifactName(artifactName, "msi"),
      target: this,
      isWriteUpdateInfo: false,
    })
  }

  private async light(objectFiles: Array<string>, vm: VmManager, artifactPath: string, appOutDir: string, vendorPath: string, tempDir: string) {
    // noinspection SpellCheckingInspection
    const lightArgs = [
      "-out",
      vm.toVmFile(artifactPath),
      "-v",
      // https://github.com/wixtoolset/issues/issues/5169
      "-spdb",
      // https://sourceforge.net/p/wix/bugs/2405/
      // error LGHT1076 : ICE61: This product should remove only older versions of itself. The Maximum version is not less than the current product. (1.1.0.42 1.1.0.42)
      "-sw1076",
      `-dappDir=${vm.toVmFile(appOutDir)}`,
      // "-dcl:high",
    ]
      .concat(this.getCommonWixArgs())
      .concat(this.getAdditionalLightArgs())

    // http://windows-installer-xml-wix-toolset.687559.n2.nabble.com/Build-3-5-2229-0-give-me-the-following-error-error-LGHT0216-An-unexpected-Win32-exception-with-errorn-td5707443.html
    if (process.platform !== "win32") {
      // noinspection SpellCheckingInspection
      lightArgs.push("-sval")
    }

    if (this.options.oneClick === false) {
      lightArgs.push("-ext", "WixUIExtension")
    }

    // objectFiles - only filenames, we set current directory to our temp stage dir
    lightArgs.push(...objectFiles)
    await vm.exec(vm.toVmFile(path.join(vendorPath, "light.exe")), lightArgs, {
      cwd: tempDir,
    })
  }

  private getAdditionalLightArgs() {
    const args: Array<string> = []
    if (this.options.additionalLightArgs != null) {
      args.push(...this.options.additionalLightArgs)
    }
    return args
  }

  private getCommonWixArgs() {
    const args: Array<string> = ["-pedantic"]
    if (this.options.warningsAsErrors !== false) {
      args.push("-wx")
    }
    if (this.options.additionalWixArgs != null) {
      args.push(...this.options.additionalWixArgs)
    }
    return args
  }

  protected async writeManifest(appOutDir: string, wixArch: Arch, commonOptions: FinalCommonWindowsInstallerOptions) {
    const appInfo = this.packager.appInfo
    const { files, dirs } = await this.computeFileDeclaration(appOutDir)
    const options = this.options

    return (await this.projectTemplate.value)({
      ...(await this.getBaseOptions(commonOptions)),
      isCreateDesktopShortcut: commonOptions.isCreateDesktopShortcut !== DesktopShortcutCreationPolicy.NEVER,
      isRunAfterFinish: options.runAfterFinish !== false,
      // https://stackoverflow.com/questions/1929038/compilation-error-ice80-the-64bitcomponent-uses-32bitdirectory
      programFilesId: wixArch === Arch.x64 ? "ProgramFiles64Folder" : "ProgramFilesFolder",
      // wix in the name because special wix format can be used in the name
      installationDirectoryWixName: getWindowsInstallationDirName(appInfo, commonOptions.isAssisted || commonOptions.isPerMachine === true),
      dirs,
      files,
    })
  }

  protected async getBaseOptions(commonOptions: FinalCommonWindowsInstallerOptions): Promise<any> {
    const appInfo = this.packager.appInfo
    const iconPath = await this.packager.getIconPath()
    const compression = this.packager.compression

    const companyName = appInfo.companyName
    if (!companyName) {
      log.warn(`Manufacturer is not set for MSI — please set "author" in the package.json`)
    }

    return {
      ...commonOptions,
      iconPath: iconPath == null ? null : this.vm.toVmFile(iconPath),
      iconId: this.iconId,
      compressionLevel: compression === "store" ? "none" : "high",
      version: appInfo.getVersionInWeirdWindowsForm(),
      productName: appInfo.productName,
      upgradeCode: this.upgradeCode,
      manufacturer: companyName || appInfo.productName,
      appDescription: appInfo.description,
    }
  }

  private async computeFileDeclaration(appOutDir: string) {
    const appInfo = this.packager.appInfo
    let isRootDirAddedToRemoveTable = false
    const dirNames = new Set<string>()
    const dirs: Array<string> = []
    const fileSpace = " ".repeat(6)
    const commonOptions = getEffectiveOptions(this.options, this.packager)
    const files = (await walk(appOutDir)).map(file => {
      const packagePath = file.substring(appOutDir.length + 1)

      const lastSlash = packagePath.lastIndexOf(path.sep)
      const fileName = lastSlash > 0 ? packagePath.substring(lastSlash + 1) : packagePath
      let directoryId: string | null = null
      let dirName = ""
      // Wix Directory.FileSource doesn't work - https://stackoverflow.com/questions/21519388/wix-filesource-confusion
      if (lastSlash > 0) {
        // This Name attribute may also define multiple directories using the inline directory syntax.
        // For example, "ProgramFilesFolder:\My Company\My Product\bin" would create a reference to a Directory element with Id="ProgramFilesFolder" then create directories named "My Company" then "My Product" then "bin" nested beneath each other.
        // This syntax is a shortcut to defining each directory in an individual Directory element.
        dirName = packagePath.substring(0, lastSlash)
        // https://github.com/electron-userland/electron-builder/issues/3027
        directoryId = "d" + createHash("md5").update(dirName).digest("base64").replace(/\//g, "_").replace(/\+/g, ".").replace(/=+$/, "")
        if (!dirNames.has(dirName)) {
          dirNames.add(dirName)
          dirs.push(`<Directory Id="${directoryId}" Name="${ROOT_DIR_ID}:\\${dirName.replace(/\//g, "\\")}\\"/>`)
        }
      } else if (!isRootDirAddedToRemoveTable) {
        isRootDirAddedToRemoveTable = true
      }

      // since RegistryValue can be part of Component, *** *** *** *** *** *** *** *** *** wix cannot auto generate guid
      // https://stackoverflow.com/questions/1405100/change-my-component-guid-in-wix
      let result = `<Component${directoryId === null ? "" : ` Directory="${directoryId}"`}>`
      result += `\n${fileSpace}  <File Name="${xmlAttr(fileName)}" Source="$(var.appDir)${path.sep}${xmlAttr(packagePath)}" ReadOnly="yes" KeyPath="yes"`
      const isMainExecutable = packagePath === `${appInfo.productFilename}.exe`
      if (isMainExecutable) {
        result += ' Id="mainExecutable"'
      } else if (directoryId === null) {
        result += ` Id="${path.basename(packagePath)}_f"`
      }

      const isCreateDesktopShortcut = commonOptions.isCreateDesktopShortcut !== DesktopShortcutCreationPolicy.NEVER
      if (isMainExecutable && (isCreateDesktopShortcut || commonOptions.isCreateStartMenuShortcut)) {
        result += `>\n`
        const shortcutName = commonOptions.shortcutName
        if (isCreateDesktopShortcut) {
          result += `${fileSpace}  <Shortcut Id="desktopShortcut" Directory="DesktopFolder" Name="${xmlAttr(
            shortcutName
          )}" WorkingDirectory="APPLICATIONFOLDER" Advertise="yes" Icon="${this.iconId}"/>\n`
        }

        const hasMenuCategory = commonOptions.menuCategory != null
        const startMenuShortcutDirectoryId = hasMenuCategory ? "AppProgramMenuDir" : "ProgramMenuFolder"
        if (commonOptions.isCreateStartMenuShortcut) {
          if (hasMenuCategory) {
            dirs.push(`<Directory Id="${startMenuShortcutDirectoryId}" Name="ProgramMenuFolder:\\${commonOptions.menuCategory}\\"/>`)
          }
          result += `${fileSpace}  <Shortcut Id="startMenuShortcut" Directory="${startMenuShortcutDirectoryId}" Name="${xmlAttr(
            shortcutName
          )}" WorkingDirectory="APPLICATIONFOLDER" Advertise="yes" Icon="${this.iconId}">\n`
          result += `${fileSpace}    <ShortcutProperty Key="System.AppUserModel.ID" Value="${xmlAttr(this.packager.appInfo.id)}"/>\n`
          result += `${fileSpace}  </Shortcut>\n`
        }
        result += `${fileSpace}</File>`

        if (hasMenuCategory) {
          result += `<RemoveFolder Id="${startMenuShortcutDirectoryId}" Directory="${startMenuShortcutDirectoryId}" On="uninstall"/>\n`
        }
      } else {
        result += `/>`
      }

      const fileAssociations = this.packager.fileAssociations
      if (isMainExecutable && fileAssociations.length !== 0) {
        for (const item of fileAssociations) {
          const extensions = asArray(item.ext).map(normalizeExt)
          for (const ext of extensions) {
            result += `${fileSpace}  <ProgId Id="${this.productMsiIdPrefix}.${ext}" Advertise="yes" Icon="${this.iconId}" ${
              item.description ? `Description="${item.description}"` : ""
            }>\n`
            result += `${fileSpace}    <Extension Id="${ext}" Advertise="yes">\n`
            result += `${fileSpace}      <Verb Id="open" Command="Open with ${xmlAttr(this.packager.appInfo.productName)}" Argument="&quot;%1&quot;"/>\n`
            result += `${fileSpace}    </Extension>\n`
            result += `${fileSpace}  </ProgId>\n`
          }
        }
      }

      return `${result}\n${fileSpace}</Component>`
    })

    return { dirs: listToString(dirs, 2), files: listToString(files, 3) }
  }
}

function listToString(list: Array<string>, indentLevel: number) {
  const space = " ".repeat(indentLevel * 2)
  return list.join(`\n${space}`)
}

function xmlAttr(str: string) {
  return str.replace(/&/g, "&amp;").replace(/</g, "&lt;").replace(/>/g, "&gt;").replace(/"/g, "&quot;").replace(/'/g, "&apos;")
}<|MERGE_RESOLUTION|>--- conflicted
+++ resolved
@@ -1,9 +1,4 @@
-<<<<<<< HEAD
-import { Arch, asArray, log, deepAssign } from "builder-util"
-=======
-import BluebirdPromise from "bluebird-lst"
 import { Arch, asArray, deepAssign, log, walk } from "builder-util"
->>>>>>> 8e7811d1
 import { UUID } from "builder-util-runtime"
 import { createHash } from "crypto"
 import * as ejs from "ejs"
