--- conflicted
+++ resolved
@@ -1,5 +1,5 @@
 import { bundle as bundleFlatpak, FlatpakBundlerBuildOptions, FlatpakManifest } from "@malept/flatpak-bundler"
-import { Arch, copyFile, deepAssign, toLinuxArchString } from "builder-util"
+import { Arch, copyFile, toLinuxArchString } from "builder-util"
 import { chmod, outputFile } from "fs-extra"
 import * as path from "path"
 import { Target } from "../core"
@@ -19,14 +19,10 @@
     readonly outDir: string
   ) {
     super(name)
-<<<<<<< HEAD
-    this.options = deepAssign({}, this.packager.platformSpecificBuildOptions, (this.packager.config as any)[this.name])
-=======
     this.options = {
       ...this.packager.platformSpecificBuildOptions,
       ...(this.packager.config as any)[this.name],
     }
->>>>>>> 455d1218
   }
 
   get appId(): string {
