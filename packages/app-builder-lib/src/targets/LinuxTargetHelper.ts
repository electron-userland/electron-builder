--- conflicted
+++ resolved
@@ -4,7 +4,7 @@
 import { LinuxTargetSpecificOptions } from ".."
 import { LinuxPackager } from "../linuxPackager"
 import { IconInfo } from "../platformPackager"
-import { join } from "path";
+import { join } from "path"
 
 export const installPrefix = "/opt"
 
@@ -57,15 +57,11 @@
     const sources = [platformSpecificBuildOptions.icon, config.mac?.icon ?? config.icon].filter(str => !!str) as string[]
 
     // If no explicit sources are defined, fallback to buildResources directory, then default framework icon
-<<<<<<< HEAD
     let fallbackSources = [...asArray(packager.getDefaultFrameworkIcon())]
     const buildResources = config.directories?.buildResources
-    if (buildResources && await exists(join(buildResources, 'icons'))) {
+    if (buildResources && (await exists(join(buildResources, "icons")))) {
       fallbackSources = [buildResources, ...fallbackSources]
     }
-=======
-    const fallbackSources = [config.directories?.buildResources, ...asArray(packager.getDefaultFrameworkIcon())].filter(async filepath => filepath && (await exists(filepath))) as string[]
->>>>>>> 5d01ea6d
 
     // need to put here and not as default because need to resolve image size
     const result = await packager.resolveIcon(sources, fallbackSources, "set")
