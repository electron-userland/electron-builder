import { asArray, exists, isEmptyOrSpaces, log } from "builder-util"
import { outputFile } from "fs-extra"
import { Lazy } from "lazy-val"
import { join } from "path"
import { LinuxPackager } from "../linuxPackager"
import { LinuxTargetSpecificOptions } from "../options/linuxOptions"
import { IconInfo } from "../platformPackager"
<<<<<<< HEAD
=======
import { join } from "path"
import { ObjectMap } from "builder-util-runtime"
>>>>>>> 07429661

export const installPrefix = "/opt"

export class LinuxTargetHelper {
  private readonly iconPromise = new Lazy(() => this.computeDesktopIcons())

  private readonly mimeTypeFilesPromise = new Lazy(() => this.computeMimeTypeFiles())

  maxIconPath: string | null = null

  constructor(private packager: LinuxPackager) {}

  get icons(): Promise<Array<IconInfo>> {
    return this.iconPromise.value
  }

  get mimeTypeFiles(): Promise<string | null> {
    return this.mimeTypeFilesPromise.value
  }

  private async computeMimeTypeFiles(): Promise<string | null> {
    const items: Array<string> = []
    for (const fileAssociation of this.packager.fileAssociations) {
      if (!fileAssociation.mimeType) {
        continue
      }

      const data = `<mime-type type="${fileAssociation.mimeType}">
  <glob pattern="*.${fileAssociation.ext}"/>
    ${fileAssociation.description ? `<comment>${fileAssociation.description}</comment>` : ""}
  <icon name="x-office-document" />
</mime-type>`
      items.push(data)
    }

    if (items.length === 0) {
      return null
    }

    const file = await this.packager.getTempFile(".xml")
    await outputFile(
      file,
      '<?xml version="1.0" encoding="utf-8"?>\n<mime-info xmlns="http://www.freedesktop.org/standards/shared-mime-info">\n' + items.join("\n") + "\n</mime-info>"
    )
    return file
  }

  // must be name without spaces and other special characters, but not product name used
  private async computeDesktopIcons(): Promise<Array<IconInfo>> {
    const packager = this.packager
    const { platformSpecificBuildOptions, config } = packager

    const sources = [platformSpecificBuildOptions.icon, config.mac?.icon ?? config.icon].filter(str => !!str) as string[]

    // If no explicit sources are defined, fallback to buildResources directory, then default framework icon
    let fallbackSources = [...asArray(packager.getDefaultFrameworkIcon())]
    const buildResources = config.directories?.buildResources
    if (buildResources && (await exists(join(buildResources, "icons")))) {
      fallbackSources = [buildResources, ...fallbackSources]
    }

    // need to put here and not as default because need to resolve image size
    const result = await packager.resolveIcon(sources, fallbackSources, "set")
    this.maxIconPath = result[result.length - 1].file
    return result
  }

  getDescription(options: LinuxTargetSpecificOptions) {
    return options.description || this.packager.appInfo.description
  }

  getSanitizedVersion(target: string) {
    const {
      appInfo: { version },
    } = this.packager
    switch (target) {
      case "pacman":
        return version.replace(/-/g, "_")
      case "rpm":
      case "deb":
        return version.replace(/-/g, "~")
      default:
        return version
    }
  }

<<<<<<< HEAD
  async writeDesktopEntry(targetSpecificOptions: LinuxTargetSpecificOptions, exec?: string, destination?: string | null, extra?: Record<string, string>): Promise<string> {
=======
  async writeDesktopEntry(targetSpecificOptions: LinuxTargetSpecificOptions, exec?: string, destination?: string | null, extra?: ObjectMap<string>): Promise<string> {
>>>>>>> 07429661
    const data = await this.computeDesktopEntry(targetSpecificOptions, exec, extra)
    const file = destination || (await this.packager.getTempFile(`${this.packager.appInfo.productFilename}.desktop`))
    await outputFile(file, data)
    return file
  }

<<<<<<< HEAD
  computeDesktopEntry(targetSpecificOptions: LinuxTargetSpecificOptions, exec?: string, extra?: Record<string, string>): Promise<string> {
=======
  computeDesktopEntry(targetSpecificOptions: LinuxTargetSpecificOptions, exec?: string, extra?: ObjectMap<string>): Promise<string> {
>>>>>>> 07429661
    if (exec != null && exec.length === 0) {
      throw new Error("Specified exec is empty")
    }
    // https://github.com/electron-userland/electron-builder/issues/3418
    if (targetSpecificOptions.desktop?.entry?.Exec) {
      throw new Error("Please specify executable name as linux.executableName instead of linux.desktop.Exec")
    }

    const packager = this.packager
    const appInfo = packager.appInfo

    const executableArgs = targetSpecificOptions.executableArgs
    if (exec == null) {
      exec = `${installPrefix}/${appInfo.sanitizedProductName}/${packager.executableName}`
      if (!/^[/0-9A-Za-z._-]+$/.test(exec)) {
        exec = `"${exec}"`
      }
      if (executableArgs) {
        exec += " "
        exec += executableArgs.join(" ")
      }
      // https://specifications.freedesktop.org/desktop-entry-spec/desktop-entry-spec-latest.html#exec-variables
      const execCodes = ["%f", "%u", "%F", "%U"]
      if (executableArgs == null || executableArgs.findIndex(arg => execCodes.includes(arg)) === -1) {
        exec += " %U"
      }
    }

    const desktopMeta: any = {
      Name: appInfo.productName,
      Exec: exec,
      Terminal: "false",
      Type: "Application",
      Icon: packager.executableName,
      // https://askubuntu.com/questions/367396/what-represent-the-startupwmclass-field-of-a-desktop-file
      // must be set to package.json name (because it is Electron set WM_CLASS)
      // to get WM_CLASS of running window: xprop WM_CLASS
      // StartupWMClass doesn't work for unicode
      // https://github.com/electron/electron/blob/2-0-x/atom/browser/native_window_views.cc#L226
      StartupWMClass: appInfo.productName,
      ...extra,
      ...(targetSpecificOptions.desktop?.entry ?? {}),
    }

    const description = this.getDescription(targetSpecificOptions)
    if (!isEmptyOrSpaces(description)) {
      desktopMeta.Comment = description
    }

    const mimeTypes: Array<string> = asArray(targetSpecificOptions.mimeTypes)
    for (const fileAssociation of packager.fileAssociations) {
      if (fileAssociation.mimeType != null) {
        mimeTypes.push(fileAssociation.mimeType)
      }
    }

    for (const protocol of asArray(packager.config.protocols).concat(asArray(packager.platformSpecificBuildOptions.protocols))) {
      for (const scheme of asArray(protocol.schemes)) {
        mimeTypes.push(`x-scheme-handler/${scheme}`)
      }
    }

    if (mimeTypes.length !== 0) {
      desktopMeta.MimeType = mimeTypes.join(";") + ";"
    }

    let category = targetSpecificOptions.category
    if (isEmptyOrSpaces(category)) {
      const macCategory = (packager.config.mac || {}).category
      if (macCategory != null) {
        category = macToLinuxCategory[macCategory]
      }

      if (category == null) {
        // https://github.com/develar/onshape-desktop-shell/issues/48
        if (macCategory != null) {
          log.warn({ macCategory }, "cannot map macOS category to Linux. If possible mapping is known for you, please file issue to add it.")
        }
        log.warn(
          {
            reason: "linux.category is not set and cannot map from macOS",
            docs: "https://www.electron.build/linux",
          },
          'application Linux category is set to default "Utility"'
        )
        category = "Utility"
      }
    }
    desktopMeta.Categories = `${category}${category.endsWith(";") ? "" : ";"}`

    let data = `[Desktop Entry]`
    for (const name of Object.keys(desktopMeta)) {
      data += `\n${name}=${desktopMeta[name]}`
    }
    data += "\n"
    const desktopActions = targetSpecificOptions.desktop?.desktopActions ?? {}
    for (const [actionName, config] of Object.entries(desktopActions)) {
      if (!Object.keys(config ?? {}).length) {
        continue
      }
      data += `\n[Desktop Action ${actionName}]`
      for (const [key, value] of Object.entries(config ?? {})) {
        data += `\n${key}=${value}`
      }
      data += "\n"
    }
    return Promise.resolve(data)
  }
}

const macToLinuxCategory: any = {
  "public.app-category.graphics-design": "Graphics",
  "public.app-category.developer-tools": "Development",
  "public.app-category.education": "Education",
  "public.app-category.games": "Game",
  "public.app-category.video": "Video;AudioVideo",
  "public.app-category.utilities": "Utility",
  "public.app-category.social-networking": "Network;Chat",
  "public.app-category.finance": "Office;Finance",
  "public.app-category.music": "Audio;AudioVideo",
}<|MERGE_RESOLUTION|>--- conflicted
+++ resolved
@@ -1,15 +1,11 @@
-import { asArray, exists, isEmptyOrSpaces, log } from "builder-util"
+import { asArray, isEmptyOrSpaces, log, exists } from "builder-util"
 import { outputFile } from "fs-extra"
 import { Lazy } from "lazy-val"
-import { join } from "path"
 import { LinuxPackager } from "../linuxPackager"
 import { LinuxTargetSpecificOptions } from "../options/linuxOptions"
 import { IconInfo } from "../platformPackager"
-<<<<<<< HEAD
-=======
 import { join } from "path"
 import { ObjectMap } from "builder-util-runtime"
->>>>>>> 07429661
 
 export const installPrefix = "/opt"
 
@@ -96,22 +92,14 @@
     }
   }
 
-<<<<<<< HEAD
-  async writeDesktopEntry(targetSpecificOptions: LinuxTargetSpecificOptions, exec?: string, destination?: string | null, extra?: Record<string, string>): Promise<string> {
-=======
   async writeDesktopEntry(targetSpecificOptions: LinuxTargetSpecificOptions, exec?: string, destination?: string | null, extra?: ObjectMap<string>): Promise<string> {
->>>>>>> 07429661
     const data = await this.computeDesktopEntry(targetSpecificOptions, exec, extra)
     const file = destination || (await this.packager.getTempFile(`${this.packager.appInfo.productFilename}.desktop`))
     await outputFile(file, data)
     return file
   }
 
-<<<<<<< HEAD
-  computeDesktopEntry(targetSpecificOptions: LinuxTargetSpecificOptions, exec?: string, extra?: Record<string, string>): Promise<string> {
-=======
   computeDesktopEntry(targetSpecificOptions: LinuxTargetSpecificOptions, exec?: string, extra?: ObjectMap<string>): Promise<string> {
->>>>>>> 07429661
     if (exec != null && exec.length === 0) {
       throw new Error("Specified exec is empty")
     }
