import { Arch, serializeToYaml } from "builder-util"
import { outputFile } from "fs-extra"
import { Lazy } from "lazy-val"
import * as path from "path"
import * as semver from "semver"
import { AppImageOptions } from ".."
import { Target } from "../core"
import { LinuxPackager } from "../linuxPackager"
import { getAppUpdatePublishConfiguration } from "../publish/PublishManager"
import { executeAppBuilderAsJson, objectToArgs } from "../util/appBuilder"
import { getNotLocalizedLicenseFile } from "../util/license"
import { LinuxTargetHelper } from "./LinuxTargetHelper"
import { createStageDir } from "./targetUtil"

// https://unix.stackexchange.com/questions/375191/append-to-sub-directory-inside-squashfs-file
export default class AppImageTarget extends Target {
  readonly options: AppImageOptions = {...this.packager.platformSpecificBuildOptions, ...(this.packager.config as any)[this.name]}
  private readonly desktopEntry: Lazy<string>

  constructor(ignored: string, private readonly packager: LinuxPackager, private readonly helper: LinuxTargetHelper, readonly outDir: string) {
    super("appImage")

<<<<<<< HEAD
    const args = ["AppRun"]

    if (this.isElectronVersionGreaterOrEqualThan("5.0.0")) {
      args.push("--no-sandbox")
    }

    const exec = args.join(" ")

    this.desktopEntry = new Lazy<string>(() => helper.computeDesktopEntry(this.options, exec, {
=======
    this.desktopEntry = new Lazy<string>(() => helper.computeDesktopEntry(this.options, "AppRun %U", {
>>>>>>> aa3625d5
      "X-AppImage-Version": `${packager.appInfo.buildVersion}`,
    }))
  }

  async build(appOutDir: string, arch: Arch): Promise<any> {
    const packager = this.packager
    const options = this.options
    // https://github.com/electron-userland/electron-builder/issues/775
    // https://github.com/electron-userland/electron-builder/issues/1726
    // tslint:disable-next-line:no-invalid-template-strings
    const artifactName = packager.expandArtifactNamePattern(options, "AppImage", arch)
    const artifactPath = path.join(this.outDir, artifactName)
    await packager.info.callArtifactBuildStarted({
      targetPresentableName: "AppImage",
      file: artifactPath,
      arch,
    })

    const c = await Promise.all([
      this.desktopEntry.value,
      this.helper.icons,
      getAppUpdatePublishConfiguration(packager, arch, false /* in any case validation will be done on publish */),
      getNotLocalizedLicenseFile(options.license, this.packager, ["txt", "html"]),
      createStageDir(this, packager, arch),
    ])
    const license = c[3]
    const stageDir = c[4]!!

    const publishConfig = c[2]
    if (publishConfig != null) {
      await outputFile(path.join(packager.getResourcesDir(stageDir.dir), "app-update.yml"), serializeToYaml(publishConfig))
    }

    if (this.packager.packagerOptions.effectiveOptionComputed != null && await this.packager.packagerOptions.effectiveOptionComputed({desktop: await this.desktopEntry.value})) {
      return
    }

    const args = [
      "appimage",
      "--stage", stageDir.dir,
      "--arch", Arch[arch],
      "--output", artifactPath,
      "--app", appOutDir,
      "--configuration", (JSON.stringify({
        productName: this.packager.appInfo.productName,
        productFilename: this.packager.appInfo.productFilename,
        desktopEntry: c[0],
        executableName: this.packager.executableName,
        icons: c[1],
        fileAssociations: this.packager.fileAssociations,
        ...options,
      })),
    ]
    objectToArgs(args, {
      license,
    })
    if (packager.compression === "maximum") {
      args.push("--compression", "xz")
    }

    await packager.info.callArtifactBuildCompleted({
      file: artifactPath,
      safeArtifactName: packager.computeSafeArtifactName(artifactName, "AppImage", arch, false),
      target: this,
      arch,
      packager,
      isWriteUpdateInfo: true,
      updateInfo: await executeAppBuilderAsJson(args),
    })
  }

  private isElectronVersionGreaterOrEqualThan(version: string) {
    return semver.gte(this.packager.config.electronVersion || "7.0.0", version)
  }
}<|MERGE_RESOLUTION|>--- conflicted
+++ resolved
@@ -20,19 +20,7 @@
   constructor(ignored: string, private readonly packager: LinuxPackager, private readonly helper: LinuxTargetHelper, readonly outDir: string) {
     super("appImage")
 
-<<<<<<< HEAD
-    const args = ["AppRun"]
-
-    if (this.isElectronVersionGreaterOrEqualThan("5.0.0")) {
-      args.push("--no-sandbox")
-    }
-
-    const exec = args.join(" ")
-
-    this.desktopEntry = new Lazy<string>(() => helper.computeDesktopEntry(this.options, exec, {
-=======
-    this.desktopEntry = new Lazy<string>(() => helper.computeDesktopEntry(this.options, "AppRun %U", {
->>>>>>> aa3625d5
+    this.desktopEntry = new Lazy<string>(() => helper.computeDesktopEntry(this.options, "AppRun --no-sandbox %U", {
       "X-AppImage-Version": `${packager.appInfo.buildVersion}`,
     }))
   }
@@ -103,8 +91,4 @@
       updateInfo: await executeAppBuilderAsJson(args),
     })
   }
-
-  private isElectronVersionGreaterOrEqualThan(version: string) {
-    return semver.gte(this.packager.config.electronVersion || "7.0.0", version)
-  }
 }