--- conflicted
+++ resolved
@@ -1,10 +1,5 @@
-<<<<<<< HEAD
-import { asArray, log, copyDir, copyOrLinkFile, Filter, statOrNull, FileTransformer, USE_HARD_LINKS } from "builder-util"
-=======
-import BluebirdPromise from "bluebird-lst"
 import { asArray, copyDir, copyOrLinkFile, FileTransformer, Filter, log, statOrNull, USE_HARD_LINKS } from "builder-util"
 import { Nullish } from "builder-util-runtime"
->>>>>>> 8e7811d1
 import { mkdir } from "fs/promises"
 import { Minimatch } from "minimatch"
 import * as path from "path"
