--- conflicted
+++ resolved
@@ -1,26 +1,17 @@
 import { getProjectRootPath } from "@electron/rebuild/lib/search-module"
 
-<<<<<<< HEAD
-import { httpExecutor, InvalidConfigurationError, log } from "builder-util"
-import { parseXml } from "builder-util-runtime"
-=======
 import { InvalidConfigurationError, log } from "builder-util"
 import { ObjectMap, parseXml } from "builder-util-runtime"
 import { httpExecutor } from "builder-util"
->>>>>>> 07429661
 import { readJson } from "fs-extra"
 import { Lazy } from "lazy-val"
 import * as path from "path"
+import { orNullIfFileNotExist } from "../util/config/load"
 import * as semver from "semver"
 import { Configuration } from "../configuration"
 import { getConfig } from "../util/config/config"
-import { orNullIfFileNotExist } from "../util/config/load"
 
-<<<<<<< HEAD
-export type MetadataValue = Lazy<Record<string, any> | null>
-=======
 export type MetadataValue = Lazy<ObjectMap<any> | null>
->>>>>>> 07429661
 
 const electronPackages = ["electron", "electron-prebuilt", "electron-prebuilt-compile", "electron-nightly"]
 
