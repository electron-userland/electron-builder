<<<<<<< HEAD
import { getProjectRootPath } from "./search-module"

=======
>>>>>>> 6cacf6b2
import { httpExecutor, InvalidConfigurationError, log } from "builder-util"
import { parseXml } from "builder-util-runtime"
import { readJson } from "fs-extra"
import { Lazy } from "lazy-val"
import * as path from "path"
import * as semver from "semver"
import { Configuration } from "../configuration"
import { getConfig } from "../util/config/config"
import { orNullIfFileNotExist } from "../util/config/load"
import { getProjectRootPath } from "./search-module"

export type MetadataValue = Lazy<Record<string, any> | null>

const electronPackages = ["electron", "electron-prebuilt", "electron-prebuilt-compile", "electron-nightly"]

export async function getElectronVersion(projectDir: string, config?: Configuration): Promise<string> {
  if (config == null) {
    config = await getConfig(projectDir, null, null)
  }
  if (config.electronVersion != null) {
    return config.electronVersion
  }
  return computeElectronVersion(projectDir)
}

export async function getElectronVersionFromInstalled(projectDir: string): Promise<string | null> {
  for (const name of electronPackages) {
    try {
      return (await readJson(path.join(projectDir, "node_modules", name, "package.json"))).version
    } catch (e: any) {
      if (e.code !== "ENOENT") {
        log.warn({ name, error: e }, `cannot read electron version package.json`)
      }
    }
  }
  return null
}

export async function getElectronPackage(projectDir: string) {
  for (const name of electronPackages) {
    try {
      return await readJson(path.join(projectDir, "node_modules", name, "package.json"))
    } catch (e: any) {
      if (e.code !== "ENOENT") {
        log.warn({ name, error: e }, `cannot find electron in package.json`)
      }
    }
  }
  return null
}

/** @internal */
export async function computeElectronVersion(projectDir: string): Promise<string> {
  const result = await getElectronVersionFromInstalled(projectDir)
  if (result != null) {
    return result
  }

  const potentialRootDirs = [projectDir, await getProjectRootPath(projectDir)]
  let dependency: NameAndVersion | null = null
  for (const dir of potentialRootDirs) {
    const metadata = await orNullIfFileNotExist(readJson(path.join(dir, "package.json")))
    dependency = metadata ? findFromPackageMetadata(metadata) : null
    if (dependency) {
      break
    }
  }
  if (dependency?.name === "electron-nightly") {
    log.info("You are using a nightly version of electron, be warned that those builds are highly unstable.")
    const feedXml = await httpExecutor.request({
      hostname: "github.com",
      path: `/electron/nightlies/releases.atom`,
      headers: {
        accept: "application/xml, application/atom+xml, text/xml, */*",
      },
    })
    const feed = parseXml(feedXml!)
    const latestRelease = feed.element("entry", false, `No published versions on GitHub`)
    const v = /\/tag\/v?([^/]+)$/.exec(latestRelease.element("link").attribute("href"))![1]
    return v.startsWith("v") ? v.substring(1) : v
  } else if (dependency?.version === "latest") {
    log.warn('Electron version is set to "latest", but it is recommended to set it to some more restricted version range.')
    try {
      const releaseInfo = JSON.parse(
        (await httpExecutor.request({
          hostname: "github.com",
          path: `/electron/${dependency.name === "electron-nightly" ? "nightlies" : "electron"}/releases/latest`,
          headers: {
            accept: "application/json",
          },
        }))!
      )
      const version = releaseInfo.tag_name.startsWith("v") ? releaseInfo.tag_name.substring(1) : releaseInfo.tag_name
      log.info({ version }, `resolve ${dependency.name}@${dependency.version}`)
      return version
    } catch (e: any) {
      log.warn(e)
    }

    throw new InvalidConfigurationError(`Cannot find electron dependency to get electron version in the '${path.join(projectDir, "package.json")}'`)
  }
  const version = dependency?.version
  if (version == null || !/^\d/.test(version)) {
    const versionMessage = version == null ? "" : ` and version ("${version}") is not fixed in project`
    throw new InvalidConfigurationError(
      `Cannot compute electron version from installed node modules - none of the possible electron modules are installed${versionMessage}.\nSee https://github.com/electron-userland/electron-builder/issues/3984#issuecomment-504968246`
    )
  }

  return semver.coerce(version)!.format()
}

interface NameAndVersion {
  readonly name: string
  readonly version: string
}

function findFromPackageMetadata(packageData: any): NameAndVersion | null {
  for (const name of electronPackages) {
    const devDependencies = packageData.devDependencies
    let dep = devDependencies == null ? null : devDependencies[name]
    if (dep == null) {
      const dependencies = packageData.dependencies
      dep = dependencies == null ? null : dependencies[name]
    }
    if (dep != null) {
      return { name, version: dep }
    }
  }
  return null
}<|MERGE_RESOLUTION|>--- conflicted
+++ resolved
@@ -1,8 +1,3 @@
-<<<<<<< HEAD
-import { getProjectRootPath } from "./search-module"
-
-=======
->>>>>>> 6cacf6b2
 import { httpExecutor, InvalidConfigurationError, log } from "builder-util"
 import { parseXml } from "builder-util-runtime"
 import { readJson } from "fs-extra"
