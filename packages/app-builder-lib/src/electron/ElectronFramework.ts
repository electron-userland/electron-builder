<<<<<<< HEAD
import asyncPool from "tiny-async-pool"
import { asArray, executeAppBuilder, log, MAX_FILE_REQUESTS } from "builder-util"
import { copyDir, DO_NOT_USE_HARD_LINKS, statOrNull, unlinkIfExists } from "builder-util"
=======
import BluebirdPromise from "bluebird-lst"
import { asArray, CONCURRENCY, copyDir, DO_NOT_USE_HARD_LINKS, executeAppBuilder, log, statOrNull, unlinkIfExists } from "builder-util"
>>>>>>> 8e7811d1
import { emptyDir, readdir, rename } from "fs-extra"
import * as fs from "fs/promises"
import * as path from "path"
import { Configuration } from "../configuration"
import { BeforeCopyExtraFilesOptions, Framework, PrepareApplicationStageDirectoryOptions } from "../Framework"
import { Packager, Platform } from "../index"
import { LinuxPackager } from "../linuxPackager"
import { MacPackager } from "../macPackager"
import { getTemplatePath } from "../util/pathManager"
import { resolveFunction } from "../util/resolve"
import { createMacApp } from "./electronMac"
import { computeElectronVersion, getElectronVersionFromInstalled } from "./electronVersion"
import { addWinAsarIntegrity } from "./electronWin"
import injectFFMPEG from "./injectFFMPEG"

export type ElectronPlatformName = "darwin" | "linux" | "win32" | "mas"

/**
 * Electron distributables branding options.
 * @see [Electron BRANDING.json](https://github.com/electron/electron/blob/master/shell/app/BRANDING.json).
 */
export interface ElectronBrandingOptions {
  projectName?: string
  productName?: string
}

export function createBrandingOpts(opts: Configuration): Required<ElectronBrandingOptions> {
  return {
    projectName: opts.electronBranding?.projectName || "electron",
    productName: opts.electronBranding?.productName || "Electron",
  }
}

export interface ElectronDownloadOptions {
  // https://github.com/electron-userland/electron-builder/issues/3077
  // must be optional
  version?: string

  /**
   * The [cache location](https://github.com/electron-userland/electron-download#cache-location).
   */
  cache?: string | null

  /**
   * The mirror.
   */
  mirror?: string | null

  /** @private */
  customDir?: string | null
  /** @private */
  customFilename?: string | null

  strictSSL?: boolean
  isVerifyChecksum?: boolean

  platform?: ElectronPlatformName
  arch?: string
}

function createDownloadOpts(opts: Configuration, platform: ElectronPlatformName, arch: string, electronVersion: string): ElectronDownloadOptions {
  return {
    platform,
    arch,
    version: electronVersion,
    ...opts.electronDownload,
  }
}

async function beforeCopyExtraFiles(options: BeforeCopyExtraFilesOptions) {
  const { appOutDir, packager } = options
  const electronBranding = createBrandingOpts(packager.config)
  if (packager.platform === Platform.LINUX) {
    const linuxPackager = packager as LinuxPackager
    const executable = path.join(appOutDir, linuxPackager.executableName)
    await rename(path.join(appOutDir, electronBranding.projectName), executable)
  } else if (packager.platform === Platform.WINDOWS) {
    const executable = path.join(appOutDir, `${packager.appInfo.productFilename}.exe`)
    await rename(path.join(appOutDir, `${electronBranding.projectName}.exe`), executable)
    if (options.asarIntegrity) {
      await addWinAsarIntegrity(executable, options.asarIntegrity)
    }
  } else {
    await createMacApp(packager as MacPackager, appOutDir, options.asarIntegrity, (options.platformName as ElectronPlatformName) === "mas")
  }
  await removeUnusedLanguagesIfNeeded(options)
}

async function removeUnusedLanguagesIfNeeded(options: BeforeCopyExtraFilesOptions) {
  const {
    packager: { config, platformSpecificBuildOptions },
  } = options
  const wantedLanguages = asArray(platformSpecificBuildOptions.electronLanguages || config.electronLanguages)
  if (!wantedLanguages.length) {
    return
  }

  const { dir, langFileExt } = getLocalesConfig(options)
  // noinspection SpellCheckingInspection
  await asyncPool(MAX_FILE_REQUESTS, await readdir(dir), async file => {
    if (!file.endsWith(langFileExt)) {
      return
    }

    const language = file.substring(0, file.length - langFileExt.length)
    if (!wantedLanguages.includes(language)) {
      return fs.rm(path.join(dir, file), { recursive: true, force: true })
    }
    return
  })

  function getLocalesConfig(options: BeforeCopyExtraFilesOptions) {
    const { appOutDir, packager } = options
    if (packager.platform === Platform.MAC) {
      return { dir: packager.getResourcesDir(appOutDir), langFileExt: ".lproj" }
    } else {
      return { dir: path.join(packager.getResourcesDir(appOutDir), "..", "locales"), langFileExt: ".pak" }
    }
  }
}

class ElectronFramework implements Framework {
  // noinspection JSUnusedGlobalSymbols
  readonly macOsDefaultTargets = ["zip", "dmg"]
  // noinspection JSUnusedGlobalSymbols
  readonly defaultAppIdPrefix = "com.electron."
  // noinspection JSUnusedGlobalSymbols
  readonly isCopyElevateHelper = true
  // noinspection JSUnusedGlobalSymbols
  readonly isNpmRebuildRequired = true

  constructor(
    readonly name: string,
    readonly version: string,
    readonly distMacOsAppName: string
  ) {}

  getDefaultIcon(platform: Platform) {
    if (platform === Platform.LINUX) {
      return path.join(getTemplatePath("icons"), "electron-linux")
    } else {
      // default icon is embedded into app skeleton
      return null
    }
  }

  async prepareApplicationStageDirectory(options: PrepareApplicationStageDirectoryOptions) {
    await unpack(options, createDownloadOpts(options.packager.config, options.platformName, options.arch, this.version), this.distMacOsAppName)
    if (options.packager.config.downloadAlternateFFmpeg) {
      await injectFFMPEG(options, this.version)
    }
  }

  beforeCopyExtraFiles(options: BeforeCopyExtraFilesOptions) {
    return beforeCopyExtraFiles(options)
  }
}

export async function createElectronFrameworkSupport(configuration: Configuration, packager: Packager): Promise<Framework> {
  let version = configuration.electronVersion
  if (version == null) {
    // for prepacked app asar no dev deps in the app.asar
    if (packager.isPrepackedAppAsar) {
      version = await getElectronVersionFromInstalled(packager.projectDir)
      if (version == null) {
        throw new Error(`Cannot compute electron version for prepacked asar`)
      }
    } else {
      version = await computeElectronVersion(packager.projectDir)
    }
    configuration.electronVersion = version
  }

  const branding = createBrandingOpts(configuration)
  return new ElectronFramework(branding.projectName, version, `${branding.productName}.app`)
}

async function unpack(prepareOptions: PrepareApplicationStageDirectoryOptions, options: ElectronDownloadOptions, distMacOsAppName: string) {
  const { packager, appOutDir, platformName } = prepareOptions

  const electronDist = packager.config.electronDist || null
  let dist: string | null = null
  // check if supplied a custom electron distributable/fork/predownloaded directory
  if (typeof electronDist === "string") {
    let resolvedDist: string
    // check if custom electron hook file for import  resolving
    if ((await statOrNull(electronDist))?.isFile()) {
      const customElectronDist: any = await resolveFunction(packager.appInfo.type, electronDist, "electronDist")
      resolvedDist = await Promise.resolve(typeof customElectronDist === "function" ? customElectronDist(prepareOptions) : customElectronDist)
    } else {
      resolvedDist = electronDist
    }
    dist = path.isAbsolute(resolvedDist) ? resolvedDist : path.resolve(packager.projectDir, resolvedDist)
  }
  if (dist != null) {
    const zipFile = `electron-v${options.version}-${platformName}-${options.arch}.zip`
    if ((await statOrNull(path.join(dist, zipFile))) != null) {
      log.info({ dist, zipFile }, "resolved electronDist")
      options.cache = dist
      dist = null
    } else {
      log.info({ electronDist: log.filePath(dist), expectedFile: zipFile }, "custom electronDist provided but no zip found; assuming unpacked electron directory.")
    }
  }

  let isFullCleanup = false
  if (dist == null) {
    await executeAppBuilder(["unpack-electron", "--configuration", JSON.stringify([options]), "--output", appOutDir, "--distMacOsAppName", distMacOsAppName])
  } else {
    isFullCleanup = true
    const source = packager.getElectronSrcDir(dist)
    const destination = packager.getElectronDestinationDir(appOutDir)
    log.info({ source, destination }, "copying Electron")
    await emptyDir(appOutDir)
    await copyDir(source, destination, {
      isUseHardLink: DO_NOT_USE_HARD_LINKS,
    })
  }

  await cleanupAfterUnpack(prepareOptions, distMacOsAppName, isFullCleanup)
}

function cleanupAfterUnpack(prepareOptions: PrepareApplicationStageDirectoryOptions, distMacOsAppName: string, isFullCleanup: boolean) {
  const out = prepareOptions.appOutDir
  const isMac = prepareOptions.packager.platform === Platform.MAC
  const resourcesPath = isMac ? path.join(out, distMacOsAppName, "Contents", "Resources") : path.join(out, "resources")

  return Promise.all([
    isFullCleanup ? unlinkIfExists(path.join(resourcesPath, "default_app.asar")) : Promise.resolve(),
    isFullCleanup ? unlinkIfExists(path.join(out, "version")) : Promise.resolve(),
    isMac
      ? Promise.resolve()
      : rename(path.join(out, "LICENSE"), path.join(out, "LICENSE.electron.txt")).catch(() => {
          /* ignore */
        }),
  ])
}<|MERGE_RESOLUTION|>--- conflicted
+++ resolved
@@ -1,14 +1,8 @@
-<<<<<<< HEAD
-import asyncPool from "tiny-async-pool"
-import { asArray, executeAppBuilder, log, MAX_FILE_REQUESTS } from "builder-util"
-import { copyDir, DO_NOT_USE_HARD_LINKS, statOrNull, unlinkIfExists } from "builder-util"
-=======
-import BluebirdPromise from "bluebird-lst"
-import { asArray, CONCURRENCY, copyDir, DO_NOT_USE_HARD_LINKS, executeAppBuilder, log, statOrNull, unlinkIfExists } from "builder-util"
->>>>>>> 8e7811d1
+import { asArray, copyDir, DO_NOT_USE_HARD_LINKS, executeAppBuilder, log, MAX_FILE_REQUESTS, statOrNull, unlinkIfExists } from "builder-util"
 import { emptyDir, readdir, rename } from "fs-extra"
 import * as fs from "fs/promises"
 import * as path from "path"
+import asyncPool from "tiny-async-pool"
 import { Configuration } from "../configuration"
 import { BeforeCopyExtraFilesOptions, Framework, PrepareApplicationStageDirectoryOptions } from "../Framework"
 import { Packager, Platform } from "../index"
