<<<<<<< HEAD
import { asArray, getPlatformIconFileName, InvalidConfigurationError, log } from "builder-util"
import { copyOrLinkFile, unlinkIfExists } from "builder-util"
=======
import BluebirdPromise from "bluebird-lst"
import { asArray, copyOrLinkFile, getPlatformIconFileName, InvalidConfigurationError, log, unlinkIfExists } from "builder-util"
>>>>>>> 8e7811d1
import { rename, utimes } from "fs/promises"
import * as path from "path"
import { filterCFBundleIdentifier } from "../appInfo"
import { AsarIntegrity } from "../asar/integrity"
import { MacPackager } from "../macPackager"
import { normalizeExt } from "../platformPackager"
import { executeAppBuilderAndWriteJson, executeAppBuilderAsJson } from "../util/appBuilder"
import { createBrandingOpts } from "./ElectronFramework"

function doRename(basePath: string, oldName: string, newName: string) {
  return rename(path.join(basePath, oldName), path.join(basePath, newName))
}

function moveHelpers(helperSuffixes: Array<string>, frameworksPath: string, appName: string, prefix: string): Promise<any> {
  return Promise.all(
    helperSuffixes.map(suffix => {
      const executableBasePath = path.join(frameworksPath, `${prefix}${suffix}.app`, "Contents", "MacOS")
      return doRename(executableBasePath, `${prefix}${suffix}`, appName + suffix).then(() => doRename(frameworksPath, `${prefix}${suffix}.app`, `${appName}${suffix}.app`))
    })
  )
}

function getAvailableHelperSuffixes(
  helperEHPlist: string | null,
  helperNPPlist: string | null,
  helperRendererPlist: string | null,
  helperPluginPlist: string | null,
  helperGPUPlist: string | null
) {
  const result = [" Helper"]
  if (helperEHPlist != null) {
    result.push(" Helper EH")
  }
  if (helperNPPlist != null) {
    result.push(" Helper NP")
  }
  if (helperRendererPlist != null) {
    result.push(" Helper (Renderer)")
  }
  if (helperPluginPlist != null) {
    result.push(" Helper (Plugin)")
  }
  if (helperGPUPlist != null) {
    result.push(" Helper (GPU)")
  }
  return result
}

/** @internal */
export async function createMacApp(packager: MacPackager, appOutDir: string, asarIntegrity: AsarIntegrity | null, isMas: boolean) {
  const appInfo = packager.appInfo
  // Electon uses the application name (CFBundleName) to resolve helper apps
  // https://github.com/electron/electron/blob/main/shell/app/electron_main_delegate_mac.mm
  // https://github.com/electron-userland/electron-builder/issues/6962
  const appFilename = appInfo.sanitizedProductName
  const electronBranding = createBrandingOpts(packager.config)

  const contentsPath = path.join(appOutDir, packager.info.framework.distMacOsAppName, "Contents")
  const frameworksPath = path.join(contentsPath, "Frameworks")
  const loginItemPath = path.join(contentsPath, "Library", "LoginItems")

  const appPlistFilename = path.join(contentsPath, "Info.plist")
  const helperPlistFilename = path.join(frameworksPath, `${electronBranding.productName} Helper.app`, "Contents", "Info.plist")
  const helperEHPlistFilename = path.join(frameworksPath, `${electronBranding.productName} Helper EH.app`, "Contents", "Info.plist")
  const helperNPPlistFilename = path.join(frameworksPath, `${electronBranding.productName} Helper NP.app`, "Contents", "Info.plist")
  const helperRendererPlistFilename = path.join(frameworksPath, `${electronBranding.productName} Helper (Renderer).app`, "Contents", "Info.plist")
  const helperPluginPlistFilename = path.join(frameworksPath, `${electronBranding.productName} Helper (Plugin).app`, "Contents", "Info.plist")
  const helperGPUPlistFilename = path.join(frameworksPath, `${electronBranding.productName} Helper (GPU).app`, "Contents", "Info.plist")
  const helperLoginPlistFilename = path.join(loginItemPath, `${electronBranding.productName} Login Helper.app`, "Contents", "Info.plist")

  const plistContent: Array<any> = await executeAppBuilderAsJson([
    "decode-plist",
    "-f",
    appPlistFilename,
    "-f",
    helperPlistFilename,
    "-f",
    helperEHPlistFilename,
    "-f",
    helperNPPlistFilename,
    "-f",
    helperRendererPlistFilename,
    "-f",
    helperPluginPlistFilename,
    "-f",
    helperGPUPlistFilename,
    "-f",
    helperLoginPlistFilename,
  ])

  if (plistContent[0] == null) {
    throw new Error("corrupted Electron dist")
  }

  const appPlist = plistContent[0]!
  const helperPlist = plistContent[1]!
  const helperEHPlist = plistContent[2]
  const helperNPPlist = plistContent[3]
  const helperRendererPlist = plistContent[4]
  const helperPluginPlist = plistContent[5]
  const helperGPUPlist = plistContent[6]
  const helperLoginPlist = plistContent[7]

  const buildMetadata = packager.config

  /**
   * Configure bundleIdentifier for the generic Electron Helper process
   *
   * This was the only Helper in Electron 5 and before. Allow users to configure
   * the bundleIdentifier for continuity.
   */

  const oldHelperBundleId = (buildMetadata as any)["helper-bundle-id"]
  if (oldHelperBundleId != null) {
    log.warn("build.helper-bundle-id is deprecated, please set as build.mac.helperBundleId")
  }

  const defaultAppId = packager.platformSpecificBuildOptions.appId
  const cfBundleIdentifier = filterCFBundleIdentifier((isMas ? packager.config.mas?.appId : defaultAppId) || defaultAppId || appInfo.macBundleIdentifier)

  const defaultHelperId = packager.platformSpecificBuildOptions.helperBundleId
  const helperBundleIdentifier = filterCFBundleIdentifier(
    (isMas ? packager.config.mas?.helperBundleId : defaultHelperId) || defaultHelperId || oldHelperBundleId || `${cfBundleIdentifier}.helper`
  )

  appPlist.CFBundleIdentifier = cfBundleIdentifier

  await packager.applyCommonInfo(appPlist, contentsPath)

  // required for electron-updater proxy
  if (!isMas) {
    configureLocalhostAts(appPlist)
  }

  helperPlist.CFBundleExecutable = `${appFilename} Helper`
  helperPlist.CFBundleDisplayName = `${appInfo.productName} Helper`
  helperPlist.CFBundleIdentifier = helperBundleIdentifier
  helperPlist.CFBundleVersion = appPlist.CFBundleVersion

  /**
   * Configure bundleIdentifier for Electron 5+ Helper processes
   *
   * In Electron 6, parts of the generic Electron Helper process were split into
   * individual helper processes. Allow users to configure the bundleIdentifiers
   * for continuity, specifically because macOS keychain access relies on
   * bundleIdentifiers not changing (i.e. across versions of Electron).
   */

  function configureHelper(helper: any, postfix: string, userProvidedBundleIdentifier?: string | null) {
    helper.CFBundleExecutable = `${appFilename} Helper ${postfix}`
    helper.CFBundleDisplayName = `${appInfo.productName} Helper ${postfix}`
    helper.CFBundleIdentifier = userProvidedBundleIdentifier
      ? filterCFBundleIdentifier(userProvidedBundleIdentifier)
      : filterCFBundleIdentifier(`${helperBundleIdentifier}.${postfix}`)
    helper.CFBundleVersion = appPlist.CFBundleVersion
  }

  if (helperRendererPlist != null) {
    configureHelper(helperRendererPlist, "(Renderer)", packager.platformSpecificBuildOptions.helperRendererBundleId)
  }
  if (helperPluginPlist != null) {
    configureHelper(helperPluginPlist, "(Plugin)", packager.platformSpecificBuildOptions.helperPluginBundleId)
  }
  if (helperGPUPlist != null) {
    configureHelper(helperGPUPlist, "(GPU)", packager.platformSpecificBuildOptions.helperGPUBundleId)
  }
  if (helperEHPlist != null) {
    configureHelper(helperEHPlist, "EH", packager.platformSpecificBuildOptions.helperEHBundleId)
  }
  if (helperNPPlist != null) {
    configureHelper(helperNPPlist, "NP", packager.platformSpecificBuildOptions.helperNPBundleId)
  }
  if (helperLoginPlist != null) {
    helperLoginPlist.CFBundleExecutable = `${appFilename} Login Helper`
    helperLoginPlist.CFBundleDisplayName = `${appInfo.productName} Login Helper`
    // noinspection SpellCheckingInspection
    helperLoginPlist.CFBundleIdentifier = `${cfBundleIdentifier}.loginhelper`
    helperLoginPlist.CFBundleVersion = appPlist.CFBundleVersion
  }

  const protocols = asArray(buildMetadata.protocols).concat(asArray(packager.platformSpecificBuildOptions.protocols))
  if (protocols.length > 0) {
    appPlist.CFBundleURLTypes = protocols.map(protocol => {
      const schemes = asArray(protocol.schemes)
      if (schemes.length === 0) {
        throw new InvalidConfigurationError(`Protocol "${protocol.name}": must be at least one scheme specified`)
      }
      return {
        CFBundleURLName: protocol.name,
        CFBundleTypeRole: protocol.role || "Editor",
        CFBundleURLSchemes: schemes.slice(),
      }
    })
  }

  const fileAssociations = packager.fileAssociations
  if (fileAssociations.length > 0) {
    const documentTypes = await Promise.all(
      fileAssociations.map(async fileAssociation => {
        const extensions = asArray(fileAssociation.ext).map(normalizeExt)
        const customIcon = await packager.getResource(getPlatformIconFileName(fileAssociation.icon, true), `${extensions[0]}.icns`)
        let iconFile = appPlist.CFBundleIconFile
        if (customIcon != null) {
          iconFile = path.basename(customIcon)
          await copyOrLinkFile(customIcon, path.join(path.join(contentsPath, "Resources"), iconFile))
        }

        const result = {
          CFBundleTypeExtensions: extensions,
          CFBundleTypeName: fileAssociation.name || extensions[0],
          CFBundleTypeRole: fileAssociation.role || "Editor",
          LSHandlerRank: fileAssociation.rank || "Default",
          CFBundleTypeIconFile: iconFile,
        } as any

        if (fileAssociation.isPackage) {
          result.LSTypeIsPackage = true
        }
        return result
      })
    )

    // `CFBundleDocumentTypes` may be defined in `mac.extendInfo`, so we need to merge it in that case
    appPlist.CFBundleDocumentTypes = [...(appPlist.CFBundleDocumentTypes || []), ...documentTypes]
  }

  if (asarIntegrity != null) {
    appPlist.ElectronAsarIntegrity = asarIntegrity
  }

  const plistDataToWrite: any = {
    [appPlistFilename]: appPlist,
    [helperPlistFilename]: helperPlist,
  }
  if (helperEHPlist != null) {
    plistDataToWrite[helperEHPlistFilename] = helperEHPlist
  }
  if (helperNPPlist != null) {
    plistDataToWrite[helperNPPlistFilename] = helperNPPlist
  }
  if (helperRendererPlist != null) {
    plistDataToWrite[helperRendererPlistFilename] = helperRendererPlist
  }
  if (helperPluginPlist != null) {
    plistDataToWrite[helperPluginPlistFilename] = helperPluginPlist
  }
  if (helperGPUPlist != null) {
    plistDataToWrite[helperGPUPlistFilename] = helperGPUPlist
  }
  if (helperLoginPlist != null) {
    plistDataToWrite[helperLoginPlistFilename] = helperLoginPlist
  }

  await Promise.all([
    executeAppBuilderAndWriteJson(["encode-plist"], plistDataToWrite),
    doRename(path.join(contentsPath, "MacOS"), electronBranding.productName, appPlist.CFBundleExecutable),
    unlinkIfExists(path.join(appOutDir, "LICENSE")),
    unlinkIfExists(path.join(appOutDir, "LICENSES.chromium.html")),
  ])

  await moveHelpers(
    getAvailableHelperSuffixes(helperEHPlist, helperNPPlist, helperRendererPlist, helperPluginPlist, helperGPUPlist),
    frameworksPath,
    appFilename,
    electronBranding.productName
  )

  if (helperLoginPlist != null) {
    const prefix = electronBranding.productName
    const suffix = " Login Helper"
    const executableBasePath = path.join(loginItemPath, `${prefix}${suffix}.app`, "Contents", "MacOS")
    await doRename(executableBasePath, `${prefix}${suffix}`, appFilename + suffix).then(() => doRename(loginItemPath, `${prefix}${suffix}.app`, `${appFilename}${suffix}.app`))
  }

  const appPath = path.join(appOutDir, `${appInfo.productFilename}.app`)
  await rename(path.dirname(contentsPath), appPath)
  // https://github.com/electron-userland/electron-builder/issues/840
  const now = Date.now() / 1000
  await utimes(appPath, now, now)
}

function configureLocalhostAts(appPlist: any) {
  // https://bencoding.com/2015/07/20/app-transport-security-and-localhost/
  let ats = appPlist.NSAppTransportSecurity
  if (ats == null) {
    ats = {}
    appPlist.NSAppTransportSecurity = ats
  }

  ats.NSAllowsLocalNetworking = true
  // https://github.com/electron-userland/electron-builder/issues/3377#issuecomment-446035814
  ats.NSAllowsArbitraryLoads = true

  let exceptionDomains = ats.NSExceptionDomains
  if (exceptionDomains == null) {
    exceptionDomains = {}
    ats.NSExceptionDomains = exceptionDomains
  }

  if (exceptionDomains.localhost == null) {
    const allowHttp = {
      NSTemporaryExceptionAllowsInsecureHTTPSLoads: false,
      NSIncludesSubdomains: false,
      NSTemporaryExceptionAllowsInsecureHTTPLoads: true,
      NSTemporaryExceptionMinimumTLSVersion: "1.0",
      NSTemporaryExceptionRequiresForwardSecrecy: false,
    }
    exceptionDomains.localhost = allowHttp
    exceptionDomains["127.0.0.1"] = allowHttp
  }
}<|MERGE_RESOLUTION|>--- conflicted
+++ resolved
@@ -1,10 +1,4 @@
-<<<<<<< HEAD
-import { asArray, getPlatformIconFileName, InvalidConfigurationError, log } from "builder-util"
-import { copyOrLinkFile, unlinkIfExists } from "builder-util"
-=======
-import BluebirdPromise from "bluebird-lst"
 import { asArray, copyOrLinkFile, getPlatformIconFileName, InvalidConfigurationError, log, unlinkIfExists } from "builder-util"
->>>>>>> 8e7811d1
 import { rename, utimes } from "fs/promises"
 import * as path from "path"
 import { filterCFBundleIdentifier } from "../appInfo"
