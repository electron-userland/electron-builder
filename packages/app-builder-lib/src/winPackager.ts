--- conflicted
+++ resolved
@@ -7,11 +7,7 @@
 import * as isCI from "is-ci"
 import {Lazy} from "lazy-val"
 import * as path from "path"
-<<<<<<< HEAD
-import {downloadCertificate} from "./codeSign/codesign"
-=======
 import { importCertificate } from "./codeSign/codesign"
->>>>>>> 4517d97f
 import {
   CertificateFromStoreInfo,
   CertificateInfo,
@@ -28,17 +24,6 @@
 import {Packager} from "./packager"
 import {chooseNotNull, PlatformPackager} from "./platformPackager"
 import AppXTarget from "./targets/AppxTarget"
-<<<<<<< HEAD
-import {NsisTarget} from "./targets/nsis/NsisTarget"
-import {AppPackageHelper, CopyElevateHelper} from "./targets/nsis/nsisUtil"
-import {WebInstallerTarget} from "./targets/nsis/WebInstallerTarget"
-import {createCommonTarget} from "./targets/targetFactory"
-import {BuildCacheManager, digest} from "./util/cacheManager"
-import {isBuildCacheEnabled} from "./util/flags"
-import {time} from "./util/timer"
-import {getWindowsVm, VmManager} from "./vm/vm"
-import {execWine} from "./wine"
-=======
 import MsiTarget from "./targets/MsiTarget"
 import MsiWrappedTarget from "./targets/MsiWrappedTarget"
 import { NsisTarget } from "./targets/nsis/NsisTarget"
@@ -50,7 +35,6 @@
 import { time } from "./util/timer"
 import { getWindowsVm, VmManager } from "./vm/vm"
 import { execWine } from "./wine"
->>>>>>> 4517d97f
 
 export class WinPackager extends PlatformPackager<WindowsConfiguration> {
   readonly cscInfo = new Lazy<FileCodeSigningInfo | CertificateFromStoreInfo | null>(() => {
@@ -391,17 +375,11 @@
     }
   }
 
-  protected async signApp(packContext: AfterPackContext, isAsar: boolean): Promise<boolean> {
+  protected async signApp(packContext: AfterPackContext, isAsar: boolean): Promise<boolean | any> {
     const exeFileName = `${this.appInfo.productFilename}.exe`
-<<<<<<< HEAD
     // if (this.platformSpecificBuildOptions.signAndEditExecutable === false) {
     //   return
     // }
-=======
-    if (this.platformSpecificBuildOptions.signAndEditExecutable === false) {
-      return false
-    }
->>>>>>> 4517d97f
 
     await BluebirdPromise.map(readdir(packContext.appOutDir), (file: string): any => {
       if (file === exeFileName) {
@@ -412,12 +390,8 @@
           path.basename(exeFileName, ".exe"),
           this.platformSpecificBuildOptions.requestedExecutionLevel
         )
-<<<<<<< HEAD
       } else if ((this.platformSpecificBuildOptions
-        .signAndEditExecutable && file.endsWith(".exe")) || (this.isSignDlls() && file.endsWith(".dll"))) {
-=======
-      } else if (this.shouldSignFile(file)) {
->>>>>>> 4517d97f
+        .signAndEditExecutable && file.endsWith(".exe")) || (this.shouldSignFile(file) && file.endsWith(".dll"))) {
         return this.sign(path.join(packContext.appOutDir, file))
       }
       return null
@@ -429,18 +403,9 @@
 
     const filesPromise = (filepath: string[]) => {
       const outDir = path.join(packContext.appOutDir, ...filepath)
-<<<<<<< HEAD
-      return walk(outDir, (file, stat) => stat.isDirectory() || (this.platformSpecificBuildOptions.signAndEditExecutable && file.endsWith(".exe")) || (this.isSignDlls() && file.endsWith(".dll")))
-    }
-    const filesToSign = await Promise.all([signPromise(["resources", "app.asar.unpacked"]), signPromise(["swiftshader"])])
+      return walk(outDir, (file, stat) => stat.isDirectory() || (this.platformSpecificBuildOptions.signAndEditExecutable && file.endsWith(".exe")) || (this.shouldSignFile(file) && file.endsWith(".dll")))
+    }
+    const filesToSign = await Promise.all([filesPromise(["resources", "app.asar.unpacked"]), filesPromise(["swiftshader"])])
     await BluebirdPromise.map(filesToSign.flat(1), file => this.sign(file), {concurrency: 4})
-=======
-      return walk(outDir, (file, stat) => stat.isDirectory() || this.shouldSignFile(file))
-    }
-    const filesToSign = await Promise.all([filesPromise(["resources", "app.asar.unpacked"]), filesPromise(["swiftshader"])])
-    await BluebirdPromise.map(filesToSign.flat(1), file => this.sign(file), { concurrency: 4 })
-
-    return true
->>>>>>> 4517d97f
   }
 }