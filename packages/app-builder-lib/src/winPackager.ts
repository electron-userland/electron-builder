--- conflicted
+++ resolved
@@ -50,20 +50,6 @@
     return ["nsis"]
   }
 
-<<<<<<< HEAD
-  protected doGetCscPassword(): string | undefined | null {
-    return chooseNotNull(chooseNotNull(this.platformSpecificBuildOptions.certificatePassword, process.env.WIN_CSC_KEY_PASSWORD), super.doGetCscPassword())
-  }
-
-  async isSignAllowed(): Promise<boolean> {
-    if (await this.cscInfo.value) {
-      return true
-    }
-    return false
-  }
-
-=======
->>>>>>> 3d31094b
   createTargets(targets: Array<string>, mapper: (name: string, factory: (outDir: string) => Target) => void): void {
     let copyElevateHelper: CopyElevateHelper | null
     const getCopyElevateHelper = () => {
