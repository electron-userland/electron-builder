import { InvalidConfigurationError, asArray, log } from "builder-util/out/util"
import { getBin } from "../binDownload"
import { executeAppBuilderAsJson } from "../util/appBuilder"
import { computeToolEnv, ToolInfo } from "../util/bundledTool"
import { rename } from "fs-extra"
import * as os from "os"
import * as path from "path"
import { WindowsConfiguration } from ".."
import { resolveFunction } from "../platformPackager"
import { isUseSystemSigncode } from "../util/flags"
import { VmManager } from "../vm/vm"
import { WinPackager } from "../winPackager"

export function getSignVendorPath() {
  return getBin("winCodeSign")
}

export type CustomWindowsSign = (configuration: CustomWindowsSignTaskConfiguration) => Promise<any>

export interface WindowsSignOptions {
  readonly path: string

  readonly name?: string | null
  readonly cscInfo?: FileCodeSigningInfo | CertificateFromStoreInfo | null
  readonly site?: string | null

  readonly options: WindowsConfiguration
}

export interface WindowsSignTaskConfiguration extends WindowsSignOptions {
  // set if output path differs from input (e.g. osslsigncode cannot sign file in-place)
  resultOutputPath?: string

  hash: string
  isNest: boolean
}

export interface CustomWindowsSignTaskConfiguration extends WindowsSignTaskConfiguration {
  computeSignToolArgs(isWin: boolean): Array<string>
}

export async function sign(options: WindowsSignOptions, packager: WinPackager) {
  let hashes = options.options.signingHashAlgorithms
  // msi does not support dual-signing
  if (options.path.endsWith(".msi")) {
    hashes = [hashes != null && !hashes.includes("sha1") ? "sha256" : "sha1"]
  }
  else if (options.path.endsWith(".appx")) {
    hashes = ["sha256"]
  }
  else if (hashes == null) {
    hashes = ["sha1", "sha256"]
  }
  else {
    hashes = Array.isArray(hashes) ? hashes : [hashes]
  }

  function defaultExecutor(configuration: CustomWindowsSignTaskConfiguration) {
    return doSign(configuration, packager)
  }

  const executor = resolveFunction(options.options.sign, "sign") || defaultExecutor
  let isNest = false
  for (const hash of hashes) {
    const taskConfiguration: WindowsSignTaskConfiguration = {...options, hash, isNest}
    await executor({
      ...taskConfiguration,
      computeSignToolArgs: isWin => computeSignToolArgs(taskConfiguration, isWin)
    })
    isNest = true
    if (taskConfiguration.resultOutputPath != null) {
      await rename(taskConfiguration.resultOutputPath, options.path)
    }
  }
}

export interface FileCodeSigningInfo {
  readonly file: string
  readonly password: string | null
}

export async function getCertInfo(file: string, password: string): Promise<CertificateInfo> {
  let result: any = null
  const errorMessagePrefix = "Cannot extract publisher name from code signing certificate. As workaround, set win.publisherName. Error: "
  try {
    result = await executeAppBuilderAsJson<any>(["certificate-info", "--input", file, "--password", password])
  }
  catch (e) {
    throw new Error(`${errorMessagePrefix}${e.stack || e}`)
  }

  if (result.error != null) {
    // noinspection ExceptionCaughtLocallyJS
    throw new InvalidConfigurationError(`${errorMessagePrefix}${result.error}`)
  }
  return result
}

export interface CertificateInfo {
  readonly commonName: string
  readonly bloodyMicrosoftSubjectDn: string
}

export interface CertificateFromStoreInfo {
  thumbprint: string
  subject: string
  store: string
  isLocalMachineStore: boolean
}

export async function getCertificateFromStoreInfo(options: WindowsConfiguration, vm: VmManager): Promise<CertificateFromStoreInfo> {
  const certificateSubjectName = options.certificateSubjectName
  const certificateSha1 = options.certificateSha1 ? options.certificateSha1.toUpperCase() : options.certificateSha1
  // ExcludeProperty doesn't work, so, we cannot exclude RawData, it is ok
  // powershell can return object if the only item
  const rawResult = await vm.exec("powershell.exe", ["Get-ChildItem -Recurse Cert: -CodeSigningCert | Select-Object -Property Subject,PSParentPath,Thumbprint | ConvertTo-Json -Compress"])
  const certList = rawResult.length === 0 ? [] : asArray<CertInfo>(JSON.parse(rawResult))
  for (const certInfo of certList) {
    if ((certificateSubjectName != null && !certInfo.Subject.includes(certificateSubjectName))
<<<<<<< HEAD
        || certificateSha1 != null && certInfo.Thumbprint !== certificateSha1) {
=======
        || certInfo.Thumbprint.toUpperCase() !== certificateSha1) {
>>>>>>> caebf372
      continue
    }

    const parentPath = certInfo.PSParentPath
    const store = parentPath.substring(parentPath.lastIndexOf("\\") + 1)
    log.debug({store, PSParentPath: parentPath}, "auto-detect certificate store")
    // https://github.com/electron-userland/electron-builder/issues/1717
    const isLocalMachineStore = (parentPath.includes("Certificate::LocalMachine"))
    log.debug(null, "auto-detect using of LocalMachine store")
    return {
      thumbprint: certInfo.Thumbprint,
      subject: certInfo.Subject,
      store,
      isLocalMachineStore
    }
  }

  throw new Error(`Cannot find certificate ${certificateSubjectName || certificateSha1}, all certs: ${rawResult}`)
}

async function doSign(configuration: CustomWindowsSignTaskConfiguration, packager: WinPackager) {
  // https://github.com/electron-userland/electron-builder/pull/1944
  const timeout = parseInt(process.env.SIGNTOOL_TIMEOUT as any, 10) || 10 * 60 * 1000

  let tool: string
  let args: Array<string>
  let env = process.env
  let vm: VmManager
  if (configuration.path.endsWith(".appx") || !("file" in configuration.cscInfo!!) /* certificateSubjectName and other such options */) {
    vm = await packager.vm.value
    tool = getWinSignTool(await getSignVendorPath())
    args = computeSignToolArgs(configuration, true, vm)
  }
  else {
    vm = new VmManager()
    const toolInfo = await getToolPath()
    tool = toolInfo.path
    args = configuration.computeSignToolArgs(process.platform === "win32")
    if (toolInfo.env != null) {
      env = toolInfo.env
    }
  }

  try {
    await vm.exec(tool, args, {timeout, env})
  }
  catch (e) {
    if (e.message.includes("The file is being used by another process") || e.message.includes("The specified timestamp server either could not be reached")) {
      log.warn(`First attempt to code sign failed, another attempt will be made in 15 seconds: ${e.message}`)
      await new Promise((resolve, reject) => {
        setTimeout(() => {
          vm.exec(tool, args, {timeout, env})
            .then(resolve)
            .catch(reject)
        }, 15000)
      })
    }
    throw e
  }
}

interface CertInfo {
  Subject: string
  Thumbprint: string
  PSParentPath: string
}

// on windows be aware of http://stackoverflow.com/a/32640183/1910191
function computeSignToolArgs(options: WindowsSignTaskConfiguration, isWin: boolean, vm: VmManager = new VmManager()): Array<string> {
  const inputFile = vm.toVmFile(options.path)
  const outputPath = isWin ? inputFile : getOutputPath(inputFile, options.hash)
  if (!isWin) {
    options.resultOutputPath = outputPath
  }

  const args = isWin ? ["sign"] : ["-in", inputFile, "-out", outputPath]

  if (process.env.ELECTRON_BUILDER_OFFLINE !== "true") {
    const timestampingServiceUrl = options.options.timeStampServer || "http://timestamp.digicert.com"
    if (isWin) {
      args.push(options.isNest || options.hash === "sha256" ? "/tr" : "/t", options.isNest || options.hash === "sha256" ? (options.options.rfc3161TimeStampServer || "http://timestamp.comodoca.com/rfc3161") : timestampingServiceUrl)
    }
    else {
      args.push("-t", timestampingServiceUrl)
    }
  }

  const certificateFile = (options.cscInfo as FileCodeSigningInfo).file
  if (certificateFile == null) {
    const cscInfo = (options.cscInfo as CertificateFromStoreInfo)
    const subjectName = cscInfo.thumbprint
    if (!isWin) {
      throw new Error(`${subjectName == null ? "certificateSha1" : "certificateSubjectName"} supported only on Windows`)
    }

    args.push("/sha1", cscInfo.thumbprint)
    args.push("/s", cscInfo.store)
    if (cscInfo.isLocalMachineStore) {
      args.push("/sm")
    }
  }
  else {
    const certExtension = path.extname(certificateFile)
    if (certExtension === ".p12" || certExtension === ".pfx") {
      args.push(isWin ? "/f" : "-pkcs12", vm.toVmFile(certificateFile))
    }
    else {
      throw new Error(`Please specify pkcs12 (.p12/.pfx) file, ${certificateFile} is not correct`)
    }
  }

  if (!isWin || options.hash !== "sha1") {
    args.push(isWin ? "/fd" : "-h", options.hash)
    if (isWin && process.env.ELECTRON_BUILDER_OFFLINE !== "true") {
      args.push("/td", "sha256")
    }
  }

  if (options.name) {
    args.push(isWin ? "/d" : "-n", options.name)
  }

  if (options.site) {
    args.push(isWin ? "/du" : "-i", options.site)
  }

  // msi does not support dual-signing
  if (options.isNest) {
    args.push(isWin ? "/as" : "-nest")
  }

  const password = options.cscInfo == null ? null : (options.cscInfo as FileCodeSigningInfo).password
  if (password) {
    args.push(isWin ? "/p" : "-pass", password)
  }

  if (options.options.additionalCertificateFile) {
    args.push(isWin ? "/ac" : "-ac", vm.toVmFile(options.options.additionalCertificateFile))
  }

  const httpsProxyFromEnv = process.env.HTTPS_PROXY
  if (!isWin && httpsProxyFromEnv != null && httpsProxyFromEnv.length) {
    args.push("-p", httpsProxyFromEnv)
  }

  if (isWin) {
    // https://github.com/electron-userland/electron-builder/issues/2875#issuecomment-387233610
    args.push("/debug")
    // must be last argument
    args.push(inputFile)
  }

  return args
}

function getOutputPath(inputPath: string, hash: string) {
  const extension = path.extname(inputPath)
  return path.join(path.dirname(inputPath), `${path.basename(inputPath, extension)}-signed-${hash}${extension}`)
}

/** @internal */
export function isOldWin6() {
  const winVersion = os.release()
  return winVersion.startsWith("6.") && !winVersion.startsWith("6.3")
}

function getWinSignTool(vendorPath: string): string {
  // use modern signtool on Windows Server 2012 R2 to be able to sign AppX
  if (isOldWin6()) {
    return path.join(vendorPath, "windows-6", "signtool.exe")
  }
  else {
    return path.join(vendorPath, "windows-10", process.arch, "signtool.exe")
  }
}

async function getToolPath(): Promise<ToolInfo> {
  if (isUseSystemSigncode()) {
    return {path: "osslsigncode"}
  }

  const result = process.env.SIGNTOOL_PATH
  if (result) {
    return {path: result}
  }

  const vendorPath = await getSignVendorPath()
  if (process.platform === "win32") {
    // use modern signtool on Windows Server 2012 R2 to be able to sign AppX
    return {path: getWinSignTool(vendorPath)}
  }
  else if (process.platform === "darwin") {
    const toolDirPath = path.join(vendorPath, process.platform, "10.12")
    return {
      path: path.join(toolDirPath, "osslsigncode"),
      env: computeToolEnv([path.join(toolDirPath, "lib")]),
    }
  }
  else {
    return {path: path.join(vendorPath, process.platform, "osslsigncode")}
  }
}<|MERGE_RESOLUTION|>--- conflicted
+++ resolved
@@ -117,11 +117,7 @@
   const certList = rawResult.length === 0 ? [] : asArray<CertInfo>(JSON.parse(rawResult))
   for (const certInfo of certList) {
     if ((certificateSubjectName != null && !certInfo.Subject.includes(certificateSubjectName))
-<<<<<<< HEAD
-        || certificateSha1 != null && certInfo.Thumbprint !== certificateSha1) {
-=======
-        || certInfo.Thumbprint.toUpperCase() !== certificateSha1) {
->>>>>>> caebf372
+        || certificateSha1 != null && certInfo.Thumbprint.toUpperCase() !== certificateSha1) {
       continue
     }
 
