--- conflicted
+++ resolved
@@ -163,10 +163,6 @@
     }
   )
 
-<<<<<<< HEAD
-  async signUsingSigntool(options: WindowsSignOptions): Promise<boolean> {
-    let hashes = options.options.signtoolOptions?.signingHashAlgorithms
-=======
   initialize(): Promise<void> {
     return Promise.resolve()
   }
@@ -187,8 +183,7 @@
   }
 
   async signFile(options: WindowsSignOptions): Promise<boolean> {
-    let hashes = chooseNotNull(options.options.signtoolOptions?.signingHashAlgorithms, options.options.signingHashAlgorithms)
->>>>>>> f84a0831
+    let hashes = options.options.signtoolOptions?.signingHashAlgorithms
     // msi does not support dual-signing
     if (options.path.endsWith(".msi")) {
       hashes = [hashes != null && !hashes.includes("sha1") ? "sha256" : "sha1"]
