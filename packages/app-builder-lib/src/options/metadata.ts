--- conflicted
+++ resolved
@@ -38,11 +38,7 @@
   readonly build?: Configuration
 
   /** @private */
-<<<<<<< HEAD
-  readonly dependencies?: Record<string, string>
-=======
   readonly dependencies?: ObjectMap<string>
->>>>>>> 07429661
   /** @private */
   readonly version?: string
   /** @private */
