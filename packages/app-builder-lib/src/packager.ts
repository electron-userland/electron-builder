import {
  addValue,
  Arch,
  archFromString,
  AsyncTaskManager,
  DebugLogger,
  deepAssign,
  executeFinally,
  getArtifactArchName,
  InvalidConfigurationError,
  log,
  MAX_FILE_REQUESTS,
  orNullIfFileNotExist,
  safeStringifyJson,
  serializeToYaml,
  TmpDir,
} from "builder-util"
import { CancellationToken } from "builder-util-runtime"
import { chmod, mkdirs, outputFile } from "fs-extra"
import * as isCI from "is-ci"
import { Lazy } from "lazy-val"
import { release as getOsRelease } from "os"
import * as path from "path"
import { AppInfo } from "./appInfo"
import { readAsarJson } from "./asar/asar"
import { AfterExtractContext, AfterPackContext, BeforePackContext, Configuration, Hook } from "./configuration"
import { Platform, SourceRepositoryInfo, Target } from "./core"
import { createElectronFrameworkSupport } from "./electron/ElectronFramework"
import { Framework } from "./Framework"
import { LibUiFramework } from "./frameworks/LibUiFramework"
import { Metadata } from "./options/metadata"
import { ArtifactBuildStarted, ArtifactCreated, PackagerOptions } from "./packagerApi"
import { PlatformPackager } from "./platformPackager"
import { ProtonFramework } from "./ProtonFramework"
import { computeArchToTargetNamesMap, createTargets, NoOpTarget } from "./targets/targetFactory"
import { computeDefaultAppDirectory, getConfig, validateConfiguration } from "./util/config/config"
import { expandMacro } from "./util/macroExpander"
import { checkMetadata, readPackageJson } from "./util/packageMetadata"
import { getRepositoryInfo } from "./util/repositoryInfo"
import { resolveFunction } from "./util/resolve"
import { installOrRebuild, nodeGypRebuild } from "./util/yarn"
import { PACKAGE_VERSION } from "./version"
import { AsyncEventEmitter, HandlerType } from "./util/asyncEventEmitter"
import asyncPool from "tiny-async-pool"

async function createFrameworkInfo(configuration: Configuration, packager: Packager): Promise<Framework> {
  let framework = configuration.framework
  if (framework != null) {
    framework = framework.toLowerCase()
  }

  let nodeVersion = configuration.nodeVersion
  if (framework === "electron" || framework == null) {
    return await createElectronFrameworkSupport(configuration, packager)
  }

  if (nodeVersion == null || nodeVersion === "current") {
    nodeVersion = process.versions.node
  }

  const distMacOsName = `${packager.appInfo.productFilename}.app`
  const isUseLaunchUi = configuration.launchUiVersion !== false
  if (framework === "proton" || framework === "proton-native") {
    return new ProtonFramework(nodeVersion, distMacOsName, isUseLaunchUi)
  } else if (framework === "libui") {
    return new LibUiFramework(nodeVersion, distMacOsName, isUseLaunchUi)
  } else {
    throw new InvalidConfigurationError(`Unknown framework: ${framework}`)
  }
}

type PackagerEvents = {
  artifactBuildStarted: Hook<ArtifactBuildStarted, void>

  beforePack: Hook<BeforePackContext, void>
  afterExtract: Hook<AfterExtractContext, void>
  afterPack: Hook<AfterPackContext, void>
  afterSign: Hook<AfterPackContext, void>

  artifactBuildCompleted: Hook<ArtifactCreated, void>

  msiProjectCreated: Hook<string, void>
  appxManifestCreated: Hook<string, void>

  // internal-use only, prefer usage of `artifactBuildCompleted`
  artifactCreated: Hook<ArtifactCreated, void>
}

export class Packager {
  readonly projectDir: string

  private _appDir: string
  get appDir(): string {
    return this._appDir
  }

  private _metadata: Metadata | null = null
  get metadata(): Metadata {
    return this._metadata!
  }

  private _nodeModulesHandledExternally = false

  get areNodeModulesHandledExternally(): boolean {
    return this._nodeModulesHandledExternally
  }

  private _isPrepackedAppAsar = false

  get isPrepackedAppAsar(): boolean {
    return this._isPrepackedAppAsar
  }

  private _devMetadata: Metadata | null = null
  get devMetadata(): Metadata | null {
    return this._devMetadata
  }

  private _configuration: Configuration | null = null

  get config(): Configuration {
    return this._configuration!
  }

  isTwoPackageJsonProjectLayoutUsed = false

  private readonly eventEmitter = new AsyncEventEmitter<PackagerEvents>()

  _appInfo: AppInfo | null = null
  get appInfo(): AppInfo {
    return this._appInfo!
  }

  readonly tempDirManager = new TmpDir("packager")

  private _repositoryInfo = new Lazy<SourceRepositoryInfo | null>(() => getRepositoryInfo(this.projectDir, this.metadata, this.devMetadata))

  readonly options: PackagerOptions

  readonly debugLogger = new DebugLogger(log.isDebugEnabled)

  get repositoryInfo(): Promise<SourceRepositoryInfo | null> {
    return this._repositoryInfo.value
  }

  stageDirPathCustomizer: (target: Target, packager: PlatformPackager<any>, arch: Arch) => string = (target, packager, arch) => {
    return path.join(target.outDir, `__${target.name}-${getArtifactArchName(arch, target.name)}`)
  }

  private _buildResourcesDir: string | null = null

  get buildResourcesDir(): string {
    let result = this._buildResourcesDir
    if (result == null) {
      result = path.resolve(this.projectDir, this.relativeBuildResourcesDirname)
      this._buildResourcesDir = result
    }
    return result
  }

  get relativeBuildResourcesDirname(): string {
    return this.config.directories!.buildResources!
  }

  private _framework: Framework | null = null
  get framework(): Framework {
    return this._framework!
  }

  private readonly toDispose: Array<() => Promise<void>> = []

  disposeOnBuildFinish(disposer: () => Promise<void>) {
    this.toDispose.push(disposer)
  }

  //noinspection JSUnusedGlobalSymbols
  constructor(
    options: PackagerOptions,
    readonly cancellationToken = new CancellationToken()
  ) {
    if ("devMetadata" in options) {
      throw new InvalidConfigurationError("devMetadata in the options is deprecated, please use config instead")
    }
    if ("extraMetadata" in options) {
      throw new InvalidConfigurationError("extraMetadata in the options is deprecated, please use config.extraMetadata instead")
    }

    const targets = options.targets || new Map<Platform, Map<Arch, Array<string>>>()
    if (options.targets == null) {
      options.targets = targets
    }

    function processTargets(platform: Platform, types: Array<string>) {
      function commonArch(currentIfNotSpecified: boolean): Array<Arch> {
        const result = Array<Arch>()
        return result.length === 0 && currentIfNotSpecified ? [archFromString(process.arch)] : result
      }

      let archToType = targets.get(platform)
      if (archToType == null) {
        archToType = new Map<Arch, Array<string>>()
        targets.set(platform, archToType)
      }

      if (types.length === 0) {
        for (const arch of commonArch(false)) {
          archToType.set(arch, [])
        }
        return
      }

      for (const type of types) {
        const suffixPos = type.lastIndexOf(":")
        if (suffixPos > 0) {
          addValue(archToType, archFromString(type.substring(suffixPos + 1)), type.substring(0, suffixPos))
        } else {
          for (const arch of commonArch(true)) {
            addValue(archToType, arch, type)
          }
        }
      }
    }

    if (options.mac != null) {
      processTargets(Platform.MAC, options.mac)
    }
    if (options.linux != null) {
      processTargets(Platform.LINUX, options.linux)
    }
    if (options.win != null) {
      processTargets(Platform.WINDOWS, options.win)
    }

    this.projectDir = options.projectDir == null ? process.cwd() : path.resolve(options.projectDir)
    this._appDir = this.projectDir
    this.options = {
      ...options,
      prepackaged: options.prepackaged == null ? null : path.resolve(this.projectDir, options.prepackaged),
    }

    log.info({ version: PACKAGE_VERSION, os: getOsRelease() }, "electron-builder")
  }

  async addPackagerEventHandlers() {
    const { type } = this.appInfo
    this.eventEmitter.on("artifactBuildStarted", await resolveFunction(type, this.config.artifactBuildStarted, "artifactBuildStarted"), "user")
    this.eventEmitter.on("artifactBuildCompleted", await resolveFunction(type, this.config.artifactBuildCompleted, "artifactBuildCompleted"), "user")

    this.eventEmitter.on("appxManifestCreated", await resolveFunction(type, this.config.appxManifestCreated, "appxManifestCreated"), "user")
    this.eventEmitter.on("msiProjectCreated", await resolveFunction(type, this.config.msiProjectCreated, "msiProjectCreated"), "user")

    this.eventEmitter.on("beforePack", await resolveFunction(type, this.config.beforePack, "beforePack"), "user")
    this.eventEmitter.on("afterExtract", await resolveFunction(type, this.config.afterExtract, "afterExtract"), "user")
    this.eventEmitter.on("afterPack", await resolveFunction(type, this.config.afterPack, "afterPack"), "user")
    this.eventEmitter.on("afterSign", await resolveFunction(type, this.config.afterSign, "afterSign"), "user")
  }

  onAfterPack(handler: PackagerEvents["afterPack"]): Packager {
    this.eventEmitter.on("afterPack", handler)
    return this
  }

  onArtifactCreated(handler: PackagerEvents["artifactCreated"]): Packager {
    this.eventEmitter.on("artifactCreated", handler)
    return this
  }

  filterPackagerEventListeners(event: keyof PackagerEvents, type: HandlerType | undefined) {
    return this.eventEmitter.filterListeners(event, type)
  }

  clearPackagerEventListeners() {
    this.eventEmitter.clear()
  }

  async emitArtifactBuildStarted(event: ArtifactBuildStarted, logFields?: any) {
    log.info(
      logFields || {
        target: event.targetPresentableName,
        arch: event.arch == null ? null : Arch[event.arch],
        file: log.filePath(event.file),
      },
      "building"
    )
    await this.eventEmitter.emit("artifactBuildStarted", event)
  }

  /**
   * Only for sub artifacts (update info), for main artifacts use `callArtifactBuildCompleted`.
   */
  async emitArtifactCreated(event: ArtifactCreated) {
    await this.eventEmitter.emit("artifactCreated", event)
  }

  async emitArtifactBuildCompleted(event: ArtifactCreated) {
    await this.eventEmitter.emit("artifactBuildCompleted", event)
    await this.emitArtifactCreated(event)
  }

  async emitAppxManifestCreated(path: string) {
    await this.eventEmitter.emit("appxManifestCreated", path)
  }

  async emitMsiProjectCreated(path: string) {
    await this.eventEmitter.emit("msiProjectCreated", path)
  }

  async emitBeforePack(context: BeforePackContext) {
    await this.eventEmitter.emit("beforePack", context)
  }

  async emitAfterPack(context: AfterPackContext) {
    await this.eventEmitter.emit("afterPack", context)
  }

  async emitAfterSign(context: AfterPackContext) {
    await this.eventEmitter.emit("afterSign", context)
  }

  async emitAfterExtract(context: AfterPackContext) {
    await this.eventEmitter.emit("afterExtract", context)
  }

  async validateConfig(): Promise<void> {
    let configPath: string | null = null
    let configFromOptions = this.options.config
    if (typeof configFromOptions === "string") {
      // it is a path to config file
      configPath = configFromOptions
      configFromOptions = null
    } else if (configFromOptions != null && typeof configFromOptions.extends === "string" && configFromOptions.extends.includes(".")) {
      configPath = configFromOptions.extends
      delete configFromOptions.extends
    }

    const projectDir = this.projectDir

    const devPackageFile = path.join(projectDir, "package.json")
    this._devMetadata = await orNullIfFileNotExist(readPackageJson(devPackageFile))

    const devMetadata = this.devMetadata
    const configuration = await getConfig(projectDir, configPath, configFromOptions, new Lazy(() => Promise.resolve(devMetadata)))
    if (log.isDebugEnabled) {
      log.debug({ config: getSafeEffectiveConfig(configuration) }, "effective config")
    }

    this._appDir = await computeDefaultAppDirectory(projectDir, configuration.directories!.app)
    this.isTwoPackageJsonProjectLayoutUsed = this._appDir !== projectDir

    const appPackageFile = this.isTwoPackageJsonProjectLayoutUsed ? path.join(this.appDir, "package.json") : devPackageFile

    // tslint:disable:prefer-conditional-expression
    if (this.devMetadata != null && !this.isTwoPackageJsonProjectLayoutUsed) {
      this._metadata = this.devMetadata
    } else {
      this._metadata = await this.readProjectMetadataIfTwoPackageStructureOrPrepacked(appPackageFile)
    }
    deepAssign(this.metadata, configuration.extraMetadata)

    if (this.isTwoPackageJsonProjectLayoutUsed) {
      log.debug({ devPackageFile, appPackageFile }, "two package.json structure is used")
    }
    checkMetadata(this.metadata, this.devMetadata, appPackageFile, devPackageFile)

    await validateConfiguration(configuration, this.debugLogger)

    this._configuration = configuration
    this._devMetadata = devMetadata
  }

  // external caller of this method always uses isTwoPackageJsonProjectLayoutUsed=false and appDir=projectDir, no way (and need) to use another values
  async build(repositoryInfo?: SourceRepositoryInfo): Promise<BuildResult> {
    await this.validateConfig()

    if (repositoryInfo != null) {
      this._repositoryInfo.value = Promise.resolve(repositoryInfo)
    }

    this._appInfo = new AppInfo(this, null)
    await this.addPackagerEventHandlers()

    this._framework = await createFrameworkInfo(this.config, this)

    const commonOutDirWithoutPossibleOsMacro = path.resolve(
      this.projectDir,
      expandMacro(this.config.directories!.output!, null, this._appInfo, {
        os: "",
      })
    )

    if (!isCI && (process.stdout as any).isTTY) {
      const effectiveConfigFile = path.join(commonOutDirWithoutPossibleOsMacro, "builder-effective-config.yaml")
      log.info({ file: log.filePath(effectiveConfigFile) }, "writing effective config")
      await outputFile(effectiveConfigFile, getSafeEffectiveConfig(this.config))
    }

    // because artifact event maybe dispatched several times for different publish providers
    const artifactPaths = new Set<string>()
    this.onArtifactCreated(event => {
      if (event.file != null) {
        artifactPaths.add(event.file)
      }
    })

    this.disposeOnBuildFinish(() => this.tempDirManager.cleanup())
    const platformToTargets = await executeFinally(this.doBuild(), async () => {
      if (this.debugLogger.isEnabled) {
        await this.debugLogger.save(path.join(commonOutDirWithoutPossibleOsMacro, "builder-debug.yml"))
      }

      const toDispose = this.toDispose.slice()
      this.toDispose.length = 0
      for (const disposer of toDispose) {
        await disposer().catch((e: any) => {
          log.warn({ error: e }, "cannot dispose")
        })
      }
    })

    return {
      outDir: commonOutDirWithoutPossibleOsMacro,
      artifactPaths: Array.from(artifactPaths),
      platformToTargets,
      configuration: this.config,
    }
  }

  private async readProjectMetadataIfTwoPackageStructureOrPrepacked(appPackageFile: string): Promise<Metadata> {
    let data = await orNullIfFileNotExist(readPackageJson(appPackageFile))
    if (data != null) {
      return data
    }

    data = await orNullIfFileNotExist(readAsarJson(path.join(this.projectDir, "app.asar"), "package.json"))
    if (data != null) {
      this._isPrepackedAppAsar = true
      return data
    }

    throw new Error(`Cannot find package.json in the ${path.dirname(appPackageFile)}`)
  }

  private async doBuild(): Promise<Map<Platform, Map<string, Target>>> {
    const taskManager = new AsyncTaskManager(this.cancellationToken)
    const syncTargetsIfAny = [] as Target[]

    const platformToTarget = new Map<Platform, Map<string, Target>>()
    const createdOutDirs = new Set<string>()

    for (const [platform, archToType] of this.options.targets!) {
      if (this.cancellationToken.cancelled) {
        break
      }

      if (platform === Platform.MAC && process.platform === Platform.WINDOWS.nodeName) {
        throw new InvalidConfigurationError("Build for macOS is supported only on macOS, please see https://electron.build/multi-platform-build")
      }

      const packager = await this.createHelper(platform)
      const nameToTarget: Map<string, Target> = new Map()
      platformToTarget.set(platform, nameToTarget)

      let poolCount = Math.floor(packager.config.concurrency?.jobs || 1)
      if (poolCount < 1) {
        log.warn({ concurrency: poolCount }, "concurrency is invalid, overriding with job count: 1")
        poolCount = 1
      } else if (poolCount > MAX_FILE_REQUESTS) {
        log.warn(
          { concurrency: poolCount, MAX_FILE_REQUESTS },
          `job concurrency is greater than recommended MAX_FILE_REQUESTS, this may lead to File Descriptor errors (too many files open). Proceed with caution (e.g. this is an experimental feature)`
        )
      }
      const packPromises: Promise<any>[] = []

      for (const [arch, targetNames] of computeArchToTargetNamesMap(archToType, packager, platform)) {
        if (this.cancellationToken.cancelled) {
          break
        }

        // support os and arch macro in output value
        const outDir = path.resolve(this.projectDir, packager.expandMacro(this.config.directories!.output!, Arch[arch]))
        const targetList = createTargets(nameToTarget, targetNames.length === 0 ? packager.defaultTarget : targetNames, outDir, packager)
        await createOutDirIfNeed(targetList, createdOutDirs)
        const promise = packager.pack(outDir, arch, targetList, taskManager)
        if (poolCount < 2) {
          await promise
        } else {
          packPromises.push(promise)
        }
      }

      await asyncPool(poolCount, packPromises, async it => {
        if (this.cancellationToken.cancelled) {
          return
        }
        await it
      })

      if (this.cancellationToken.cancelled) {
        break
      }

      for (const target of nameToTarget.values()) {
        if (target.isAsyncSupported) {
          taskManager.addTask(target.finishBuild())
        } else {
          syncTargetsIfAny.push(target)
        }
      }
    }

    await taskManager.awaitTasks()

    for (const target of syncTargetsIfAny) {
      if (this.cancellationToken.cancelled) {
        break
      }
      await target.finishBuild()
    }
    return platformToTarget
  }

  private async createHelper(platform: Platform): Promise<PlatformPackager<any>> {
    if (this.options.platformPackagerFactory != null) {
      return this.options.platformPackagerFactory(this, platform)
    }

    switch (platform) {
      case Platform.MAC: {
        const helperClass = (await import("./macPackager")).MacPackager
        return new helperClass(this)
      }

      case Platform.WINDOWS: {
        const helperClass = (await import("./winPackager")).WinPackager
        return new helperClass(this)
      }

      case Platform.LINUX:
        return new (await import("./linuxPackager")).LinuxPackager(this)

      default:
        throw new Error(`Unknown platform: ${platform}`)
    }
  }

  public async installAppDependencies(platform: Platform, arch: Arch): Promise<any> {
    if (this.options.prepackaged != null || !this.framework.isNpmRebuildRequired) {
      return
    }

    const frameworkInfo = { version: this.framework.version, useCustomDist: true }
    const config = this.config
    if (config.nodeGypRebuild === true) {
      await nodeGypRebuild(platform.nodeName, Arch[arch], frameworkInfo)
    }

    if (config.npmRebuild === false) {
      log.info({ reason: "npmRebuild is set to false" }, "skipped dependencies rebuild")
      return
    }

    const beforeBuild = await resolveFunction(this.appInfo.type, config.beforeBuild, "beforeBuild")
    if (beforeBuild != null) {
      const performDependenciesInstallOrRebuild = await beforeBuild({
        appDir: this.appDir,
        electronVersion: this.config.electronVersion!,
        platform,
        arch: Arch[arch],
      })

      // If beforeBuild resolves to false, it means that handling node_modules is done outside of electron-builder.
      this._nodeModulesHandledExternally = !performDependenciesInstallOrRebuild
      if (!performDependenciesInstallOrRebuild) {
        return
      }
    }

    if (config.buildDependenciesFromSource === true && platform.nodeName !== process.platform) {
      log.info({ reason: "platform is different and buildDependenciesFromSource is set to true" }, "skipped dependencies rebuild")
    } else {
<<<<<<< HEAD
      await installOrRebuild(config, this.appDir, {
        frameworkInfo,
        platform: platform.nodeName,
        arch: Arch[arch],
      })
=======
      await installOrRebuild(
        config,
        { appDir: this.appDir, projectDir: this.projectDir },
        {
          frameworkInfo,
          platform: platform.nodeName,
          arch: Arch[arch],
          productionDeps: this.getNodeDependencyInfo(null, false) as Lazy<Array<NodeModuleDirInfo>>,
        }
      )
>>>>>>> 9358b00b
    }
  }
}

function createOutDirIfNeed(targetList: Array<Target>, createdOutDirs: Set<string>): Promise<any> {
  const ourDirs = new Set<string>()
  for (const target of targetList) {
    // noinspection SuspiciousInstanceOfGuard
    if (target instanceof NoOpTarget) {
      continue
    }

    const outDir = target.outDir
    if (!createdOutDirs.has(outDir)) {
      ourDirs.add(outDir)
    }
  }

  if (ourDirs.size === 0) {
    return Promise.resolve()
  }

  return Promise.all(
    Array.from(ourDirs)
      .sort()
      .map(dir => {
        return mkdirs(dir)
          .then(() => chmod(dir, 0o755) /* set explicitly */)
          .then(() => createdOutDirs.add(dir))
      })
  )
}

export interface BuildResult {
  readonly outDir: string
  readonly artifactPaths: Array<string>
  readonly platformToTargets: Map<Platform, Map<string, Target>>
  readonly configuration: Configuration
}

function getSafeEffectiveConfig(configuration: Configuration): string {
  const o = JSON.parse(safeStringifyJson(configuration))
  if (o.cscLink != null) {
    o.cscLink = "<hidden by builder>"
  }
  return serializeToYaml(o, true)
}<|MERGE_RESOLUTION|>--- conflicted
+++ resolved
@@ -579,13 +579,6 @@
     if (config.buildDependenciesFromSource === true && platform.nodeName !== process.platform) {
       log.info({ reason: "platform is different and buildDependenciesFromSource is set to true" }, "skipped dependencies rebuild")
     } else {
-<<<<<<< HEAD
-      await installOrRebuild(config, this.appDir, {
-        frameworkInfo,
-        platform: platform.nodeName,
-        arch: Arch[arch],
-      })
-=======
       await installOrRebuild(
         config,
         { appDir: this.appDir, projectDir: this.projectDir },
@@ -593,10 +586,8 @@
           frameworkInfo,
           platform: platform.nodeName,
           arch: Arch[arch],
-          productionDeps: this.getNodeDependencyInfo(null, false) as Lazy<Array<NodeModuleDirInfo>>,
         }
       )
->>>>>>> 9358b00b
     }
   }
 }
