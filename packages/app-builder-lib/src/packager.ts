import {
  addValue,
  Arch,
  archFromString,
  AsyncTaskManager,
  DebugLogger,
  deepAssign,
  executeFinally,
  getArtifactArchName,
  InvalidConfigurationError,
  log,
  MAX_FILE_REQUESTS,
  orNullIfFileNotExist,
  safeStringifyJson,
  serializeToYaml,
  TmpDir,
} from "builder-util"
import { CancellationToken } from "builder-util-runtime"
import { chmod, mkdirs, outputFile } from "fs-extra"
import * as isCI from "is-ci"
import { Lazy } from "lazy-val"
import { release as getOsRelease } from "os"
import * as path from "path"
import { AppInfo } from "./appInfo"
import { readAsarJson } from "./asar/asar"
import { AfterExtractContext, AfterPackContext, BeforePackContext, Configuration, Hook } from "./configuration"
import { Platform, SourceRepositoryInfo, Target } from "./core"
import { createElectronFrameworkSupport } from "./electron/ElectronFramework"
import { Framework } from "./Framework"
import { LibUiFramework } from "./frameworks/LibUiFramework"
import { Metadata } from "./options/metadata"
import { ArtifactBuildStarted, ArtifactCreated, PackagerOptions } from "./packagerApi"
import { PlatformPackager } from "./platformPackager"
import { ProtonFramework } from "./ProtonFramework"
import { computeArchToTargetNamesMap, createTargets, NoOpTarget } from "./targets/targetFactory"
import { computeDefaultAppDirectory, getConfig, validateConfiguration } from "./util/config/config"
import { expandMacro } from "./util/macroExpander"
import { createLazyProductionDeps, NodeModuleDirInfo, NodeModuleInfo } from "./util/packageDependencies"
import { checkMetadata, readPackageJson } from "./util/packageMetadata"
import { getRepositoryInfo } from "./util/repositoryInfo"
import { resolveFunction } from "./util/resolve"
import { installOrRebuild, nodeGypRebuild } from "./util/yarn"
import { PACKAGE_VERSION } from "./version"
import { AsyncEventEmitter, HandlerType } from "./util/asyncEventEmitter"
import asyncPool from "tiny-async-pool"

async function createFrameworkInfo(configuration: Configuration, packager: Packager): Promise<Framework> {
  let framework = configuration.framework
  if (framework != null) {
    framework = framework.toLowerCase()
  }

  let nodeVersion = configuration.nodeVersion
  if (framework === "electron" || framework == null) {
    return await createElectronFrameworkSupport(configuration, packager)
  }

  if (nodeVersion == null || nodeVersion === "current") {
    nodeVersion = process.versions.node
  }

  const distMacOsName = `${packager.appInfo.productFilename}.app`
  const isUseLaunchUi = configuration.launchUiVersion !== false
  if (framework === "proton" || framework === "proton-native") {
    return new ProtonFramework(nodeVersion, distMacOsName, isUseLaunchUi)
  } else if (framework === "libui") {
    return new LibUiFramework(nodeVersion, distMacOsName, isUseLaunchUi)
  } else {
    throw new InvalidConfigurationError(`Unknown framework: ${framework}`)
  }
}

type PackagerEvents = {
  artifactBuildStarted: Hook<ArtifactBuildStarted, void>

  beforePack: Hook<BeforePackContext, void>
  afterExtract: Hook<AfterExtractContext, void>
  afterPack: Hook<AfterPackContext, void>
  afterSign: Hook<AfterPackContext, void>

  artifactBuildCompleted: Hook<ArtifactCreated, void>

  msiProjectCreated: Hook<string, void>
  appxManifestCreated: Hook<string, void>

  // internal-use only, prefer usage of `artifactBuildCompleted`
  artifactCreated: Hook<ArtifactCreated, void>
}

export class Packager {
  readonly projectDir: string

  private _appDir: string
  get appDir(): string {
    return this._appDir
  }

  private _metadata: Metadata | null = null
  get metadata(): Metadata {
    return this._metadata!
  }

  private _nodeModulesHandledExternally = false

  get areNodeModulesHandledExternally(): boolean {
    return this._nodeModulesHandledExternally
  }

  private _isPrepackedAppAsar = false

  get isPrepackedAppAsar(): boolean {
    return this._isPrepackedAppAsar
  }

  private _devMetadata: Metadata | null = null
  get devMetadata(): Metadata | null {
    return this._devMetadata
  }

  private _configuration: Configuration | null = null

  get config(): Configuration {
    return this._configuration!
  }

  isTwoPackageJsonProjectLayoutUsed = false

  private readonly eventEmitter = new AsyncEventEmitter<PackagerEvents>()

  _appInfo: AppInfo | null = null
  get appInfo(): AppInfo {
    return this._appInfo!
  }

  readonly tempDirManager = new TmpDir("packager")

  // use only for tasks that cannot be executed in parallel (such as  signing on windows)
  readonly signingQueueManager = new AsyncTaskManager(new CancellationToken())

  private _repositoryInfo = new Lazy<SourceRepositoryInfo | null>(() => getRepositoryInfo(this.projectDir, this.metadata, this.devMetadata))

  readonly options: PackagerOptions

  readonly debugLogger = new DebugLogger(log.isDebugEnabled)

  get repositoryInfo(): Promise<SourceRepositoryInfo | null> {
    return this._repositoryInfo.value
  }

  private nodeDependencyInfo = new Map<string, Lazy<Array<any>>>()

  getNodeDependencyInfo(platform: Platform | null, flatten: boolean = true): Lazy<Array<NodeModuleInfo | NodeModuleDirInfo>> {
    let key = "" + flatten.toString()
    let excludedDependencies: Array<string> | null = null
    if (platform != null && this.framework.getExcludedDependencies != null) {
      excludedDependencies = this.framework.getExcludedDependencies(platform)
      if (excludedDependencies != null) {
        key += `-${platform.name}`
      }
    }

    let result = this.nodeDependencyInfo.get(key)
    if (result == null) {
      result = createLazyProductionDeps(this.appDir, excludedDependencies, flatten)
      this.nodeDependencyInfo.set(key, result)
    }
    return result
  }

  stageDirPathCustomizer: (target: Target, packager: PlatformPackager<any>, arch: Arch) => string = (target, packager, arch) => {
    return path.join(target.outDir, `__${target.name}-${getArtifactArchName(arch, target.name)}`)
  }

  private _buildResourcesDir: string | null = null

  get buildResourcesDir(): string {
    let result = this._buildResourcesDir
    if (result == null) {
      result = path.resolve(this.projectDir, this.relativeBuildResourcesDirname)
      this._buildResourcesDir = result
    }
    return result
  }

  get relativeBuildResourcesDirname(): string {
    return this.config.directories!.buildResources!
  }

  private _framework: Framework | null = null
  get framework(): Framework {
    return this._framework!
  }

  private readonly toDispose: Array<() => Promise<void>> = []

  disposeOnBuildFinish(disposer: () => Promise<void>) {
    this.toDispose.push(disposer)
  }

  //noinspection JSUnusedGlobalSymbols
  constructor(
    options: PackagerOptions,
    readonly cancellationToken = new CancellationToken()
  ) {
    if ("devMetadata" in options) {
      throw new InvalidConfigurationError("devMetadata in the options is deprecated, please use config instead")
    }
    if ("extraMetadata" in options) {
      throw new InvalidConfigurationError("extraMetadata in the options is deprecated, please use config.extraMetadata instead")
    }

    const targets = options.targets || new Map<Platform, Map<Arch, Array<string>>>()
    if (options.targets == null) {
      options.targets = targets
    }

    function processTargets(platform: Platform, types: Array<string>) {
      function commonArch(currentIfNotSpecified: boolean): Array<Arch> {
        const result = Array<Arch>()
        return result.length === 0 && currentIfNotSpecified ? [archFromString(process.arch)] : result
      }

      let archToType = targets.get(platform)
      if (archToType == null) {
        archToType = new Map<Arch, Array<string>>()
        targets.set(platform, archToType)
      }

      if (types.length === 0) {
        for (const arch of commonArch(false)) {
          archToType.set(arch, [])
        }
        return
      }

      for (const type of types) {
        const suffixPos = type.lastIndexOf(":")
        if (suffixPos > 0) {
          addValue(archToType, archFromString(type.substring(suffixPos + 1)), type.substring(0, suffixPos))
        } else {
          for (const arch of commonArch(true)) {
            addValue(archToType, arch, type)
          }
        }
      }
    }

    if (options.mac != null) {
      processTargets(Platform.MAC, options.mac)
    }
    if (options.linux != null) {
      processTargets(Platform.LINUX, options.linux)
    }
    if (options.win != null) {
      processTargets(Platform.WINDOWS, options.win)
    }

    this.projectDir = options.projectDir == null ? process.cwd() : path.resolve(options.projectDir)
    this._appDir = this.projectDir
    this.options = {
      ...options,
      prepackaged: options.prepackaged == null ? null : path.resolve(this.projectDir, options.prepackaged),
    }

    log.info({ version: PACKAGE_VERSION, os: getOsRelease() }, "electron-builder")
  }

  async addPackagerEventHandlers() {
    const { type } = this.appInfo
    this.eventEmitter.on("artifactBuildStarted", await resolveFunction(type, this.config.artifactBuildStarted, "artifactBuildStarted"), "user")
    this.eventEmitter.on("artifactBuildCompleted", await resolveFunction(type, this.config.artifactBuildCompleted, "artifactBuildCompleted"), "user")

    this.eventEmitter.on("appxManifestCreated", await resolveFunction(type, this.config.appxManifestCreated, "appxManifestCreated"), "user")
    this.eventEmitter.on("msiProjectCreated", await resolveFunction(type, this.config.msiProjectCreated, "msiProjectCreated"), "user")

    this.eventEmitter.on("beforePack", await resolveFunction(type, this.config.beforePack, "beforePack"), "user")
    this.eventEmitter.on("afterExtract", await resolveFunction(type, this.config.afterExtract, "afterExtract"), "user")
    this.eventEmitter.on("afterPack", await resolveFunction(type, this.config.afterPack, "afterPack"), "user")
    this.eventEmitter.on("afterSign", await resolveFunction(type, this.config.afterSign, "afterSign"), "user")
  }

  onAfterPack(handler: PackagerEvents["afterPack"]): Packager {
    this.eventEmitter.on("afterPack", handler)
    return this
  }

  onArtifactCreated(handler: PackagerEvents["artifactCreated"]): Packager {
    this.eventEmitter.on("artifactCreated", handler)
    return this
  }

  filterPackagerEventListeners(event: keyof PackagerEvents, type: HandlerType | undefined) {
    return this.eventEmitter.filterListeners(event, type)
  }

  clearPackagerEventListeners() {
    this.eventEmitter.clear()
  }

  async emitArtifactBuildStarted(event: ArtifactBuildStarted, logFields?: any) {
    log.info(
      logFields || {
        target: event.targetPresentableName,
        arch: event.arch == null ? null : Arch[event.arch],
        file: log.filePath(event.file),
      },
      "building"
    )
    await this.eventEmitter.emit("artifactBuildStarted", event)
  }

  /**
   * Only for sub artifacts (update info), for main artifacts use `callArtifactBuildCompleted`.
   */
  async emitArtifactCreated(event: ArtifactCreated) {
    await this.eventEmitter.emit("artifactCreated", event)
  }

  async emitArtifactBuildCompleted(event: ArtifactCreated) {
    await this.eventEmitter.emit("artifactBuildCompleted", event)
    await this.emitArtifactCreated(event)
  }

  async emitAppxManifestCreated(path: string) {
    await this.eventEmitter.emit("appxManifestCreated", path)
  }

  async emitMsiProjectCreated(path: string) {
    await this.eventEmitter.emit("msiProjectCreated", path)
  }

  async emitBeforePack(context: BeforePackContext) {
    await this.eventEmitter.emit("beforePack", context)
  }

  async emitAfterPack(context: AfterPackContext) {
    await this.eventEmitter.emit("afterPack", context)
  }

  async emitAfterSign(context: AfterPackContext) {
    await this.eventEmitter.emit("afterSign", context)
  }

  async emitAfterExtract(context: AfterPackContext) {
    await this.eventEmitter.emit("afterExtract", context)
  }

  async validateConfig(): Promise<void> {
    let configPath: string | null = null
    let configFromOptions = this.options.config
    if (typeof configFromOptions === "string") {
      // it is a path to config file
      configPath = configFromOptions
      configFromOptions = null
    } else if (configFromOptions != null && typeof configFromOptions.extends === "string" && configFromOptions.extends.includes(".")) {
      configPath = configFromOptions.extends
      delete configFromOptions.extends
    }

    const projectDir = this.projectDir

    const devPackageFile = path.join(projectDir, "package.json")
    this._devMetadata = await orNullIfFileNotExist(readPackageJson(devPackageFile))

    const devMetadata = this.devMetadata
    const configuration = await getConfig(projectDir, configPath, configFromOptions, new Lazy(() => Promise.resolve(devMetadata)))
    if (log.isDebugEnabled) {
      log.debug({ config: getSafeEffectiveConfig(configuration) }, "effective config")
    }

    this._appDir = await computeDefaultAppDirectory(projectDir, configuration.directories!.app)
    this.isTwoPackageJsonProjectLayoutUsed = this._appDir !== projectDir

    const appPackageFile = this.isTwoPackageJsonProjectLayoutUsed ? path.join(this.appDir, "package.json") : devPackageFile

    // tslint:disable:prefer-conditional-expression
    if (this.devMetadata != null && !this.isTwoPackageJsonProjectLayoutUsed) {
      this._metadata = this.devMetadata
    } else {
      this._metadata = await this.readProjectMetadataIfTwoPackageStructureOrPrepacked(appPackageFile)
    }
    deepAssign(this.metadata, configuration.extraMetadata)

    if (this.isTwoPackageJsonProjectLayoutUsed) {
      log.debug({ devPackageFile, appPackageFile }, "two package.json structure is used")
    }
    checkMetadata(this.metadata, this.devMetadata, appPackageFile, devPackageFile)

    await validateConfiguration(configuration, this.debugLogger)

    this._configuration = configuration
    this._devMetadata = devMetadata
  }

  // external caller of this method always uses isTwoPackageJsonProjectLayoutUsed=false and appDir=projectDir, no way (and need) to use another values
  async build(repositoryInfo?: SourceRepositoryInfo): Promise<BuildResult> {
    await this.validateConfig()

    if (repositoryInfo != null) {
      this._repositoryInfo.value = Promise.resolve(repositoryInfo)
    }

    this._appInfo = new AppInfo(this, null)
    await this.addPackagerEventHandlers()

    this._framework = await createFrameworkInfo(this.config, this)

    const commonOutDirWithoutPossibleOsMacro = path.resolve(
      this.projectDir,
      expandMacro(this.config.directories!.output!, null, this._appInfo, {
        os: "",
      })
    )

    if (!isCI && (process.stdout as any).isTTY) {
      const effectiveConfigFile = path.join(commonOutDirWithoutPossibleOsMacro, "builder-effective-config.yaml")
      log.info({ file: log.filePath(effectiveConfigFile) }, "writing effective config")
      await outputFile(effectiveConfigFile, getSafeEffectiveConfig(this.config))
    }

    // because artifact event maybe dispatched several times for different publish providers
    const artifactPaths = new Set<ArtifactCreated>()
    this.onArtifactCreated(event => {
      if (event.file != null) {
        artifactPaths.add(event)
      }
    })

    this.disposeOnBuildFinish(() => this.tempDirManager.cleanup())
    const platformToTargets = await executeFinally(this.doBuild(), async () => {
      if (this.debugLogger.isEnabled) {
        await this.debugLogger.save(path.join(commonOutDirWithoutPossibleOsMacro, "builder-debug.yml"))
      }

      const toDispose = this.toDispose.slice()
      this.toDispose.length = 0
      for (const disposer of toDispose) {
        await disposer().catch((e: any) => {
          log.warn({ error: e }, "cannot dispose")
        })
      }
    })

    const archOrder: Arch[] = this.determinePublisherArchitectureOrder()
    const result = new Set<string>()
    for (const arch of archOrder) {
      for (const event of artifactPaths) {
        if (event.arch === arch && event.file != null) {
          result.add(event.file)
        }
      }
    }

    return {
      outDir: commonOutDirWithoutPossibleOsMacro,
      artifactPaths: Array.from(result),
      platformToTargets,
      configuration: this.config,
    }
  }

  private async readProjectMetadataIfTwoPackageStructureOrPrepacked(appPackageFile: string): Promise<Metadata> {
    let data = await orNullIfFileNotExist(readPackageJson(appPackageFile))
    if (data != null) {
      return data
    }

    data = await orNullIfFileNotExist(readAsarJson(path.join(this.projectDir, "app.asar"), "package.json"))
    if (data != null) {
      this._isPrepackedAppAsar = true
      return data
    }

    throw new Error(`Cannot find package.json in the ${path.dirname(appPackageFile)}`)
  }

  private async doBuild(): Promise<Map<Platform, Map<string, Target>>> {
    const taskManager = new AsyncTaskManager(this.cancellationToken)
    const syncTargetsIfAny = [] as Target[]

    const platformToTarget = new Map<Platform, Map<string, Target>>()
    const createdOutDirs = new Set<string>()

    for (const [platform, archToType] of this.options.targets!) {
      if (this.cancellationToken.cancelled) {
        break
      }

      if (platform === Platform.MAC && process.platform === Platform.WINDOWS.nodeName) {
        throw new InvalidConfigurationError("Build for macOS is supported only on macOS, please see https://electron.build/multi-platform-build")
      }

      const packager = await this.createHelper(platform)
      const nameToTarget: Map<string, Target> = new Map()
      platformToTarget.set(platform, nameToTarget)

      const packPromises = [] as Array<Promise<any>>
      for (const [arch, targetNames] of computeArchToTargetNamesMap(archToType, packager, platform)) {
        if (this.cancellationToken.cancelled) {
          break
        }

        // support os and arch macro in output value
        const outDir = path.resolve(this.projectDir, packager.expandMacro(this.config.directories!.output!, Arch[arch]))
        const targetList = createTargets(nameToTarget, targetNames.length === 0 ? packager.defaultTarget : targetNames, outDir, packager)
        await createOutDirIfNeed(targetList, createdOutDirs)
        packPromises.push(packager.pack(outDir, arch, targetList, taskManager))
      }

<<<<<<< HEAD
      await asyncPool(packager.platformSpecificBuildOptions.concurrency?.jobs || packager.config.concurrency?.jobs || 1, packPromises, it => it)
=======
      let poolCount = packager.platformSpecificBuildOptions.concurrency?.jobs || packager.config.concurrency?.jobs || 1
      if (poolCount < 1) {
        log.warn({ concurrency: poolCount }, "concurrency is invalid, overriding with job count: 1")
        poolCount = 1
      } else if (poolCount > MAX_FILE_REQUESTS) {
        log.warn(
          { concurrency: poolCount, MAX_FILE_REQUESTS },
          `job concurrency is greater than recommended MAX_FILE_REQUESTS, this may lead to File Descriptor errors (too many files open). Proceed with caution (e.g. this is an experimental feature)`
        )
      }
      await asyncPool(poolCount, packPromises, async it => {
        if (this.cancellationToken.cancelled) {
          return
        }
        await it
        // return { arch: it.arch, targetList: it.targetList }
      })
>>>>>>> 4ed4c60c

      if (this.cancellationToken.cancelled) {
        break
      }

      await this.signingQueueManager.awaitTasksSequentially()

      for (const target of nameToTarget.values()) {
        if (target.isAsyncSupported) {
          taskManager.addTask(target.finishBuild())
        } else {
          syncTargetsIfAny.push(target)
        }
      }
    }

    await taskManager.awaitTasks()

    for (const target of syncTargetsIfAny) {
      if (this.cancellationToken.cancelled) {
        break
      }
      await target.finishBuild()
    }
    return platformToTarget
  }

  private async createHelper(platform: Platform): Promise<PlatformPackager<any>> {
    if (this.options.platformPackagerFactory != null) {
      return this.options.platformPackagerFactory(this, platform)
    }

    switch (platform) {
      case Platform.MAC: {
        const helperClass = (await import("./macPackager")).MacPackager
        return new helperClass(this)
      }

      case Platform.WINDOWS: {
        const helperClass = (await import("./winPackager")).WinPackager
        return new helperClass(this)
      }

      case Platform.LINUX:
        return new (await import("./linuxPackager")).LinuxPackager(this)

      default:
        throw new Error(`Unknown platform: ${platform}`)
    }
  }

  public async installAppDependencies(platform: Platform, arch: Arch): Promise<any> {
    if (this.options.prepackaged != null || !this.framework.isNpmRebuildRequired) {
      return
    }

    const frameworkInfo = { version: this.framework.version, useCustomDist: true }
    const config = this.config
    if (config.nodeGypRebuild === true) {
      await nodeGypRebuild(platform.nodeName, Arch[arch], frameworkInfo)
    }

    if (config.npmRebuild === false) {
      log.info({ reason: "npmRebuild is set to false" }, "skipped dependencies rebuild")
      return
    }

    const beforeBuild = await resolveFunction(this.appInfo.type, config.beforeBuild, "beforeBuild")
    if (beforeBuild != null) {
      const performDependenciesInstallOrRebuild = await beforeBuild({
        appDir: this.appDir,
        electronVersion: this.config.electronVersion!,
        platform,
        arch: Arch[arch],
      })

      // If beforeBuild resolves to false, it means that handling node_modules is done outside of electron-builder.
      this._nodeModulesHandledExternally = !performDependenciesInstallOrRebuild
      if (!performDependenciesInstallOrRebuild) {
        return
      }
    }

    if (config.buildDependenciesFromSource === true && platform.nodeName !== process.platform) {
      log.info({ reason: "platform is different and buildDependenciesFromSource is set to true" }, "skipped dependencies rebuild")
    } else {
      await installOrRebuild(config, this.appDir, {
        frameworkInfo,
        platform: platform.nodeName,
        arch: Arch[arch],
        productionDeps: this.getNodeDependencyInfo(null, false) as Lazy<Array<NodeModuleDirInfo>>,
      })
    }
  }

  determinePublisherArchitectureOrder() {
    const archOrder: Arch[] = []
    for (const [, archToType] of this.options.targets!) {
      for (const [arch] of archToType) {
        archOrder.push(arch)
      }
    }
    return archOrder
  }
}

function createOutDirIfNeed(targetList: Array<Target>, createdOutDirs: Set<string>): Promise<any> {
  const ourDirs = new Set<string>()
  for (const target of targetList) {
    // noinspection SuspiciousInstanceOfGuard
    if (target instanceof NoOpTarget) {
      continue
    }

    const outDir = target.outDir
    if (!createdOutDirs.has(outDir)) {
      ourDirs.add(outDir)
    }
  }

  if (ourDirs.size === 0) {
    return Promise.resolve()
  }

  return Promise.all(
    Array.from(ourDirs)
      .sort()
      .map(dir => {
        return mkdirs(dir)
          .then(() => chmod(dir, 0o755) /* set explicitly */)
          .then(() => createdOutDirs.add(dir))
      })
  )
}

export interface BuildResult {
  readonly outDir: string
  readonly artifactPaths: Array<string>
  readonly platformToTargets: Map<Platform, Map<string, Target>>
  readonly configuration: Configuration
}

function getSafeEffectiveConfig(configuration: Configuration): string {
  const o = JSON.parse(safeStringifyJson(configuration))
  if (o.cscLink != null) {
    o.cscLink = "<hidden by builder>"
  }
  return serializeToYaml(o, true)
}<|MERGE_RESOLUTION|>--- conflicted
+++ resolved
@@ -134,9 +134,6 @@
 
   readonly tempDirManager = new TmpDir("packager")
 
-  // use only for tasks that cannot be executed in parallel (such as  signing on windows)
-  readonly signingQueueManager = new AsyncTaskManager(new CancellationToken())
-
   private _repositoryInfo = new Lazy<SourceRepositoryInfo | null>(() => getRepositoryInfo(this.projectDir, this.metadata, this.devMetadata))
 
   readonly options: PackagerOptions
@@ -507,9 +504,6 @@
         packPromises.push(packager.pack(outDir, arch, targetList, taskManager))
       }
 
-<<<<<<< HEAD
-      await asyncPool(packager.platformSpecificBuildOptions.concurrency?.jobs || packager.config.concurrency?.jobs || 1, packPromises, it => it)
-=======
       let poolCount = packager.platformSpecificBuildOptions.concurrency?.jobs || packager.config.concurrency?.jobs || 1
       if (poolCount < 1) {
         log.warn({ concurrency: poolCount }, "concurrency is invalid, overriding with job count: 1")
@@ -527,13 +521,10 @@
         await it
         // return { arch: it.arch, targetList: it.targetList }
       })
->>>>>>> 4ed4c60c
 
       if (this.cancellationToken.cancelled) {
         break
       }
-
-      await this.signingQueueManager.awaitTasksSequentially()
 
       for (const target of nameToTarget.values()) {
         if (target.isAsyncSupported) {
