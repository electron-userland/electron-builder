--- conflicted
+++ resolved
@@ -9,15 +9,7 @@
 import type { Dependency, DependencyGraph, NodeModuleInfo } from "./types.js"
 import * as path from "path"
 import * as semver from "semver"
-<<<<<<< HEAD
-import { hoist, type HoisterResult, type HoisterTree } from "./hoist.js"
-import { ModuleCache } from "./moduleCache.js"
-import { getPackageManagerCommand, PM } from "./packageManager.js"
-import type { Dependency, DependencyGraph, NodeModuleInfo, PackageJson } from "./types.js"
-type Result = { packageDir: string; version: string } | null
-=======
 import * as fs from "fs-extra"
->>>>>>> 850646b2
 
 export abstract class NodeModulesCollector<ProdDepType extends Dependency<ProdDepType, OptionalDepType>, OptionalDepType> {
   private readonly nodeModules: NodeModuleInfo[] = []
@@ -138,11 +130,7 @@
           return false
         },
       }
-    ).catch(error => {
-      log.info({ pm: this.installOptions.manager, error: error.message }, "unable to process dependency tree, falling back to using manual node_modules traversal")
-      // node_modules linker fallback. (Slower due to system ops, so we only use it as a fallback) [such as when corepack env will not allow npm CLI to extract tree]
-      return this.buildNodeModulesTreeManually(this.rootDir)
-    })
+    )
   }
 
   protected async getTreeFromWorkspaces(tree: ProdDepType, packageName: string): Promise<ProdDepType> {
@@ -225,40 +213,11 @@
     return tree.dependencies?.[packageName] != null || tree.optionalDependencies?.[packageName] != null
   }
 
-<<<<<<< HEAD
-  async streamCollectorCommandToFile(command: string, args: string[], cwd: string, tempOutputFile: string) {
-    const execName = path.basename(command, path.extname(command))
-    const isWindowsScriptFile = process.platform === "win32" && path.extname(command).toLowerCase() === ".cmd"
-    if (isWindowsScriptFile) {
-      // If the command is a Windows script file (.cmd), we need to wrap it in a .bat file to ensure it runs correctly with cmd.exe
-      // This is necessary because .cmd files are not directly executable in the same way as .bat files.
-      // We create a temporary .bat file that calls the .cmd file with the provided arguments. The .bat file will be executed by cmd.exe.
-      // Note: This is a workaround for Windows command execution quirks for specifically when `shell: false`
-      const tempBatFile = await this.tempDirManager.getTempFile({
-        prefix: execName,
-        suffix: ".bat",
-      })
-      const batScript = `@echo off\r\n"${command}" %*\r\n` // <-- CRLF required for .bat
-      await fs.writeFile(tempBatFile, batScript, { encoding: "utf8" })
-      command = "cmd.exe"
-      args = ["/c", tempBatFile, ...args]
-    }
-
-    await new Promise<void>((resolve, reject) => {
-      const outStream = createWriteStream(tempOutputFile)
-
-      const child = childProcess.spawn(command, args, {
-        cwd,
-        env: { COREPACK_ENABLE_STRICT: "0", ...process.env },
-        shell: false, // required to prevent console logs polution from shell profile loading when `true`
-      })
-=======
   // ----- PROTECTED HELPERS FOR ALL COLLECTORS -----
   protected cacheKey(pkg: ProdDepType): string {
     const rel = path.relative(this.rootDir, pkg.path)
     return `${pkg.name}::${pkg.version}::${rel ?? "."}`
   }
->>>>>>> 850646b2
 
   protected packageVersionString(pkg: Pick<ProdDepType, "name" | "version">): string {
     return `${pkg.name}@${pkg.version}`
@@ -278,96 +237,11 @@
     return { name, version }
   }
 
-<<<<<<< HEAD
-  /**
-   * Builds a dependency tree using only package.json dependencies and optionalDependencies.
-   * This skips devDependencies and uses Node.js module resolution (require.resolve).
-   */
-  protected buildNodeModulesTreeManually(baseDir: string): Promise<NpmDependency> {
-    // Track visited packages by their resolved path to prevent infinite loops
-    const visited = new Set<string>()
-
-    /**
-     * Recursively builds dependency tree starting from a package directory.
-     */
-    const buildFromPackage = async (packageDir: string): Promise<ProdDepType> => {
-      const pkgPath = path.join(packageDir, "package.json")
-
-      log.debug({ pkgPath }, "building dependency node from package.json")
-
-      if (!(await this.cache.exists[pkgPath])) {
-        throw new Error(`package.json not found at ${pkgPath}`)
-      }
-
-      const pkg: PackageJson = await this.cache.packageJson[pkgPath]
-      const resolvedPackageDir = await this.cache.realPath[packageDir]
-
-      // Use resolved path as the unique identifier to prevent circular dependencies
-      if (visited.has(resolvedPackageDir)) {
-        log.debug({ name: pkg.name, version: pkg.version, path: resolvedPackageDir }, "skipping already visited package")
-        return {
-          name: pkg.name,
-          version: pkg.version,
-          path: resolvedPackageDir,
-        }
-      }
-
-      visited.add(resolvedPackageDir)
-
-      const prodDeps: Record<string, NpmDependency> = {}
-      const allProdDepNames = {
-        ...pkg.dependencies,
-        ...pkg.optionalDependencies,
-      }
-
-      // Process all production and optional dependencies
-      for (const [depName, depVersion] of Object.entries(allProdDepNames)) {
-        try {
-          const depPath = await this.locatePackageVersion(resolvedPackageDir, depName, depVersion)
-
-          if (!depPath || depPath.packageDir.length === 0) {
-            log.warn({ package: pkg.name, dependency: depName, version: depVersion }, "dependency not found, skipping")
-            continue
-          }
-
-          const resolvedDepPath = await this.cache.realPath[depPath.packageDir]
-          const logFields = { package: pkg.name, dependency: depName, resolvedPath: resolvedDepPath }
-
-          // Skip if this dependency resolves to the base directory or any parent we're already processing
-          if (resolvedDepPath === resolvedPackageDir || resolvedDepPath === (await this.cache.realPath[baseDir])) {
-            log.debug(logFields, "skipping self-referential dependency")
-            continue
-          }
-
-          log.debug(logFields, "processing production dependency")
-
-          // Recursively build the dependency tree for this dependency
-          prodDeps[depName] = await buildFromPackage(resolvedDepPath)
-        } catch (error: any) {
-          log.warn({ package: pkg.name, dependency: depName, error: error.message }, "failed to process dependency, skipping")
-        }
-      }
-
-      return {
-        name: pkg.name,
-        version: pkg.version,
-        path: resolvedPackageDir,
-        dependencies: Object.keys(prodDeps).length > 0 ? prodDeps : undefined,
-        optionalDependencies: pkg.optionalDependencies,
-      }
-    }
-
-    return buildFromPackage(baseDir)
-  }
-
-  protected async locatePackageVersion(parentDir: string, pkgName: string, requiredRange?: string): Promise<Result | null> {
-=======
   // ----------------------------------------------------------------
   // ----- PROTECTED HELPERS FOR MANUAL NODE_MODULES TRAVERSAL ------
   // ----------------------------------------------------------------
 
   protected async locatePackageVersion(parentDir: string, pkgName: string, requiredRange?: string): Promise<{ packageDir: string; version: string } | null> {
->>>>>>> 850646b2
     // 1) check direct parent node_modules/pkgName first
     const direct = path.join(path.resolve(parentDir), "node_modules", pkgName, "package.json")
     if (await this.cache.exists[direct]) {
