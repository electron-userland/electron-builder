--- conflicted
+++ resolved
@@ -17,14 +17,10 @@
   removeNonProductionDependencie(tree: DependencyTree) {
     const dependencies = tree.dependencies || {}
     const _dependencies = tree._dependencies || {}
-<<<<<<< HEAD
-
     if (dependencies && Object.keys(dependencies).length === 0) {
       tree.dependencies = this.allDependencies.get(`${tree.name}@${tree.version}`)?.dependencies || {}
     }
-
-=======
->>>>>>> 7fc78460
+    
     for (const [key, value] of Object.entries(dependencies)) {
       if (!_dependencies[key]) {
         delete dependencies[key]
