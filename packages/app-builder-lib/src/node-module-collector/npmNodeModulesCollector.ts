--- conflicted
+++ resolved
@@ -1,31 +1,14 @@
 import { Lazy } from "lazy-val"
 import { NodeModulesCollector } from "./nodeModulesCollector"
 import { NpmDependency } from "./types"
-<<<<<<< HEAD
-import { findExecutable } from "builder-util"
-=======
 import which from "which"
->>>>>>> fe6cc7d7
 
 export class NpmNodeModulesCollector extends NodeModulesCollector<NpmDependency, string> {
   constructor(rootDir: string) {
     super(rootDir)
   }
 
-<<<<<<< HEAD
-  static readonly pmCommand = new Lazy<string>(() =>
-    findExecutable({
-      name: "npm",
-      executables: ["npm"],
-      win32: ["npm.cmd"],
-      arguments: ["--version"],
-    })
-  )
-
-  public readonly pmCommand = NpmNodeModulesCollector.pmCommand
-=======
   public readonly pmCommand = new Lazy<string>(() => Promise.resolve(process.platform === "win32" ? which("npm") : "npm"))
->>>>>>> fe6cc7d7
   public readonly installOptions = this.pmCommand.value.then(cmd => ({ cmd, args: ["ci"], lockfile: "package-lock.json" }))
 
   protected getArgs(): string[] {
