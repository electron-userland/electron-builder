--- conflicted
+++ resolved
@@ -4,18 +4,6 @@
 import { mkdir, readlink } from "fs/promises"
 import * as path from "path"
 import asyncPool from "tiny-async-pool"
-<<<<<<< HEAD
-import { isLibOrExe } from "../asar/unpackDetector.js"
-import { Platform } from "../core.js"
-import { excludedExts, FileMatcher } from "../fileMatcher.js"
-import { createElectronCompilerHost, NODE_MODULES_PATTERN } from "../fileTransformer.js"
-import { Packager } from "../packager.js"
-import { PlatformPackager } from "../platformPackager.js"
-import { AppFileWalker } from "./AppFileWalker.js"
-import { NodeModuleCopyHelper } from "./NodeModuleCopyHelper.js"
-import { NodeModuleInfo } from "./packageDependencies.js"
-import { getNodeModules } from "../node-module-collector/index.js"
-=======
 import { isLibOrExe } from "../asar/unpackDetector"
 import { Platform } from "../core"
 import { excludedExts, FileMatcher } from "../fileMatcher"
@@ -26,7 +14,6 @@
 import { NodeModuleCopyHelper } from "./NodeModuleCopyHelper"
 import { NodeModuleInfo } from "./packageDependencies"
 import { getNodeModules, PM } from "../node-module-collector"
->>>>>>> 850646b2
 
 const BOWER_COMPONENTS_PATTERN = `${path.sep}bower_components${path.sep}`
 /** @internal */
