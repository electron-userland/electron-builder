--- conflicted
+++ resolved
@@ -1,14 +1,8 @@
-<<<<<<< HEAD
-import asyncPool from "tiny-async-pool"
 import { FilterStats, MAX_FILE_REQUESTS } from "builder-util"
-import { lstat, readdir, lstatSync } from "fs-extra"
-=======
-import BluebirdPromise from "bluebird-lst"
-import { CONCURRENCY, FilterStats } from "builder-util"
 import { realpathSync } from "fs"
 import { lstat, lstatSync, readdir } from "fs-extra"
->>>>>>> 8e7811d1
 import * as path from "path"
+import asyncPool from "tiny-async-pool"
 import { excludedNames, FileMatcher } from "../fileMatcher"
 import { Packager } from "../packager"
 import { FileCopyHelper } from "./AppFileWalker"
