--- conflicted
+++ resolved
@@ -1,11 +1,7 @@
+import * as path from "path"
+import { langIdToName, toLangWithRegion } from "./langs"
+import { PlatformPackager } from "../platformPackager"
 import { Nullish } from "builder-util-runtime"
-import * as path from "path"
-import { PlatformPackager } from "../platformPackager"
-<<<<<<< HEAD
-import { langIdToName, toLangWithRegion } from "./langs"
-=======
-import { Nullish } from "builder-util-runtime"
->>>>>>> 07429661
 
 export function getLicenseAssets(fileNames: Array<string>, packager: PlatformPackager<any>) {
   return fileNames
