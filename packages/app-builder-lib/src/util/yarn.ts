import * as electronRebuild from "@electron/rebuild"
import { getProjectRootPath } from "@electron/rebuild/lib/search-module"
import { RebuildMode } from "@electron/rebuild/lib/types"
import { asArray, log, spawn } from "builder-util"
import { Nullish } from "builder-util-runtime"
import { pathExists } from "fs-extra"
import { Lazy } from "lazy-val"
import { homedir } from "os"
import * as path from "path"
import { Configuration } from "../configuration"
import { executeAppBuilderAndWriteJson } from "./appBuilder"
import { NodeModuleDirInfo } from "./packageDependencies"
import { rebuild as remoteRebuild } from "./rebuild/rebuild"
<<<<<<< HEAD
=======
import { executeAppBuilderAndWriteJson } from "./appBuilder"
import { RebuildMode } from "@electron/rebuild/lib/types"
import { Nullish } from "builder-util-runtime"
>>>>>>> 07429661

export async function installOrRebuild(config: Configuration, appDir: string, options: RebuildOptions, forceInstall = false) {
  const effectiveOptions: RebuildOptions = {
    buildFromSource: config.buildDependenciesFromSource === true,
    additionalArgs: asArray(config.npmArgs),
    ...options,
  }
  let isDependenciesInstalled = false

  for (const fileOrDir of ["node_modules", ".pnp.js"]) {
    if (await pathExists(path.join(appDir, fileOrDir))) {
      isDependenciesInstalled = true

      break
    }
  }

  if (forceInstall || !isDependenciesInstalled) {
    await installDependencies(config, appDir, effectiveOptions)
  } else {
    await rebuild(config, appDir, effectiveOptions)
  }
}

export interface DesktopFrameworkInfo {
  version: string
  useCustomDist: boolean
}

function getElectronGypCacheDir() {
  return path.join(homedir(), ".electron-gyp")
}

export function getGypEnv(frameworkInfo: DesktopFrameworkInfo, platform: NodeJS.Platform, arch: string, buildFromSource: boolean) {
  const npmConfigArch = arch === "armv7l" ? "arm" : arch
  const common: any = {
    ...process.env,
    npm_config_arch: npmConfigArch,
    npm_config_target_arch: npmConfigArch,
    npm_config_platform: platform,
    npm_config_build_from_source: buildFromSource,
    // required for node-pre-gyp
    npm_config_target_platform: platform,
    npm_config_update_binary: true,
    npm_config_fallback_to_build: true,
  }

  if (platform !== process.platform) {
    common.npm_config_force = "true"
  }
  if (platform === "win32" || platform === "darwin") {
    common.npm_config_target_libc = "unknown"
  }

  if (!frameworkInfo.useCustomDist) {
    return common
  }

  // https://github.com/nodejs/node-gyp/issues/21
  return {
    ...common,
    npm_config_disturl: "https://electronjs.org/headers",
    npm_config_target: frameworkInfo.version,
    npm_config_runtime: "electron",
    npm_config_devdir: getElectronGypCacheDir(),
  }
}

function checkYarnBerry() {
  const npmUserAgent = process.env["npm_config_user_agent"] || ""
  const regex = /yarn\/(\d+)\./gm

  const yarnVersionMatch = regex.exec(npmUserAgent)
  const yarnMajorVersion = Number(yarnVersionMatch?.[1] ?? 0)
  return yarnMajorVersion >= 2
}

async function installDependencies(config: Configuration, appDir: string, options: RebuildOptions): Promise<any> {
  const platform = options.platform || process.platform
  const arch = options.arch || process.arch
  const additionalArgs = options.additionalArgs

  log.info({ platform, arch, appDir }, `installing production dependencies`)
  let execPath = process.env.npm_execpath || process.env.NPM_CLI_JS
  const execArgs = ["install"]
  const isYarnBerry = checkYarnBerry()
  if (!isYarnBerry) {
    if (process.env.NPM_NO_BIN_LINKS === "true") {
      execArgs.push("--no-bin-links")
    }
  }

  if (!isRunningYarn(execPath)) {
    execArgs.push("--prefer-offline")
  }

  if (execPath == null) {
    execPath = getPackageToolPath()
  } else if (!isYarnBerry) {
    execArgs.unshift(execPath)
    execPath = process.env.npm_node_execpath || process.env.NODE_EXE || "node"
  }

  if (additionalArgs != null) {
    execArgs.push(...additionalArgs)
  }
  await spawn(execPath, execArgs, {
    cwd: appDir,
    env: getGypEnv(options.frameworkInfo, platform, arch, options.buildFromSource === true),
  })

  // Some native dependencies no longer use `install` hook for building their native module, (yarn 3+ removed implicit link of `install` and `rebuild` steps)
  // https://github.com/electron-userland/electron-builder/issues/8024
  return rebuild(config, appDir, options)
}

export async function nodeGypRebuild(platform: NodeJS.Platform, arch: string, frameworkInfo: DesktopFrameworkInfo) {
  log.info({ platform, arch }, "executing node-gyp rebuild")
  // this script must be used only for electron
  const nodeGyp = `node-gyp${process.platform === "win32" ? ".cmd" : ""}`
  const args = ["rebuild"]
  // headers of old Electron versions do not have a valid config.gypi file
  // and --force-process-config must be passed to node-gyp >= 8.4.0 to
  // correctly build modules for them.
  // see also https://github.com/nodejs/node-gyp/pull/2497
  const [major, minor] = frameworkInfo.version
    .split(".")
    .slice(0, 2)
    .map(n => parseInt(n, 10))
  if (major <= 13 || (major == 14 && minor <= 1) || (major == 15 && minor <= 2)) {
    args.push("--force-process-config")
  }
  await spawn(nodeGyp, args, { env: getGypEnv(frameworkInfo, platform, arch, true) })
}

function getPackageToolPath() {
  if (process.env.FORCE_YARN === "true") {
    return process.platform === "win32" ? "yarn.cmd" : "yarn"
  } else {
    return process.platform === "win32" ? "npm.cmd" : "npm"
  }
}

function isRunningYarn(execPath: string | Nullish) {
  const userAgent = process.env.npm_config_user_agent
  return process.env.FORCE_YARN === "true" || (execPath != null && path.basename(execPath).startsWith("yarn")) || (userAgent != null && /\byarn\b/.test(userAgent))
}

export interface RebuildOptions {
  frameworkInfo: DesktopFrameworkInfo
  productionDeps: Lazy<Array<NodeModuleDirInfo>>

  platform?: NodeJS.Platform
  arch?: string

  buildFromSource?: boolean

  additionalArgs?: Array<string> | null
}

/** @internal */
export async function rebuild(config: Configuration, appDir: string, options: RebuildOptions) {
  const configuration = {
    dependencies: await options.productionDeps.value,
    nodeExecPath: process.execPath,
    platform: options.platform || process.platform,
    arch: options.arch || process.arch,
    additionalArgs: options.additionalArgs,
    execPath: process.env.npm_execpath || process.env.NPM_CLI_JS,
    buildFromSource: options.buildFromSource === true,
  }
  const { arch, buildFromSource, platform } = configuration

  if (config.nativeRebuilder === "legacy") {
    const env = getGypEnv(options.frameworkInfo, platform, arch, buildFromSource)
    return executeAppBuilderAndWriteJson(["rebuild-node-modules"], configuration, { env, cwd: appDir })
  }

  const {
    frameworkInfo: { version: electronVersion },
  } = options
  const logInfo = {
    electronVersion,
    arch,
    buildFromSource,
    appDir: log.filePath(appDir) || "./",
  }
  log.info(logInfo, "executing @electron/rebuild")

  const rebuildOptions: electronRebuild.RebuildOptions = {
    buildPath: appDir,
    electronVersion,
    arch,
    platform,
    buildFromSource,
    projectRootPath: await getProjectRootPath(appDir),
    mode: (config.nativeRebuilder as RebuildMode) || "sequential",
    disablePreGypCopy: true,
  }
  return remoteRebuild(rebuildOptions)
}<|MERGE_RESOLUTION|>--- conflicted
+++ resolved
@@ -1,22 +1,16 @@
-import * as electronRebuild from "@electron/rebuild"
-import { getProjectRootPath } from "@electron/rebuild/lib/search-module"
-import { RebuildMode } from "@electron/rebuild/lib/types"
 import { asArray, log, spawn } from "builder-util"
-import { Nullish } from "builder-util-runtime"
 import { pathExists } from "fs-extra"
 import { Lazy } from "lazy-val"
 import { homedir } from "os"
 import * as path from "path"
 import { Configuration } from "../configuration"
-import { executeAppBuilderAndWriteJson } from "./appBuilder"
 import { NodeModuleDirInfo } from "./packageDependencies"
+import * as electronRebuild from "@electron/rebuild"
+import { getProjectRootPath } from "@electron/rebuild/lib/search-module"
 import { rebuild as remoteRebuild } from "./rebuild/rebuild"
-<<<<<<< HEAD
-=======
 import { executeAppBuilderAndWriteJson } from "./appBuilder"
 import { RebuildMode } from "@electron/rebuild/lib/types"
 import { Nullish } from "builder-util-runtime"
->>>>>>> 07429661
 
 export async function installOrRebuild(config: Configuration, appDir: string, options: RebuildOptions, forceInstall = false) {
   const effectiveOptions: RebuildOptions = {
