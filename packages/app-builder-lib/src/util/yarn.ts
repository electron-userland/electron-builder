--- conflicted
+++ resolved
@@ -1,17 +1,13 @@
 import * as electronRebuild from "@electron/rebuild"
 import { RebuildMode } from "@electron/rebuild/lib/types"
-import { asArray, findExecutable, log, spawn } from "builder-util"
+import { asArray, log, spawn } from "builder-util"
 import { pathExists } from "fs-extra"
 import { Lazy } from "lazy-val"
 import { homedir } from "os"
 import * as path from "path"
 import { Configuration } from "../configuration"
-import { detect, getPackageManagerVersion, PM } from "../node-module-collector"
 import { executeAppBuilderAndWriteJson } from "./appBuilder"
-<<<<<<< HEAD
-=======
 import { PM, detectPackageManager, getPackageManagerCommand } from "../node-module-collector"
->>>>>>> fe6cc7d7
 import { NodeModuleDirInfo } from "./packageDependencies"
 import { rebuild as remoteRebuild } from "./rebuild/rebuild"
 import which from "which"
@@ -101,11 +97,7 @@
     execArgs.push("--prefer-offline")
   }
 
-<<<<<<< HEAD
-  const execPath = await getPackageToolPath(pm)
-=======
   const execPath = getPackageManagerCommand(pm)
->>>>>>> fe6cc7d7
 
   if (additionalArgs != null) {
     execArgs.push(...additionalArgs)
@@ -120,23 +112,10 @@
   return rebuild(config, { appDir, projectDir }, options)
 }
 
-const nodeGypExecutable = new Lazy(() =>
-  findExecutable({
-    name: "node-gyp",
-    executables: ["node-gyp"],
-    win32: ["node-gyp.cmd"],
-    arguments: ["--version"],
-  })
-)
-
 export async function nodeGypRebuild(platform: NodeJS.Platform, arch: string, frameworkInfo: DesktopFrameworkInfo) {
   log.info({ platform, arch }, "executing node-gyp rebuild")
   // this script must be used only for electron
-<<<<<<< HEAD
-  const nodeGyp = await nodeGypExecutable.value
-=======
   const nodeGyp = process.platform === "win32" ? await which("node-gyp") : "node-gyp"
->>>>>>> fe6cc7d7
   const args = ["rebuild"]
   // headers of old Electron versions do not have a valid config.gypi file
   // and --force-process-config must be passed to node-gyp >= 8.4.0 to
@@ -151,29 +130,6 @@
   }
   await spawn(nodeGyp, args, { env: getGypEnv(frameworkInfo, platform, arch, true) })
 }
-<<<<<<< HEAD
-
-function getPackageToolPath(pm: PM): Promise<string> {
-  let executable = pm
-  if (process.env.FORCE_YARN === "true") {
-    executable = "yarn"
-  }
-
-  return findExecutable({
-    name: executable,
-    executables: [executable],
-    win32: [`${executable}.cmd`],
-    arguments: ["--version"],
-  })
-}
-
-function isRunningYarn(pm: PM) {
-  const userAgent = process.env.npm_config_user_agent
-  return process.env.FORCE_YARN === "true" || pm === "yarn" || (userAgent != null && /\byarn\b/.test(userAgent))
-}
-
-=======
->>>>>>> fe6cc7d7
 export interface RebuildOptions {
   frameworkInfo: DesktopFrameworkInfo
   productionDeps: Lazy<Array<NodeModuleDirInfo>>
