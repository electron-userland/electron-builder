import * as electronRebuild from "@electron/rebuild"
import { RebuildMode } from "@electron/rebuild/lib/types"
import { asArray, log, spawn } from "builder-util"
import { pathExists } from "fs-extra"
import { homedir } from "os"
import * as path from "path"
import { Configuration } from "../configuration"
<<<<<<< HEAD
import { PM, detect, getPackageManagerVersion } from "../node-module-collector"
=======
import { executeAppBuilderAndWriteJson } from "./appBuilder"
import { PM, detectPackageManager, getPackageManagerCommand } from "../node-module-collector"
import { NodeModuleDirInfo } from "./packageDependencies"
>>>>>>> 9358b00b
import { rebuild as remoteRebuild } from "./rebuild/rebuild"

export async function installOrRebuild(config: Configuration, { appDir, projectDir }: DirectoryPaths, options: RebuildOptions, forceInstall = false) {
  const effectiveOptions: RebuildOptions = {
    buildFromSource: config.buildDependenciesFromSource === true,
    additionalArgs: asArray(config.npmArgs),
    ...options,
  }
  let isDependenciesInstalled = false

  for (const fileOrDir of ["node_modules", ".pnp.js"]) {
    if (await pathExists(path.join(appDir, fileOrDir))) {
      isDependenciesInstalled = true

      break
    }
  }

  if (forceInstall || !isDependenciesInstalled) {
    await installDependencies(config, { appDir, projectDir }, effectiveOptions)
  } else {
    await rebuild(config, { appDir, projectDir }, effectiveOptions)
  }
}

export interface DesktopFrameworkInfo {
  version: string
  useCustomDist: boolean
}

function getElectronGypCacheDir() {
  return path.join(homedir(), ".electron-gyp")
}

export function getGypEnv(frameworkInfo: DesktopFrameworkInfo, platform: NodeJS.Platform, arch: string, buildFromSource: boolean) {
  const npmConfigArch = arch === "armv7l" ? "arm" : arch
  const common: any = {
    ...process.env,
    npm_config_arch: npmConfigArch,
    npm_config_target_arch: npmConfigArch,
    npm_config_platform: platform,
    npm_config_build_from_source: buildFromSource,
    // required for node-pre-gyp
    npm_config_target_platform: platform,
    npm_config_update_binary: true,
    npm_config_fallback_to_build: true,
  }

  if (platform !== process.platform) {
    common.npm_config_force = "true"
  }
  if (platform === "win32" || platform === "darwin") {
    common.npm_config_target_libc = "unknown"
  }

  if (!frameworkInfo.useCustomDist) {
    return common
  }

  // https://github.com/nodejs/node-gyp/issues/21
  return {
    ...common,
    npm_config_disturl: common.npm_config_electron_mirror || "https://electronjs.org/headers",
    npm_config_target: frameworkInfo.version,
    npm_config_runtime: "electron",
    npm_config_devdir: getElectronGypCacheDir(),
  }
}

async function installDependencies(config: Configuration, { appDir, projectDir }: DirectoryPaths, options: RebuildOptions): Promise<any> {
  const platform = options.platform || process.platform
  const arch = options.arch || process.arch
  const additionalArgs = options.additionalArgs

  const pm = detectPackageManager(projectDir)
  log.info({ pm, platform, arch, projectDir, appDir }, `installing production dependencies`)
  const execArgs = ["install"]
  if (pm === PM.YARN_BERRY) {
    if (process.env.NPM_NO_BIN_LINKS === "true") {
      execArgs.push("--no-bin-links")
    }
  }

  if (pm === PM.YARN) {
    execArgs.push("--prefer-offline")
  }

  const execPath = getPackageManagerCommand(pm)

  if (additionalArgs != null) {
    execArgs.push(...additionalArgs)
  }
  await spawn(execPath, execArgs, {
    cwd: appDir,
    env: getGypEnv(options.frameworkInfo, platform, arch, options.buildFromSource === true),
  })

  // Some native dependencies no longer use `install` hook for building their native module, (yarn 3+ removed implicit link of `install` and `rebuild` steps)
  // https://github.com/electron-userland/electron-builder/issues/8024
  return rebuild(config, { appDir, projectDir }, options)
}

export async function nodeGypRebuild(platform: NodeJS.Platform, arch: string, frameworkInfo: DesktopFrameworkInfo) {
  log.info({ platform, arch }, "executing node-gyp rebuild")
  // this script must be used only for electron
  const nodeGyp = `node-gyp${process.platform === "win32" ? ".cmd" : ""}`
  const args = ["rebuild"]
  // headers of old Electron versions do not have a valid config.gypi file
  // and --force-process-config must be passed to node-gyp >= 8.4.0 to
  // correctly build modules for them.
  // see also https://github.com/nodejs/node-gyp/pull/2497
  const [major, minor] = frameworkInfo.version
    .split(".")
    .slice(0, 2)
    .map(n => parseInt(n, 10))
  if (major <= 13 || (major == 14 && minor <= 1) || (major == 15 && minor <= 2)) {
    args.push("--force-process-config")
  }
  await spawn(nodeGyp, args, { env: getGypEnv(frameworkInfo, platform, arch, true) })
}
export interface RebuildOptions {
  frameworkInfo: DesktopFrameworkInfo
  platform?: NodeJS.Platform
  arch?: string

  buildFromSource?: boolean

  additionalArgs?: Array<string> | null
}

export interface DirectoryPaths {
  appDir: string
  projectDir: string
}

/** @internal */
export async function rebuild(config: Configuration, { appDir, projectDir }: DirectoryPaths, options: RebuildOptions) {
  const configuration = {
    nodeExecPath: process.execPath,
    platform: options.platform || process.platform,
    arch: options.arch || process.arch,
    additionalArgs: options.additionalArgs,
    execPath: process.env.npm_execpath || process.env.NPM_CLI_JS,
    buildFromSource: options.buildFromSource === true,
  }
  const { arch, buildFromSource, platform } = configuration

  const {
    frameworkInfo: { version: electronVersion },
  } = options
  const logInfo = {
    electronVersion,
    arch,
    buildFromSource,
    appDir: log.filePath(appDir) || "./",
  }
  log.info(logInfo, "executing @electron/rebuild")

  const rebuildOptions: electronRebuild.RebuildOptions = {
    buildPath: appDir,
    electronVersion,
    arch,
    platform,
    buildFromSource,
    projectRootPath: projectDir,
    mode: (config.nativeRebuilder as RebuildMode) || "sequential",
    disablePreGypCopy: true,
  }
  return remoteRebuild(rebuildOptions)
}<|MERGE_RESOLUTION|>--- conflicted
+++ resolved
@@ -5,13 +5,7 @@
 import { homedir } from "os"
 import * as path from "path"
 import { Configuration } from "../configuration"
-<<<<<<< HEAD
-import { PM, detect, getPackageManagerVersion } from "../node-module-collector"
-=======
-import { executeAppBuilderAndWriteJson } from "./appBuilder"
 import { PM, detectPackageManager, getPackageManagerCommand } from "../node-module-collector"
-import { NodeModuleDirInfo } from "./packageDependencies"
->>>>>>> 9358b00b
 import { rebuild as remoteRebuild } from "./rebuild/rebuild"
 
 export async function installOrRebuild(config: Configuration, { appDir, projectDir }: DirectoryPaths, options: RebuildOptions, forceInstall = false) {
