--- conflicted
+++ resolved
@@ -1,9 +1,4 @@
-<<<<<<< HEAD
-import { Arch, log, copyFile, orNullIfFileNotExist } from "builder-util"
-=======
-import BluebirdPromise from "bluebird-lst"
 import { Arch, copyFile, log, orNullIfFileNotExist } from "builder-util"
->>>>>>> 8e7811d1
 import { Hash } from "crypto"
 import { readJson, writeJson } from "fs-extra"
 import { mkdir, readFile } from "fs/promises"
