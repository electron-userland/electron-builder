import { Arch, archFromString, ArchType, AsyncTaskManager } from "builder-util"
import { AllPublishOptions, CancellationToken, Nullish } from "builder-util-runtime"

// https://github.com/YousefED/typescript-json-schema/issues/80
export type Publish = AllPublishOptions | Array<AllPublishOptions> | null

export type TargetConfigType = Array<string | TargetConfiguration> | string | TargetConfiguration | null

export interface TargetConfiguration {
  /**
   * The target name. e.g. `snap`.
   */
  readonly target: string

  /**
   * The arch or list of archs.
   */
  readonly arch?: Array<ArchType> | ArchType
}

export class Platform {
  static MAC = new Platform("mac", "mac", "darwin")
  static LINUX = new Platform("linux", "linux", "linux")
  static WINDOWS = new Platform("windows", "win", "win32")

  constructor(
    public name: string,
    public buildConfigurationKey: string,
    public nodeName: NodeJS.Platform
  ) {}

  toString() {
    return this.name
  }

  createTarget(type?: string | Array<string> | null, ...archs: Array<Arch>): Map<Platform, Map<Arch, Array<string>>> {
    if (type == null && (archs == null || archs.length === 0)) {
      return new Map([[this, new Map()]])
    }

    const archToType = new Map()

    for (const arch of archs == null || archs.length === 0 ? [archFromString(process.arch)] : archs) {
      archToType.set(arch, type == null ? [] : Array.isArray(type) ? type : [type])
    }
    return new Map([[this, archToType]])
  }

  static current(): Platform {
    return Platform.fromString(process.platform)
  }

  static fromString(name: string): Platform {
    name = name.toLowerCase()
    switch (name) {
      case Platform.MAC.nodeName:
      case Platform.MAC.name:
        return Platform.MAC

      case Platform.WINDOWS.nodeName:
      case Platform.WINDOWS.name:
      case Platform.WINDOWS.buildConfigurationKey:
        return Platform.WINDOWS

      case Platform.LINUX.nodeName:
        return Platform.LINUX

      default:
        throw new Error(`Unknown platform: ${name}`)
    }
  }
}

export abstract class Target {
  abstract readonly outDir: string
  abstract readonly options: TargetSpecificOptions | Nullish

  // // use only for tasks that cannot be executed in parallel (such as  signing on windows)
<<<<<<< HEAD
  // readonly signingQueueManager = new AsyncTaskManager(new CancellationToken())
=======
  readonly taskQueueManager = new AsyncTaskManager(new CancellationToken())
>>>>>>> 4ed4c60c

  protected constructor(
    readonly name: string,
    readonly isAsyncSupported: boolean = true
  ) {}

  async checkOptions(): Promise<any> {
    // ignore
  }

  abstract build(appOutDir: string, arch: Arch): Promise<any>

  async finishBuild(): Promise<any> {
<<<<<<< HEAD
    // await this.packager.info.signingQueueManager.awaitTasks()
=======
    await this.taskQueueManager.awaitTasks()
>>>>>>> 4ed4c60c
  }
}

export interface TargetSpecificOptions {
  /**
   The [artifact file name template](./configuration.md#artifact-file-name-template).
   */
  readonly artifactName?: string | null

  publish?: Publish
}

export const DEFAULT_TARGET = "default"
export const DIR_TARGET = "dir"

export type CompressionLevel = "store" | "normal" | "maximum"

export interface BeforeBuildContext {
  readonly appDir: string
  readonly electronVersion: string
  readonly platform: Platform
  readonly arch: string
}

export interface SourceRepositoryInfo {
  type?: string
  domain?: string
  user: string
  project: string
}<|MERGE_RESOLUTION|>--- conflicted
+++ resolved
@@ -76,11 +76,7 @@
   abstract readonly options: TargetSpecificOptions | Nullish
 
   // // use only for tasks that cannot be executed in parallel (such as  signing on windows)
-<<<<<<< HEAD
-  // readonly signingQueueManager = new AsyncTaskManager(new CancellationToken())
-=======
   readonly taskQueueManager = new AsyncTaskManager(new CancellationToken())
->>>>>>> 4ed4c60c
 
   protected constructor(
     readonly name: string,
@@ -94,11 +90,7 @@
   abstract build(appOutDir: string, arch: Arch): Promise<any>
 
   async finishBuild(): Promise<any> {
-<<<<<<< HEAD
-    // await this.packager.info.signingQueueManager.awaitTasks()
-=======
     await this.taskQueueManager.awaitTasks()
->>>>>>> 4ed4c60c
   }
 }
 
