--- conflicted
+++ resolved
@@ -9,11 +9,7 @@
 import { AppInfo } from "./appInfo"
 import { appleCertificatePrefixes, CertType, CodeSigningInfo, createKeychain, findIdentity, Identity, isSignAllowed, reportError } from "./codeSign/macCodeSign"
 import { DIR_TARGET, Platform, Target } from "./core"
-<<<<<<< HEAD
-import { CertType, CodeSigningInfo, createKeychain, findIdentity, Identity, isSignAllowed, reportError } from "./codeSign/macCodeSign"
-=======
 import { AfterPackContext, ElectronPlatformName } from "./index"
->>>>>>> 09dd74d7
 import { MacConfiguration, MasConfiguration } from "./options/macOptions"
 import { Packager } from "./packager"
 import { chooseNotNull, PlatformPackager } from "./platformPackager"
