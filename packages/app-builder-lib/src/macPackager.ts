--- conflicted
+++ resolved
@@ -241,26 +241,15 @@
     let binaries = options.binaries || undefined
     if (binaries) {
       // Accept absolute paths for external binaries, else resolve relative paths from the artifact's app Contents path.
-<<<<<<< HEAD
-      const userDefinedBinaries = await Promise.all(
-        binaries.map(async destination => {
-          if (await statOrNull(destination)) {
-            return destination
-          }
-          return path.resolve(appPath, destination)
-        })
-      )
-=======
       const userDefinedBinaries = await Promise.all(binaries.map(async (destination) => {
         if (await statOrNull(destination)) {
           return destination
         }
         return path.resolve(appPath, destination)
       }))
->>>>>>> 45fc0a00
       // Insert at front to prioritize signing. We still sort by depth next
       binaries = userDefinedBinaries.concat(binaries)
-      log.info("Signing addtional user-defined binaries: " + JSON.stringify(userDefinedBinaries, null, 1))
+      log.info('Signing addtional user-defined binaries: ' + JSON.stringify(userDefinedBinaries, null, 1))
     }
 
     const signOptions: any = {
