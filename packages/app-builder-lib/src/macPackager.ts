--- conflicted
+++ resolved
@@ -338,11 +338,8 @@
       await this.dispatchArtifactCreated(artifactPath, null, Arch.x64, this.computeSafeArtifactName(artifactName, "pkg", arch, true, this.platformSpecificBuildOptions.defaultArch))
     }
 
-<<<<<<< HEAD
+    await this.notarizeIfProvided(appPath)
     return true
-=======
-    await this.notarizeIfProvided(appPath)
->>>>>>> e5748b3d
   }
 
   private async adjustSignOptions(signOptions: any, masOptions: MasConfiguration | null) {
