import { debug, log, deepAssign } from "builder-util"
import { FileTransformer } from "builder-util/out/fs"
import { readFile } from "fs-extra"
import * as path from "path"
import { Configuration } from "./configuration"
import { Packager } from "./packager"

/** @internal */
export const NODE_MODULES_PATTERN = `${path.sep}node_modules${path.sep}`

/** @internal */
export function isElectronCompileUsed(info: Packager): boolean {
  if (info.config.electronCompile != null) {
    return info.config.electronCompile
  }

  // if in devDependencies - it means that babel is used for precompilation or for some reason user decided to not use electron-compile for production
  return hasDep("electron-compile", info)
}

/** @internal */
export function hasDep(name: string, info: Packager) {
  const deps = info.metadata.dependencies
  return deps != null && name in deps
}

/** @internal */
export function createTransformer(srcDir: string, configuration: Configuration, extraMetadata: any, extraTransformer: FileTransformer | null): FileTransformer {
  const mainPackageJson = path.join(srcDir, "package.json")
  const isRemovePackageScripts = configuration.removePackageScripts !== false
  const isRemovePackageKeywords = configuration.removePackageKeywords !== false
  const packageJson = path.sep + "package.json"
  return file => {
    if (file === mainPackageJson) {
      return modifyMainPackageJson(file, extraMetadata, isRemovePackageScripts, isRemovePackageKeywords)
    }

    if (file.endsWith(packageJson) && file.includes(NODE_MODULES_PATTERN)) {
      return readFile(file, "utf-8")
<<<<<<< HEAD
        .then(it => cleanupPackageJson(JSON.parse(it), {
          isMain: false,
          isRemovePackageScripts,
          isRemovePackageKeywords
        }))
=======
        .then(it =>
          cleanupPackageJson(JSON.parse(it), {
            isMain: false,
            isRemovePackageScripts,
          })
        )
>>>>>>> da850871
        .catch(e => log.warn(e))
    } else if (extraTransformer != null) {
      return extraTransformer(file)
    } else {
      return null
    }
  }
}

/** @internal */
export interface CompilerHost {
  compile(file: string): any

  saveConfiguration(): Promise<any>
}

/** @internal */
export function createElectronCompilerHost(projectDir: string, cacheDir: string): Promise<CompilerHost> {
  const electronCompilePath = path.join(projectDir, "node_modules", "electron-compile", "lib")
  return require(path.join(electronCompilePath, "config-parser")).createCompilerHostFromProjectRoot(projectDir, cacheDir)
}

const ignoredPackageMetadataProperties = new Set(["dist", "gitHead", "build", "jspm", "ava", "xo", "nyc", "eslintConfig", "contributors", "bundleDependencies", "tags"])

interface CleanupPackageFileOptions {
  readonly isRemovePackageScripts: boolean
  readonly isRemovePackageKeywords: boolean
  readonly isMain: boolean
}

function cleanupPackageJson(data: any, options: CleanupPackageFileOptions): any {
  const deps = data.dependencies
  // https://github.com/electron-userland/electron-builder/issues/507#issuecomment-312772099
  const isRemoveBabel = deps != null && typeof deps === "object" && !Object.getOwnPropertyNames(deps).some(it => it.startsWith("babel"))
  try {
    let changed = false
    for (const prop of Object.getOwnPropertyNames(data)) {
      // removing devDependencies from package.json breaks levelup in electron, so, remove it only from main package.json
      if (
        prop[0] === "_" ||
        ignoredPackageMetadataProperties.has(prop) ||
        (options.isRemovePackageScripts && prop === "scripts") ||
        (options.isRemovePackageKeywords && prop === "keywords") ||
        (options.isMain && prop === "devDependencies") ||
        (!options.isMain && prop === "bugs") ||
        (isRemoveBabel && prop === "babel")
      ) {
        delete data[prop]
        changed = true
      }
    }

    if (changed) {
      return JSON.stringify(data, null, 2)
    }
  } catch (e) {
    debug(e)
  }

  return null
}

async function modifyMainPackageJson(file: string, extraMetadata: any, isRemovePackageScripts: boolean, isRemovePackageKeywords: boolean) {
  const mainPackageData = JSON.parse(await readFile(file, "utf-8"))
  if (extraMetadata != null) {
    deepAssign(mainPackageData, extraMetadata)
  }

  // https://github.com/electron-userland/electron-builder/issues/1212
  const serializedDataIfChanged = cleanupPackageJson(mainPackageData, {
    isMain: true,
    isRemovePackageScripts,
    isRemovePackageKeywords
  })
  if (serializedDataIfChanged != null) {
    return serializedDataIfChanged
  } else if (extraMetadata != null) {
    return JSON.stringify(mainPackageData, null, 2)
  }
  return null
}<|MERGE_RESOLUTION|>--- conflicted
+++ resolved
@@ -37,20 +37,13 @@
 
     if (file.endsWith(packageJson) && file.includes(NODE_MODULES_PATTERN)) {
       return readFile(file, "utf-8")
-<<<<<<< HEAD
-        .then(it => cleanupPackageJson(JSON.parse(it), {
-          isMain: false,
-          isRemovePackageScripts,
-          isRemovePackageKeywords
-        }))
-=======
         .then(it =>
           cleanupPackageJson(JSON.parse(it), {
             isMain: false,
             isRemovePackageScripts,
+            isRemovePackageKeywords
           })
         )
->>>>>>> da850871
         .catch(e => log.warn(e))
     } else if (extraTransformer != null) {
       return extraTransformer(file)
