ARG IMAGE_VERSION=base
FROM --platform=linux/x86_64 electronuserland/builder:$IMAGE_VERSION

<<<<<<< HEAD
ARG NODE_VERSION 22.13.0
=======
ARG NODE_VERSION
>>>>>>> 74355da9

# this package is used for snapcraft and we should not clear apt list - to avoid apt-get update during snap build
RUN curl -L https://nodejs.org/dist/v$NODE_VERSION/node-v$NODE_VERSION-linux-x64.tar.gz | tar xz -C /usr/local --strip-components=1 && \
  unlink /usr/local/CHANGELOG.md && unlink /usr/local/LICENSE && unlink /usr/local/README.md && \
  # https://github.com/npm/npm/issues/4531
  echo "unsafe-perm true" > .npmrc
RUN npm i -g pnpm@9.4.0<|MERGE_RESOLUTION|>--- conflicted
+++ resolved
@@ -1,11 +1,7 @@
 ARG IMAGE_VERSION=base
 FROM --platform=linux/x86_64 electronuserland/builder:$IMAGE_VERSION
 
-<<<<<<< HEAD
-ARG NODE_VERSION 22.13.0
-=======
 ARG NODE_VERSION
->>>>>>> 74355da9
 
 # this package is used for snapcraft and we should not clear apt list - to avoid apt-get update during snap build
 RUN curl -L https://nodejs.org/dist/v$NODE_VERSION/node-v$NODE_VERSION-linux-x64.tar.gz | tar xz -C /usr/local --strip-components=1 && \
