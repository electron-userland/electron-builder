import { assertPack, linuxDirTarget, verifyAsarFileTree, modifyPackageJson } from "./helpers/packTester"
import { Platform, Arch, DIR_TARGET } from "electron-builder"
import { outputFile } from "fs-extra"
import * as path from "path"
import { readAsarJson } from "app-builder-lib/out/asar/asar"

test.ifAll("yarn workspace", () =>
  assertPack(
    "test-app-yarn-workspace",
    {
      targets: linuxDirTarget,
      projectDir: "packages/test-app",
    },
    {
      packed: context => verifyAsarFileTree(context.getResources(Platform.LINUX)),
    }
  )
)

test.ifAll("conflict versions", () =>
  assertPack(
    "test-app-yarn-workspace-version-conflict",
    {
      targets: linuxDirTarget,
      projectDir: "packages/test-app",
    },
    {
      packed: context => verifyAsarFileTree(context.getResources(Platform.LINUX)),
    }
  )
)

test.ifAll("yarn several workspaces", () =>
  assertPack(
    "test-app-yarn-several-workspace",
    {
      targets: linuxDirTarget,
      projectDir: "packages/test-app",
    },
    {
      packed: context => verifyAsarFileTree(context.getResources(Platform.LINUX)),
    }
  )
)

test.ifAll("yarn several workspaces and asarUnpack", () =>
  assertPack(
    "test-app-yarn-several-workspace",
    {
      targets: linuxDirTarget,
      projectDir: "packages/test-app",
      config: {
        asarUnpack: ["**/node_modules/ms/**/*"],
      },
    },
    {
      packed: context => verifyAsarFileTree(context.getResources(Platform.LINUX)),
    }
  )
)

test.ifAll("yarn two package.json w/ native module", () =>
  assertPack(
    "test-app-two-native-modules",
    {
      targets: linuxDirTarget,
    },
    {
      packed: context => verifyAsarFileTree(context.getResources(Platform.LINUX)),
    }
  )
)

// https://github.com/electron-userland/electron-builder/issues/8493
test.ifAll("pnpm es5-ext without hoisted config", () =>
  assertPack(
    "test-app-hoisted",
    {
      targets: linuxDirTarget,
    },
    {
      isInstallDepsBefore: true,
      projectDirCreated: projectDir => {
        return Promise.all([
          modifyPackageJson(projectDir, data => {
            data.dependencies = {
              "es5-ext": "0.10.53",
            }
          }),
          outputFile(path.join(projectDir, "pnpm-lock.yaml"), ""),
        ])
      },
      packed: async context => {
        expect(await readAsarJson(path.join(context.getResources(Platform.LINUX), "app.asar"), "node_modules/d/package.json")).toMatchSnapshot()
      },
    }
  )
)

test.ifAll("pnpm optional dependencies", () =>
  assertPack(
    "test-app-hoisted",
    {
      targets: linuxDirTarget,
    },
    {
      isInstallDepsBefore: true,
      projectDirCreated: projectDir => {
        return Promise.all([
          modifyPackageJson(projectDir, data => {
            data.dependencies = {
              "electron-clear-data": "^1.0.5",
            }
            data.optionalDependencies = {
              debug: "3.1.0",
            }
          }),
          outputFile(path.join(projectDir, "pnpm-lock.yaml"), ""),
        ])
      },
      packed: context => verifyAsarFileTree(context.getResources(Platform.LINUX)),
    }
  )
)

test.ifAll("yarn electron-clear-data", () =>
  assertPack(
    "test-app-hoisted",
    {
      targets: Platform.WINDOWS.createTarget(DIR_TARGET, Arch.x64),
    },
    {
      isInstallDepsBefore: true,
      projectDirCreated: projectDir => {
        return Promise.all([
          modifyPackageJson(projectDir, data => {
            data.dependencies = {
              "electron-clear-data": "^1.0.5",
            }
            data.optionalDependencies = {
              debug: "3.1.0",
            }
          }),
          outputFile(path.join(projectDir, "yarn.lock"), ""),
        ])
      },
      packed: context => verifyAsarFileTree(context.getResources(Platform.WINDOWS)),
    }
  )
)

test.ifAll("npm electron-clear-data", () =>
  assertPack(
    "test-app-hoisted",
    {
      targets: Platform.WINDOWS.createTarget(DIR_TARGET, Arch.x64),
    },
    {
      isInstallDepsBefore: true,
      projectDirCreated: projectDir => {
        return Promise.all([
          modifyPackageJson(projectDir, data => {
            data.dependencies = {
              "electron-clear-data": "^1.0.5",
            }
            data.optionalDependencies = {
              debug: "3.1.0",
            }
          }),
          outputFile(path.join(projectDir, "package-lock.json"), ""),
        ])
      },
      packed: context => verifyAsarFileTree(context.getResources(Platform.WINDOWS)),
    }
  )
)

// https://github.com/electron-userland/electron-builder/issues/8842
test.ifAll("yarn some module add by manual instead of install", () =>
  assertPack(
    "test-app-hoisted",
    {
      targets: Platform.WINDOWS.createTarget(DIR_TARGET, Arch.x64),
    },
    {
      isInstallDepsBefore: true,
      projectDirCreated: async (projectDir, tmpDir) => {
        await outputFile(path.join(projectDir, "yarn.lock"), "")
        await outputFile(path.join(projectDir, "node_modules", "foo", "package.json"), `{"name":"foo","version":"9.0.0","main":"index.js","license":"MIT"}`)
        await modifyPackageJson(projectDir, data => {
          data.dependencies = {
            debug: "3.1.0",
          }
        })
      },
      packed: context => verifyAsarFileTree(context.getResources(Platform.WINDOWS)),
    }
  )
)

<<<<<<< HEAD
//github.com/electron-userland/electron-builder/issues/8426
test.ifAll("yarn ms", () =>
  assertPack(
    "test-app-hoisted",
    {
      targets: linuxDirTarget,
    },
    {
      isInstallDepsBefore: true,
      projectDirCreated: projectDir => {
        return Promise.all([
          modifyPackageJson(projectDir, data => {
            data.dependencies = {
              "@sentry/electron": "5.11.0",
              "@babel/parser": "7.26.7",
            }
          }),
          outputFile(path.join(projectDir, "yarn.lock"), ""),
        ])
      },
      packed: async context => {
        expect(await readAsarJson(path.join(context.getResources(Platform.LINUX), "app.asar"), "node_modules/ms/package.json")).toMatchSnapshot()
      },
    }
  )
)

=======
>>>>>>> 7fc78460
//github.com/electron-userland/electron-builder/issues/8426
test.ifAll("yarn parse-asn1", () =>
  assertPack(
    "test-app-hoisted",
    {
      targets: linuxDirTarget,
    },
    {
      isInstallDepsBefore: true,
      projectDirCreated: projectDir => {
        return Promise.all([
          modifyPackageJson(projectDir, data => {
            data.dependencies = {
              "parse-asn1": "5.1.7",
            }
          }),
          outputFile(path.join(projectDir, "yarn.lock"), ""),
        ])
      },
      packed: async context => {
        expect(await readAsarJson(path.join(context.getResources(Platform.LINUX), "app.asar"), "node_modules/asn1.js/package.json")).toMatchSnapshot()
      },
    }
  )
)

//github.com/electron-userland/electron-builder/issues/8431
test.ifAll("npm tar", () =>
  assertPack(
    "test-app-hoisted",
    {
      targets: linuxDirTarget,
    },
    {
      isInstallDepsBefore: true,
      projectDirCreated: projectDir => {
        return Promise.all([
          modifyPackageJson(projectDir, data => {
            data.dependencies = {
              tar: "7.4.3",
            }
          }),
          outputFile(path.join(projectDir, "package-lock.json"), ""),
        ])
      },
      packed: async context => {
        let tar = await readAsarJson(path.join(context.getResources(Platform.LINUX), "app.asar"), "node_modules/tar/package.json")
        let minipass = await readAsarJson(path.join(context.getResources(Platform.LINUX), "app.asar"), "node_modules/minipass/package.json")
        let minizlib = await readAsarJson(path.join(context.getResources(Platform.LINUX), "app.asar"), "node_modules/minizlib/package.json")
        expect(tar.version).toEqual("7.4.3")
        expect(minipass.version).toEqual("7.1.2")
        expect(minizlib.version).toEqual("3.0.1")
      },
    }
  )
)<|MERGE_RESOLUTION|>--- conflicted
+++ resolved
@@ -198,8 +198,7 @@
   )
 )
 
-<<<<<<< HEAD
-//github.com/electron-userland/electron-builder/issues/8426
+//github.com/electron-userland/electron-builder/issues/8842
 test.ifAll("yarn ms", () =>
   assertPack(
     "test-app-hoisted",
@@ -213,7 +212,10 @@
           modifyPackageJson(projectDir, data => {
             data.dependencies = {
               "@sentry/electron": "5.11.0",
-              "@babel/parser": "7.26.7",
+              "electron-clear-data": "^1.0.5",
+            }
+            data.devDependencies = {
+             "electron": "34.0.2"
             }
           }),
           outputFile(path.join(projectDir, "yarn.lock"), ""),
@@ -226,8 +228,6 @@
   )
 )
 
-=======
->>>>>>> 7fc78460
 //github.com/electron-userland/electron-builder/issues/8426
 test.ifAll("yarn parse-asn1", () =>
   assertPack(
