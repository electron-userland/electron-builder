import { assertPack, linuxDirTarget, verifyAsarFileTree, modifyPackageJson } from "./helpers/packTester"
import { Platform, Arch, DIR_TARGET } from "electron-builder"
import { outputFile } from "fs-extra"
import * as path from "path"
import { readAsarJson } from "app-builder-lib/out/asar/asar"

test("yarn workspace", () =>
  assertPack(
    "test-app-yarn-workspace",
    {
      targets: linuxDirTarget,
      projectDir: "packages/test-app",
    },
    {
      packed: context => verifyAsarFileTree(context.getResources(Platform.LINUX)),
    }
  ))

test("conflict versions", () =>
  assertPack(
    "test-app-yarn-workspace-version-conflict",
    {
      targets: linuxDirTarget,
      projectDir: "packages/test-app",
    },
    {
      packed: context => verifyAsarFileTree(context.getResources(Platform.LINUX)),
    }
  ))

test("yarn several workspaces", () =>
  assertPack(
    "test-app-yarn-several-workspace",
    {
      targets: linuxDirTarget,
      projectDir: "packages/test-app",
    },
    {
      packed: context => verifyAsarFileTree(context.getResources(Platform.LINUX)),
    }
  ))

test("yarn several workspaces and asarUnpack", () =>
  assertPack(
    "test-app-yarn-several-workspace",
    {
      targets: linuxDirTarget,
      projectDir: "packages/test-app",
      config: {
        asarUnpack: ["**/node_modules/ms/**/*"],
      },
    },
    {
      packed: context => verifyAsarFileTree(context.getResources(Platform.LINUX)),
    }
  ))

test("yarn two package.json w/ native module", () =>
  assertPack(
    "test-app-two-native-modules",
    {
      targets: linuxDirTarget,
    },
    {
      packed: context => verifyAsarFileTree(context.getResources(Platform.LINUX)),
    }
  ))

// https://github.com/electron-userland/electron-builder/issues/8493
test("pnpm es5-ext without hoisted config", () =>
  assertPack(
    "test-app-hoisted",
    {
      targets: linuxDirTarget,
    },
    {
      isInstallDepsBefore: true,
      projectDirCreated: projectDir => {
        return Promise.all([
          modifyPackageJson(projectDir, data => {
            data.dependencies = {
              "es5-ext": "0.10.53",
            }
          }),
          outputFile(path.join(projectDir, "pnpm-lock.yaml"), ""),
        ])
      },
      packed: async context => {
        expect(await readAsarJson(path.join(context.getResources(Platform.LINUX), "app.asar"), "node_modules/d/package.json")).toMatchSnapshot()
      },
    }
  ))

test.ifAll("pnpm optional dependencies", () =>
  assertPack(
    "test-app-hoisted",
    {
      targets: linuxDirTarget,
    },
    {
      isInstallDepsBefore: true,
      projectDirCreated: projectDir => {
        return Promise.all([
          modifyPackageJson(projectDir, data => {
            data.dependencies = {
              "electron-clear-data": "^1.0.5",
            }
            data.optionalDependencies = {
              debug: "3.1.0",
            }
          }),
          outputFile(path.join(projectDir, "pnpm-lock.yaml"), ""),
        ])
      },
      packed: context => verifyAsarFileTree(context.getResources(Platform.LINUX)),
    }
  )
)

test.ifAll("yarn electron-clear-data", () =>
  assertPack(
    "test-app-hoisted",
    {
      targets: Platform.WINDOWS.createTarget(DIR_TARGET, Arch.x64),
    },
    {
      isInstallDepsBefore: true,
      projectDirCreated: projectDir => {
        return Promise.all([
          modifyPackageJson(projectDir, data => {
            data.dependencies = {
              "electron-clear-data": "^1.0.5",
            }
            data.optionalDependencies = {
              debug: "3.1.0",
            }
          }),
          outputFile(path.join(projectDir, "yarn.lock"), ""),
        ])
      },
      packed: context => verifyAsarFileTree(context.getResources(Platform.WINDOWS)),
    }
  )
)

test.ifAll("npm electron-clear-data", () =>
  assertPack(
    "test-app-hoisted",
    {
      targets: Platform.WINDOWS.createTarget(DIR_TARGET, Arch.x64),
    },
    {
      isInstallDepsBefore: true,
      projectDirCreated: projectDir => {
        return Promise.all([
          modifyPackageJson(projectDir, data => {
            data.dependencies = {
              "electron-clear-data": "^1.0.5",
            }
            data.optionalDependencies = {
              debug: "3.1.0",
            }
          }),
          outputFile(path.join(projectDir, "package-lock.json"), ""),
        ])
      },
      packed: context => verifyAsarFileTree(context.getResources(Platform.WINDOWS)),
    }
  )
)

// https://github.com/electron-userland/electron-builder/issues/8842
test.ifAll("yarn some module add by manual instead of install", () =>
  assertPack(
    "test-app-hoisted",
    {
      targets: Platform.WINDOWS.createTarget(DIR_TARGET, Arch.x64),
    },
    {
      isInstallDepsBefore: true,
      projectDirCreated: async (projectDir, tmpDir) => {
        await outputFile(path.join(projectDir, "yarn.lock"), "")
        await outputFile(path.join(projectDir, "node_modules", "foo", "package.json"), `{"name":"foo","version":"9.0.0","main":"index.js","license":"MIT"}`)
        await modifyPackageJson(projectDir, data => {
          data.dependencies = {
            debug: "3.1.0",
          }
        })
      },
      packed: context => verifyAsarFileTree(context.getResources(Platform.WINDOWS)),
    }
  )
)

//github.com/electron-userland/electron-builder/issues/8426
<<<<<<< HEAD
https: test("yarn parse-asn1", () =>
=======
test.ifAll("yarn parse-asn1", () =>
>>>>>>> 7fc78460
  assertPack(
    "test-app-hoisted",
    {
      targets: linuxDirTarget,
    },
    {
      isInstallDepsBefore: true,
      projectDirCreated: projectDir => {
        return Promise.all([
          modifyPackageJson(projectDir, data => {
            data.dependencies = {
              "parse-asn1": "5.1.7",
            }
          }),
          outputFile(path.join(projectDir, "yarn.lock"), ""),
        ])
      },
      packed: async context => {
        expect(await readAsarJson(path.join(context.getResources(Platform.LINUX), "app.asar"), "node_modules/asn1.js/package.json")).toMatchSnapshot()
      },
    }
  ))

//github.com/electron-userland/electron-builder/issues/8431
<<<<<<< HEAD
https: test("npm tar", () =>
=======
test.ifAll("npm tar", () =>
>>>>>>> 7fc78460
  assertPack(
    "test-app-hoisted",
    {
      targets: linuxDirTarget,
    },
    {
      isInstallDepsBefore: true,
      projectDirCreated: projectDir => {
        return Promise.all([
          modifyPackageJson(projectDir, data => {
            data.dependencies = {
              tar: "7.4.3",
            }
          }),
          outputFile(path.join(projectDir, "package-lock.json"), ""),
        ])
      },
      packed: async context => {
        let tar = await readAsarJson(path.join(context.getResources(Platform.LINUX), "app.asar"), "node_modules/tar/package.json")
        let minipass = await readAsarJson(path.join(context.getResources(Platform.LINUX), "app.asar"), "node_modules/minipass/package.json")
        let minizlib = await readAsarJson(path.join(context.getResources(Platform.LINUX), "app.asar"), "node_modules/minizlib/package.json")
        expect(tar.version).toEqual("7.4.3")
        expect(minipass.version).toEqual("7.1.2")
        expect(minizlib.version).toEqual("3.0.1")
      },
    }
  ))<|MERGE_RESOLUTION|>--- conflicted
+++ resolved
@@ -4,7 +4,7 @@
 import * as path from "path"
 import { readAsarJson } from "app-builder-lib/out/asar/asar"
 
-test("yarn workspace", () =>
+test.ifAll("yarn workspace", () =>
   assertPack(
     "test-app-yarn-workspace",
     {
@@ -14,9 +14,10 @@
     {
       packed: context => verifyAsarFileTree(context.getResources(Platform.LINUX)),
     }
-  ))
-
-test("conflict versions", () =>
+  )
+)
+
+test.ifAll("conflict versions", () =>
   assertPack(
     "test-app-yarn-workspace-version-conflict",
     {
@@ -26,9 +27,10 @@
     {
       packed: context => verifyAsarFileTree(context.getResources(Platform.LINUX)),
     }
-  ))
-
-test("yarn several workspaces", () =>
+  )
+)
+
+test.ifAll("yarn several workspaces", () =>
   assertPack(
     "test-app-yarn-several-workspace",
     {
@@ -38,9 +40,10 @@
     {
       packed: context => verifyAsarFileTree(context.getResources(Platform.LINUX)),
     }
-  ))
-
-test("yarn several workspaces and asarUnpack", () =>
+  )
+)
+
+test.ifAll("yarn several workspaces and asarUnpack", () =>
   assertPack(
     "test-app-yarn-several-workspace",
     {
@@ -53,9 +56,10 @@
     {
       packed: context => verifyAsarFileTree(context.getResources(Platform.LINUX)),
     }
-  ))
-
-test("yarn two package.json w/ native module", () =>
+  )
+)
+
+test.ifAll("yarn two package.json w/ native module", () =>
   assertPack(
     "test-app-two-native-modules",
     {
@@ -64,10 +68,11 @@
     {
       packed: context => verifyAsarFileTree(context.getResources(Platform.LINUX)),
     }
-  ))
+  )
+)
 
 // https://github.com/electron-userland/electron-builder/issues/8493
-test("pnpm es5-ext without hoisted config", () =>
+test.ifAll("pnpm es5-ext without hoisted config", () =>
   assertPack(
     "test-app-hoisted",
     {
@@ -89,7 +94,8 @@
         expect(await readAsarJson(path.join(context.getResources(Platform.LINUX), "app.asar"), "node_modules/d/package.json")).toMatchSnapshot()
       },
     }
-  ))
+  )
+)
 
 test.ifAll("pnpm optional dependencies", () =>
   assertPack(
@@ -193,11 +199,7 @@
 )
 
 //github.com/electron-userland/electron-builder/issues/8426
-<<<<<<< HEAD
-https: test("yarn parse-asn1", () =>
-=======
 test.ifAll("yarn parse-asn1", () =>
->>>>>>> 7fc78460
   assertPack(
     "test-app-hoisted",
     {
@@ -219,14 +221,11 @@
         expect(await readAsarJson(path.join(context.getResources(Platform.LINUX), "app.asar"), "node_modules/asn1.js/package.json")).toMatchSnapshot()
       },
     }
-  ))
+  )
+)
 
 //github.com/electron-userland/electron-builder/issues/8431
-<<<<<<< HEAD
-https: test("npm tar", () =>
-=======
 test.ifAll("npm tar", () =>
->>>>>>> 7fc78460
   assertPack(
     "test-app-hoisted",
     {
@@ -253,4 +252,5 @@
         expect(minizlib.version).toEqual("3.0.1")
       },
     }
-  ))+  )
+)