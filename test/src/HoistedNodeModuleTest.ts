import { assertPack, linuxDirTarget, verifyAsarFileTree, modifyPackageJson } from "./helpers/packTester"
import { Platform, Arch, DIR_TARGET } from "electron-builder"
import { outputFile } from "fs-extra"
import * as path from "path"

test("yarn workspace", () =>
  assertPack(
    "test-app-yarn-workspace",
    {
      targets: linuxDirTarget,
      projectDir: "packages/test-app",
    },
    {
      packed: context => verifyAsarFileTree(context.getResources(Platform.LINUX)),
    }
  ))

test("conflict versions", () =>
  assertPack(
    "test-app-yarn-workspace-version-conflict",
    {
      targets: linuxDirTarget,
      projectDir: "packages/test-app",
    },
    {
      packed: context => verifyAsarFileTree(context.getResources(Platform.LINUX)),
    }
  ))

test("yarn several workspaces", () =>
  assertPack(
    "test-app-yarn-several-workspace",
    {
      targets: linuxDirTarget,
      projectDir: "packages/test-app",
    },
    {
      packed: context => verifyAsarFileTree(context.getResources(Platform.LINUX)),
    }
  ))

test("yarn several workspaces and asarUnpack", () =>
  assertPack(
    "test-app-yarn-several-workspace",
    {
      targets: linuxDirTarget,
      projectDir: "packages/test-app",
      config: {
        asarUnpack: ["**/node_modules/ms/**/*"],
      },
    },
    {
      packed: context => verifyAsarFileTree(context.getResources(Platform.LINUX)),
    }
  ))

test("yarn two package.json w/ native module", () =>
  assertPack(
    "test-app-two-native-modules",
    {
      targets: linuxDirTarget,
    },
    {
      packed: context => verifyAsarFileTree(context.getResources(Platform.LINUX)),
    }
  ))

// https://github.com/electron-userland/electron-builder/issues/8493
test("pnpm es5-ext without hoisted config", () =>
  assertPack(
    "test-app-hoisted",
    {
      targets: linuxDirTarget,
    },
    {
      isInstallDepsBefore: true,
      projectDirCreated: projectDir => {
        return Promise.all([
          modifyPackageJson(projectDir, data => {
            data.dependencies = {
              "es5-ext": "0.10.53",
            }
          }),
          outputFile(path.join(projectDir, "pnpm-lock.yaml"), ""),
        ])
      },
      packed: context => verifyAsarFileTree(context.getResources(Platform.LINUX)),
    }
  ))

test("pnpm optional dependencies", () =>
  assertPack(
    "test-app-hoisted",
    {
      targets: linuxDirTarget,
    },
    {
      isInstallDepsBefore: true,
      projectDirCreated: projectDir => {
        return Promise.all([
          modifyPackageJson(projectDir, data => {
            data.dependencies = {
              "electron-clear-data": "^1.0.5",
            }
            data.optionalDependencies = {
              debug: "3.1.0",
            }
          }),
          outputFile(path.join(projectDir, "pnpm-lock.yaml"), ""),
        ])
      },
      packed: context => verifyAsarFileTree(context.getResources(Platform.LINUX)),
    }
  ))

test("yarn electron-clear-data", () =>
  assertPack(
    "test-app-hoisted",
    {
      targets: Platform.WINDOWS.createTarget(DIR_TARGET, Arch.x64),
    },
    {
      isInstallDepsBefore: true,
      projectDirCreated: projectDir => {
        return Promise.all([
          modifyPackageJson(projectDir, data => {
            data.dependencies = {
              "electron-clear-data": "^1.0.5",
            }
            data.optionalDependencies = {
              debug: "3.1.0",
            }
          }),
          outputFile(path.join(projectDir, "yarn.lock"), ""),
        ])
      },
      packed: context => verifyAsarFileTree(context.getResources(Platform.WINDOWS)),
    }
  ))

test("npm electron-clear-data", () =>
  assertPack(
    "test-app-hoisted",
    {
      targets: Platform.WINDOWS.createTarget(DIR_TARGET, Arch.x64),
    },
    {
      isInstallDepsBefore: true,
      projectDirCreated: projectDir => {
        return Promise.all([
          modifyPackageJson(projectDir, data => {
            data.dependencies = {
              "electron-clear-data": "^1.0.5",
            }
            data.optionalDependencies = {
              debug: "3.1.0",
            }
          }),
          outputFile(path.join(projectDir, "package-lock.json"), ""),
        ])
      },
      packed: context => verifyAsarFileTree(context.getResources(Platform.WINDOWS)),
    }
  ))

// https://github.com/electron-userland/electron-builder/issues/8842
test("yarn some module add by manual instead of install", () =>
  assertPack(
    "test-app-hoisted",
    {
      targets: Platform.WINDOWS.createTarget(DIR_TARGET, Arch.x64),
    },
    {
      isInstallDepsBefore: true,
      projectDirCreated: async (projectDir, tmpDir) => {
        await outputFile(path.join(projectDir, "yarn.lock"), "")
        await outputFile(path.join(projectDir, "node_modules", "foo", "package.json"), `{"name":"foo","version":"9.0.0","main":"index.js","license":"MIT"}`)
        await modifyPackageJson(projectDir, data => {
          data.dependencies = {
            debug: "3.1.0",
          }
        })
      },
      packed: context => verifyAsarFileTree(context.getResources(Platform.WINDOWS)),
    }
  ))

//https://github.com/electron-userland/electron-builder/issues/8857
test("yarn max stack", () =>
  assertPack(
    "test-app-hoisted",
    {
      targets: linuxDirTarget,
    },
    {
      isInstallDepsBefore: true,
      projectDirCreated: projectDir => {
        return Promise.all([
          modifyPackageJson(projectDir, data => {
            data.dependencies = {
              "npm-run-all": "^4.1.5",
            }
          }),
          outputFile(path.join(projectDir, "yarn.lock"), ""),
        ])
      },
      packed: context => verifyAsarFileTree(context.getResources(Platform.LINUX)),
    }
  )
)

test("pnpm max stack", () =>
  assertPack(
    "test-app-hoisted",
    {
      targets: linuxDirTarget,
    },
    {
      isInstallDepsBefore: true,
      projectDirCreated: projectDir => {
        return Promise.all([
          modifyPackageJson(projectDir, data => {
            data.dependencies = {
              "npm-run-all": "^4.1.5",
            }
          }),
          outputFile(path.join(projectDir, "pnpm-lock.yaml"), ""),
        ])
      },
      packed: context => verifyAsarFileTree(context.getResources(Platform.LINUX)),
    }
  )
)

//github.com/electron-userland/electron-builder/issues/8842
test("yarn ms", () =>
  assertPack(
    "test-app-hoisted",
    {
      targets: linuxDirTarget,
    },
    {
      isInstallDepsBefore: true,
      projectDirCreated: projectDir => {
        return Promise.all([
          modifyPackageJson(projectDir, data => {
            data.dependencies = {
              "@sentry/electron": "5.11.0",
              "electron-clear-data": "^1.0.5",
            }
            data.devDependencies = {
              electron: "34.0.2",
            }
          }),
          outputFile(path.join(projectDir, "yarn.lock"), ""),
        ])
      },
      packed: context => verifyAsarFileTree(context.getResources(Platform.LINUX)),
    }
  )
)

//github.com/electron-userland/electron-builder/issues/8426
test("yarn parse-asn1", () =>
  assertPack(
    "test-app-hoisted",
    {
      targets: linuxDirTarget,
    },
    {
      isInstallDepsBefore: true,
      projectDirCreated: projectDir => {
        return Promise.all([
          modifyPackageJson(projectDir, data => {
            data.dependencies = {
              "parse-asn1": "5.1.7",
            }
          }),
          outputFile(path.join(projectDir, "yarn.lock"), ""),
        ])
      },
      packed: context => verifyAsarFileTree(context.getResources(Platform.LINUX)),
    }
  ))

//github.com/electron-userland/electron-builder/issues/8431
test("npm tar", () =>
  assertPack(
    "test-app-hoisted",
    {
      targets: linuxDirTarget,
    },
    {
      isInstallDepsBefore: true,
      projectDirCreated: projectDir => {
        return Promise.all([
          modifyPackageJson(projectDir, data => {
            data.dependencies = {
              tar: "7.4.3",
            }
          }),
          outputFile(path.join(projectDir, "package-lock.json"), ""),
        ])
      },
      packed: context => verifyAsarFileTree(context.getResources(Platform.LINUX)),
    }
  )
)

//github.com/electron-userland/electron-builder/issues/8881
test("pnpm node-linker=hoisted", () =>
  assertPack(
    "test-app-hoisted",
    {
      targets: linuxDirTarget,
    },
    {
      isInstallDepsBefore: true,
      projectDirCreated: projectDir => {
        return Promise.all([
          modifyPackageJson(projectDir, data => {
            data.dependencies = {
              dayjs: "1.11.13",
            }
          }),
          outputFile(path.join(projectDir, "pnpm-lock.yaml"), ""),
          outputFile(path.join(projectDir, ".npmrc"), "node-linker=hoisted"),
        ])
      },
      packed: context => verifyAsarFileTree(context.getResources(Platform.LINUX)),
    }
  )
)
test("pnpm shamefully-hoist=true", () =>
  assertPack(
    "test-app-hoisted",
    {
      targets: linuxDirTarget,
    },
    {
      isInstallDepsBefore: true,
      projectDirCreated: projectDir => {
        return Promise.all([
          modifyPackageJson(projectDir, data => {
            data.dependencies = {
              dayjs: "1.11.13",
            }
          }),
          outputFile(path.join(projectDir, "pnpm-lock.yaml"), ""),
          outputFile(path.join(projectDir, ".npmrc"), "shamefully-hoist=true"),
        ])
      },
      packed: context => verifyAsarFileTree(context.getResources(Platform.LINUX)),
    }
  )
)
<<<<<<< HEAD
test("pnpm node-linker=hoisted", () =>
=======
test.ifAll("pnpm public-hoist-pattern=*", () =>
>>>>>>> 69184315
  assertPack(
    "test-app-hoisted",
    {
      targets: linuxDirTarget,
    },
    {
      isInstallDepsBefore: true,
      projectDirCreated: projectDir => {
        return Promise.all([
          modifyPackageJson(projectDir, data => {
            data.dependencies = {
              dayjs: "1.11.13",
            }
          }),
          outputFile(path.join(projectDir, "pnpm-lock.yaml"), ""),
          outputFile(path.join(projectDir, ".npmrc"), "public-hoist-pattern=*"),
        ])
      },
      packed: context => verifyAsarFileTree(context.getResources(Platform.LINUX)),
    }
  ))<|MERGE_RESOLUTION|>--- conflicted
+++ resolved
@@ -229,7 +229,7 @@
       },
       packed: context => verifyAsarFileTree(context.getResources(Platform.LINUX)),
     }
-  )
+  ),
 )
 
 //github.com/electron-userland/electron-builder/issues/8842
@@ -354,11 +354,7 @@
     }
   )
 )
-<<<<<<< HEAD
-test("pnpm node-linker=hoisted", () =>
-=======
-test.ifAll("pnpm public-hoist-pattern=*", () =>
->>>>>>> 69184315
+test("pnpm public-hoist-pattern=*", () =>
   assertPack(
     "test-app-hoisted",
     {
