import { DIR_TARGET, Platform, archFromString } from "electron-builder"
import { outputFile } from "fs-extra"
import * as path from "path"
import { assertThat } from "./helpers/fileAssert"
import { app, checkDirContents, modifyPackageJson } from "./helpers/packTester"

test.ifDevOrLinuxCi(
  "ignore build resources",
  app(
    {
      targets: Platform.LINUX.createTarget(DIR_TARGET),
      config: {
        asar: false,
      },
    },
    {
      projectDirCreated: projectDir => {
        return outputFile(path.join(projectDir, "one/build/foo.txt"), "data")
      },
      packed: context => {
        return assertThat(path.join(context.getResources(Platform.LINUX), "app", "one", "build", "foo.txt")).isFile()
      },
    }
  )
)

test.ifDevOrLinuxCi(
  "2 ignore",
  app(
    {
      targets: Platform.LINUX.createTarget(DIR_TARGET),
      config: {
        asar: false,
        files: [
          "**/*",
          "!{app,build,electron,mobile,theme,uploads,util,dist,dist-app/aot,dist-app/app.bundle.js,dist-app/dependencies/shim.min.js,dist-app/dependencies/classList.min.js,dist-app/dependencies/web-animations.min.js,main.js,main-aot.js,favicon.ico,index.html,index-aot.html,index-cordova.html,index-aot.js,index-electron.js,index.bundle.js,systemjs.config.js,systemjs-angular-loader.js,package-lock.json}",
          "!*config*.json",
          "!**/*.{ts,scss,map,md,csv,wrapped}",
          "!**/*.{hprof,orig,pyc,pyo,rbc}",
          "!**/._*",
          "!**/{.DS_Store,.git,.hg,.svn,CVS,RCS,SCCS,__pycache__,thumbs.db,.gitignore,.gitattributes,.flowconfig,.yarn-metadata.json,.idea,appveyor.yml,.travis.yml,circle.yml,npm-debug.log,.nyc_output,yarn.lock,.yarn-integrity}",
        ],
      },
    },
    {
      projectDirCreated: projectDir => {
        return outputFile(path.join(projectDir, "electron/foo.txt"), "data")
      },
      packed: context => {
        return assertThat(path.join(context.getResources(Platform.LINUX), "app", "electron", "foo.txt")).doesNotExist()
      },
    }
  )
)

test.ifDevOrLinuxCi(
  "ignore known ignored files",
  app(
    {
      targets: Platform.LINUX.createTarget(DIR_TARGET),
      config: {
        asar: false,
      },
    },
    {
      projectDirCreated: projectDir =>
        Promise.all([
          outputFile(path.join(projectDir, ".svn", "foo"), "data"),
          outputFile(path.join(projectDir, ".git", "foo"), "data"),
          outputFile(path.join(projectDir, "node_modules", ".bin", "f.txt"), "data"),
          outputFile(path.join(projectDir, "node_modules", ".bin2", "f.txt"), "data"),
        ]),
      packed: context => checkDirContents(path.join(context.getResources(Platform.LINUX), "app")),
    }
  )
)

// skip on macOS because we want test only / and \
test.ifNotCiMac(
  "ignore node_modules dev dep",
  app(
    {
      targets: Platform.LINUX.createTarget(DIR_TARGET),
      config: {
        asar: false,
      },
    },
    {
      projectDirCreated: projectDir => {
        return Promise.all([
          modifyPackageJson(projectDir, data => {
            data.devDependencies = {
              "electron-osx-sign": "*",
              ...data.devDependencies,
            }
          }),
          outputFile(path.join(projectDir, "node_modules", "electron-osx-sign", "package.json"), "{}"),
        ])
      },
      packed: context => {
        return Promise.all([
          assertThat(path.join(context.getResources(Platform.LINUX), "app", "node_modules", "electron-osx-sign")).doesNotExist(),
          assertThat(path.join(context.getResources(Platform.LINUX), "app", "ignoreMe")).doesNotExist(),
        ])
      },
    }
  )
)

test.ifDevOrLinuxCi(
  "copied no submodule node_modules",
  app(
    {
      targets: Platform.LINUX.createTarget(DIR_TARGET),
      config: {
        asar: false,
<<<<<<< HEAD
        includeSubNodeModules: false, //  defaults to false too
=======
        includeSubNodeModules: false,
>>>>>>> 68df5a8b
      },
    },
    {
      projectDirCreated: projectDir => {
        return Promise.all([
          modifyPackageJson(projectDir, data => {
            data.dependencies = {
              "submodule-1-test": "*",
              "submodule-2-test": "*",
              ...data.dependencies,
            }
          }),
          outputFile(path.join(projectDir, "node_modules", "submodule-1-test", "node_modules", "package.json"), "{}"),
          outputFile(path.join(projectDir, "node_modules", "submodule-2-test", "node_modules", "package.json"), "{}"),
        ])
      },
      packed: context => {
        return Promise.all([
          assertThat(path.join(context.getResources(Platform.LINUX, archFromString(process.arch)), "app", "node_modules", "submodule-1-test", "node_modules")).doesNotExist(),
          assertThat(path.join(context.getResources(Platform.LINUX, archFromString(process.arch)), "app", "node_modules", "submodule-2-test", "node_modules")).doesNotExist(),
        ])
      },
    }
  )
)

test.ifDevOrLinuxCi(
  "copied all submodule node_modules",
  app(
    {
      targets: Platform.LINUX.createTarget(DIR_TARGET),
      config: {
        asar: false,
        includeSubNodeModules: true,
      },
    },
    {
      projectDirCreated: projectDir => {
        return Promise.all([
          modifyPackageJson(projectDir, data => {
            data.dependencies = {
              "submodule-1-test": "*",
              "submodule-2-test": "*",
              ...data.dependencies,
            }
          }),
          outputFile(path.join(projectDir, "node_modules", "submodule-1-test", "node_modules", "package.json"), "{}"),
          outputFile(path.join(projectDir, "node_modules", "submodule-2-test", "node_modules", "package.json"), "{}"),
        ])
      },
      packed: context => {
        return Promise.all([
          assertThat(path.join(context.getResources(Platform.LINUX, archFromString(process.arch)), "app", "node_modules", "submodule-1-test", "node_modules")).isDirectory(),
          assertThat(path.join(context.getResources(Platform.LINUX, archFromString(process.arch)), "app", "node_modules", "submodule-2-test", "node_modules")).isDirectory(),
        ])
      },
    }
  )
)

test.skip.ifDevOrLinuxCi(
  "copied select submodule node_modules",
  app(
    {
      targets: Platform.LINUX.createTarget(DIR_TARGET),
      config: {
        asar: false,
        files: ["**/*", "*/submodule-1-test/node_modules/**"],
      },
    },
    {
      projectDirCreated: projectDir => {
        return Promise.all([
          modifyPackageJson(projectDir, data => {
            data.dependencies = {
              "submodule-1-test": "*",
              "submodule-2-test": "*",
              ...data.dependencies,
            }
          }),
          outputFile(path.join(projectDir, "node_modules", "submodule-1-test", "node_modules", "package.json"), "{}"),
          outputFile(path.join(projectDir, "node_modules", "submodule-2-test", "node_modules", "package.json"), "{}"),
        ])
      },
      packed: context => {
        return Promise.all([
          assertThat(path.join(context.getResources(Platform.LINUX, archFromString(process.arch)), "app", "node_modules", "submodule-1-test", "node_modules")).isDirectory(),
          assertThat(
            path.join(context.getResources(Platform.LINUX, archFromString(process.arch)), "app", "node_modules", "submodule-1-test", "node_modules", "package.json")
          ).isFile(),
          assertThat(path.join(context.getResources(Platform.LINUX, archFromString(process.arch)), "app", "node_modules", "submodule-2-test", "node_modules")).doesNotExist(),
        ])
      },
    }
  )
)<|MERGE_RESOLUTION|>--- conflicted
+++ resolved
@@ -114,11 +114,7 @@
       targets: Platform.LINUX.createTarget(DIR_TARGET),
       config: {
         asar: false,
-<<<<<<< HEAD
-        includeSubNodeModules: false, //  defaults to false too
-=======
         includeSubNodeModules: false,
->>>>>>> 68df5a8b
       },
     },
     {
