import { checkBuildRequestOptions } from "app-builder-lib"
import { doMergeConfigs } from "app-builder-lib/out/util/config"
import { Arch, createTargets, DIR_TARGET, Platform } from "electron-builder"
import { promises as fs } from "fs"
import { outputJson } from "fs-extra"
import * as path from "path"
import { createYargs } from "electron-builder/out/builder"
import { app, appTwo, appTwoThrows, assertPack, linuxDirTarget, modifyPackageJson, packageJson, toSystemIndependentPath } from "./helpers/packTester"
import { ELECTRON_VERSION } from "./helpers/testConfig"
<<<<<<< HEAD
import { listFiles, readAsarJson } from "app-builder-lib/out/asar/integrity"
=======
import { verifySmartUnpack } from "./helpers/verifySmartUnpack"
>>>>>>> 7c05c36b

test("cli", async () => {
  // because these methods are internal
  const { configureBuildCommand, normalizeOptions } = require("electron-builder/out/builder")
  const yargs = createYargs()
  configureBuildCommand(yargs)

  function parse(input: string): any {
    const options = normalizeOptions(yargs.parse(input))
    checkBuildRequestOptions(options)
    return options
  }

  expect(parse("-owl --x64 --ia32"))
  expect(parse("-mwl --x64 --ia32"))

  expect(parse("--dir")).toMatchObject({ targets: Platform.current().createTarget(DIR_TARGET) })
  expect(parse("--mac --dir")).toMatchSnapshot()
  expect(parse("--x64 --dir")).toMatchObject({ targets: Platform.current().createTarget(DIR_TARGET, Arch.x64) })

  expect(parse("--ia32 --x64")).toMatchObject({ targets: Platform.current().createTarget(null, Arch.x64, Arch.ia32) })
  expect(parse("--linux")).toMatchSnapshot()
  expect(parse("--win")).toMatchSnapshot()
  expect(parse("-owl")).toMatchSnapshot()
  expect(parse("-l tar.gz:ia32")).toMatchSnapshot()
  expect(parse("-l tar.gz:x64")).toMatchSnapshot()
  expect(parse("-l tar.gz")).toMatchSnapshot()
  expect(parse("-w tar.gz:x64")).toMatchSnapshot()
  expect(parse("-p always -w --x64")).toMatchSnapshot()
  expect(parse("--prepackaged someDir -w --x64")).toMatchSnapshot()
  expect(parse("--project someDir -w --x64")).toMatchSnapshot()

  expect(parse("-c.compress=store -c.asar -c ./config.json")).toMatchObject({
    config: {
      asar: true,
      compress: "store",
      extends: "./config.json",
    },
  })
})

test("merge configurations", () => {
  const result = doMergeConfigs([
    {
      files: [
        {
          from: "dist/renderer",
        },
        {
          from: "dist/renderer-dll",
        },
      ],
    },
    {
      files: [
        {
          from: ".",
          filter: ["package.json"],
        },
        {
          from: "dist/main",
        },
      ],
    },
    {
      files: ["**/*", "!webpack", "!.*", "!config/jsdoc.json", "!package.*"],
    },
    {
      files: [
        {
          from: ".",
          filter: ["!docs"],
        },
      ],
    },
    {
      files: ["!private"],
    },
  ])

  // console.log("data: " + JSON.stringify(result, null, 2))
  expect(result).toMatchObject({
    directories: {
      output: "dist",
      buildResources: "build",
    },
    files: [
      {
        filter: ["package.json", "**/*", "!webpack", "!.*", "!config/jsdoc.json", "!package.*", "!docs", "!private"],
      },
      {
        from: "dist/main",
      },
      {
        from: "dist/renderer",
      },
      {
        from: "dist/renderer-dll",
      },
    ],
  })
})

test(
  "build in the app package.json",
  appTwoThrows(
    { targets: linuxDirTarget },
    {
      projectDirCreated: it =>
        modifyPackageJson(
          it,
          data => {
            data.build = {
              productName: "bar",
            }
          },
          true
        ),
    }
  )
)

test(
  "relative index",
  appTwo(
    {
      targets: linuxDirTarget,
    },
    {
      projectDirCreated: projectDir =>
        modifyPackageJson(
          projectDir,
          data => {
            data.main = "./index.js"
          },
          true
        ),
    }
  )
)

it.ifDevOrLinuxCi(
  "electron version from electron-prebuilt dependency",
  app(
    {
      targets: linuxDirTarget,
    },
    {
      projectDirCreated: projectDir =>
        Promise.all([
          outputJson(path.join(projectDir, "node_modules", "electron-prebuilt", "package.json"), {
            version: ELECTRON_VERSION,
          }),
          modifyPackageJson(projectDir, data => {
            delete data.build.electronVersion
            data.devDependencies = {}
          }),
        ]),
    }
  )
)

test.ifDevOrLinuxCi(
  "electron version from electron dependency",
  app(
    {
      targets: linuxDirTarget,
    },
    {
      projectDirCreated: projectDir =>
        Promise.all([
          outputJson(path.join(projectDir, "node_modules", "electron", "package.json"), {
            version: ELECTRON_VERSION,
          }),
          modifyPackageJson(projectDir, data => {
            delete data.build.electronVersion
            data.devDependencies = {}
          }),
        ]),
    }
  )
)

test.ifDevOrLinuxCi(
  "electron version from build",
  app(
    {
      targets: linuxDirTarget,
    },
    {
      projectDirCreated: projectDir =>
        modifyPackageJson(projectDir, data => {
          data.devDependencies = {}
          data.build.electronVersion = ELECTRON_VERSION
        }),
    }
  )
)

test(
  "www as default dir",
  appTwo(
    {
      targets: Platform.LINUX.createTarget(DIR_TARGET),
    },
    {
      projectDirCreated: projectDir => fs.rename(path.join(projectDir, "app"), path.join(projectDir, "www")),
    }
  )
)

test.ifLinuxOrDevMac("afterPack", () => {
  let called = 0
  return assertPack(
    "test-app-one",
    {
      targets: createTargets([Platform.LINUX, Platform.MAC], DIR_TARGET),
      config: {
        afterPack: () => {
          called++
          return Promise.resolve()
        },
      },
    },
    {
      packed: async () => {
        expect(called).toEqual(2)
      },
    }
  )
})

test.ifWindows("afterSign", () => {
  let called = 0
  return assertPack(
    "test-app-one",
    {
      targets: createTargets([Platform.LINUX, Platform.WINDOWS], DIR_TARGET),
      config: {
        afterSign: () => {
          called++
          return Promise.resolve()
        },
      },
    },
    {
      packed: async () => {
        // afterSign is only called when an app is actually signed and ignored otherwise.
        expect(called).toEqual(1)
      },
    }
  )
})

test.ifLinuxOrDevMac("beforeBuild", () => {
  let called = 0
  return assertPack(
    "test-app-one",
    {
      targets: createTargets([Platform.LINUX, Platform.MAC], DIR_TARGET),
      config: {
        npmRebuild: true,
        beforeBuild: async () => {
          called++
        },
      },
    },
    {
      packed: async () => {
        expect(called).toEqual(2)
      },
    }
  )
})

// https://github.com/electron-userland/electron-builder/issues/1738
test.ifDevOrLinuxCi("win smart unpack", () => {
  // test onNodeModuleFile hook
  const nodeModuleFiles: Array<string> = []
  let p = ""
  return app(
    {
      targets: Platform.WINDOWS.createTarget(DIR_TARGET),
      config: {
        npmRebuild: true,
        onNodeModuleFile: file => {
          const name = toSystemIndependentPath(path.relative(p, file))
          if (!name.startsWith(".") && !name.endsWith(".dll") && name.includes(".")) {
            nodeModuleFiles.push(name)
          }
        },
      },
    },
    {
      projectDirCreated: projectDir => {
        p = projectDir
        return packageJson(it => {
          it.dependencies = {
            debug: "3.1.0",
            "edge-cs": "1.2.1",
            "@electron-builder/test-smart-unpack": "1.0.0",
            "@electron-builder/test-smart-unpack-empty": "1.0.0",
          }
        })(projectDir)
      },
      packed: async context => {
        await verifySmartUnpack(context.getResources(Platform.WINDOWS))
        expect(nodeModuleFiles).toMatchSnapshot()
      },
    }
  )()
})

<<<<<<< HEAD
export function removeUnstableProperties(data: any) {
  return JSON.parse(
    JSON.stringify(data, (name, value) => {
      if (name === "offset") {
        return undefined
      }
      if (value.size != null) {
        // size differs on various OS and subdependencies aren't pinned, so this will randomly fail when subdependency resolution versions change
        value.size = "<size>"
      }
      // Keep existing test coverage
      if (value.integrity) {
        delete value.integrity
      }
      return value
    })
  )
}

async function verifySmartUnpack(resourceDir: string) {
  const archive = path.join(resourceDir, "app.asar")
  const json = await readAsarJson(archive, `node_modules${path.sep}debug${path.sep}package.json`)
  expect(json).toMatchObject({
    name: "debug",
  })
  expect(listFiles(archive)).toMatchSnapshot()

  const files = (await walk(resourceDir, file => !path.basename(file).startsWith(".") && !file.endsWith(`resources${path.sep}inspector`))).map(it => {
    const name = toSystemIndependentPath(it.substring(resourceDir.length + 1))
    if (it.endsWith("package.json")) {
      return { name, content: readFileSync(it, "utf-8") }
    }
    return name
  })
  expect(files).toMatchSnapshot()
}

=======
>>>>>>> 7c05c36b
// https://github.com/electron-userland/electron-builder/issues/1738
test.ifDevOrLinuxCi(
  "posix smart unpack",
  app(
    {
      targets: linuxDirTarget,
      config: {
        // https://github.com/electron-userland/electron-builder/issues/3273
        // tslint:disable-next-line:no-invalid-template-strings
        copyright: "Copyright © 2018 ${author}",
        npmRebuild: true,
        files: [
          // test ignore pattern for node_modules defined as file set filter
          {
            filter: ["!node_modules/napi-build-utils/napi-build-utils-1.0.0.tgz", "!node_modules/node-abi/*"],
          },
        ],
      },
    },
    {
      projectDirCreated: packageJson(it => {
        it.dependencies = {
          debug: "4.1.1",
          "edge-cs": "1.2.1",
          // no prebuilt for electron 3
          // "lzma-native": "3.0.10",
          keytar: "5.6.0",
        }
      }),
      packed: context => {
        expect(context.packager.appInfo.copyright).toBe("Copyright © 2018 Foo Bar")
        return verifySmartUnpack(context.getResources(Platform.LINUX))
      },
    }
  )
)<|MERGE_RESOLUTION|>--- conflicted
+++ resolved
@@ -7,11 +7,7 @@
 import { createYargs } from "electron-builder/out/builder"
 import { app, appTwo, appTwoThrows, assertPack, linuxDirTarget, modifyPackageJson, packageJson, toSystemIndependentPath } from "./helpers/packTester"
 import { ELECTRON_VERSION } from "./helpers/testConfig"
-<<<<<<< HEAD
-import { listFiles, readAsarJson } from "app-builder-lib/out/asar/integrity"
-=======
 import { verifySmartUnpack } from "./helpers/verifySmartUnpack"
->>>>>>> 7c05c36b
 
 test("cli", async () => {
   // because these methods are internal
@@ -325,46 +321,6 @@
   )()
 })
 
-<<<<<<< HEAD
-export function removeUnstableProperties(data: any) {
-  return JSON.parse(
-    JSON.stringify(data, (name, value) => {
-      if (name === "offset") {
-        return undefined
-      }
-      if (value.size != null) {
-        // size differs on various OS and subdependencies aren't pinned, so this will randomly fail when subdependency resolution versions change
-        value.size = "<size>"
-      }
-      // Keep existing test coverage
-      if (value.integrity) {
-        delete value.integrity
-      }
-      return value
-    })
-  )
-}
-
-async function verifySmartUnpack(resourceDir: string) {
-  const archive = path.join(resourceDir, "app.asar")
-  const json = await readAsarJson(archive, `node_modules${path.sep}debug${path.sep}package.json`)
-  expect(json).toMatchObject({
-    name: "debug",
-  })
-  expect(listFiles(archive)).toMatchSnapshot()
-
-  const files = (await walk(resourceDir, file => !path.basename(file).startsWith(".") && !file.endsWith(`resources${path.sep}inspector`))).map(it => {
-    const name = toSystemIndependentPath(it.substring(resourceDir.length + 1))
-    if (it.endsWith("package.json")) {
-      return { name, content: readFileSync(it, "utf-8") }
-    }
-    return name
-  })
-  expect(files).toMatchSnapshot()
-}
-
-=======
->>>>>>> 7c05c36b
 // https://github.com/electron-userland/electron-builder/issues/1738
 test.ifDevOrLinuxCi(
   "posix smart unpack",
