import { Arch, Platform } from "app-builder-lib"
import { app, snapTarget } from "../helpers/packTester"

// very slow
<<<<<<< HEAD
test.ifAll(
=======

test(
>>>>>>> 3792826e
  "snap full",
  app({
    targets: snapTarget,
    config: {
      extraMetadata: {
        name: "se-wo-template",
      },
      productName: "Snap Electron App (full build)",
      snap: {
        useTemplateApp: false,
      },
      electronFuses: {
        runAsNode: true,
        enableCookieEncryption: true,
        enableNodeOptionsEnvironmentVariable: true,
        enableNodeCliInspectArguments: true,
        enableEmbeddedAsarIntegrityValidation: true,
        onlyLoadAppFromAsar: true,
        loadBrowserProcessSpecificV8Snapshot: true,
        grantFileProtocolExtraPrivileges: undefined, // unsupported on current electron version in our tests
      },
    },
  })
)

// very slow
test(
  "snap full (armhf)",
  app({
    targets: Platform.LINUX.createTarget("snap", Arch.armv7l),
    config: {
      extraMetadata: {
        name: "se-wo-template",
      },
      productName: "Snap Electron App (full build)",
      snap: {
        useTemplateApp: false,
      },
    },
  })
)<|MERGE_RESOLUTION|>--- conflicted
+++ resolved
@@ -2,12 +2,7 @@
 import { app, snapTarget } from "../helpers/packTester"
 
 // very slow
-<<<<<<< HEAD
-test.ifAll(
-=======
-
 test(
->>>>>>> 3792826e
   "snap full",
   app({
     targets: snapTarget,
