import { Arch, Platform } from "app-builder-lib"
import { app, snapTarget } from "../helpers/packTester"

// very slow
<<<<<<< HEAD
test(
  "snap full",
  app({
=======

test("snap full", ({ expect }) =>
  app(expect, {
>>>>>>> bdfc76bf
    targets: snapTarget,
    config: {
      extraMetadata: {
        name: "se-wo-template",
      },
      productName: "Snap Electron App (full build)",
      snap: {
        useTemplateApp: false,
      },
      electronFuses: {
        runAsNode: true,
        enableCookieEncryption: true,
        enableNodeOptionsEnvironmentVariable: true,
        enableNodeCliInspectArguments: true,
        enableEmbeddedAsarIntegrityValidation: true,
        onlyLoadAppFromAsar: true,
        loadBrowserProcessSpecificV8Snapshot: true,
        grantFileProtocolExtraPrivileges: undefined, // unsupported on current electron version in our tests
      },
    },
  }))

// very slow
test("snap full (armhf)", ({ expect }) =>
  app(expect, {
    targets: Platform.LINUX.createTarget("snap", Arch.armv7l),
    config: {
      extraMetadata: {
        name: "se-wo-template",
      },
      productName: "Snap Electron App (full build)",
      snap: {
        useTemplateApp: false,
      },
    },
  }))<|MERGE_RESOLUTION|>--- conflicted
+++ resolved
@@ -2,15 +2,9 @@
 import { app, snapTarget } from "../helpers/packTester"
 
 // very slow
-<<<<<<< HEAD
-test(
-  "snap full",
-  app({
-=======
 
 test("snap full", ({ expect }) =>
   app(expect, {
->>>>>>> bdfc76bf
     targets: snapTarget,
     config: {
       extraMetadata: {
