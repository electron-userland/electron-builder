--- conflicted
+++ resolved
@@ -114,35 +114,26 @@
 
 test.ifDevOrLinuxCi("AppImage ia32", () => testLinux(Arch.ia32))
 
-<<<<<<< HEAD
 async function testMac(arch: Arch) {
   process.env.TEST_UPDATER_ARCH = Arch[arch]
 
   const outDirs: Array<string> = []
   const tmpDir = new TmpDir("differential-updater-test")
-  await doBuild(outDirs, Platform.MAC.createTarget(["pkg", "zip"], arch), tmpDir, {
-=======
-// ifAll.ifMac.ifNotCi todo
-test.skip("zip", async () => {
-  const outDirs: Array<string> = []
-  const tmpDir = new TmpDir("differential-updater-test")
-  await doBuild(outDirs, Platform.MAC.createTarget(["zip"], Arch.x64), tmpDir, false, {
->>>>>>> 8e51ba50
-    mac: {
-      electronUpdaterCompatibility: ">=2.17.0",
-    },
-  })
-<<<<<<< HEAD
-=======
-
->>>>>>> 8e51ba50
-  await testBlockMap(outDirs[0], path.join(outDirs[1]), MacUpdater, "mac/Test App ßW.app", Platform.MAC)
-
-  await tmpDir.cleanup()
-}
-
-test.ifAll.ifMac.ifNotCi("Mac intel", () => testMac(Arch.x64))
-test.ifAll.ifMac.ifNotCi("Mac arm64", () => testMac(Arch.arm64))
+  try {
+    await doBuild(outDirs, Platform.MAC.createTarget(["pkg", "zip"], arch), tmpDir, false, {
+      mac: {
+        electronUpdaterCompatibility: ">=2.17.0",
+      },
+    })
+    await testBlockMap(outDirs[0], outDirs[1], MacUpdater, "mac/Test App ßW.app", Platform.MAC)
+  } finally {
+    await tmpDir.cleanup()
+  }
+}
+
+test.ifMac("Mac Intel", () => testMac(Arch.x64))
+
+test.ifMac("Mac arm64", () => testMac(Arch.arm64))
 
 async function checkResult(updater: NsisUpdater) {
   const updateCheckResult = await updater.checkForUpdates()
