import { PublishManager } from "app-builder-lib"
import { readAsar } from "app-builder-lib/out/asar/asar"
import { computeArchToTargetNamesMap } from "app-builder-lib/out/targets/targetFactory"
import { getLinuxToolsPath } from "app-builder-lib/out/targets/tools"
import { parsePlistFile, PlistObject } from "app-builder-lib/out/util/plist"
import { AsarIntegrity } from "app-builder-lib/out/asar/integrity"
<<<<<<< HEAD
import { addValue, copyDir, deepAssign, exec, executeFinally, exists, FileCopier, log, spawn, USE_HARD_LINKS, walk } from "builder-util"
=======
import { addValue, copyDir, deepAssign, exec, executeFinally, exists, FileCopier, getPath7x, getPath7za, log, USE_HARD_LINKS, walk } from "builder-util"
>>>>>>> 73696c6d
import { CancellationToken, UpdateFileInfo } from "builder-util-runtime"
import { Arch, ArtifactCreated, Configuration, DIR_TARGET, getArchSuffix, MacOsTargetName, Packager, PackagerOptions, Platform, Target } from "electron-builder"
import { convertVersion } from "electron-winstaller"
import { PublishPolicy } from "electron-publish"
import { copyFile, emptyDir, mkdir, remove, writeJson } from "fs-extra"
import * as fs from "fs/promises"
import { load } from "js-yaml"
import * as path from "path"
import pathSorter from "path-sort"
import { NtExecutable, NtExecutableResource } from "resedit"
import { TmpDir } from "temp-file"
import { getCollectorByPackageManager } from "app-builder-lib/out/node-module-collector"
import { promisify } from "util"
import { CSC_LINK, WIN_CSC_LINK } from "./codeSignData"
import { assertThat } from "./fileAssert"
import AdmZip from "adm-zip"
// @ts-ignore
import sanitizeFileName from "sanitize-filename"
import type { ExpectStatic } from "vitest"
import { computeDefaultAppDirectory } from "app-builder-lib/out/util/config/config"
import { installDependencies } from "app-builder-lib/out/util/yarn"
import { ELECTRON_VERSION } from "./testConfig"
import { createLazyProductionDeps } from "app-builder-lib/out/util/packageDependencies"

if (process.env.TRAVIS !== "true") {
  process.env.CIRCLE_BUILD_NUM = "42"
}

export const EXTENDED_TIMEOUT = 10 * 60 * 1000
export const linuxDirTarget = Platform.LINUX.createTarget(DIR_TARGET, Arch.x64)
export const snapTarget = Platform.LINUX.createTarget("snap", Arch.x64)

export interface AssertPackOptions {
  readonly projectDirCreated?: (projectDir: string, tmpDir: TmpDir) => Promise<any>
  readonly packed?: (context: PackedContext) => Promise<any>
  readonly expectedArtifacts?: Array<string>

  readonly checkMacApp?: (appDir: string, info: any) => Promise<any>

  readonly useTempDir?: boolean
  readonly signed?: boolean
  readonly signedWin?: boolean

  readonly isInstallDepsBefore?: boolean
  readonly storeDepsLockfileSnapshot?: boolean

  readonly publish?: PublishPolicy

  readonly tmpDir?: TmpDir
}

export interface PackedContext {
  readonly projectDir: string
  readonly outDir: string

  readonly getAppPath: (platform: Platform, arch?: Arch) => string
  readonly getResources: (platform: Platform, arch?: Arch) => string
  readonly getContent: (platform: Platform, arch?: Arch) => string

  readonly packager: Packager

  readonly tmpDir: TmpDir
}

export function appThrows(expect: ExpectStatic, packagerOptions: PackagerOptions, checkOptions: AssertPackOptions = {}, customErrorAssert?: (error: Error) => void) {
  return assertThat(expect, assertPack(expect, "test-app-one", packagerOptions, checkOptions)).throws(customErrorAssert)
}

export function appTwoThrows(expect: ExpectStatic, packagerOptions: PackagerOptions, checkOptions: AssertPackOptions = {}) {
  return assertThat(expect, assertPack(expect, "test-app", packagerOptions, checkOptions)).throws()
}

export function app(expect: ExpectStatic, packagerOptions: PackagerOptions, checkOptions: AssertPackOptions = {}) {
  return assertPack(expect, packagerOptions.config != null && (packagerOptions.config as any).protonNodeVersion != null ? "proton" : "test-app-one", packagerOptions, checkOptions)
}

export function appTwo(expect: ExpectStatic, packagerOptions: PackagerOptions, checkOptions: AssertPackOptions = {}) {
  return assertPack(expect, "test-app", packagerOptions, checkOptions)
}

export async function assertPack(expect: ExpectStatic, fixtureName: string, packagerOptions: PackagerOptions, checkOptions: AssertPackOptions = {}): Promise<void> {
  let configuration = packagerOptions.config as Configuration
  if (configuration == null) {
    configuration = {}
    ;(packagerOptions as any).config = configuration
  }

  if (checkOptions.signed) {
    packagerOptions = signed(packagerOptions)
  }
  if (checkOptions.signedWin) {
    configuration.cscLink = WIN_CSC_LINK
    configuration.cscKeyPassword = ""
  } else if (configuration.cscLink == null) {
    packagerOptions = deepAssign({}, packagerOptions, { config: { mac: { identity: null } } })
  }

  const projectDirCreated = checkOptions.projectDirCreated
  let projectDir = path.join(__dirname, "..", "..", "fixtures", fixtureName)
  // const isDoNotUseTempDir = platform === "darwin"
  const customTmpDir = process.env.TEST_APP_TMP_DIR
  const tmpDir = checkOptions.tmpDir || new TmpDir(`pack-tester: ${fixtureName}`)
  // non-macOS test uses the same dir as macOS test, but we cannot share node_modules (because tests executed in parallel)
  const dir = customTmpDir == null ? await tmpDir.createTempDir({ prefix: "test-project" }) : path.resolve(customTmpDir)
  if (customTmpDir != null) {
    await emptyDir(dir)
    log.info({ customTmpDir }, "custom temp dir used")
  }

  const state = expect.getState()
  const lockfileFixtureName = `${path.basename(state.testPath!, ".ts")}`
  const lockfilePathPrefix = path.join(__dirname, "..", "..", "fixtures", "lockfiles", lockfileFixtureName)
  const testFixtureLockfile = path.join(lockfilePathPrefix, `${sanitizeFileName(state.currentTestName!)}.txt`)

  await copyDir(projectDir, dir, {
    filter: it => {
      const basename = path.basename(it)
      // if custom project dir specified, copy node_modules (i.e. do not ignore it)
      return (packagerOptions.projectDir != null || basename !== "node_modules") && (!basename.startsWith(".") || basename === ".babelrc")
    },
    isUseHardLink: USE_HARD_LINKS,
  })
  projectDir = dir

  await executeFinally(
    (async () => {
      if (projectDirCreated != null) {
        await projectDirCreated(projectDir, tmpDir)
      }

      if (checkOptions.isInstallDepsBefore) {
        const pm = await getCollectorByPackageManager(projectDir)
        const pmOptions = pm.installOptions

        const destLockfile = path.join(projectDir, pmOptions.lockfile)

        const shouldUpdateLockfiles = !!process.env.UPDATE_LOCKFILE_FIXTURES && !!checkOptions.storeDepsLockfileSnapshot
        // check for lockfile fixture so we can use `--frozen-lockfile`
        if ((await exists(testFixtureLockfile)) && !shouldUpdateLockfiles) {
          await copyFile(testFixtureLockfile, destLockfile)
        }

        const appDir = await computeDefaultAppDirectory(projectDir, configuration.directories?.app)
        await installDependencies(
          configuration,
          {
            projectDir: projectDir,
            appDir: appDir,
          },
          {
            frameworkInfo: { version: ELECTRON_VERSION, useCustomDist: false },
            productionDeps: createLazyProductionDeps(appDir, null, false),
          }
        )

        // save lockfile fixture
        if (!(await exists(testFixtureLockfile)) && shouldUpdateLockfiles) {
          const fixtureDir = path.dirname(testFixtureLockfile)
          if (!(await exists(fixtureDir))) {
            await mkdir(fixtureDir)
          }
          await copyFile(destLockfile, testFixtureLockfile)
        }

        // save lockfile fixture
        if (!(await exists(testFixtureLockfile)) && shouldUpdateLockfiles) {
          const fixtureDir = path.dirname(testFixtureLockfile)
          if (!(await exists(fixtureDir))) {
            await mkdir(fixtureDir)
          }
          await copyFile(destLockfile, testFixtureLockfile)
        }
      } else {
        // if no deps installed, make sure no leftover lockfile fixture
        if (await exists(testFixtureLockfile)) {
          await remove(testFixtureLockfile)
        }
      }

      if (packagerOptions.projectDir != null) {
        packagerOptions.projectDir = path.resolve(projectDir, packagerOptions.projectDir)
      }

      const { packager, outDir } = await packAndCheck(
        expect,
        {
          projectDir,
          ...packagerOptions,
        },
        checkOptions
      )

      if (checkOptions.packed != null) {
        const getAppPath = function (platform: Platform, arch?: Arch): string {
          return path.join(outDir, `${platform.buildConfigurationKey}${getArchSuffix(arch ?? Arch.x64)}${platform === Platform.MAC ? "" : "-unpacked"}`)
        }
        const getContent = (platform: Platform, arch: Arch | undefined): string => {
          return path.join(getAppPath(platform, arch), platform === Platform.MAC ? `${packager.appInfo.productFilename}.app/Contents` : "")
        }
        const getResources = (platform: Platform, arch: Arch | undefined): string => {
          return path.join(getContent(platform, arch), platform === Platform.MAC ? "Resources" : "resources")
        }
        await checkOptions.packed({
          projectDir,
          outDir,
          getAppPath,
          getResources,
          getContent,
          packager,
          tmpDir,
        })
      }
    })(),
    (): any => (tmpDir === checkOptions.tmpDir ? null : tmpDir.cleanup())
  )
}

const fileCopier = new FileCopier()

export function copyTestAsset(name: string, destination: string): Promise<void> {
  return fileCopier.copy(path.join(getFixtureDir(), name), destination, undefined)
}

export function getFixtureDir() {
  return path.join(__dirname, "..", "..", "fixtures")
}

async function packAndCheck(expect: ExpectStatic, packagerOptions: PackagerOptions, checkOptions: AssertPackOptions) {
  const cancellationToken = new CancellationToken()
  const packager = new Packager(packagerOptions, cancellationToken)
  const publishManager = new PublishManager(packager, { publish: "publish" in checkOptions ? checkOptions.publish : "never" })

  const artifacts: Map<Platform, Array<ArtifactCreated>> = new Map()
  packager.onArtifactCreated(event => {
    if (event.file == null) {
      return
    }

    assertThat(expect, event.file).isAbsolute()
    addValue(artifacts, event.packager.platform, event)
  })

  const { outDir, platformToTargets } = await packager.build()
  await publishManager.awaitTasks()

  if (packagerOptions.platformPackagerFactory != null) {
    return { packager, outDir }
  }

  function sortKey(a: ArtifactCreated) {
    return `${a.target == null ? "no-target" : a.target.name}:${a.file == null ? a.fileContent!.toString("hex") : path.basename(a.file)}`
  }

  const objectToCompare: any = {}
  for (const platform of packagerOptions.targets!.keys()) {
    objectToCompare[platform.buildConfigurationKey] = await Promise.all(
      (artifacts.get(platform) || [])
        .sort((a, b) => sortKey(a).localeCompare(sortKey(b), "en"))
        .map(async it => {
          const result: any = { ...it }
          const file = result.file
          if (file != null) {
            if (file.endsWith(".yml")) {
              result.fileContent = removeUnstableProperties(load(await fs.readFile(file, "utf-8")))
            }
            result.file = path.basename(file)
          }
          const updateInfo = result.updateInfo
          if (updateInfo != null) {
            result.updateInfo = removeUnstableProperties(updateInfo)
          } else if (updateInfo === null) {
            delete result.updateInfo
          }

          // reduce snapshot - avoid noise
          if (result.safeArtifactName == null) {
            delete result.safeArtifactName
          }
          if (result.updateInfo == null) {
            delete result.updateInfo
          }
          if (result.arch == null) {
            delete result.arch
          } else {
            result.arch = Arch[result.arch]
          }

          if (result.fileContent) {
            if (Buffer.isBuffer(result.fileContent)) {
              delete result.fileContent
            } else if (Array.isArray(result.fileContent.files)) {
              result.fileContent.files = result.fileContent.files.sort((a: UpdateFileInfo, b: UpdateFileInfo) => a.url.localeCompare(b.url, "en"))
            }
          }

          delete result.isWriteUpdateInfo
          delete result.packager
          delete result.target
          delete result.publishConfig
          return result
        })
    )
  }

  expect(objectToCompare).toMatchSnapshot()

  c: for (const [platform, archToType] of packagerOptions.targets!) {
    for (const [arch, targets] of computeArchToTargetNamesMap(
      archToType,
      { platformSpecificBuildOptions: (packagerOptions as any)[platform.buildConfigurationKey] || {}, defaultTarget: [] } as any,
      platform
    )) {
      if (targets.length === 1 && targets[0] === DIR_TARGET) {
        continue c
      }

      const nameToTarget = platformToTargets.get(platform)!
      if (platform === Platform.MAC) {
        const subDir = nameToTarget.has("mas-dev") ? "mas-dev" : nameToTarget.has("mas") ? "mas" : "mac"
        const packedAppDir = path.join(outDir, `${subDir}${getArchSuffix(arch)}`, `${packager.appInfo.productFilename}.app`)
        await checkMacResult(expect, packager, packagerOptions, checkOptions, packedAppDir)
      } else if (platform === Platform.LINUX) {
        await checkLinuxResult(expect, outDir, packager, arch, nameToTarget)
      } else if (platform === Platform.WINDOWS) {
        await checkWindowsResult(expect, packager, checkOptions, artifacts.get(platform)!, nameToTarget)
      }
    }
  }

  return { packager, outDir }
}

async function checkLinuxResult(expect: ExpectStatic, outDir: string, packager: Packager, arch: Arch, nameToTarget: Map<string, Target>) {
  if (!nameToTarget.has("deb")) {
    return
  }

  const appInfo = packager.appInfo
  const autoFindPackagePath = await fs.readdir(outDir).then(files => files.find(file => file.endsWith(".deb")))
  const defaultPackageFile = `${outDir}/${appInfo.name}_${appInfo.version}_${arch === Arch.ia32 ? "i386" : arch === Arch.x64 ? "amd64" : "armv7l"}.deb`
  const packagePath = autoFindPackagePath != null ? path.join(outDir, autoFindPackagePath) : defaultPackageFile
  expect(await getContents(packagePath)).toMatchSnapshot()
  if (arch === Arch.ia32) {
    expect(await getContents(`${outDir}/${appInfo.name}_${appInfo.version}_i386.deb`)).toMatchSnapshot()
  }

  const control = parseDebControl(
    (
<<<<<<< HEAD
      await execShell(`ar p '${packageFile}' control.tar.xz | ${await getTarExecutable()} -Jx --to-stdout ./control`, {
=======
      await execShell(`ar p '${packagePath}' control.tar.gz | ${await getTarExecutable()} zx --to-stdout ./control`, {
>>>>>>> 73696c6d
        maxBuffer: 10 * 1024 * 1024,
      })
    ).stdout
  )

  delete control.Version
  delete control.Size
  const description = control.Description
  delete control.Description
  expect(control).toMatchSnapshot()
  // strange difference on linux and mac (no leading space on Linux)
  expect(description.trim()).toMatchSnapshot()
}

function parseDebControl(info: string): any {
  const regexp = /([\w]+): *(.+\n)([^:\n]+\n)?/g
  let match: Array<string> | null
  const metadata: any = {}
  info = info.substring(info.indexOf("Package:"))
  while ((match = regexp.exec(info)) !== null) {
    let value = match[2]
    if (match[3] != null) {
      value += match[3]
    }

    if (value[value.length - 1] === "\n") {
      value = value.substring(0, value.length - 1)
    }
    metadata[match[1]] = value
  }
  return metadata
}

async function checkMacResult(expect: ExpectStatic, packager: Packager, packagerOptions: PackagerOptions, checkOptions: AssertPackOptions, packedAppDir: string) {
  const appInfo = packager.appInfo
  const plistPath = path.join(packedAppDir, "Contents", "Info.plist")
  const info = await parsePlistFile<PlistObject>(plistPath)

  expect(info).toMatchObject({
    CFBundleVersion: info.CFBundleVersion === "50" ? "50" : `${appInfo.version}.${process.env.TRAVIS_BUILD_NUMBER || process.env.CIRCLE_BUILD_NUM}`,
  })

  // checked manually, remove to avoid mismatch on CI server (where TRAVIS_BUILD_NUMBER is defined and different on each test run)
  delete info.CFBundleVersion
  delete info.BuildMachineOSBuild
  delete info.NSHumanReadableCopyright
  delete info.DTXcode
  delete info.DTXcodeBuild
  delete info.DTSDKBuild
  delete info.DTSDKName
  delete info.DTCompiler
  delete info.ElectronTeamID
  delete info.NSMainNibFile
  delete info.NSCameraUsageDescription
  delete info.NSMicrophoneUsageDescription
  delete info.NSRequiresAquaSystemAppearance
  delete info.NSQuitAlwaysKeepsWindows
  if (info.NSAppTransportSecurity != null) {
    delete (info.NSAppTransportSecurity as PlistObject).NSAllowsArbitraryLoads
  }
  // test value
  if (info.LSMinimumSystemVersion !== "10.12.0") {
    delete info.LSMinimumSystemVersion
  }

  const { ElectronAsarIntegrity: checksumData, ...snapshot } = info

  if (checksumData != null) {
    for (const name of Object.keys(checksumData)) {
      ;(checksumData as Record<string, any>)[name] = { algorithm: "SHA256", hash: "hash" }
    }
    snapshot.ElectronAsarIntegrity = checksumData
  }
  expect(snapshot).toMatchSnapshot()

  if (checkOptions.checkMacApp != null) {
    await checkOptions.checkMacApp(packedAppDir, snapshot)
  }

  if (packagerOptions.config != null && (packagerOptions.config as Configuration).cscLink != null) {
    const result = await exec("codesign", ["--verify", packedAppDir])
    expect(result).not.toMatch(/is not signed at all/)
  }
}

async function checkWindowsResult(expect: ExpectStatic, packager: Packager, checkOptions: AssertPackOptions, artifacts: Array<ArtifactCreated>, nameToTarget: Map<string, Target>) {
  function checkSquirrelResult() {
    const appInfo = packager.appInfo
    const { zip } = checkResult(expect, artifacts, "-full.nupkg")

    if (checkOptions == null) {
      const expectedSpec = zip.readAsText("TestApp.nuspec").replace(/\r\n/g, "\n")
      // console.log(expectedSpec)
      expect(expectedSpec).toEqual(`<?xml version="1.0"?>
<package xmlns="http://schemas.microsoft.com/packaging/2011/08/nuspec.xsd">
  <metadata>
    <id>TestApp</id>
    <version>${convertVersion(appInfo.version)}</version>
    <title>${appInfo.productName}</title>
    <authors>Foo Bar</authors>
    <owners>Foo Bar</owners>
    <iconUrl>https://raw.githubusercontent.com/szwacz/electron-boilerplate/master/resources/windows/icon.ico</iconUrl>
    <requireLicenseAcceptance>false</requireLicenseAcceptance>
    <description>Test Application (test quite “ #378)</description>
    <copyright>Copyright © ${new Date().getFullYear()} Foo Bar</copyright>
    <projectUrl>http://foo.example.com</projectUrl>
  </metadata>
</package>`)
    }
  }

  async function checkZipResult() {
    const { packageFile, zip, allFiles } = checkResult(expect, artifacts, ".zip")

    const executable = allFiles.filter(it => it.endsWith(".exe"))[0]
    zip.extractEntryTo(executable, path.dirname(packageFile), true, true)
    const buffer = await fs.readFile(path.join(path.dirname(packageFile), executable))
    const resource = NtExecutableResource.from(NtExecutable.from(buffer))
    const integrityBuffer = resource.entries.find(entry => entry.type === "INTEGRITY")
    const asarIntegrity = new Uint8Array(integrityBuffer!.bin)
    const decoder = new TextDecoder("utf-8")
    const checksumData = decoder.decode(asarIntegrity)
    const checksums = JSON.parse(checksumData).map((data: AsarIntegrity) => ({ ...data, alg: "SHA256", value: "hash" }))
    expect(checksums).toMatchSnapshot()
  }

  const hasTarget = (target: string) => {
    const targets = nameToTarget.get(target)
    return targets != null
  }
  if (hasTarget("squirrel")) {
    return checkSquirrelResult()
  } else if (hasTarget("zip") && !(checkOptions.signed || checkOptions.signedWin)) {
    return checkZipResult()
  }
}

const checkResult = (expect: ExpectStatic, artifacts: Array<ArtifactCreated>, extension: string) => {
  const packageFile = artifacts.find(it => it.file.endsWith(extension))!.file

  const zip = new AdmZip(packageFile)
  const zipEntries = zip.getEntries()
  const allFiles: string[] = []
  // https://github.com/thejoshwolfe/yauzl/blob/master/index.js#L900
  const cp437 =
    "\u0000☺☻♥♦♣♠•◘○◙♂♀♪♫☼►◄↕‼¶§▬↨↑↓→←∟↔▲▼ !\"#$%&'()*+,-./0123456789:;<=>?@ABCDEFGHIJKLMNOPQRSTUVWXYZ[\\]^_`abcdefghijklmnopqrstuvwxyz{|}~⌂ÇüéâäàåçêëèïîìÄÅÉæÆôöòûùÿÖÜ¢£¥₧ƒáíóúñÑªº¿⌐¬½¼¡«»░▒▓│┤╡╢╖╕╣║╗╝╜╛┐└┴┬├─┼╞╟╚╔╩╦╠═╬╧╨╤╥╙╘╒╓╫╪┘┌█▄▌▐▀αßΓπΣσµτΦΘΩδ∞φε∩≡±≥≤⌠⌡÷≈°∙·√ⁿ²■ "
  const decodeBuffer = (buffer: Buffer, isUtf8: boolean) => {
    if (isUtf8) {
      return buffer.toString("utf8")
    } else {
      let result = ""
      for (let i = 0; i < buffer.length; i++) {
        result += cp437[buffer[i]]
      }
      return result
    }
  }

  zipEntries.forEach(function (zipEntry) {
    const isUtf8 = (zipEntry.header.flags & 0x800) !== 0
    const name = decodeBuffer(zipEntry.rawEntryName, isUtf8)
    allFiles.push(name)
  })

  // we test app-update.yml separately, don't want to complicate general assert (yes, it is not good that we write app-update.yml for squirrel.windows if we build nsis and squirrel.windows in parallel, but as squirrel.windows is deprecated, it is ok)
  const files = pathSorter(
    allFiles
      .map(it => toSystemIndependentPath(it))
      .filter(
        it =>
          (!it.startsWith("lib/net45/locales/") || it === "lib/net45/locales/en-US.pak") && !it.endsWith(".psmdcp") && !it.endsWith("app-update.yml") && !it.includes("/inspector/")
      )
  )

  expect(files).toMatchSnapshot()

  return { packageFile, zip, allFiles }
}

export const execShell: any = promisify(require("child_process").exec)

export async function getTarExecutable() {
  return process.platform === "darwin" ? path.join(await getLinuxToolsPath(), "bin", "gtar") : "tar"
}

async function getContents(packageFile: string) {
  const result = await execShell(`ar p '${packageFile}' data.tar.xz | ${await getTarExecutable()} -tJ`, {
    maxBuffer: 10 * 1024 * 1024,
    env: {
      ...process.env,
    },
  })

  const contents = parseFileList(result.stdout, true)
  return pathSorter(contents.filter(it => !(it.includes(`/locales/`) || it.includes(`/libgcrypt`) || it.includes("/inspector/"))))
}

export function parseFileList(data: string, fromDpkg: boolean): Array<string> {
  return data
    .split("\n")
    .map(it => (it.length === 0 ? null : fromDpkg ? it.substring(it.indexOf(".") + 1) : it.startsWith("./") ? it.substring(2) : it === "." ? null : it))
    .filter(it => it != null && it.length > 0) as Array<string>
}

export function packageJson(task: (data: any) => void, isApp = false) {
  return (projectDir: string) => modifyPackageJson(projectDir, task, isApp)
}

export async function modifyPackageJson(projectDir: string, task: (data: any) => void, isApp = false): Promise<any> {
  const file = isApp ? path.join(projectDir, "app", "package.json") : path.join(projectDir, "package.json")
  const data = await fs.readFile(file, "utf-8").then(it => JSON.parse(it))
  task(data)
  // because copied as hard link
  await fs.unlink(file)

  await fs.writeFile(path.join(projectDir, ".yarnrc.yml"), "nodeLinker: node-modules")
  return await writeJson(file, data)
}

export function platform(platform: Platform): PackagerOptions {
  return {
    targets: platform.createTarget(),
  }
}

export function signed(packagerOptions: PackagerOptions): PackagerOptions {
  if (process.env.CSC_KEY_PASSWORD == null) {
    log.warn({ reason: "CSC_KEY_PASSWORD is not defined" }, "macOS code signing is not tested")
  } else {
    if (packagerOptions.config == null) {
      ;(packagerOptions as any).config = {}
    }
    ;(packagerOptions.config as any).cscLink = CSC_LINK
  }
  return packagerOptions
}

export function createMacTargetTest(expect: ExpectStatic, target: Array<MacOsTargetName>, config?: Configuration, isSigned = true) {
  return app(
    expect,
    {
      targets: Platform.MAC.createTarget(target, Arch.x64),
      config: {
        extraMetadata: {
          repository: "foo/bar",
        } as any,
        mac: {
          target,
        },
        publish: null,
        ...config,
      },
    },
    {
      signed: isSigned,
      packed: async context => {
        if (!target.includes("tar.gz")) {
          return
        }

        const tempDir = await context.tmpDir.createTempDir({ prefix: "mac-target-test" })
        await exec("tar", ["xf", path.join(context.outDir, "Test App ßW-1.1.0-mac.tar.gz")], { cwd: tempDir })
        await assertThat(expect, path.join(tempDir, "Test App ßW.app")).isDirectory()
      },
    }
  )
}

export async function checkDirContents(expect: ExpectStatic, dir: string) {
  expect((await walk(dir, file => !path.basename(file).startsWith("."))).map(it => toSystemIndependentPath(it.substring(dir.length + 1)))).toMatchSnapshot()
}

export function removeUnstableProperties(data: any) {
  return JSON.parse(
    JSON.stringify(data, (name, value) => {
      if (name.includes("size") || name.includes("Size") || name.startsWith("sha") || name === "releaseDate") {
        // to ensure that some property exists
        return `@${name}`
      }
      // Keep existing test coverage
      if (value.integrity) {
        delete value.integrity
      }
      return value
    })
  )
}

export async function verifyAsarFileTree(expect: ExpectStatic, resourceDir: string) {
  const fs = await readAsar(path.join(resourceDir, "app.asar"))

  const stableHeader = JSON.parse(
    JSON.stringify(fs.header, (name, value) => {
      // Keep existing test coverage
      if (value.integrity) {
        delete value.integrity
      }
      return value
    })
  )
  expect(stableHeader).toMatchSnapshot()
}

export function toSystemIndependentPath(s: string): string {
  return path.sep === "/" ? s : s.replace(/\\/g, "/")
}<|MERGE_RESOLUTION|>--- conflicted
+++ resolved
@@ -4,11 +4,7 @@
 import { getLinuxToolsPath } from "app-builder-lib/out/targets/tools"
 import { parsePlistFile, PlistObject } from "app-builder-lib/out/util/plist"
 import { AsarIntegrity } from "app-builder-lib/out/asar/integrity"
-<<<<<<< HEAD
-import { addValue, copyDir, deepAssign, exec, executeFinally, exists, FileCopier, log, spawn, USE_HARD_LINKS, walk } from "builder-util"
-=======
-import { addValue, copyDir, deepAssign, exec, executeFinally, exists, FileCopier, getPath7x, getPath7za, log, USE_HARD_LINKS, walk } from "builder-util"
->>>>>>> 73696c6d
+import { addValue, copyDir, deepAssign, exec, executeFinally, exists, FileCopier, log, USE_HARD_LINKS, walk } from "builder-util"
 import { CancellationToken, UpdateFileInfo } from "builder-util-runtime"
 import { Arch, ArtifactCreated, Configuration, DIR_TARGET, getArchSuffix, MacOsTargetName, Packager, PackagerOptions, Platform, Target } from "electron-builder"
 import { convertVersion } from "electron-winstaller"
@@ -357,11 +353,7 @@
 
   const control = parseDebControl(
     (
-<<<<<<< HEAD
-      await execShell(`ar p '${packageFile}' control.tar.xz | ${await getTarExecutable()} -Jx --to-stdout ./control`, {
-=======
       await execShell(`ar p '${packagePath}' control.tar.gz | ${await getTarExecutable()} zx --to-stdout ./control`, {
->>>>>>> 73696c6d
         maxBuffer: 10 * 1024 * 1024,
       })
     ).stdout
