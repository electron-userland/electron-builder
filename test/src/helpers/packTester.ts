--- conflicted
+++ resolved
@@ -3,13 +3,8 @@
 import { computeArchToTargetNamesMap } from "app-builder-lib/out/targets/targetFactory"
 import { getLinuxToolsPath } from "app-builder-lib/out/targets/tools"
 import { executeAppBuilderAsJson } from "app-builder-lib/out/util/appBuilder"
-<<<<<<< HEAD
 import { AsarIntegrity } from "app-builder-lib/out/asar/integrity"
-import { addValue, copyDir, deepAssign, exec, executeFinally, FileCopier, getPath7x, getPath7za, log, spawn, USE_HARD_LINKS, walk } from "builder-util"
-=======
-import { AsarIntegrity } from "app-builder-lib/src/asar/integrity"
 import { addValue, copyDir, deepAssign, exec, executeFinally, exists, FileCopier, getPath7x, getPath7za, log, spawn, USE_HARD_LINKS, walk } from "builder-util"
->>>>>>> 69184315
 import { CancellationToken, UpdateFileInfo } from "builder-util-runtime"
 import { Arch, ArtifactCreated, Configuration, DIR_TARGET, getArchSuffix, MacOsTargetName, Packager, PackagerOptions, Platform, Target } from "electron-builder"
 import { convertVersion } from "electron-winstaller"
@@ -113,9 +108,9 @@
   }
 
   const state = expect.getState()
-  const lockfileFixtureName = `${path.basename(state.testPath, ".ts")}`
+  const lockfileFixtureName = `${path.basename(state.testPath!, ".ts")}`
   const lockfilePathPrefix = path.join(__dirname, "..", "..", "fixtures", "lockfiles", lockfileFixtureName)
-  const testFixtureLockfile = path.join(lockfilePathPrefix, `${sanitizeFileName(state.currentTestName)}.txt`)
+  const testFixtureLockfile = path.join(lockfilePathPrefix, `${sanitizeFileName(state.currentTestName!)}.txt`)
 
   await copyDir(projectDir, dir, {
     filter: it => {
