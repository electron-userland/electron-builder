import { PublishManager } from "app-builder-lib"
import { readAsar } from "app-builder-lib/out/asar/asar"
import { computeArchToTargetNamesMap } from "app-builder-lib/out/targets/targetFactory"
import { getLinuxToolsPath } from "app-builder-lib/out/targets/tools"
import { executeAppBuilderAsJson } from "app-builder-lib/out/util/appBuilder"
import { AsarIntegrity } from "app-builder-lib/src/asar/integrity"
import { addValue, copyDir, deepAssign, exec, executeFinally, FileCopier, getPath7x, getPath7za, log, spawn, USE_HARD_LINKS, walk } from "builder-util"
import { CancellationToken, UpdateFileInfo } from "builder-util-runtime"
import DecompressZip from "decompress-zip"
import { Arch, ArtifactCreated, Configuration, DIR_TARGET, getArchSuffix, MacOsTargetName, Packager, PackagerOptions, Platform, Target } from "electron-builder"
import { convertVersion } from "electron-builder-squirrel-windows/out/squirrelPack"
import { PublishPolicy } from "electron-publish"
import { emptyDir, writeJson } from "fs-extra"
import * as fs from "fs/promises"
import { load } from "js-yaml"
import * as path from "path"
import pathSorter from "path-sort"
import { NtExecutable, NtExecutableResource } from "resedit"
import { TmpDir } from "temp-file"
<<<<<<< HEAD
import { readAsar } from "app-builder-lib/out/asar/asar"
import { detect } from "app-builder-lib/out/node-module-collector"
import { executeAppBuilderAsJson } from "app-builder-lib/out/util/appBuilder"
=======
import { promisify } from "util"
>>>>>>> 8e3aed64
import { CSC_LINK, WIN_CSC_LINK } from "./codeSignData"
import { assertThat } from "./fileAssert"

if (process.env.TRAVIS !== "true") {
  process.env.CIRCLE_BUILD_NUM = "42"
}

export const linuxDirTarget = Platform.LINUX.createTarget(DIR_TARGET, Arch.x64)
export const snapTarget = Platform.LINUX.createTarget("snap", Arch.x64)

export interface AssertPackOptions {
  readonly projectDirCreated?: (projectDir: string, tmpDir: TmpDir) => Promise<any>
  readonly packed?: (context: PackedContext) => Promise<any>
  readonly expectedArtifacts?: Array<string>

  readonly checkMacApp?: (appDir: string, info: any) => Promise<any>

  readonly useTempDir?: boolean
  readonly signed?: boolean
  readonly signedWin?: boolean

  readonly isInstallDepsBefore?: boolean

  readonly publish?: PublishPolicy

  readonly tmpDir?: TmpDir
}

export interface PackedContext {
  readonly projectDir: string
  readonly outDir: string

  readonly getResources: (platform: Platform, arch?: Arch) => string
  readonly getContent: (platform: Platform, arch?: Arch) => string

  readonly packager: Packager

  readonly tmpDir: TmpDir
}

export function appThrows(packagerOptions: PackagerOptions, checkOptions: AssertPackOptions = {}, customErrorAssert?: (error: Error) => void) {
  return () => assertThat(assertPack("test-app-one", packagerOptions, checkOptions)).throws(customErrorAssert)
}

export function appTwoThrows(packagerOptions: PackagerOptions, checkOptions: AssertPackOptions = {}) {
  return () => assertThat(assertPack("test-app", packagerOptions, checkOptions)).throws()
}

export function app(packagerOptions: PackagerOptions, checkOptions: AssertPackOptions = {}) {
  return () => assertPack(packagerOptions.config != null && (packagerOptions.config as any).protonNodeVersion != null ? "proton" : "test-app-one", packagerOptions, checkOptions)
}

export function appTwo(packagerOptions: PackagerOptions, checkOptions: AssertPackOptions = {}) {
  return () => assertPack("test-app", packagerOptions, checkOptions)
}

export async function assertPack(fixtureName: string, packagerOptions: PackagerOptions, checkOptions: AssertPackOptions = {}): Promise<void> {
  let configuration = packagerOptions.config as Configuration
  if (configuration == null) {
    configuration = {}
    ;(packagerOptions as any).config = configuration
  }

  if (checkOptions.signed) {
    packagerOptions = signed(packagerOptions)
  }
  if (checkOptions.signedWin) {
    configuration.cscLink = WIN_CSC_LINK
    configuration.cscKeyPassword = ""
  } else if (configuration.cscLink == null) {
    packagerOptions = deepAssign({}, packagerOptions, { config: { mac: { identity: null } } })
  }

  const projectDirCreated = checkOptions.projectDirCreated
  let projectDir = path.join(__dirname, "..", "..", "fixtures", fixtureName)
  // const isDoNotUseTempDir = platform === "darwin"
  const customTmpDir = process.env.TEST_APP_TMP_DIR
  const tmpDir = checkOptions.tmpDir || new TmpDir(`pack-tester: ${fixtureName}`)
  // non-macOS test uses the same dir as macOS test, but we cannot share node_modules (because tests executed in parallel)
  const dir = customTmpDir == null ? await tmpDir.createTempDir({ prefix: "test-project" }) : path.resolve(customTmpDir)
  if (customTmpDir != null) {
    await emptyDir(dir)
    log.info({ customTmpDir }, "custom temp dir used")
  }

  await copyDir(projectDir, dir, {
    filter: it => {
      const basename = path.basename(it)
      // if custom project dir specified, copy node_modules (i.e. do not ignore it)
      return (packagerOptions.projectDir != null || basename !== "node_modules") && (!basename.startsWith(".") || basename === ".babelrc")
    },
    isUseHardLink: USE_HARD_LINKS,
  })
  projectDir = dir

  await executeFinally(
    (async () => {
      if (projectDirCreated != null) {
        await projectDirCreated(projectDir, tmpDir)
      }

      if (checkOptions.isInstallDepsBefore) {
        // bin links required (e.g. for node-pre-gyp - if package refers to it in the install script)
        const pm = await detect({ cwd: projectDir })
        let cmd = process.platform === "win32" ? pm + ".cmd" : pm
        await spawn(cmd, ["install"], {
          cwd: projectDir,
        })
      }

      if (packagerOptions.projectDir != null) {
        packagerOptions.projectDir = path.resolve(projectDir, packagerOptions.projectDir)
      }

      const { packager, outDir } = await packAndCheck(
        {
          projectDir,
          ...packagerOptions,
        },
        checkOptions
      )

      if (checkOptions.packed != null) {
        const base = function (platform: Platform, arch?: Arch): string {
          return path.join(
            outDir,
            `${platform.buildConfigurationKey}${getArchSuffix(arch ?? Arch.x64)}${platform === Platform.MAC ? "" : "-unpacked"}`,
            platform === Platform.MAC ? `${packager.appInfo.productFilename}.app/Contents` : ""
          )
        }

        await checkOptions.packed({
          projectDir,
          outDir,
          getResources: (platform, arch) => path.join(base(platform, arch), platform === Platform.MAC ? "Resources" : "resources"),
          getContent: (platform, arch) => base(platform, arch),
          packager,
          tmpDir,
        })
      }
    })(),
    (): any => (tmpDir === checkOptions.tmpDir ? null : tmpDir.cleanup())
  )
}

const fileCopier = new FileCopier()

export function copyTestAsset(name: string, destination: string): Promise<void> {
  return fileCopier.copy(path.join(getFixtureDir(), name), destination, undefined)
}

export function getFixtureDir() {
  return path.join(__dirname, "..", "..", "fixtures")
}

async function packAndCheck(packagerOptions: PackagerOptions, checkOptions: AssertPackOptions) {
  const cancellationToken = new CancellationToken()
  const packager = new Packager(packagerOptions, cancellationToken)
  const publishManager = new PublishManager(packager, { publish: "publish" in checkOptions ? checkOptions.publish : "never" })

  const artifacts: Map<Platform, Array<ArtifactCreated>> = new Map()
  packager.artifactCreated(event => {
    if (event.file == null) {
      return
    }

    assertThat(event.file).isAbsolute()
    addValue(artifacts, event.packager.platform, event)
  })

  const { outDir, platformToTargets } = await packager.build()
  await publishManager.awaitTasks()

  if (packagerOptions.platformPackagerFactory != null) {
    return { packager, outDir }
  }

  function sortKey(a: ArtifactCreated) {
    return `${a.target == null ? "no-target" : a.target.name}:${a.file == null ? a.fileContent!.toString("hex") : path.basename(a.file)}`
  }

  const objectToCompare: any = {}
  for (const platform of packagerOptions.targets!.keys()) {
    objectToCompare[platform.buildConfigurationKey] = await Promise.all(
      (artifacts.get(platform) || [])
        .sort((a, b) => sortKey(a).localeCompare(sortKey(b), "en"))
        .map(async it => {
          const result: any = { ...it }
          const file = result.file
          if (file != null) {
            if (file.endsWith(".yml")) {
              result.fileContent = removeUnstableProperties(load(await fs.readFile(file, "utf-8")))
            }
            result.file = path.basename(file)
          }
          const updateInfo = result.updateInfo
          if (updateInfo != null) {
            result.updateInfo = removeUnstableProperties(updateInfo)
          } else if (updateInfo === null) {
            delete result.updateInfo
          }

          // reduce snapshot - avoid noise
          if (result.safeArtifactName == null) {
            delete result.safeArtifactName
          }
          if (result.updateInfo == null) {
            delete result.updateInfo
          }
          if (result.arch == null) {
            delete result.arch
          } else {
            result.arch = Arch[result.arch]
          }

          if (result.fileContent) {
            if (Buffer.isBuffer(result.fileContent)) {
              delete result.fileContent
            } else if (Array.isArray(result.fileContent.files)) {
              result.fileContent.files = result.fileContent.files.sort((a: UpdateFileInfo, b: UpdateFileInfo) => a.url.localeCompare(b.url, "en"))
            }
          }

          delete result.isWriteUpdateInfo
          delete result.packager
          delete result.target
          delete result.publishConfig
          return result
        })
    )
  }

  expect(objectToCompare).toMatchSnapshot()

  c: for (const [platform, archToType] of packagerOptions.targets!) {
    for (const [arch, targets] of computeArchToTargetNamesMap(
      archToType,
      { platformSpecificBuildOptions: (packagerOptions as any)[platform.buildConfigurationKey] || {}, defaultTarget: [] } as any,
      platform
    )) {
      if (targets.length === 1 && targets[0] === DIR_TARGET) {
        continue c
      }

      const nameToTarget = platformToTargets.get(platform)!
      if (platform === Platform.MAC) {
        const subDir = nameToTarget.has("mas-dev") ? "mas-dev" : nameToTarget.has("mas") ? "mas" : "mac"
        const packedAppDir = path.join(outDir, `${subDir}${getArchSuffix(arch)}`, `${packager.appInfo.productFilename}.app`)
        await checkMacResult(packager, packagerOptions, checkOptions, packedAppDir)
      } else if (platform === Platform.LINUX) {
        await checkLinuxResult(outDir, packager, arch, nameToTarget)
      } else if (platform === Platform.WINDOWS) {
        await checkWindowsResult(packager, checkOptions, artifacts.get(platform)!, nameToTarget)
      }
    }
  }

  return { packager, outDir }
}

async function checkLinuxResult(outDir: string, packager: Packager, arch: Arch, nameToTarget: Map<string, Target>) {
  if (!nameToTarget.has("deb")) {
    return
  }

  const appInfo = packager.appInfo
  const packageFile = `${outDir}/TestApp_${appInfo.version}_${arch === Arch.ia32 ? "i386" : arch === Arch.x64 ? "amd64" : "armv7l"}.deb`
  expect(await getContents(packageFile)).toMatchSnapshot()
  if (arch === Arch.ia32) {
    expect(await getContents(`${outDir}/TestApp_${appInfo.version}_i386.deb`)).toMatchSnapshot()
  }

  const control = parseDebControl(
    (
      await execShell(`ar p '${packageFile}' control.tar.gz | ${await getTarExecutable()} zx --to-stdout ./control`, {
        maxBuffer: 10 * 1024 * 1024,
      })
    ).stdout
  )

  delete control.Version
  delete control.Size
  const description = control.Description
  delete control.Description
  expect(control).toMatchSnapshot()
  // strange difference on linux and mac (no leading space on Linux)
  expect(description.trim()).toMatchSnapshot()
}

function parseDebControl(info: string): any {
  const regexp = /([\w]+): *(.+\n)([^:\n]+\n)?/g
  let match: Array<string> | null
  const metadata: any = {}
  info = info.substring(info.indexOf("Package:"))
  while ((match = regexp.exec(info)) !== null) {
    let value = match[2]
    if (match[3] != null) {
      value += match[3]
    }

    if (value[value.length - 1] === "\n") {
      value = value.substring(0, value.length - 1)
    }
    metadata[match[1]] = value
  }
  return metadata
}

async function checkMacResult(packager: Packager, packagerOptions: PackagerOptions, checkOptions: AssertPackOptions, packedAppDir: string) {
  const appInfo = packager.appInfo
  const plistPath = path.join(packedAppDir, "Contents", "Info.plist")
  const info = (await executeAppBuilderAsJson<Array<any>>(["decode-plist", "-f", plistPath]))[0]

  expect(info).toMatchObject({
    CFBundleVersion: info.CFBundleVersion === "50" ? "50" : `${appInfo.version}.${process.env.TRAVIS_BUILD_NUMBER || process.env.CIRCLE_BUILD_NUM}`,
  })

  // checked manually, remove to avoid mismatch on CI server (where TRAVIS_BUILD_NUMBER is defined and different on each test run)
  delete info.CFBundleVersion
  delete info.BuildMachineOSBuild
  delete info.NSHumanReadableCopyright
  delete info.DTXcode
  delete info.DTXcodeBuild
  delete info.DTSDKBuild
  delete info.DTSDKName
  delete info.DTCompiler
  delete info.ElectronTeamID
  delete info.NSMainNibFile
  delete info.NSCameraUsageDescription
  delete info.NSMicrophoneUsageDescription
  delete info.NSRequiresAquaSystemAppearance
  delete info.NSQuitAlwaysKeepsWindows
  if (info.NSAppTransportSecurity != null) {
    delete info.NSAppTransportSecurity.NSAllowsArbitraryLoads
  }
  // test value
  if (info.LSMinimumSystemVersion !== "10.12.0") {
    delete info.LSMinimumSystemVersion
  }

  const { ElectronAsarIntegrity: checksumData, ...snapshot } = info

  if (checksumData != null) {
    for (const name of Object.keys(checksumData)) {
      checksumData[name] = { algorithm: "SHA256", hash: "hash" }
    }
    snapshot.ElectronAsarIntegrity = checksumData
  }
  expect(snapshot).toMatchSnapshot()

  if (checkOptions.checkMacApp != null) {
    await checkOptions.checkMacApp(packedAppDir, snapshot)
  }

  if (packagerOptions.config != null && (packagerOptions.config as Configuration).cscLink != null) {
    const result = await exec("codesign", ["--verify", packedAppDir])
    expect(result).not.toMatch(/is not signed at all/)
  }
}

async function checkWindowsResult(packager: Packager, checkOptions: AssertPackOptions, artifacts: Array<ArtifactCreated>, nameToTarget: Map<string, Target>) {
  async function checkSquirrelResult() {
    const appInfo = packager.appInfo
    const { packageFile, unZipper, fileDescriptors } = await checkResult(artifacts, "-full.nupkg")

    if (checkOptions == null) {
      await unZipper.extractFile(fileDescriptors.filter(it => it.path === "TestApp.nuspec")[0], {
        path: path.dirname(packageFile),
      })
      const expectedSpec = (await fs.readFile(path.join(path.dirname(packageFile), "TestApp.nuspec"), "utf8")).replace(/\r\n/g, "\n")
      // console.log(expectedSpec)
      expect(expectedSpec).toEqual(`<?xml version="1.0"?>
<package xmlns="http://schemas.microsoft.com/packaging/2011/08/nuspec.xsd">
  <metadata>
    <id>TestApp</id>
    <version>${convertVersion(appInfo.version)}</version>
    <title>${appInfo.productName}</title>
    <authors>Foo Bar</authors>
    <owners>Foo Bar</owners>
    <iconUrl>https://raw.githubusercontent.com/szwacz/electron-boilerplate/master/resources/windows/icon.ico</iconUrl>
    <requireLicenseAcceptance>false</requireLicenseAcceptance>
    <description>Test Application (test quite “ #378)</description>
    <copyright>Copyright © ${new Date().getFullYear()} Foo Bar</copyright>
    <projectUrl>http://foo.example.com</projectUrl>
  </metadata>
</package>`)
    }
  }

  async function checkZipResult() {
    const { packageFile, unZipper, fileDescriptors } = await checkResult(artifacts, ".zip")

    const executable = fileDescriptors.filter(it => it.path.endsWith(".exe"))[0]
    await unZipper.extractFile(executable, {
      path: path.dirname(packageFile),
    })
    const buffer = await fs.readFile(path.join(path.dirname(packageFile), executable.path))
    const resource = NtExecutableResource.from(NtExecutable.from(buffer))
    const integrityBuffer = resource.entries.find(entry => entry.type === "INTEGRITY")
    const asarIntegrity = new Uint8Array(integrityBuffer!.bin)
    const decoder = new TextDecoder("utf-8")
    const checksumData = decoder.decode(asarIntegrity)
    const checksums = JSON.parse(checksumData).map((data: AsarIntegrity) => ({ ...data, alg: "SHA256", value: "hash" }))
    expect(checksums).toMatchSnapshot()
  }

  const hasTarget = (target: string) => {
    const targets = nameToTarget.get(target)
    return targets != null
  }
  if (hasTarget("squirrel")) {
    return checkSquirrelResult()
  } else if (hasTarget("zip") && !(checkOptions.signed || checkOptions.signedWin)) {
    return checkZipResult()
  }
}

const checkResult = async (artifacts: Array<ArtifactCreated>, extension: string) => {
  const packageFile = artifacts.find(it => it.file.endsWith(extension))!.file
  const unZipper = new DecompressZip(packageFile)
  const fileDescriptors = await unZipper.getFiles()

  // we test app-update.yml separately, don't want to complicate general assert (yes, it is not good that we write app-update.yml for squirrel.windows if we build nsis and squirrel.windows in parallel, but as squirrel.windows is deprecated, it is ok)
  const files = pathSorter(
    fileDescriptors
      .map(it => toSystemIndependentPath(it.path))
      .filter(
        it =>
          (!it.startsWith("lib/net45/locales/") || it === "lib/net45/locales/en-US.pak") && !it.endsWith(".psmdcp") && !it.endsWith("app-update.yml") && !it.includes("/inspector/")
      )
  )

  expect(files).toMatchSnapshot()

  return { packageFile, unZipper, fileDescriptors }
}

export const execShell: any = promisify(require("child_process").exec)

export async function getTarExecutable() {
  return process.platform === "darwin" ? path.join(await getLinuxToolsPath(), "bin", "gtar") : "tar"
}

async function getContents(packageFile: string) {
  const result = await execShell(`ar p '${packageFile}' data.tar.xz | ${await getTarExecutable()} -t -I'${await getPath7x()}'`, {
    maxBuffer: 10 * 1024 * 1024,
    env: {
      ...process.env,
      SZA_PATH: await getPath7za(),
    },
  })

  const contents = parseFileList(result.stdout, true)
  return pathSorter(contents.filter(it => !(it.includes(`/locales/`) || it.includes(`/libgcrypt`) || it.includes("/inspector/"))))
}

export function parseFileList(data: string, fromDpkg: boolean): Array<string> {
  return data
    .split("\n")
    .map(it => (it.length === 0 ? null : fromDpkg ? it.substring(it.indexOf(".") + 1) : it.startsWith("./") ? it.substring(2) : it === "." ? null : it))
    .filter(it => it != null && it.length > 0) as Array<string>
}

export function packageJson(task: (data: any) => void, isApp = false) {
  return (projectDir: string) => modifyPackageJson(projectDir, task, isApp)
}

export async function modifyPackageJson(projectDir: string, task: (data: any) => void, isApp = false): Promise<any> {
  const file = isApp ? path.join(projectDir, "app", "package.json") : path.join(projectDir, "package.json")
  const data = await fs.readFile(file, "utf-8").then(it => JSON.parse(it))
  task(data)
  // because copied as hard link
  await fs.unlink(file)

  await fs.writeFile(path.join(projectDir, ".yarnrc.yml"), "nodeLinker: node-modules")
  return await writeJson(file, data)
}

export function platform(platform: Platform): PackagerOptions {
  return {
    targets: platform.createTarget(),
  }
}

export function signed(packagerOptions: PackagerOptions): PackagerOptions {
  if (process.env.CSC_KEY_PASSWORD == null) {
    log.warn({ reason: "CSC_KEY_PASSWORD is not defined" }, "macOS code signing is not tested")
  } else {
    if (packagerOptions.config == null) {
      ;(packagerOptions as any).config = {}
    }
    ;(packagerOptions.config as any).cscLink = CSC_LINK
  }
  return packagerOptions
}

export function createMacTargetTest(target: Array<MacOsTargetName>, config?: Configuration, isSigned = true) {
  return app(
    {
      targets: Platform.MAC.createTarget(target, Arch.x64),
      config: {
        extraMetadata: {
          repository: "foo/bar",
        } as any,
        mac: {
          target,
        },
        publish: null,
        ...config,
      },
    },
    {
      signed: isSigned,
      packed: async context => {
        if (!target.includes("tar.gz")) {
          return
        }

        const tempDir = await context.tmpDir.createTempDir({ prefix: "mac-target-test" })
        await exec("tar", ["xf", path.join(context.outDir, "Test App ßW-1.1.0-mac.tar.gz")], { cwd: tempDir })
        await assertThat(path.join(tempDir, "Test App ßW.app")).isDirectory()
      },
    }
  )
}

export async function checkDirContents(dir: string) {
  expect((await walk(dir, file => !path.basename(file).startsWith("."))).map(it => toSystemIndependentPath(it.substring(dir.length + 1)))).toMatchSnapshot()
}

export function removeUnstableProperties(data: any) {
  return JSON.parse(
    JSON.stringify(data, (name, value) => {
      if (name.includes("size") || name.includes("Size") || name.startsWith("sha") || name === "releaseDate") {
        // to ensure that some property exists
        return `@${name}`
      }
      // Keep existing test coverage
      if (value.integrity) {
        delete value.integrity
      }
      return value
    })
  )
}

export async function verifyAsarFileTree(resourceDir: string) {
  const fs = await readAsar(path.join(resourceDir, "app.asar"))

  const stableHeader = JSON.parse(
    JSON.stringify(fs.header, (name, value) => {
      // Keep existing test coverage
      if (value.integrity) {
        delete value.integrity
      }
      return value
    })
  )
  expect(stableHeader).toMatchSnapshot()
}

export function toSystemIndependentPath(s: string): string {
  return path.sep === "/" ? s : s.replace(/\\/g, "/")
}<|MERGE_RESOLUTION|>--- conflicted
+++ resolved
@@ -17,13 +17,8 @@
 import pathSorter from "path-sort"
 import { NtExecutable, NtExecutableResource } from "resedit"
 import { TmpDir } from "temp-file"
-<<<<<<< HEAD
-import { readAsar } from "app-builder-lib/out/asar/asar"
 import { detect } from "app-builder-lib/out/node-module-collector"
-import { executeAppBuilderAsJson } from "app-builder-lib/out/util/appBuilder"
-=======
 import { promisify } from "util"
->>>>>>> 8e3aed64
 import { CSC_LINK, WIN_CSC_LINK } from "./codeSignData"
 import { assertThat } from "./fileAssert"
 
