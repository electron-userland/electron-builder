<<<<<<< HEAD
import { addValue, deepAssign, exec, log, spawn, getPath7x, getPath7za, copyDir, FileCopier, USE_HARD_LINKS, walk } from "builder-util"
import { CancellationToken, UpdateFileInfo } from "builder-util-runtime"
import { executeFinally } from "builder-util"
import { Arch, ArtifactCreated, Configuration, DIR_TARGET, getArchSuffix, MacOsTargetName, Packager, PackagerOptions, Platform, Target } from "electron-builder"
=======
>>>>>>> ba0e3f83
import { PublishManager } from "app-builder-lib"
import { readAsar } from "app-builder-lib/out/asar/asar"
import { computeArchToTargetNamesMap } from "app-builder-lib/out/targets/targetFactory"
import { getLinuxToolsPath } from "app-builder-lib/out/targets/tools"
<<<<<<< HEAD
import { convertVersion } from "electron-winstaller"
=======
import { executeAppBuilderAsJson } from "app-builder-lib/out/util/appBuilder"
import { AsarIntegrity } from "app-builder-lib/src/asar/integrity"
import { addValue, copyDir, deepAssign, exec, executeFinally, FileCopier, getPath7x, getPath7za, log, spawn, USE_HARD_LINKS, walk } from "builder-util"
import { CancellationToken, UpdateFileInfo } from "builder-util-runtime"
import DecompressZip from "decompress-zip"
import { Arch, ArtifactCreated, Configuration, DIR_TARGET, getArchSuffix, MacOsTargetName, Packager, PackagerOptions, Platform, Target } from "electron-builder"
import { convertVersion } from "electron-builder-squirrel-windows/out/squirrelPack"
>>>>>>> ba0e3f83
import { PublishPolicy } from "electron-publish"
import { emptyDir, writeJson } from "fs-extra"
import * as fs from "fs/promises"
import { load } from "js-yaml"
import * as path from "path"
<<<<<<< HEAD
import AdmZip from "adm-zip"
import { decode } from "iconv-lite"
import { promisify } from "util"
=======
>>>>>>> ba0e3f83
import pathSorter from "path-sort"
import { NtExecutable, NtExecutableResource } from "resedit"
import { TmpDir } from "temp-file"
import { promisify } from "util"
import { CSC_LINK, WIN_CSC_LINK } from "./codeSignData"
import { assertThat } from "./fileAssert"

if (process.env.TRAVIS !== "true") {
  process.env.CIRCLE_BUILD_NUM = "42"
}

export const linuxDirTarget = Platform.LINUX.createTarget(DIR_TARGET, Arch.x64)
export const snapTarget = Platform.LINUX.createTarget("snap", Arch.x64)

export interface AssertPackOptions {
  readonly projectDirCreated?: (projectDir: string, tmpDir: TmpDir) => Promise<any>
  readonly packed?: (context: PackedContext) => Promise<any>
  readonly expectedArtifacts?: Array<string>

  readonly checkMacApp?: (appDir: string, info: any) => Promise<any>

  readonly useTempDir?: boolean
  readonly signed?: boolean
  readonly signedWin?: boolean

  readonly isInstallDepsBefore?: boolean

  readonly publish?: PublishPolicy

  readonly tmpDir?: TmpDir
}

export interface PackedContext {
  readonly projectDir: string
  readonly outDir: string

  readonly getResources: (platform: Platform, arch?: Arch) => string
  readonly getContent: (platform: Platform, arch?: Arch) => string

  readonly packager: Packager

  readonly tmpDir: TmpDir
}

export function appThrows(packagerOptions: PackagerOptions, checkOptions: AssertPackOptions = {}, customErrorAssert?: (error: Error) => void) {
  return () => assertThat(assertPack("test-app-one", packagerOptions, checkOptions)).throws(customErrorAssert)
}

export function appTwoThrows(packagerOptions: PackagerOptions, checkOptions: AssertPackOptions = {}) {
  return () => assertThat(assertPack("test-app", packagerOptions, checkOptions)).throws()
}

export function app(packagerOptions: PackagerOptions, checkOptions: AssertPackOptions = {}) {
  return () => assertPack(packagerOptions.config != null && (packagerOptions.config as any).protonNodeVersion != null ? "proton" : "test-app-one", packagerOptions, checkOptions)
}

export function appTwo(packagerOptions: PackagerOptions, checkOptions: AssertPackOptions = {}) {
  return () => assertPack("test-app", packagerOptions, checkOptions)
}

export async function assertPack(fixtureName: string, packagerOptions: PackagerOptions, checkOptions: AssertPackOptions = {}): Promise<void> {
  let configuration = packagerOptions.config as Configuration
  if (configuration == null) {
    configuration = {}
    ;(packagerOptions as any).config = configuration
  }

  if (checkOptions.signed) {
    packagerOptions = signed(packagerOptions)
  }
  if (checkOptions.signedWin) {
    configuration.cscLink = WIN_CSC_LINK
    configuration.cscKeyPassword = ""
  } else if (configuration.cscLink == null) {
    packagerOptions = deepAssign({}, packagerOptions, { config: { mac: { identity: null } } })
  }

  const projectDirCreated = checkOptions.projectDirCreated
  let projectDir = path.join(__dirname, "..", "..", "fixtures", fixtureName)
  // const isDoNotUseTempDir = platform === "darwin"
  const customTmpDir = process.env.TEST_APP_TMP_DIR
  const tmpDir = checkOptions.tmpDir || new TmpDir(`pack-tester: ${fixtureName}`)
  // non-macOS test uses the same dir as macOS test, but we cannot share node_modules (because tests executed in parallel)
  const dir = customTmpDir == null ? await tmpDir.createTempDir({ prefix: "test-project" }) : path.resolve(customTmpDir)
  if (customTmpDir != null) {
    await emptyDir(dir)
    log.info({ customTmpDir }, "custom temp dir used")
  }

  await copyDir(projectDir, dir, {
    filter: it => {
      const basename = path.basename(it)
      // if custom project dir specified, copy node_modules (i.e. do not ignore it)
      return (packagerOptions.projectDir != null || basename !== "node_modules") && (!basename.startsWith(".") || basename === ".babelrc")
    },
    isUseHardLink: USE_HARD_LINKS,
  })
  projectDir = dir

  await executeFinally(
    (async () => {
      if (projectDirCreated != null) {
        await projectDirCreated(projectDir, tmpDir)
      }

      if (checkOptions.isInstallDepsBefore) {
        // bin links required (e.g. for node-pre-gyp - if package refers to it in the install script)
        await spawn(process.platform === "win32" ? "npm.cmd" : "npm", ["install", "--production", "--legacy-peer-deps"], {
          cwd: projectDir,
        })
      }

      if (packagerOptions.projectDir != null) {
        packagerOptions.projectDir = path.resolve(projectDir, packagerOptions.projectDir)
      }

      const { packager, outDir } = await packAndCheck(
        {
          projectDir,
          ...packagerOptions,
        },
        checkOptions
      )

      if (checkOptions.packed != null) {
        const base = function (platform: Platform, arch?: Arch): string {
          return path.join(
            outDir,
            `${platform.buildConfigurationKey}${getArchSuffix(arch ?? Arch.x64)}${platform === Platform.MAC ? "" : "-unpacked"}`,
            platform === Platform.MAC ? `${packager.appInfo.productFilename}.app/Contents` : ""
          )
        }

        await checkOptions.packed({
          projectDir,
          outDir,
          getResources: (platform, arch) => path.join(base(platform, arch), platform === Platform.MAC ? "Resources" : "resources"),
          getContent: (platform, arch) => base(platform, arch),
          packager,
          tmpDir,
        })
      }
    })(),
    (): any => (tmpDir === checkOptions.tmpDir ? null : tmpDir.cleanup())
  )
}

const fileCopier = new FileCopier()

export function copyTestAsset(name: string, destination: string): Promise<void> {
  return fileCopier.copy(path.join(getFixtureDir(), name), destination, undefined)
}

export function getFixtureDir() {
  return path.join(__dirname, "..", "..", "fixtures")
}

async function packAndCheck(packagerOptions: PackagerOptions, checkOptions: AssertPackOptions) {
  const cancellationToken = new CancellationToken()
  const packager = new Packager(packagerOptions, cancellationToken)
  const publishManager = new PublishManager(packager, { publish: "publish" in checkOptions ? checkOptions.publish : "never" })

  const artifacts: Map<Platform, Array<ArtifactCreated>> = new Map()
  packager.artifactCreated(event => {
    if (event.file == null) {
      return
    }

    assertThat(event.file).isAbsolute()
    addValue(artifacts, event.packager.platform, event)
  })

  const { outDir, platformToTargets } = await packager.build()
  await publishManager.awaitTasks()

  if (packagerOptions.platformPackagerFactory != null) {
    return { packager, outDir }
  }

  function sortKey(a: ArtifactCreated) {
    return `${a.target == null ? "no-target" : a.target.name}:${a.file == null ? a.fileContent!.toString("hex") : path.basename(a.file)}`
  }

  const objectToCompare: any = {}
  for (const platform of packagerOptions.targets!.keys()) {
    objectToCompare[platform.buildConfigurationKey] = await Promise.all(
      (artifacts.get(platform) || [])
        .sort((a, b) => sortKey(a).localeCompare(sortKey(b), "en"))
        .map(async it => {
          const result: any = { ...it }
          const file = result.file
          if (file != null) {
            if (file.endsWith(".yml")) {
              result.fileContent = removeUnstableProperties(load(await fs.readFile(file, "utf-8")))
            }
            result.file = path.basename(file)
          }
          const updateInfo = result.updateInfo
          if (updateInfo != null) {
            result.updateInfo = removeUnstableProperties(updateInfo)
          } else if (updateInfo === null) {
            delete result.updateInfo
          }

          // reduce snapshot - avoid noise
          if (result.safeArtifactName == null) {
            delete result.safeArtifactName
          }
          if (result.updateInfo == null) {
            delete result.updateInfo
          }
          if (result.arch == null) {
            delete result.arch
          } else {
            result.arch = Arch[result.arch]
          }

          if (result.fileContent) {
            if (Buffer.isBuffer(result.fileContent)) {
              delete result.fileContent
            } else if (Array.isArray(result.fileContent.files)) {
              result.fileContent.files = result.fileContent.files.sort((a: UpdateFileInfo, b: UpdateFileInfo) => a.url.localeCompare(b.url, "en"))
            }
          }

          delete result.isWriteUpdateInfo
          delete result.packager
          delete result.target
          delete result.publishConfig
          return result
        })
    )
  }

  expect(objectToCompare).toMatchSnapshot()

  c: for (const [platform, archToType] of packagerOptions.targets!) {
    for (const [arch, targets] of computeArchToTargetNamesMap(
      archToType,
      { platformSpecificBuildOptions: (packagerOptions as any)[platform.buildConfigurationKey] || {}, defaultTarget: [] } as any,
      platform
    )) {
      if (targets.length === 1 && targets[0] === DIR_TARGET) {
        continue c
      }

      const nameToTarget = platformToTargets.get(platform)!
      if (platform === Platform.MAC) {
        const subDir = nameToTarget.has("mas-dev") ? "mas-dev" : nameToTarget.has("mas") ? "mas" : "mac"
        const packedAppDir = path.join(outDir, `${subDir}${getArchSuffix(arch)}`, `${packager.appInfo.productFilename}.app`)
        await checkMacResult(packager, packagerOptions, checkOptions, packedAppDir)
      } else if (platform === Platform.LINUX) {
        await checkLinuxResult(outDir, packager, arch, nameToTarget)
      } else if (platform === Platform.WINDOWS) {
        await checkWindowsResult(packager, checkOptions, artifacts.get(platform)!, nameToTarget)
      }
    }
  }

  return { packager, outDir }
}

async function checkLinuxResult(outDir: string, packager: Packager, arch: Arch, nameToTarget: Map<string, Target>) {
  if (!nameToTarget.has("deb")) {
    return
  }

  const appInfo = packager.appInfo
  const packageFile = `${outDir}/TestApp_${appInfo.version}_${arch === Arch.ia32 ? "i386" : arch === Arch.x64 ? "amd64" : "armv7l"}.deb`
  expect(await getContents(packageFile)).toMatchSnapshot()
  if (arch === Arch.ia32) {
    expect(await getContents(`${outDir}/TestApp_${appInfo.version}_i386.deb`)).toMatchSnapshot()
  }

  const control = parseDebControl(
    (
      await execShell(`ar p '${packageFile}' control.tar.gz | ${await getTarExecutable()} zx --to-stdout ./control`, {
        maxBuffer: 10 * 1024 * 1024,
      })
    ).stdout
  )

  delete control.Version
  delete control.Size
  const description = control.Description
  delete control.Description
  expect(control).toMatchSnapshot()
  // strange difference on linux and mac (no leading space on Linux)
  expect(description.trim()).toMatchSnapshot()
}

function parseDebControl(info: string): any {
  const regexp = /([\w]+): *(.+\n)([^:\n]+\n)?/g
  let match: Array<string> | null
  const metadata: any = {}
  info = info.substring(info.indexOf("Package:"))
  while ((match = regexp.exec(info)) !== null) {
    let value = match[2]
    if (match[3] != null) {
      value += match[3]
    }

    if (value[value.length - 1] === "\n") {
      value = value.substring(0, value.length - 1)
    }
    metadata[match[1]] = value
  }
  return metadata
}

async function checkMacResult(packager: Packager, packagerOptions: PackagerOptions, checkOptions: AssertPackOptions, packedAppDir: string) {
  const appInfo = packager.appInfo
  const plistPath = path.join(packedAppDir, "Contents", "Info.plist")
  const info = (await executeAppBuilderAsJson<Array<any>>(["decode-plist", "-f", plistPath]))[0]

  expect(info).toMatchObject({
    CFBundleVersion: info.CFBundleVersion === "50" ? "50" : `${appInfo.version}.${process.env.TRAVIS_BUILD_NUMBER || process.env.CIRCLE_BUILD_NUM}`,
  })

  // checked manually, remove to avoid mismatch on CI server (where TRAVIS_BUILD_NUMBER is defined and different on each test run)
  delete info.CFBundleVersion
  delete info.BuildMachineOSBuild
  delete info.NSHumanReadableCopyright
  delete info.DTXcode
  delete info.DTXcodeBuild
  delete info.DTSDKBuild
  delete info.DTSDKName
  delete info.DTCompiler
  delete info.ElectronTeamID
  delete info.NSMainNibFile
  delete info.NSCameraUsageDescription
  delete info.NSMicrophoneUsageDescription
  delete info.NSRequiresAquaSystemAppearance
  delete info.NSQuitAlwaysKeepsWindows
  if (info.NSAppTransportSecurity != null) {
    delete info.NSAppTransportSecurity.NSAllowsArbitraryLoads
  }
  // test value
  if (info.LSMinimumSystemVersion !== "10.12.0") {
    delete info.LSMinimumSystemVersion
  }

  const { ElectronAsarIntegrity: checksumData, ...snapshot } = info

  if (checksumData != null) {
    for (const name of Object.keys(checksumData)) {
      checksumData[name] = { algorithm: "SHA256", hash: "hash" }
    }
    snapshot.ElectronAsarIntegrity = checksumData
  }
  expect(snapshot).toMatchSnapshot()

  if (checkOptions.checkMacApp != null) {
    await checkOptions.checkMacApp(packedAppDir, snapshot)
  }

  if (packagerOptions.config != null && (packagerOptions.config as Configuration).cscLink != null) {
    const result = await exec("codesign", ["--verify", packedAppDir])
    expect(result).not.toMatch(/is not signed at all/)
  }
}

async function checkWindowsResult(packager: Packager, checkOptions: AssertPackOptions, artifacts: Array<ArtifactCreated>, nameToTarget: Map<string, Target>) {
  async function checkSquirrelResult() {
    const appInfo = packager.appInfo
    const { packageFile, unZipper, fileDescriptors } = await checkResult(artifacts, "-full.nupkg")

    if (checkOptions == null) {
      await unZipper.extractFile(fileDescriptors.filter(it => it.path === "TestApp.nuspec")[0], {
        path: path.dirname(packageFile),
      })
      const expectedSpec = (await fs.readFile(path.join(path.dirname(packageFile), "TestApp.nuspec"), "utf8")).replace(/\r\n/g, "\n")
      // console.log(expectedSpec)
      expect(expectedSpec).toEqual(`<?xml version="1.0"?>
<package xmlns="http://schemas.microsoft.com/packaging/2011/08/nuspec.xsd">
  <metadata>
    <id>TestApp</id>
    <version>${convertVersion(appInfo.version)}</version>
    <title>${appInfo.productName}</title>
    <authors>Foo Bar</authors>
    <owners>Foo Bar</owners>
    <iconUrl>https://raw.githubusercontent.com/szwacz/electron-boilerplate/master/resources/windows/icon.ico</iconUrl>
    <requireLicenseAcceptance>false</requireLicenseAcceptance>
    <description>Test Application (test quite “ #378)</description>
    <copyright>Copyright © ${new Date().getFullYear()} Foo Bar</copyright>
    <projectUrl>http://foo.example.com</projectUrl>
  </metadata>
</package>`)
    }
  }

  async function checkZipResult() {
    const { packageFile, unZipper, fileDescriptors } = await checkResult(artifacts, ".zip")

    const executable = fileDescriptors.filter(it => it.path.endsWith(".exe"))[0]
    await unZipper.extractFile(executable, {
      path: path.dirname(packageFile),
    })
    const buffer = await fs.readFile(path.join(path.dirname(packageFile), executable.path))
    const resource = NtExecutableResource.from(NtExecutable.from(buffer))
    const integrityBuffer = resource.entries.find(entry => entry.type === "INTEGRITY")
    const asarIntegrity = new Uint8Array(integrityBuffer!.bin)
    const decoder = new TextDecoder("utf-8")
    const checksumData = decoder.decode(asarIntegrity)
    const checksums = JSON.parse(checksumData).map((data: AsarIntegrity) => ({ ...data, alg: "SHA256", value: "hash" }))
    expect(checksums).toMatchSnapshot()
  }

  const hasTarget = (target: string) => {
    const targets = nameToTarget.get(target)
    return targets != null
  }
  if (hasTarget("squirrel")) {
    return checkSquirrelResult()
  } else if (hasTarget("zip") && !(checkOptions.signed || checkOptions.signedWin)) {
    return checkZipResult()
  }
}

<<<<<<< HEAD
  const packageFile = artifacts.find(it => it.file.endsWith("-full.nupkg"))!.file
  const zip = new AdmZip(packageFile)
  const zipEntries = zip.getEntries()
  const allFiles: string[] = []
  zipEntries.forEach(function (zipEntry) {
    let name = decode(zipEntry.rawEntryName, "cp437")
    if (!name.endsWith("/")) {
      allFiles.push(name)
    }
  })
=======
const checkResult = async (artifacts: Array<ArtifactCreated>, extension: string) => {
  const packageFile = artifacts.find(it => it.file.endsWith(extension))!.file
  const unZipper = new DecompressZip(packageFile)
  const fileDescriptors = await unZipper.getFiles()

  // we test app-update.yml separately, don't want to complicate general assert (yes, it is not good that we write app-update.yml for squirrel.windows if we build nsis and squirrel.windows in parallel, but as squirrel.windows is deprecated, it is ok)
>>>>>>> ba0e3f83
  const files = pathSorter(
    allFiles
      .map((it: string) => toSystemIndependentPath(it))
      .filter(
        (it: string) =>
          (!it.startsWith("lib/net45/locales/") || it === "lib/net45/locales/en-US.pak") && !it.endsWith(".psmdcp") && !it.endsWith("app-update.yml") && !it.includes("/inspector/")
      )
  )

  expect(files).toMatchSnapshot()

<<<<<<< HEAD
  if (checkOptions == null) {
    const expectedSpec = zip.readAsText("TestApp.nuspec").replace(/\r\n/g, "\n")

    expect(expectedSpec).toEqual(`<?xml version="1.0"?>
<package xmlns="http://schemas.microsoft.com/packaging/2011/08/nuspec.xsd">
  <metadata>
    <id>TestApp</id>
    <version>${convertVersion(appInfo.version)}</version>
    <title>${appInfo.productName}</title>
    <authors>Foo Bar</authors>
    <owners>Foo Bar</owners>
    <iconUrl>https://raw.githubusercontent.com/szwacz/electron-boilerplate/master/resources/windows/icon.ico</iconUrl>
    <requireLicenseAcceptance>false</requireLicenseAcceptance>
    <description>Test Application (test quite “ #378)</description>
    <copyright>Copyright © ${new Date().getFullYear()} Foo Bar</copyright>
    <projectUrl>http://foo.example.com</projectUrl>
  </metadata>
</package>`)
  }
=======
  return { packageFile, unZipper, fileDescriptors }
>>>>>>> ba0e3f83
}

export const execShell: any = promisify(require("child_process").exec)

export async function getTarExecutable() {
  return process.platform === "darwin" ? path.join(await getLinuxToolsPath(), "bin", "gtar") : "tar"
}

async function getContents(packageFile: string) {
  const result = await execShell(`ar p '${packageFile}' data.tar.xz | ${await getTarExecutable()} -t -I'${await getPath7x()}'`, {
    maxBuffer: 10 * 1024 * 1024,
    env: {
      ...process.env,
      SZA_PATH: await getPath7za(),
    },
  })

  const contents = parseFileList(result.stdout, true)
  return pathSorter(contents.filter(it => !(it.includes(`/locales/`) || it.includes(`/libgcrypt`) || it.includes("/inspector/"))))
}

export function parseFileList(data: string, fromDpkg: boolean): Array<string> {
  return data
    .split("\n")
    .map(it => (it.length === 0 ? null : fromDpkg ? it.substring(it.indexOf(".") + 1) : it.startsWith("./") ? it.substring(2) : it === "." ? null : it))
    .filter(it => it != null && it.length > 0) as Array<string>
}

export function packageJson(task: (data: any) => void, isApp = false) {
  return (projectDir: string) => modifyPackageJson(projectDir, task, isApp)
}

export async function modifyPackageJson(projectDir: string, task: (data: any) => void, isApp = false): Promise<any> {
  const file = isApp ? path.join(projectDir, "app", "package.json") : path.join(projectDir, "package.json")
  const data = await fs.readFile(file, "utf-8").then(it => JSON.parse(it))
  task(data)
  // because copied as hard link
  await fs.unlink(file)

  await fs.writeFile(path.join(projectDir, ".yarnrc.yml"), "nodeLinker: node-modules")
  return await writeJson(file, data)
}

export function platform(platform: Platform): PackagerOptions {
  return {
    targets: platform.createTarget(),
  }
}

export function signed(packagerOptions: PackagerOptions): PackagerOptions {
  if (process.env.CSC_KEY_PASSWORD == null) {
    log.warn({ reason: "CSC_KEY_PASSWORD is not defined" }, "macOS code signing is not tested")
  } else {
    if (packagerOptions.config == null) {
      ;(packagerOptions as any).config = {}
    }
    ;(packagerOptions.config as any).cscLink = CSC_LINK
  }
  return packagerOptions
}

export function createMacTargetTest(target: Array<MacOsTargetName>, config?: Configuration, isSigned = true) {
  return app(
    {
      targets: Platform.MAC.createTarget(),
      config: {
        extraMetadata: {
          repository: "foo/bar",
        } as any,
        mac: {
          target,
        },
        publish: null,
        ...config,
      },
    },
    {
      signed: isSigned,
      packed: async context => {
        if (!target.includes("tar.gz")) {
          return
        }

        const tempDir = await context.tmpDir.createTempDir({ prefix: "mac-target-test" })
        await exec("tar", ["xf", path.join(context.outDir, "Test App ßW-1.1.0-mac.tar.gz")], { cwd: tempDir })
        await assertThat(path.join(tempDir, "Test App ßW.app")).isDirectory()
      },
    }
  )
}

export async function checkDirContents(dir: string) {
  expect((await walk(dir, file => !path.basename(file).startsWith("."))).map(it => toSystemIndependentPath(it.substring(dir.length + 1)))).toMatchSnapshot()
}

export function removeUnstableProperties(data: any) {
  return JSON.parse(
    JSON.stringify(data, (name, value) => {
      if (name.includes("size") || name.includes("Size") || name.startsWith("sha") || name === "releaseDate") {
        // to ensure that some property exists
        return `@${name}`
      }
      // Keep existing test coverage
      if (value.integrity) {
        delete value.integrity
      }
      return value
    })
  )
}

export async function verifyAsarFileTree(resourceDir: string) {
  const fs = await readAsar(path.join(resourceDir, "app.asar"))

  const stableHeader = JSON.parse(
    JSON.stringify(fs.header, (name, value) => {
      // Keep existing test coverage
      if (value.integrity) {
        delete value.integrity
      }
      return value
    })
  )
  expect(stableHeader).toMatchSnapshot()
}

export function toSystemIndependentPath(s: string): string {
  return path.sep === "/" ? s : s.replace(/\\/g, "/")
}<|MERGE_RESOLUTION|>--- conflicted
+++ resolved
@@ -1,42 +1,26 @@
-<<<<<<< HEAD
-import { addValue, deepAssign, exec, log, spawn, getPath7x, getPath7za, copyDir, FileCopier, USE_HARD_LINKS, walk } from "builder-util"
-import { CancellationToken, UpdateFileInfo } from "builder-util-runtime"
-import { executeFinally } from "builder-util"
-import { Arch, ArtifactCreated, Configuration, DIR_TARGET, getArchSuffix, MacOsTargetName, Packager, PackagerOptions, Platform, Target } from "electron-builder"
-=======
->>>>>>> ba0e3f83
 import { PublishManager } from "app-builder-lib"
 import { readAsar } from "app-builder-lib/out/asar/asar"
 import { computeArchToTargetNamesMap } from "app-builder-lib/out/targets/targetFactory"
 import { getLinuxToolsPath } from "app-builder-lib/out/targets/tools"
-<<<<<<< HEAD
-import { convertVersion } from "electron-winstaller"
-=======
 import { executeAppBuilderAsJson } from "app-builder-lib/out/util/appBuilder"
 import { AsarIntegrity } from "app-builder-lib/src/asar/integrity"
 import { addValue, copyDir, deepAssign, exec, executeFinally, FileCopier, getPath7x, getPath7za, log, spawn, USE_HARD_LINKS, walk } from "builder-util"
 import { CancellationToken, UpdateFileInfo } from "builder-util-runtime"
-import DecompressZip from "decompress-zip"
 import { Arch, ArtifactCreated, Configuration, DIR_TARGET, getArchSuffix, MacOsTargetName, Packager, PackagerOptions, Platform, Target } from "electron-builder"
-import { convertVersion } from "electron-builder-squirrel-windows/out/squirrelPack"
->>>>>>> ba0e3f83
+import { convertVersion } from "electron-winstaller"
 import { PublishPolicy } from "electron-publish"
 import { emptyDir, writeJson } from "fs-extra"
 import * as fs from "fs/promises"
 import { load } from "js-yaml"
 import * as path from "path"
-<<<<<<< HEAD
-import AdmZip from "adm-zip"
-import { decode } from "iconv-lite"
-import { promisify } from "util"
-=======
->>>>>>> ba0e3f83
 import pathSorter from "path-sort"
 import { NtExecutable, NtExecutableResource } from "resedit"
 import { TmpDir } from "temp-file"
 import { promisify } from "util"
 import { CSC_LINK, WIN_CSC_LINK } from "./codeSignData"
 import { assertThat } from "./fileAssert"
+import AdmZip from "adm-zip"
+import { decode } from "iconv-lite"
 
 if (process.env.TRAVIS !== "true") {
   process.env.CIRCLE_BUILD_NUM = "42"
@@ -396,13 +380,10 @@
 async function checkWindowsResult(packager: Packager, checkOptions: AssertPackOptions, artifacts: Array<ArtifactCreated>, nameToTarget: Map<string, Target>) {
   async function checkSquirrelResult() {
     const appInfo = packager.appInfo
-    const { packageFile, unZipper, fileDescriptors } = await checkResult(artifacts, "-full.nupkg")
+    const { zip } = await checkResult(artifacts, "-full.nupkg")
 
     if (checkOptions == null) {
-      await unZipper.extractFile(fileDescriptors.filter(it => it.path === "TestApp.nuspec")[0], {
-        path: path.dirname(packageFile),
-      })
-      const expectedSpec = (await fs.readFile(path.join(path.dirname(packageFile), "TestApp.nuspec"), "utf8")).replace(/\r\n/g, "\n")
+      const expectedSpec = zip.readAsText("TestApp.nuspec").replace(/\r\n/g, "\n")
       // console.log(expectedSpec)
       expect(expectedSpec).toEqual(`<?xml version="1.0"?>
 <package xmlns="http://schemas.microsoft.com/packaging/2011/08/nuspec.xsd">
@@ -423,13 +404,11 @@
   }
 
   async function checkZipResult() {
-    const { packageFile, unZipper, fileDescriptors } = await checkResult(artifacts, ".zip")
-
-    const executable = fileDescriptors.filter(it => it.path.endsWith(".exe"))[0]
-    await unZipper.extractFile(executable, {
-      path: path.dirname(packageFile),
-    })
-    const buffer = await fs.readFile(path.join(path.dirname(packageFile), executable.path))
+    const { packageFile, zip, allFiles } = await checkResult(artifacts, ".zip")
+
+    const executable = allFiles.filter(it => it.endsWith(".exe"))[0]
+    zip.extractEntryTo(executable, path.dirname(packageFile))
+    const buffer = await fs.readFile(path.join(path.dirname(packageFile), executable))
     const resource = NtExecutableResource.from(NtExecutable.from(buffer))
     const integrityBuffer = resource.entries.find(entry => entry.type === "INTEGRITY")
     const asarIntegrity = new Uint8Array(integrityBuffer!.bin)
@@ -450,8 +429,9 @@
   }
 }
 
-<<<<<<< HEAD
-  const packageFile = artifacts.find(it => it.file.endsWith("-full.nupkg"))!.file
+const checkResult = async (artifacts: Array<ArtifactCreated>, extension: string) => {
+  const packageFile = artifacts.find(it => it.file.endsWith(extension))!.file
+
   const zip = new AdmZip(packageFile)
   const zipEntries = zip.getEntries()
   const allFiles: string[] = []
@@ -461,48 +441,20 @@
       allFiles.push(name)
     }
   })
-=======
-const checkResult = async (artifacts: Array<ArtifactCreated>, extension: string) => {
-  const packageFile = artifacts.find(it => it.file.endsWith(extension))!.file
-  const unZipper = new DecompressZip(packageFile)
-  const fileDescriptors = await unZipper.getFiles()
 
   // we test app-update.yml separately, don't want to complicate general assert (yes, it is not good that we write app-update.yml for squirrel.windows if we build nsis and squirrel.windows in parallel, but as squirrel.windows is deprecated, it is ok)
->>>>>>> ba0e3f83
   const files = pathSorter(
     allFiles
-      .map((it: string) => toSystemIndependentPath(it))
+      .map(it => toSystemIndependentPath(it))
       .filter(
-        (it: string) =>
+        it =>
           (!it.startsWith("lib/net45/locales/") || it === "lib/net45/locales/en-US.pak") && !it.endsWith(".psmdcp") && !it.endsWith("app-update.yml") && !it.includes("/inspector/")
       )
   )
 
   expect(files).toMatchSnapshot()
 
-<<<<<<< HEAD
-  if (checkOptions == null) {
-    const expectedSpec = zip.readAsText("TestApp.nuspec").replace(/\r\n/g, "\n")
-
-    expect(expectedSpec).toEqual(`<?xml version="1.0"?>
-<package xmlns="http://schemas.microsoft.com/packaging/2011/08/nuspec.xsd">
-  <metadata>
-    <id>TestApp</id>
-    <version>${convertVersion(appInfo.version)}</version>
-    <title>${appInfo.productName}</title>
-    <authors>Foo Bar</authors>
-    <owners>Foo Bar</owners>
-    <iconUrl>https://raw.githubusercontent.com/szwacz/electron-boilerplate/master/resources/windows/icon.ico</iconUrl>
-    <requireLicenseAcceptance>false</requireLicenseAcceptance>
-    <description>Test Application (test quite “ #378)</description>
-    <copyright>Copyright © ${new Date().getFullYear()} Foo Bar</copyright>
-    <projectUrl>http://foo.example.com</projectUrl>
-  </metadata>
-</package>`)
-  }
-=======
-  return { packageFile, unZipper, fileDescriptors }
->>>>>>> ba0e3f83
+  return { packageFile, zip, allFiles }
 }
 
 export const execShell: any = promisify(require("child_process").exec)
