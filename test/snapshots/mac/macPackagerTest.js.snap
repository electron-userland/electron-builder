// Jest Snapshot v1, https://goo.gl/fbAQLP

exports[`electronDist 1`] = `"corrupted Electron dist"`;

exports[`one-package 1`] = `
{
  "mac": [
    {
      "arch": "x64",
      "file": "Test App ßW-1.1.0.dmg",
      "safeArtifactName": "TestApp-1.1.0.dmg",
      "updateInfo": {
        "sha512": "@sha512",
        "size": "@size",
      },
    },
    {
      "file": "Test App ßW-1.1.0.dmg.blockmap",
      "safeArtifactName": "TestApp-1.1.0.dmg.blockmap",
      "updateInfo": {
        "sha512": "@sha512",
        "size": "@size",
      },
    },
    {
      "file": "latest-mac.yml",
      "fileContent": {
        "files": [
          {
            "sha512": "@sha512",
            "size": "@size",
            "url": "Test App ßW-1.1.0-mac.zip",
          },
          {
            "sha512": "@sha512",
            "size": "@size",
            "url": "Test App ßW-1.1.0.dmg",
          },
        ],
        "path": "Test App ßW-1.1.0-mac.zip",
        "releaseDate": "@releaseDate",
        "sha512": "@sha512",
        "version": "1.1.0",
      },
    },
    {
      "arch": "x64",
      "file": "Test App ßW-1.1.0-mac.zip",
      "safeArtifactName": "TestApp-1.1.0-mac.zip",
      "updateInfo": {
        "sha512": "@sha512",
        "size": "@size",
      },
    },
    {
      "file": "Test App ßW-1.1.0-mac.zip.blockmap",
      "safeArtifactName": "Test App ßW-1.1.0-mac.zip.blockmap",
      "updateInfo": {
        "sha512": "@sha512",
        "size": "@size",
      },
    },
  ],
}
`;

exports[`one-package 2`] = `
{
  "CFBundleDisplayName": "Test App ßW",
  "CFBundleDocumentTypes": [
    {
      "CFBundleTypeName": "Folders",
      "CFBundleTypeRole": "Editor",
      "LSItemContentTypes": [
        "public.folder",
      ],
    },
    {
      "CFBundleTypeExtensions": [
        "foo",
      ],
      "CFBundleTypeIconFile": "foo.icns",
      "CFBundleTypeName": "Foo",
      "CFBundleTypeRole": "Viewer",
      "LSHandlerRank": "Default",
    },
    {
      "CFBundleTypeExtensions": [
        "boo",
      ],
      "CFBundleTypeIconFile": "icon.icns",
      "CFBundleTypeName": "Boo",
      "CFBundleTypeRole": "Shell",
      "LSHandlerRank": "Owner",
      "LSTypeIsPackage": true,
    },
    {
      "CFBundleTypeExtensions": [
        "bar",
      ],
      "CFBundleTypeIconFile": "someFoo.icns",
      "CFBundleTypeName": "Bar",
      "CFBundleTypeRole": "Shell",
      "LSHandlerRank": "Default",
    },
  ],
  "CFBundleExecutable": "Test App ßW",
  "CFBundleIconFile": "icon.icns",
  "CFBundleIdentifier": "foo",
  "CFBundleInfoDictionaryVersion": "6.0",
  "CFBundleName": "Test App ßW",
  "CFBundlePackageType": "APPL",
  "CFBundleShortVersionString": "1.1.0",
  "LSApplicationCategoryType": "your.app.category.type",
  "LSEnvironment": {
    "MallocNanoZone": "0",
  },
  "LSMinimumSystemVersion": "10.12.0",
  "LSUIElement": true,
  "NSAppTransportSecurity": {
    "NSAllowsLocalNetworking": true,
    "NSExceptionDomains": {
      "127.0.0.1": {
        "NSIncludesSubdomains": false,
        "NSTemporaryExceptionAllowsInsecureHTTPLoads": true,
        "NSTemporaryExceptionAllowsInsecureHTTPSLoads": false,
        "NSTemporaryExceptionMinimumTLSVersion": "1.0",
        "NSTemporaryExceptionRequiresForwardSecrecy": false,
      },
      "localhost": {
        "NSIncludesSubdomains": false,
        "NSTemporaryExceptionAllowsInsecureHTTPLoads": true,
        "NSTemporaryExceptionAllowsInsecureHTTPSLoads": false,
        "NSTemporaryExceptionMinimumTLSVersion": "1.0",
        "NSTemporaryExceptionRequiresForwardSecrecy": false,
      },
    },
  },
  "NSBluetoothAlwaysUsageDescription": "This app needs access to Bluetooth",
  "NSBluetoothPeripheralUsageDescription": "This app needs access to Bluetooth",
  "NSHighResolutionCapable": true,
  "NSPrincipalClass": "AtomApplication",
  "NSSupportsAutomaticGraphicsSwitching": true,
}
`;

exports[`two-package 1`] = `
{
  "mac": [
    {
      "arch": "arm64",
      "file": "TestApp-1.1.0-mac-arm64.dmg",
      "updateInfo": {
        "sha512": "@sha512",
        "size": "@size",
      },
    },
    {
      "file": "TestApp-1.1.0-mac-arm64.dmg.blockmap",
      "updateInfo": {
        "sha512": "@sha512",
        "size": "@size",
      },
    },
    {
      "arch": "universal",
      "file": "TestApp-1.1.0-mac-universal.dmg",
      "updateInfo": {
        "sha512": "@sha512",
        "size": "@size",
      },
    },
    {
      "file": "TestApp-1.1.0-mac-universal.dmg.blockmap",
      "updateInfo": {
        "sha512": "@sha512",
        "size": "@size",
      },
    },
    {
      "arch": "x64",
      "file": "TestApp-1.1.0-mac-x64.dmg",
      "updateInfo": {
        "sha512": "@sha512",
        "size": "@size",
      },
    },
    {
      "file": "TestApp-1.1.0-mac-x64.dmg.blockmap",
      "updateInfo": {
        "sha512": "@sha512",
        "size": "@size",
      },
    },
    {
      "file": "latest-mac.yml",
      "fileContent": {
        "files": [
          {
            "sha512": "@sha512",
            "size": "@size",
            "url": "TestApp-1.1.0-mac-arm64.dmg",
          },
          {
            "sha512": "@sha512",
            "size": "@size",
            "url": "TestApp-1.1.0-mac-arm64.zip",
          },
          {
            "sha512": "@sha512",
            "size": "@size",
            "url": "TestApp-1.1.0-mac-universal.dmg",
          },
          {
            "sha512": "@sha512",
            "size": "@size",
            "url": "TestApp-1.1.0-mac-universal.zip",
          },
          {
            "sha512": "@sha512",
            "size": "@size",
            "url": "TestApp-1.1.0-mac-x64.dmg",
          },
          {
            "sha512": "@sha512",
            "size": "@size",
            "url": "TestApp-1.1.0-mac-x64.zip",
          },
        ],
        "path": "TestApp-1.1.0-mac-x64.zip",
        "releaseDate": "@releaseDate",
        "sha512": "@sha512",
        "version": "1.1.0",
      },
    },
    {
      "arch": "arm64",
      "file": "TestApp-1.1.0-mac-arm64.zip",
      "updateInfo": {
        "sha512": "@sha512",
        "size": "@size",
      },
    },
    {
      "file": "TestApp-1.1.0-mac-arm64.zip.blockmap",
      "safeArtifactName": "TestApp-1.1.0-mac-arm64.zip.blockmap",
      "updateInfo": {
        "sha512": "@sha512",
        "size": "@size",
      },
    },
    {
      "arch": "universal",
      "file": "TestApp-1.1.0-mac-universal.zip",
      "updateInfo": {
        "sha512": "@sha512",
        "size": "@size",
      },
    },
    {
      "file": "TestApp-1.1.0-mac-universal.zip.blockmap",
      "safeArtifactName": "TestApp-1.1.0-mac-universal.zip.blockmap",
      "updateInfo": {
        "sha512": "@sha512",
        "size": "@size",
      },
    },
    {
      "arch": "x64",
      "file": "TestApp-1.1.0-mac-x64.zip",
      "updateInfo": {
        "sha512": "@sha512",
        "size": "@size",
      },
    },
    {
      "file": "TestApp-1.1.0-mac-x64.zip.blockmap",
      "safeArtifactName": "TestApp-1.1.0-mac-x64.zip.blockmap",
      "updateInfo": {
        "sha512": "@sha512",
        "size": "@size",
      },
    },
  ],
}
`;

exports[`two-package 2`] = `
{
  "CFBundleDisplayName": "TestApp",
  "CFBundleExecutable": "TestApp",
  "CFBundleIconFile": "icon.icns",
  "CFBundleIdentifier": "org.electron-builder.testApp",
  "CFBundleInfoDictionaryVersion": "6.0",
  "CFBundleName": "TestApp",
  "CFBundlePackageType": "APPL",
  "CFBundleShortVersionString": "1.1.0",
  "LSApplicationCategoryType": "your.app.category.type",
  "LSEnvironment": {
    "MallocNanoZone": "0",
  },
  "NSAppTransportSecurity": {
    "NSAllowsLocalNetworking": true,
    "NSExceptionDomains": {
      "127.0.0.1": {
        "NSIncludesSubdomains": false,
        "NSTemporaryExceptionAllowsInsecureHTTPLoads": true,
        "NSTemporaryExceptionAllowsInsecureHTTPSLoads": false,
        "NSTemporaryExceptionMinimumTLSVersion": "1.0",
        "NSTemporaryExceptionRequiresForwardSecrecy": false,
      },
      "localhost": {
        "NSIncludesSubdomains": false,
        "NSTemporaryExceptionAllowsInsecureHTTPLoads": true,
        "NSTemporaryExceptionAllowsInsecureHTTPSLoads": false,
        "NSTemporaryExceptionMinimumTLSVersion": "1.0",
        "NSTemporaryExceptionRequiresForwardSecrecy": false,
      },
    },
  },
  "NSBluetoothAlwaysUsageDescription": "This app needs access to Bluetooth",
  "NSBluetoothPeripheralUsageDescription": "This app needs access to Bluetooth",
  "NSHighResolutionCapable": true,
  "NSPrincipalClass": "AtomApplication",
  "NSSupportsAutomaticGraphicsSwitching": true,
}
`;

exports[`two-package 3`] = `
[
  "app-update.yml",
  "app.asar",
  "bn.lproj",
  "en.lproj",
  "icon.icns",
]
`;

exports[`two-package 4`] = `
{
  "CFBundleDisplayName": "TestApp",
  "CFBundleExecutable": "TestApp",
  "CFBundleIconFile": "icon.icns",
  "CFBundleIdentifier": "org.electron-builder.testApp",
  "CFBundleInfoDictionaryVersion": "6.0",
  "CFBundleName": "TestApp",
  "CFBundlePackageType": "APPL",
  "CFBundleShortVersionString": "1.1.0",
  "LSApplicationCategoryType": "your.app.category.type",
  "LSEnvironment": {
    "MallocNanoZone": "0",
  },
  "NSAppTransportSecurity": {
    "NSAllowsLocalNetworking": true,
    "NSExceptionDomains": {
      "127.0.0.1": {
        "NSIncludesSubdomains": false,
        "NSTemporaryExceptionAllowsInsecureHTTPLoads": true,
        "NSTemporaryExceptionAllowsInsecureHTTPSLoads": false,
        "NSTemporaryExceptionMinimumTLSVersion": "1.0",
        "NSTemporaryExceptionRequiresForwardSecrecy": false,
      },
      "localhost": {
        "NSIncludesSubdomains": false,
        "NSTemporaryExceptionAllowsInsecureHTTPLoads": true,
        "NSTemporaryExceptionAllowsInsecureHTTPSLoads": false,
        "NSTemporaryExceptionMinimumTLSVersion": "1.0",
        "NSTemporaryExceptionRequiresForwardSecrecy": false,
      },
    },
  },
  "NSBluetoothAlwaysUsageDescription": "This app needs access to Bluetooth",
  "NSBluetoothPeripheralUsageDescription": "This app needs access to Bluetooth",
  "NSHighResolutionCapable": true,
  "NSPrincipalClass": "AtomApplication",
  "NSSupportsAutomaticGraphicsSwitching": true,
}
`;

exports[`two-package 5`] = `
[
  "app-update.yml",
  "app.asar",
  "bn.lproj",
  "en.lproj",
  "icon.icns",
]
`;

exports[`two-package 6`] = `
{
  "CFBundleDisplayName": "TestApp",
  "CFBundleExecutable": "TestApp",
  "CFBundleIconFile": "icon.icns",
  "CFBundleIdentifier": "org.electron-builder.testApp",
  "CFBundleInfoDictionaryVersion": "6.0",
  "CFBundleName": "TestApp",
  "CFBundlePackageType": "APPL",
  "CFBundleShortVersionString": "1.1.0",
  "LSApplicationCategoryType": "your.app.category.type",
  "LSEnvironment": {
    "MallocNanoZone": "0",
  },
  "NSAppTransportSecurity": {
    "NSAllowsLocalNetworking": true,
    "NSExceptionDomains": {
      "127.0.0.1": {
        "NSIncludesSubdomains": false,
        "NSTemporaryExceptionAllowsInsecureHTTPLoads": true,
        "NSTemporaryExceptionAllowsInsecureHTTPSLoads": false,
        "NSTemporaryExceptionMinimumTLSVersion": "1.0",
        "NSTemporaryExceptionRequiresForwardSecrecy": false,
      },
      "localhost": {
        "NSIncludesSubdomains": false,
        "NSTemporaryExceptionAllowsInsecureHTTPLoads": true,
        "NSTemporaryExceptionAllowsInsecureHTTPSLoads": false,
        "NSTemporaryExceptionMinimumTLSVersion": "1.0",
        "NSTemporaryExceptionRequiresForwardSecrecy": false,
      },
    },
  },
  "NSBluetoothAlwaysUsageDescription": "This app needs access to Bluetooth",
  "NSBluetoothPeripheralUsageDescription": "This app needs access to Bluetooth",
  "NSHighResolutionCapable": true,
  "NSPrincipalClass": "AtomApplication",
  "NSSupportsAutomaticGraphicsSwitching": true,
}
`;

exports[`two-package 7`] = `
[
  "app-update.yml",
  "app.asar",
  "bn.lproj",
  "en.lproj",
  "icon.icns",
]
`;

exports[`yarn two package.json w/ native module 1`] = `
{
  "mac": [
    {
      "arch": "universal",
      "file": "test-app-two-native-modules-1.1.1-universal-mac.zip",
      "updateInfo": {
        "sha512": "@sha512",
        "size": "@size",
      },
    },
    {
      "file": "test-app-two-native-modules-1.1.1-universal-mac.zip.blockmap",
      "safeArtifactName": "test-app-two-native-modules-1.1.1-universal-mac.zip.blockmap",
      "updateInfo": {
        "sha512": "@sha512",
        "size": "@size",
      },
    },
  ],
}
`;

exports[`yarn two package.json w/ native module 2`] = `
{
  "CFBundleDisplayName": "test-app-two-native-modules",
  "CFBundleExecutable": "test-app-two-native-modules",
  "CFBundleIconFile": "electron.icns",
  "CFBundleIdentifier": "org.electron-builder.testApp2",
  "CFBundleInfoDictionaryVersion": "6.0",
  "CFBundleName": "test-app-two-native-modules",
  "CFBundlePackageType": "APPL",
  "CFBundleShortVersionString": "1.1.1",
  "LSApplicationCategoryType": "your.app.category.type",
  "LSEnvironment": {
    "MallocNanoZone": "0",
  },
  "NSAppTransportSecurity": {
    "NSAllowsLocalNetworking": true,
    "NSExceptionDomains": {
      "127.0.0.1": {
        "NSIncludesSubdomains": false,
        "NSTemporaryExceptionAllowsInsecureHTTPLoads": true,
        "NSTemporaryExceptionAllowsInsecureHTTPSLoads": false,
        "NSTemporaryExceptionMinimumTLSVersion": "1.0",
        "NSTemporaryExceptionRequiresForwardSecrecy": false,
      },
      "localhost": {
        "NSIncludesSubdomains": false,
        "NSTemporaryExceptionAllowsInsecureHTTPLoads": true,
        "NSTemporaryExceptionAllowsInsecureHTTPSLoads": false,
        "NSTemporaryExceptionMinimumTLSVersion": "1.0",
        "NSTemporaryExceptionRequiresForwardSecrecy": false,
      },
    },
  },
  "NSBluetoothAlwaysUsageDescription": "This app needs access to Bluetooth",
  "NSBluetoothPeripheralUsageDescription": "This app needs access to Bluetooth",
  "NSHighResolutionCapable": true,
  "NSPrincipalClass": "AtomApplication",
  "NSSupportsAutomaticGraphicsSwitching": true,
}
`;

exports[`yarn two package.json w/ native module 3`] = `
{
  "files": {
    "index.html": {
      "size": "<size>",
    },
    "index.js": {
      "size": "<size>",
    },
    "node_modules": {
      "files": {
        "bindings": {
          "files": {
            "LICENSE.md": {
              "size": "<size>",
            },
            "bindings.js": {
              "size": "<size>",
            },
            "package.json": {
              "size": "<size>",
            },
          },
        },
        "debug": {
          "files": {
            "LICENSE": {
              "size": "<size>",
            },
            "dist": {
              "files": {
                "debug.js": {
                  "size": "<size>",
                },
              },
            },
            "package.json": {
              "size": "<size>",
            },
            "src": {
              "files": {
                "browser.js": {
                  "size": "<size>",
                },
                "common.js": {
                  "size": "<size>",
                },
                "index.js": {
                  "size": "<size>",
                },
                "node.js": {
                  "size": "<size>",
                },
              },
            },
          },
        },
        "file-uri-to-path": {
          "files": {
            "History.md": {
              "size": "<size>",
            },
            "LICENSE": {
              "size": "<size>",
            },
            "index.js": {
              "size": "<size>",
            },
            "package.json": {
              "size": "<size>",
            },
          },
        },
        "ms": {
          "files": {
            "index.js": {
              "size": "<size>",
            },
            "license.md": {
              "size": "<size>",
            },
            "package.json": {
              "size": "<size>",
            },
          },
        },
        "node-addon-api": {
          "files": {
            "LICENSE.md": {
              "size": "<size>",
            },
            "common.gypi": {
              "size": "<size>",
            },
            "except.gypi": {
              "size": "<size>",
            },
            "index.js": {
              "size": "<size>",
            },
            "napi-inl.deprecated.h": {
              "size": "<size>",
            },
            "napi-inl.h": {
              "size": "<size>",
            },
            "napi.h": {
              "size": "<size>",
            },
            "node_addon_api.gyp": {
              "size": "<size>",
            },
            "node_api.gyp": {
              "size": "<size>",
            },
            "noexcept.gypi": {
              "size": "<size>",
            },
            "nothing.c": {
              "size": "<size>",
            },
            "package-support.json": {
              "size": "<size>",
            },
            "package.json": {
              "size": "<size>",
            },
            "tools": {
              "files": {
                "README.md": {
                  "size": "<size>",
                },
                "check-napi.js": {
                  "size": "<size>",
                },
                "clang-format.js": {
                  "size": "<size>",
                },
                "conversion.js": {
                  "executable": true,
                  "size": "<size>",
                },
                "eslint-format.js": {
                  "size": "<size>",
                },
              },
            },
          },
        },
        "node-mac-permissions": {
          "files": {
            ".prettierrc": {
              "size": "<size>",
              "unpacked": true,
            },
            "LICENSE": {
              "size": "<size>",
              "unpacked": true,
            },
            "build": {
              "files": {
                "Release": {
                  "files": {
                    "permissions.node": {
                      "size": "<size>",
                      "unpacked": true,
                    },
                  },
                },
              },
            },
            "index.js": {
              "size": "<size>",
              "unpacked": true,
            },
            "node_modules": {
              "files": {
                "node-addon-api": {
                  "files": {
                    "LICENSE.md": {
                      "size": "<size>",
                      "unpacked": true,
                    },
                    "common.gypi": {
                      "size": "<size>",
                      "unpacked": true,
                    },
                    "except.gypi": {
                      "size": "<size>",
                      "unpacked": true,
                    },
                    "index.js": {
                      "size": "<size>",
                      "unpacked": true,
                    },
                    "napi-inl.deprecated.h": {
                      "size": "<size>",
                      "unpacked": true,
                    },
                    "napi-inl.h": {
                      "size": "<size>",
                      "unpacked": true,
                    },
                    "napi.h": {
                      "size": "<size>",
                      "unpacked": true,
                    },
                    "node_api.gyp": {
                      "size": "<size>",
                      "unpacked": true,
                    },
                    "noexcept.gypi": {
                      "size": "<size>",
                      "unpacked": true,
                    },
                    "nothing.c": {
                      "size": "<size>",
                      "unpacked": true,
                    },
                    "package-support.json": {
                      "size": "<size>",
                      "unpacked": true,
                    },
                    "package.json": {
                      "size": "<size>",
                      "unpacked": true,
                    },
                    "tools": {
                      "files": {
                        "README.md": {
                          "size": "<size>",
                          "unpacked": true,
                        },
                        "check-napi.js": {
                          "size": "<size>",
                          "unpacked": true,
                        },
                        "clang-format.js": {
                          "size": "<size>",
                          "unpacked": true,
                        },
                        "conversion.js": {
                          "size": "<size>",
                          "unpacked": true,
                        },
                      },
                    },
                  },
                },
              },
            },
            "package.json": {
              "size": "<size>",
              "unpacked": true,
            },
            "permissions.mm": {
              "size": "<size>",
              "unpacked": true,
            },
          },
        },
        "node-pty": {
          "files": {
            "LICENSE": {
              "size": "<size>",
              "unpacked": true,
            },
<<<<<<< HEAD
            "build": Object {
              "files": Object {
                "Release": Object {
                  "files": Object {
                    "node-addon-api": Object {
                      "files": Object {
                        "node_addon_api_except.stamp": Object {
                          "size": "<size>",
                          "unpacked": true,
                        },
                      },
                    },
                    "pty.node": Object {
=======
            "build": {
              "files": {
                "Release": {
                  "files": {
                    "pty.node": {
>>>>>>> f941f18a
                      "size": "<size>",
                      "unpacked": true,
                    },
                    "spawn-helper": {
                      "size": "<size>",
                      "unpacked": true,
                    },
                  },
                },
              },
            },
            "deps": {
              "files": {
                ".editorconfig": {
                  "size": "<size>",
                  "unpacked": true,
                },
                "winpty": {
                  "files": {
                    ".drone.yml": {
                      "size": "<size>",
                      "unpacked": true,
                    },
                    "LICENSE": {
                      "size": "<size>",
                      "unpacked": true,
                    },
                    "Makefile": {
                      "size": "<size>",
                      "unpacked": true,
                    },
                    "README.md": {
                      "size": "<size>",
                      "unpacked": true,
                    },
                    "RELEASES.md": {
                      "size": "<size>",
                      "unpacked": true,
                    },
                    "VERSION.txt": {
                      "size": "<size>",
                      "unpacked": true,
                    },
                    "configure": {
                      "size": "<size>",
                      "unpacked": true,
                    },
                    "misc": {
                      "files": {
                        "ConinMode.ps1": {
                          "size": "<size>",
                          "unpacked": true,
                        },
                        "DebugClient.py": {
                          "size": "<size>",
                          "unpacked": true,
                        },
                        "DebugServer.py": {
                          "size": "<size>",
                          "unpacked": true,
                        },
                        "DumpLines.py": {
                          "size": "<size>",
                          "unpacked": true,
                        },
                        "EnableExtendedFlags.txt": {
                          "size": "<size>",
                          "unpacked": true,
                        },
                        "Font-Report-June2016": {
                          "files": {
                            "CP437-Consolas.txt": {
                              "size": "<size>",
                              "unpacked": true,
                            },
                            "CP437-Lucida.txt": {
                              "size": "<size>",
                              "unpacked": true,
                            },
                            "CP932.txt": {
                              "size": "<size>",
                              "unpacked": true,
                            },
                            "CP936.txt": {
                              "size": "<size>",
                              "unpacked": true,
                            },
                            "CP949.txt": {
                              "size": "<size>",
                              "unpacked": true,
                            },
                            "CP950.txt": {
                              "size": "<size>",
                              "unpacked": true,
                            },
                            "MinimumWindowWidths.txt": {
                              "size": "<size>",
                              "unpacked": true,
                            },
                            "Results.txt": {
                              "size": "<size>",
                              "unpacked": true,
                            },
                            "Windows10SetFontBugginess.txt": {
                              "size": "<size>",
                              "unpacked": true,
                            },
                          },
                        },
                        "FormatChar.h": {
                          "size": "<size>",
                          "unpacked": true,
                        },
                        "IdentifyConsoleWindow.ps1": {
                          "size": "<size>",
                          "unpacked": true,
                        },
                        "MouseInputNotes.txt": {
                          "size": "<size>",
                          "unpacked": true,
                        },
                        "Notes.txt": {
                          "size": "<size>",
                          "unpacked": true,
                        },
                        "Spew.py": {
                          "size": "<size>",
                          "unpacked": true,
                        },
                        "build32.sh": {
                          "size": "<size>",
                          "unpacked": true,
                        },
                        "build64.sh": {
                          "size": "<size>",
                          "unpacked": true,
                        },
                        "color-test.sh": {
                          "size": "<size>",
                          "unpacked": true,
                        },
                        "font-notes.txt": {
                          "size": "<size>",
                          "unpacked": true,
                        },
                      },
                    },
                    "ship": {
                      "files": {
                        "build-pty4j-libpty.bat": {
                          "size": "<size>",
                          "unpacked": true,
                        },
                        "common_ship.py": {
                          "size": "<size>",
                          "unpacked": true,
                        },
                        "make_msvc_package.py": {
                          "size": "<size>",
                          "unpacked": true,
                        },
                        "ship.py": {
                          "size": "<size>",
                          "unpacked": true,
                        },
                      },
                    },
                    "src": {
                      "files": {
                        "agent": {
                          "files": {
                            "Agent.h": {
                              "size": "<size>",
                              "unpacked": true,
                            },
                            "AgentCreateDesktop.h": {
                              "size": "<size>",
                              "unpacked": true,
                            },
                            "ConsoleFont.h": {
                              "size": "<size>",
                              "unpacked": true,
                            },
                            "ConsoleInput.h": {
                              "size": "<size>",
                              "unpacked": true,
                            },
                            "ConsoleInputReencoding.h": {
                              "size": "<size>",
                              "unpacked": true,
                            },
                            "ConsoleLine.h": {
                              "size": "<size>",
                              "unpacked": true,
                            },
                            "Coord.h": {
                              "size": "<size>",
                              "unpacked": true,
                            },
                            "DebugShowInput.h": {
                              "size": "<size>",
                              "unpacked": true,
                            },
                            "DefaultInputMap.h": {
                              "size": "<size>",
                              "unpacked": true,
                            },
                            "DsrSender.h": {
                              "size": "<size>",
                              "unpacked": true,
                            },
                            "EventLoop.h": {
                              "size": "<size>",
                              "unpacked": true,
                            },
                            "InputMap.h": {
                              "size": "<size>",
                              "unpacked": true,
                            },
                            "LargeConsoleRead.h": {
                              "size": "<size>",
                              "unpacked": true,
                            },
                            "NamedPipe.h": {
                              "size": "<size>",
                              "unpacked": true,
                            },
                            "Scraper.h": {
                              "size": "<size>",
                              "unpacked": true,
                            },
                            "SimplePool.h": {
                              "size": "<size>",
                              "unpacked": true,
                            },
                            "SmallRect.h": {
                              "size": "<size>",
                              "unpacked": true,
                            },
                            "Terminal.h": {
                              "size": "<size>",
                              "unpacked": true,
                            },
                            "UnicodeEncoding.h": {
                              "size": "<size>",
                              "unpacked": true,
                            },
                            "Win32Console.h": {
                              "size": "<size>",
                              "unpacked": true,
                            },
                            "Win32ConsoleBuffer.h": {
                              "size": "<size>",
                              "unpacked": true,
                            },
                          },
                        },
                        "configurations.gypi": {
                          "size": "<size>",
                          "unpacked": true,
                        },
                        "include": {
                          "files": {
                            "winpty.h": {
                              "size": "<size>",
                              "unpacked": true,
                            },
                            "winpty_constants.h": {
                              "size": "<size>",
                              "unpacked": true,
                            },
                          },
                        },
                        "libwinpty": {
                          "files": {
                            "AgentLocation.h": {
                              "size": "<size>",
                              "unpacked": true,
                            },
                            "LibWinptyException.h": {
                              "size": "<size>",
                              "unpacked": true,
                            },
                            "WinptyInternal.h": {
                              "size": "<size>",
                              "unpacked": true,
                            },
                          },
                        },
                        "shared": {
                          "files": {
                            "AgentMsg.h": {
                              "size": "<size>",
                              "unpacked": true,
                            },
                            "BackgroundDesktop.h": {
                              "size": "<size>",
                              "unpacked": true,
                            },
                            "Buffer.h": {
                              "size": "<size>",
                              "unpacked": true,
                            },
                            "DebugClient.h": {
                              "size": "<size>",
                              "unpacked": true,
                            },
                            "GenRandom.h": {
                              "size": "<size>",
                              "unpacked": true,
                            },
                            "GetCommitHash.bat": {
                              "size": "<size>",
                              "unpacked": true,
                            },
                            "Mutex.h": {
                              "size": "<size>",
                              "unpacked": true,
                            },
                            "OsModule.h": {
                              "size": "<size>",
                              "unpacked": true,
                            },
                            "OwnedHandle.h": {
                              "size": "<size>",
                              "unpacked": true,
                            },
                            "PrecompiledHeader.h": {
                              "size": "<size>",
                              "unpacked": true,
                            },
                            "StringBuilder.h": {
                              "size": "<size>",
                              "unpacked": true,
                            },
                            "StringUtil.h": {
                              "size": "<size>",
                              "unpacked": true,
                            },
                            "TimeMeasurement.h": {
                              "size": "<size>",
                              "unpacked": true,
                            },
                            "UnixCtrlChars.h": {
                              "size": "<size>",
                              "unpacked": true,
                            },
                            "UpdateGenVersion.bat": {
                              "size": "<size>",
                              "unpacked": true,
                            },
                            "WindowsSecurity.h": {
                              "size": "<size>",
                              "unpacked": true,
                            },
                            "WindowsVersion.h": {
                              "size": "<size>",
                              "unpacked": true,
                            },
                            "WinptyAssert.h": {
                              "size": "<size>",
                              "unpacked": true,
                            },
                            "WinptyException.h": {
                              "size": "<size>",
                              "unpacked": true,
                            },
                            "WinptyVersion.h": {
                              "size": "<size>",
                              "unpacked": true,
                            },
                            "winpty_snprintf.h": {
                              "size": "<size>",
                              "unpacked": true,
                            },
                          },
                        },
                        "unix-adapter": {
                          "files": {
                            "InputHandler.h": {
                              "size": "<size>",
                              "unpacked": true,
                            },
                            "OutputHandler.h": {
                              "size": "<size>",
                              "unpacked": true,
                            },
                            "Util.h": {
                              "size": "<size>",
                              "unpacked": true,
                            },
                            "WakeupFd.h": {
                              "size": "<size>",
                              "unpacked": true,
                            },
                          },
                        },
                        "winpty.gyp": {
                          "size": "<size>",
                          "unpacked": true,
                        },
                      },
                    },
                    "vcbuild.bat": {
                      "size": "<size>",
                      "unpacked": true,
                    },
                  },
                },
              },
            },
            "lib": {
              "files": {
                "conpty_console_list_agent.js": {
                  "size": "<size>",
                  "unpacked": true,
                },
                "conpty_console_list_agent.js.map": {
                  "size": "<size>",
                  "unpacked": true,
                },
                "eventEmitter2.js": {
                  "size": "<size>",
                  "unpacked": true,
                },
                "eventEmitter2.js.map": {
                  "size": "<size>",
                  "unpacked": true,
                },
                "eventEmitter2.test.js": {
                  "size": "<size>",
                  "unpacked": true,
                },
                "eventEmitter2.test.js.map": {
                  "size": "<size>",
                  "unpacked": true,
                },
                "index.js": {
                  "size": "<size>",
                  "unpacked": true,
                },
                "index.js.map": {
                  "size": "<size>",
                  "unpacked": true,
                },
                "interfaces.js": {
                  "size": "<size>",
                  "unpacked": true,
                },
                "interfaces.js.map": {
                  "size": "<size>",
                  "unpacked": true,
                },
                "shared": {
                  "files": {
                    "conout.js": {
                      "size": "<size>",
                      "unpacked": true,
                    },
                    "conout.js.map": {
                      "size": "<size>",
                      "unpacked": true,
                    },
                  },
                },
                "terminal.js": {
                  "size": "<size>",
                  "unpacked": true,
                },
                "terminal.js.map": {
                  "size": "<size>",
                  "unpacked": true,
                },
                "terminal.test.js": {
                  "size": "<size>",
                  "unpacked": true,
                },
                "terminal.test.js.map": {
                  "size": "<size>",
                  "unpacked": true,
                },
                "testUtils.test.js": {
                  "size": "<size>",
                  "unpacked": true,
                },
                "testUtils.test.js.map": {
                  "size": "<size>",
                  "unpacked": true,
                },
                "types.js": {
                  "size": "<size>",
                  "unpacked": true,
                },
                "types.js.map": {
                  "size": "<size>",
                  "unpacked": true,
                },
                "unixTerminal.js": {
                  "size": "<size>",
                  "unpacked": true,
                },
                "unixTerminal.js.map": {
                  "size": "<size>",
                  "unpacked": true,
                },
                "unixTerminal.test.js": {
                  "size": "<size>",
                  "unpacked": true,
                },
                "unixTerminal.test.js.map": {
                  "size": "<size>",
                  "unpacked": true,
                },
                "utils.js": {
                  "size": "<size>",
                  "unpacked": true,
                },
                "utils.js.map": {
                  "size": "<size>",
                  "unpacked": true,
                },
                "windowsConoutConnection.js": {
                  "size": "<size>",
                  "unpacked": true,
                },
                "windowsConoutConnection.js.map": {
                  "size": "<size>",
                  "unpacked": true,
                },
                "windowsPtyAgent.js": {
                  "size": "<size>",
                  "unpacked": true,
                },
                "windowsPtyAgent.js.map": {
                  "size": "<size>",
                  "unpacked": true,
                },
                "windowsPtyAgent.test.js": {
                  "size": "<size>",
                  "unpacked": true,
                },
                "windowsPtyAgent.test.js.map": {
                  "size": "<size>",
                  "unpacked": true,
                },
                "windowsTerminal.js": {
                  "size": "<size>",
                  "unpacked": true,
                },
                "windowsTerminal.js.map": {
                  "size": "<size>",
                  "unpacked": true,
                },
                "windowsTerminal.test.js": {
                  "size": "<size>",
                  "unpacked": true,
                },
                "windowsTerminal.test.js.map": {
                  "size": "<size>",
                  "unpacked": true,
                },
                "worker": {
                  "files": {
                    "conoutSocketWorker.js": {
                      "size": "<size>",
                      "unpacked": true,
                    },
                    "conoutSocketWorker.js.map": {
                      "size": "<size>",
                      "unpacked": true,
                    },
                  },
                },
              },
            },
<<<<<<< HEAD
            "node-addon-api": Object {
              "files": Object {
                "node_addon_api.Makefile": Object {
                  "size": "<size>",
                  "unpacked": true,
                },
              },
            },
            "package.json": Object {
=======
            "package.json": {
>>>>>>> f941f18a
              "size": "<size>",
              "unpacked": true,
            },
            "scripts": {
              "files": {
                "post-install.js": {
                  "size": "<size>",
                  "unpacked": true,
                },
                "publish.js": {
                  "size": "<size>",
                  "unpacked": true,
                },
              },
            },
            "src": {
              "files": {
                "conpty_console_list_agent.ts": {
                  "size": "<size>",
                  "unpacked": true,
                },
                "eventEmitter2.test.ts": {
                  "size": "<size>",
                  "unpacked": true,
                },
                "eventEmitter2.ts": {
                  "size": "<size>",
                  "unpacked": true,
                },
                "index.ts": {
                  "size": "<size>",
                  "unpacked": true,
                },
                "interfaces.ts": {
                  "size": "<size>",
                  "unpacked": true,
                },
                "shared": {
                  "files": {
                    "conout.ts": {
                      "size": "<size>",
                      "unpacked": true,
                    },
                  },
                },
                "terminal.test.ts": {
                  "size": "<size>",
                  "unpacked": true,
                },
                "terminal.ts": {
                  "size": "<size>",
                  "unpacked": true,
                },
                "testUtils.test.ts": {
                  "size": "<size>",
                  "unpacked": true,
                },
                "tsconfig.json": {
                  "size": "<size>",
                  "unpacked": true,
                },
                "types.ts": {
                  "size": "<size>",
                  "unpacked": true,
                },
                "unixTerminal.test.ts": {
                  "size": "<size>",
                  "unpacked": true,
                },
                "unixTerminal.ts": {
                  "size": "<size>",
                  "unpacked": true,
                },
                "utils.ts": {
                  "size": "<size>",
                  "unpacked": true,
                },
                "win": {
                  "files": {
                    "path_util.h": {
                      "size": "<size>",
                      "unpacked": true,
                    },
                  },
                },
                "windowsConoutConnection.ts": {
                  "size": "<size>",
                  "unpacked": true,
                },
                "windowsPtyAgent.test.ts": {
                  "size": "<size>",
                  "unpacked": true,
                },
                "windowsPtyAgent.ts": {
                  "size": "<size>",
                  "unpacked": true,
                },
                "windowsTerminal.test.ts": {
                  "size": "<size>",
                  "unpacked": true,
                },
                "windowsTerminal.ts": {
                  "size": "<size>",
                  "unpacked": true,
                },
                "worker": {
                  "files": {
                    "conoutSocketWorker.ts": {
                      "size": "<size>",
                      "unpacked": true,
                    },
                  },
                },
              },
            },
          },
        },
      },
    },
    "package.json": {
      "size": "<size>",
    },
  },
}
`;

exports[`yarn two package.json w/ native module 4`] = `
[
  "app.asar",
  "electron.icns",
  "app.asar.unpacked/node_modules/node-pty/LICENSE",
  {
    "content": "{
  "name": "node-pty",
  "description": "Fork pseudoterminals in Node.JS",
  "author": {
    "name": "Microsoft Corporation"
  },
  "version": "1.1.0-beta14",
  "license": "MIT",
  "main": "./lib/index.js",
  "types": "./typings/node-pty.d.ts",
  "repository": {
    "type": "git",
    "url": "git://github.com/microsoft/node-pty.git"
  },
  "files": [
    "binding.gyp",
    "lib/",
    "scripts/",
    "src/",
    "deps/",
    "typings/"
  ],
  "homepage": "https://github.com/microsoft/node-pty",
  "dependencies": {
    "node-addon-api": "^7.1.0"
  },
  "devDependencies": {
    "@types/mocha": "^7.0.2",
    "@types/node": "12",
    "@typescript-eslint/eslint-plugin": "^2.27.0",
    "@typescript-eslint/parser": "^2.27.0",
    "cross-env": "^5.1.4",
    "eslint": "^6.8.0",
    "mocha": "10",
    "node-gyp": "^10.0.1",
    "ps-list": "^6.0.0",
    "typescript": "^3.8.3"
  }
}",
    "name": "app.asar.unpacked/node_modules/node-pty/package.json",
  },
  "app.asar.unpacked/node_modules/node-pty/src/conpty_console_list_agent.ts",
  "app.asar.unpacked/node_modules/node-pty/src/eventEmitter2.test.ts",
  "app.asar.unpacked/node_modules/node-pty/src/eventEmitter2.ts",
  "app.asar.unpacked/node_modules/node-pty/src/index.ts",
  "app.asar.unpacked/node_modules/node-pty/src/interfaces.ts",
  "app.asar.unpacked/node_modules/node-pty/src/terminal.test.ts",
  "app.asar.unpacked/node_modules/node-pty/src/terminal.ts",
  "app.asar.unpacked/node_modules/node-pty/src/testUtils.test.ts",
  "app.asar.unpacked/node_modules/node-pty/src/tsconfig.json",
  "app.asar.unpacked/node_modules/node-pty/src/types.ts",
  "app.asar.unpacked/node_modules/node-pty/src/unixTerminal.test.ts",
  "app.asar.unpacked/node_modules/node-pty/src/unixTerminal.ts",
  "app.asar.unpacked/node_modules/node-pty/src/utils.ts",
  "app.asar.unpacked/node_modules/node-pty/src/windowsConoutConnection.ts",
  "app.asar.unpacked/node_modules/node-pty/src/windowsPtyAgent.test.ts",
  "app.asar.unpacked/node_modules/node-pty/src/windowsPtyAgent.ts",
  "app.asar.unpacked/node_modules/node-pty/src/windowsTerminal.test.ts",
  "app.asar.unpacked/node_modules/node-pty/src/windowsTerminal.ts",
  "app.asar.unpacked/node_modules/node-pty/src/worker/conoutSocketWorker.ts",
  "app.asar.unpacked/node_modules/node-pty/src/win/path_util.h",
  "app.asar.unpacked/node_modules/node-pty/src/shared/conout.ts",
  "app.asar.unpacked/node_modules/node-pty/scripts/post-install.js",
  "app.asar.unpacked/node_modules/node-pty/scripts/publish.js",
  "app.asar.unpacked/node_modules/node-pty/node-addon-api/node_addon_api.Makefile",
  "app.asar.unpacked/node_modules/node-pty/lib/conpty_console_list_agent.js",
  "app.asar.unpacked/node_modules/node-pty/lib/conpty_console_list_agent.js.map",
  "app.asar.unpacked/node_modules/node-pty/lib/eventEmitter2.js",
  "app.asar.unpacked/node_modules/node-pty/lib/eventEmitter2.js.map",
  "app.asar.unpacked/node_modules/node-pty/lib/eventEmitter2.test.js",
  "app.asar.unpacked/node_modules/node-pty/lib/eventEmitter2.test.js.map",
  "app.asar.unpacked/node_modules/node-pty/lib/index.js",
  "app.asar.unpacked/node_modules/node-pty/lib/index.js.map",
  "app.asar.unpacked/node_modules/node-pty/lib/interfaces.js",
  "app.asar.unpacked/node_modules/node-pty/lib/interfaces.js.map",
  "app.asar.unpacked/node_modules/node-pty/lib/terminal.js",
  "app.asar.unpacked/node_modules/node-pty/lib/terminal.js.map",
  "app.asar.unpacked/node_modules/node-pty/lib/terminal.test.js",
  "app.asar.unpacked/node_modules/node-pty/lib/terminal.test.js.map",
  "app.asar.unpacked/node_modules/node-pty/lib/testUtils.test.js",
  "app.asar.unpacked/node_modules/node-pty/lib/testUtils.test.js.map",
  "app.asar.unpacked/node_modules/node-pty/lib/types.js",
  "app.asar.unpacked/node_modules/node-pty/lib/types.js.map",
  "app.asar.unpacked/node_modules/node-pty/lib/unixTerminal.js",
  "app.asar.unpacked/node_modules/node-pty/lib/unixTerminal.js.map",
  "app.asar.unpacked/node_modules/node-pty/lib/unixTerminal.test.js",
  "app.asar.unpacked/node_modules/node-pty/lib/unixTerminal.test.js.map",
  "app.asar.unpacked/node_modules/node-pty/lib/utils.js",
  "app.asar.unpacked/node_modules/node-pty/lib/utils.js.map",
  "app.asar.unpacked/node_modules/node-pty/lib/windowsConoutConnection.js",
  "app.asar.unpacked/node_modules/node-pty/lib/windowsConoutConnection.js.map",
  "app.asar.unpacked/node_modules/node-pty/lib/windowsPtyAgent.js",
  "app.asar.unpacked/node_modules/node-pty/lib/windowsPtyAgent.js.map",
  "app.asar.unpacked/node_modules/node-pty/lib/windowsPtyAgent.test.js",
  "app.asar.unpacked/node_modules/node-pty/lib/windowsPtyAgent.test.js.map",
  "app.asar.unpacked/node_modules/node-pty/lib/windowsTerminal.js",
  "app.asar.unpacked/node_modules/node-pty/lib/windowsTerminal.js.map",
  "app.asar.unpacked/node_modules/node-pty/lib/windowsTerminal.test.js",
  "app.asar.unpacked/node_modules/node-pty/lib/windowsTerminal.test.js.map",
  "app.asar.unpacked/node_modules/node-pty/lib/worker/conoutSocketWorker.js",
  "app.asar.unpacked/node_modules/node-pty/lib/worker/conoutSocketWorker.js.map",
  "app.asar.unpacked/node_modules/node-pty/lib/shared/conout.js",
  "app.asar.unpacked/node_modules/node-pty/lib/shared/conout.js.map",
  "app.asar.unpacked/node_modules/node-pty/deps/winpty/LICENSE",
  "app.asar.unpacked/node_modules/node-pty/deps/winpty/Makefile",
  "app.asar.unpacked/node_modules/node-pty/deps/winpty/README.md",
  "app.asar.unpacked/node_modules/node-pty/deps/winpty/RELEASES.md",
  "app.asar.unpacked/node_modules/node-pty/deps/winpty/VERSION.txt",
  "app.asar.unpacked/node_modules/node-pty/deps/winpty/configure",
  "app.asar.unpacked/node_modules/node-pty/deps/winpty/vcbuild.bat",
  "app.asar.unpacked/node_modules/node-pty/deps/winpty/src/configurations.gypi",
  "app.asar.unpacked/node_modules/node-pty/deps/winpty/src/winpty.gyp",
  "app.asar.unpacked/node_modules/node-pty/deps/winpty/src/unix-adapter/InputHandler.h",
  "app.asar.unpacked/node_modules/node-pty/deps/winpty/src/unix-adapter/OutputHandler.h",
  "app.asar.unpacked/node_modules/node-pty/deps/winpty/src/unix-adapter/Util.h",
  "app.asar.unpacked/node_modules/node-pty/deps/winpty/src/unix-adapter/WakeupFd.h",
  "app.asar.unpacked/node_modules/node-pty/deps/winpty/src/shared/AgentMsg.h",
  "app.asar.unpacked/node_modules/node-pty/deps/winpty/src/shared/BackgroundDesktop.h",
  "app.asar.unpacked/node_modules/node-pty/deps/winpty/src/shared/Buffer.h",
  "app.asar.unpacked/node_modules/node-pty/deps/winpty/src/shared/DebugClient.h",
  "app.asar.unpacked/node_modules/node-pty/deps/winpty/src/shared/GenRandom.h",
  "app.asar.unpacked/node_modules/node-pty/deps/winpty/src/shared/GetCommitHash.bat",
  "app.asar.unpacked/node_modules/node-pty/deps/winpty/src/shared/Mutex.h",
  "app.asar.unpacked/node_modules/node-pty/deps/winpty/src/shared/OsModule.h",
  "app.asar.unpacked/node_modules/node-pty/deps/winpty/src/shared/OwnedHandle.h",
  "app.asar.unpacked/node_modules/node-pty/deps/winpty/src/shared/PrecompiledHeader.h",
  "app.asar.unpacked/node_modules/node-pty/deps/winpty/src/shared/StringBuilder.h",
  "app.asar.unpacked/node_modules/node-pty/deps/winpty/src/shared/StringUtil.h",
  "app.asar.unpacked/node_modules/node-pty/deps/winpty/src/shared/TimeMeasurement.h",
  "app.asar.unpacked/node_modules/node-pty/deps/winpty/src/shared/UnixCtrlChars.h",
  "app.asar.unpacked/node_modules/node-pty/deps/winpty/src/shared/UpdateGenVersion.bat",
  "app.asar.unpacked/node_modules/node-pty/deps/winpty/src/shared/WindowsSecurity.h",
  "app.asar.unpacked/node_modules/node-pty/deps/winpty/src/shared/WindowsVersion.h",
  "app.asar.unpacked/node_modules/node-pty/deps/winpty/src/shared/WinptyAssert.h",
  "app.asar.unpacked/node_modules/node-pty/deps/winpty/src/shared/WinptyException.h",
  "app.asar.unpacked/node_modules/node-pty/deps/winpty/src/shared/WinptyVersion.h",
  "app.asar.unpacked/node_modules/node-pty/deps/winpty/src/shared/winpty_snprintf.h",
  "app.asar.unpacked/node_modules/node-pty/deps/winpty/src/libwinpty/AgentLocation.h",
  "app.asar.unpacked/node_modules/node-pty/deps/winpty/src/libwinpty/LibWinptyException.h",
  "app.asar.unpacked/node_modules/node-pty/deps/winpty/src/libwinpty/WinptyInternal.h",
  "app.asar.unpacked/node_modules/node-pty/deps/winpty/src/include/winpty.h",
  "app.asar.unpacked/node_modules/node-pty/deps/winpty/src/include/winpty_constants.h",
  "app.asar.unpacked/node_modules/node-pty/deps/winpty/src/agent/Agent.h",
  "app.asar.unpacked/node_modules/node-pty/deps/winpty/src/agent/AgentCreateDesktop.h",
  "app.asar.unpacked/node_modules/node-pty/deps/winpty/src/agent/ConsoleFont.h",
  "app.asar.unpacked/node_modules/node-pty/deps/winpty/src/agent/ConsoleInput.h",
  "app.asar.unpacked/node_modules/node-pty/deps/winpty/src/agent/ConsoleInputReencoding.h",
  "app.asar.unpacked/node_modules/node-pty/deps/winpty/src/agent/ConsoleLine.h",
  "app.asar.unpacked/node_modules/node-pty/deps/winpty/src/agent/Coord.h",
  "app.asar.unpacked/node_modules/node-pty/deps/winpty/src/agent/DebugShowInput.h",
  "app.asar.unpacked/node_modules/node-pty/deps/winpty/src/agent/DefaultInputMap.h",
  "app.asar.unpacked/node_modules/node-pty/deps/winpty/src/agent/DsrSender.h",
  "app.asar.unpacked/node_modules/node-pty/deps/winpty/src/agent/EventLoop.h",
  "app.asar.unpacked/node_modules/node-pty/deps/winpty/src/agent/InputMap.h",
  "app.asar.unpacked/node_modules/node-pty/deps/winpty/src/agent/LargeConsoleRead.h",
  "app.asar.unpacked/node_modules/node-pty/deps/winpty/src/agent/NamedPipe.h",
  "app.asar.unpacked/node_modules/node-pty/deps/winpty/src/agent/Scraper.h",
  "app.asar.unpacked/node_modules/node-pty/deps/winpty/src/agent/SimplePool.h",
  "app.asar.unpacked/node_modules/node-pty/deps/winpty/src/agent/SmallRect.h",
  "app.asar.unpacked/node_modules/node-pty/deps/winpty/src/agent/Terminal.h",
  "app.asar.unpacked/node_modules/node-pty/deps/winpty/src/agent/UnicodeEncoding.h",
  "app.asar.unpacked/node_modules/node-pty/deps/winpty/src/agent/Win32Console.h",
  "app.asar.unpacked/node_modules/node-pty/deps/winpty/src/agent/Win32ConsoleBuffer.h",
  "app.asar.unpacked/node_modules/node-pty/deps/winpty/ship/build-pty4j-libpty.bat",
  "app.asar.unpacked/node_modules/node-pty/deps/winpty/ship/common_ship.py",
  "app.asar.unpacked/node_modules/node-pty/deps/winpty/ship/make_msvc_package.py",
  "app.asar.unpacked/node_modules/node-pty/deps/winpty/ship/ship.py",
  "app.asar.unpacked/node_modules/node-pty/deps/winpty/misc/ConinMode.ps1",
  "app.asar.unpacked/node_modules/node-pty/deps/winpty/misc/DebugClient.py",
  "app.asar.unpacked/node_modules/node-pty/deps/winpty/misc/DebugServer.py",
  "app.asar.unpacked/node_modules/node-pty/deps/winpty/misc/DumpLines.py",
  "app.asar.unpacked/node_modules/node-pty/deps/winpty/misc/EnableExtendedFlags.txt",
  "app.asar.unpacked/node_modules/node-pty/deps/winpty/misc/FormatChar.h",
  "app.asar.unpacked/node_modules/node-pty/deps/winpty/misc/IdentifyConsoleWindow.ps1",
  "app.asar.unpacked/node_modules/node-pty/deps/winpty/misc/MouseInputNotes.txt",
  "app.asar.unpacked/node_modules/node-pty/deps/winpty/misc/Notes.txt",
  "app.asar.unpacked/node_modules/node-pty/deps/winpty/misc/Spew.py",
  "app.asar.unpacked/node_modules/node-pty/deps/winpty/misc/build32.sh",
  "app.asar.unpacked/node_modules/node-pty/deps/winpty/misc/build64.sh",
  "app.asar.unpacked/node_modules/node-pty/deps/winpty/misc/color-test.sh",
  "app.asar.unpacked/node_modules/node-pty/deps/winpty/misc/font-notes.txt",
  "app.asar.unpacked/node_modules/node-pty/deps/winpty/misc/Font-Report-June2016/CP437-Consolas.txt",
  "app.asar.unpacked/node_modules/node-pty/deps/winpty/misc/Font-Report-June2016/CP437-Lucida.txt",
  "app.asar.unpacked/node_modules/node-pty/deps/winpty/misc/Font-Report-June2016/CP932.txt",
  "app.asar.unpacked/node_modules/node-pty/deps/winpty/misc/Font-Report-June2016/CP936.txt",
  "app.asar.unpacked/node_modules/node-pty/deps/winpty/misc/Font-Report-June2016/CP949.txt",
  "app.asar.unpacked/node_modules/node-pty/deps/winpty/misc/Font-Report-June2016/CP950.txt",
  "app.asar.unpacked/node_modules/node-pty/deps/winpty/misc/Font-Report-June2016/MinimumWindowWidths.txt",
  "app.asar.unpacked/node_modules/node-pty/deps/winpty/misc/Font-Report-June2016/Results.txt",
  "app.asar.unpacked/node_modules/node-pty/deps/winpty/misc/Font-Report-June2016/Windows10SetFontBugginess.txt",
  "app.asar.unpacked/node_modules/node-pty/build/Release/pty.node",
  "app.asar.unpacked/node_modules/node-pty/build/Release/spawn-helper",
  "app.asar.unpacked/node_modules/node-pty/build/Release/node-addon-api/node_addon_api_except.stamp",
  "app.asar.unpacked/node_modules/node-mac-permissions/LICENSE",
  "app.asar.unpacked/node_modules/node-mac-permissions/index.js",
  {
    "content": "{
  "name": "node-mac-permissions",
  "version": "2.3.0",
  "description": "A native node module to manage system permissions on macOS",
  "main": "index.js",
  "types": "index.d.ts",
  "repository": {
    "type": "git",
    "url": "git+https://github.com/codebytere/node-mac-permissions.git"
  },
  "author": "Shelley Vohr <shelley.vohr@gmail.com>",
  "license": "MIT",
  "homepage": "https://github.com/codebytere/node-mac-permissions#readme",
  "dependencies": {
    "bindings": "^1.5.0",
    "node-addon-api": "^3.0.2"
  },
  "devDependencies": {
    "chai": "^4.3.6",
    "clang-format": "1.8.0",
    "husky": "^8.0.1",
    "lint-staged": "^12.4.1",
    "mocha": "^10.0.0",
    "node-gyp": "^9.0.0",
    "prettier": "^2.6.2"
  },
  "lint-staged": {
    "*.js": [
      "prettier --write"
    ],
    "*.mm": [
      "clang-format -i"
    ]
  },
  "os": [
    "darwin"
  ]
}",
    "name": "app.asar.unpacked/node_modules/node-mac-permissions/package.json",
  },
  "app.asar.unpacked/node_modules/node-mac-permissions/permissions.mm",
  "app.asar.unpacked/node_modules/node-mac-permissions/node_modules/node-addon-api/LICENSE.md",
  "app.asar.unpacked/node_modules/node-mac-permissions/node_modules/node-addon-api/common.gypi",
  "app.asar.unpacked/node_modules/node-mac-permissions/node_modules/node-addon-api/except.gypi",
  "app.asar.unpacked/node_modules/node-mac-permissions/node_modules/node-addon-api/index.js",
  "app.asar.unpacked/node_modules/node-mac-permissions/node_modules/node-addon-api/napi-inl.deprecated.h",
  "app.asar.unpacked/node_modules/node-mac-permissions/node_modules/node-addon-api/napi-inl.h",
  "app.asar.unpacked/node_modules/node-mac-permissions/node_modules/node-addon-api/napi.h",
  "app.asar.unpacked/node_modules/node-mac-permissions/node_modules/node-addon-api/node_api.gyp",
  "app.asar.unpacked/node_modules/node-mac-permissions/node_modules/node-addon-api/noexcept.gypi",
  "app.asar.unpacked/node_modules/node-mac-permissions/node_modules/node-addon-api/nothing.c",
  "app.asar.unpacked/node_modules/node-mac-permissions/node_modules/node-addon-api/package-support.json",
  {
    "content": "{
  "description": "Node.js API (Node-API)",
  "devDependencies": {
    "benchmark": "^2.1.4",
    "bindings": "^1.5.0",
    "clang-format": "^1.4.0",
    "fs-extra": "^9.0.1",
    "pre-commit": "^1.2.2",
    "safe-buffer": "^5.1.1"
  },
  "directories": {},
  "gypfile": false,
  "homepage": "https://github.com/nodejs/node-addon-api",
  "license": "MIT",
  "main": "index.js",
  "name": "node-addon-api",
  "optionalDependencies": {},
  "readme": "README.md",
  "repository": {
    "type": "git",
    "url": "git://github.com/nodejs/node-addon-api.git"
  },
  "files": [
    "*.{c,h,gyp,gypi}",
    "package-support.json",
    "tools/"
  ],
  "pre-commit": "lint",
  "version": "3.2.1",
  "support": true
}",
    "name": "app.asar.unpacked/node_modules/node-mac-permissions/node_modules/node-addon-api/package.json",
  },
  "app.asar.unpacked/node_modules/node-mac-permissions/node_modules/node-addon-api/tools/README.md",
  "app.asar.unpacked/node_modules/node-mac-permissions/node_modules/node-addon-api/tools/check-napi.js",
  "app.asar.unpacked/node_modules/node-mac-permissions/node_modules/node-addon-api/tools/clang-format.js",
  "app.asar.unpacked/node_modules/node-mac-permissions/node_modules/node-addon-api/tools/conversion.js",
  "app.asar.unpacked/node_modules/node-mac-permissions/build/Release/permissions.node",
]
`;<|MERGE_RESOLUTION|>--- conflicted
+++ resolved
@@ -769,27 +769,19 @@
               "size": "<size>",
               "unpacked": true,
             },
-<<<<<<< HEAD
-            "build": Object {
-              "files": Object {
-                "Release": Object {
-                  "files": Object {
-                    "node-addon-api": Object {
-                      "files": Object {
-                        "node_addon_api_except.stamp": Object {
-                          "size": "<size>",
-                          "unpacked": true,
-                        },
-                      },
-                    },
-                    "pty.node": Object {
-=======
             "build": {
               "files": {
                 "Release": {
                   "files": {
+                    "node-addon-api": {
+                      "files": {
+                        "node_addon_api_except.stamp": {
+                          "size": "<size>",
+                          "unpacked": true,
+                        },
+                      },
+                    },
                     "pty.node": {
->>>>>>> f941f18a
                       "size": "<size>",
                       "unpacked": true,
                     },
@@ -1365,19 +1357,15 @@
                 },
               },
             },
-<<<<<<< HEAD
-            "node-addon-api": Object {
-              "files": Object {
-                "node_addon_api.Makefile": Object {
+            "node-addon-api": {
+              "files": {
+                "node_addon_api.Makefile": {
                   "size": "<size>",
                   "unpacked": true,
                 },
               },
             },
-            "package.json": Object {
-=======
             "package.json": {
->>>>>>> f941f18a
               "size": "<size>",
               "unpacked": true,
             },
