--- conflicted
+++ resolved
@@ -9792,28 +9792,13 @@
 }
 `;
 
-<<<<<<< HEAD
-exports[`outside link 1`] = `"Cannot copy file (foo) symlinked to file (foo) outside the package as that violates asar security integrity"`;
-=======
 exports[`local node module with file protocol 1`] = `
 Object {
   "linux": Array [],
 }
+
 `;
-
-exports[`outside link 1`] = `
-Object {
-  "linux": Array [],
-}
-`;
-
-exports[`outside link 2`] = `
-Object {
-  "offset": "5135",
-  "size": "@size",
-}
-`;
->>>>>>> 2642dee6
+exports[`outside link 1`] = `"Cannot copy file (foo) symlinked to file (foo) outside the package as that violates asar security integrity"`;
 
 exports[`unpackDir 1`] = `
 Object {
