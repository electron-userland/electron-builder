--- conflicted
+++ resolved
@@ -10,13 +10,8 @@
           "console": "integratedTerminal",
           "internalConsoleOptions": "openOnFirstSessionStart",
           "env": {
-<<<<<<< HEAD
-            "TEST_FILES": "concurrentBuildsTest",
-            "UPDATE_SNAPSHOT": "true"
-=======
             "TEST_FILES": "macPackagerTest",
             "UPDATE_SNAPSHOT": "false"
->>>>>>> 4ed4c60c
           }
       }
   ]
