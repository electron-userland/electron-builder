import { EventEmitter } from "events"
import { spawn } from "child_process"
import * as path from "path"
import { tmpdir } from "os"
import { gt as isVersionGreaterThan, valid as parseVersion } from "semver"
import { download } from "../../src/util/httpRequest"
import { Provider, UpdateCheckResult, FileInfo } from "./api"
import { BintrayProvider } from "./BintrayProvider"
import BluebirdPromise from "bluebird-lst-c"
import { BintrayOptions, PublishConfiguration, GithubOptions, GenericServerOptions, VersionInfo } from "../../src/options/publishOptions"
import { readFile, mkdtemp } from "fs-extra-p"
import { safeLoad } from "js-yaml"
import { GenericProvider } from "./GenericProvider"
import { GitHubProvider } from "./GitHubProvider"
import { executorHolder } from "../../src/util/httpExecutor"
import { ElectronHttpExecutor } from "./electronHttpExecutor"

export class NsisUpdater extends EventEmitter {
  /**
   * Automatically download an update when it is found.
   */
  public autoDownload = true

  private setupPath: string | null

  private updateAvailable = false
  private quitAndInstallCalled = false

  private clientPromise: Promise<Provider<any>>

  private readonly untilAppReady: Promise<boolean>
  private checkForUpdatesPromise: Promise<UpdateCheckResult> | null

  private readonly app: any

  private quitHandlerAdded = false

  private versionInfo: VersionInfo | null
  private fileInfo: FileInfo | null

  constructor(options?: PublishConfiguration | BintrayOptions | GithubOptions) {
    super()

    if ((<any>global).__test_app) {
      this.app = (<any>global).__test_app
      this.untilAppReady = BluebirdPromise.resolve()
    }
    else {
      this.app = require("electron").app
      executorHolder.httpExecutor = new ElectronHttpExecutor()
      this.untilAppReady = new BluebirdPromise(resolve => {
        if (this.app.isReady()) {
          resolve()
        }
        else {
          this.app.on("ready", resolve)
        }
      })
    }


    if (options != null) {
      this.setFeedURL(options)
    }
  }

  //noinspection JSMethodCanBeStatic,JSUnusedGlobalSymbols
  getFeedURL(): string | null | undefined {
    return "Deprecated. Do not use it."
  }

  setFeedURL(value: PublishConfiguration | BintrayOptions | GithubOptions | GenericServerOptions) {
    this.clientPromise = BluebirdPromise.resolve(createClient(value))
  }

  checkForUpdates(): Promise<UpdateCheckResult> {
    let checkForUpdatesPromise = this.checkForUpdatesPromise
    if (checkForUpdatesPromise != null) {
      return checkForUpdatesPromise
    }

    checkForUpdatesPromise = this._checkForUpdates()
    this.checkForUpdatesPromise = checkForUpdatesPromise
    const nullizePromise = () => this.checkForUpdatesPromise = null
    checkForUpdatesPromise
      .then(nullizePromise)
      .catch(nullizePromise)
    return checkForUpdatesPromise
  }

  private async _checkForUpdates(): Promise<UpdateCheckResult> {
    await this.untilAppReady
    this.emit("checking-for-update")
    try {
      if (this.clientPromise == null) {
        this.clientPromise = NsisUpdater.loadUpdateConfig()
      }
      return await this.doCheckForUpdates()
    }
    catch (e) {
      this.emit("error", e, (e.stack || e).toString())
      throw e
    }
  }

  private async doCheckForUpdates(): Promise<UpdateCheckResult> {
    const client = await this.clientPromise
    const versionInfo = await client.getLatestVersion()

    const latestVersion = parseVersion(versionInfo.version)
    if (latestVersion == null) {
      throw new Error(`Latest version (from update server) is not valid semver version: "${latestVersion}`)
    }

    const currentVersion = parseVersion(this.app.getVersion())
    if (currentVersion == null) {
      throw new Error(`App version is not valid semver version: "${currentVersion}`)
    }

    if (!isVersionGreaterThan(latestVersion, currentVersion)) {
      this.updateAvailable = false
      this.emit("update-not-available")
      return {
        versionInfo: versionInfo,
      }
    }

    const fileInfo = await client.getUpdateFile(versionInfo)

    this.updateAvailable = true
    this.versionInfo = versionInfo
    this.fileInfo = fileInfo

    this.emit("update-available")

    //noinspection ES6MissingAwait
    return {
      versionInfo: versionInfo,
      fileInfo: fileInfo,
<<<<<<< HEAD
      downloadPromise: mkdtemp(`${path.join(tmpdir(), "up")}-`)
        .then(it => {
          const downloadOptions: any = {
            onProgress: (progress: any) => this.emit("download-progress", {}, progress)
          }

          if (fileInfo.sha2) {
            downloadOptions["sha2"] = fileInfo.sha2
          }

          return download(fileInfo.url, path.join(it, fileInfo.name), downloadOptions)
        })
        .then(it => {
          this.setupPath = it
          this.addQuitHandler()
          this.emit("update-downloaded", {}, null, versionInfo.version, null, null, () => {
            this.quitAndInstall()
          })
          return it
        })
        .catch(e => {
          this.emit("error", e, (e.stack || e).toString())
          throw e
        }),
=======
      downloadPromise: this.autoDownload ? this.downloadUpdate() : null,
>>>>>>> 96895cfe
    }
  }

  /**
   * Start downloading update manually. You can use this method if `autoDownload` option is set to `false`.
   * @returns {Promise<string>} Path to downloaded file.
   */
  async downloadUpdate() {
    const versionInfo = this.versionInfo
    const fileInfo = this.fileInfo

    if (versionInfo == null || fileInfo == null) {
      const message = "Please check update first"
      const error = new Error(message)
      this.emit("error", error, message)
      throw error
    }

    return mkdtemp(`${path.join(tmpdir(), "up")}-`)
      .then(it => download(fileInfo.url, path.join(it, fileInfo.name), fileInfo.sha2 == null ? null : {sha2: fileInfo.sha2}))
      .then(it => {
        this.setupPath = it
        this.addQuitHandler()
        this.emit("update-downloaded", {}, null, versionInfo.version, null, null, () => {
          this.quitAndInstall()
        })
        return it
      })
      .catch(e => {
        this.emit("error", e, (e.stack || e).toString())
        throw e
      })
  }

  private addQuitHandler() {
    if (this.quitHandlerAdded) {
      return
    }

    this.quitHandlerAdded = true

    this.app.on("quit", () => {
      this.install(true)
    })
  }

  quitAndInstall(): void {
    if (this.install(false)) {
      this.app.quit()
    }
  }

  private install(isSilent: boolean): boolean {
    if (this.quitAndInstallCalled) {
      return false
    }

    const setupPath = this.setupPath
    if (!this.updateAvailable || setupPath == null) {
      const message = "No update available, can't quit and install"
      this.emit("error", new Error(message), message)
      return false
    }

    // prevent calling several times
    this.quitAndInstallCalled = true

    const args = ["--updated"]
    if (isSilent) {
      args.push("/S")
    }
    spawn(setupPath, args, {
      detached: true,
      stdio: "ignore",
    }).unref()

    return true
  }

  private static async loadUpdateConfig() {
    return createClient(safeLoad(await readFile(path.join((<any>global).__test_resourcesPath || (<any>process).resourcesPath, "app-update.yml"), "utf-8")))
  }
}

function createClient(data: string | PublishConfiguration | BintrayOptions | GithubOptions) {
  if (typeof data === "string") {
    throw new Error("Please pass PublishConfiguration object")
  }

  const provider = (<PublishConfiguration>data).provider
  switch (provider) {
    case "github":
      return new GitHubProvider(<GithubOptions>data)
    case "generic":
      return new GenericProvider(<GenericServerOptions>data)
    case "bintray":
      return new BintrayProvider(<BintrayOptions>data)
    default:
      throw new Error(`Unsupported provider: ${provider}`)
  }
}<|MERGE_RESOLUTION|>--- conflicted
+++ resolved
@@ -137,34 +137,7 @@
     return {
       versionInfo: versionInfo,
       fileInfo: fileInfo,
-<<<<<<< HEAD
-      downloadPromise: mkdtemp(`${path.join(tmpdir(), "up")}-`)
-        .then(it => {
-          const downloadOptions: any = {
-            onProgress: (progress: any) => this.emit("download-progress", {}, progress)
-          }
-
-          if (fileInfo.sha2) {
-            downloadOptions["sha2"] = fileInfo.sha2
-          }
-
-          return download(fileInfo.url, path.join(it, fileInfo.name), downloadOptions)
-        })
-        .then(it => {
-          this.setupPath = it
-          this.addQuitHandler()
-          this.emit("update-downloaded", {}, null, versionInfo.version, null, null, () => {
-            this.quitAndInstall()
-          })
-          return it
-        })
-        .catch(e => {
-          this.emit("error", e, (e.stack || e).toString())
-          throw e
-        }),
-=======
       downloadPromise: this.autoDownload ? this.downloadUpdate() : null,
->>>>>>> 96895cfe
     }
   }
 
@@ -175,6 +148,13 @@
   async downloadUpdate() {
     const versionInfo = this.versionInfo
     const fileInfo = this.fileInfo
+    const downloadOptions: any = {
+      onProgress: (progress: any) => this.emit("download-progress", {}, progress)
+    }
+
+    if (fileInfo && fileInfo.sha2) {
+      downloadOptions["sha2"] = fileInfo.sha2
+    }
 
     if (versionInfo == null || fileInfo == null) {
       const message = "Please check update first"
@@ -184,7 +164,7 @@
     }
 
     return mkdtemp(`${path.join(tmpdir(), "up")}-`)
-      .then(it => download(fileInfo.url, path.join(it, fileInfo.name), fileInfo.sha2 == null ? null : {sha2: fileInfo.sha2}))
+      .then(it => download(fileInfo.url, path.join(it, fileInfo.name), downloadOptions))
       .then(it => {
         this.setupPath = it
         this.addQuitHandler()
