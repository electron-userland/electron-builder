{
  "name": "@electron-builder/monorepo",
  "private": true,
  "license": "MIT",
  "lint-staged": {
    "packages/**/*.ts": "eslint",
    "**/package.json": "pnpm lint-deps",
    "test/src/helpers/checkDeps.ts": "pnpm lint-deps",
    "docs/**/*": "pnpm generate-docs",
    "packages/app-builder-lib/src/options/**/*": "pnpm generate-schema"
  },
  "scripts": {
    "//": "do not wrap into single quotes - windows doesn't unwrap arg in this case",
    "compile": "tsc --build",
    "lint": "eslint packages --ext .ts",
    "lint-staged": "lint-staged",
    "lint-deps": "node ./test/out/helpers/checkDeps.js",
    "pretest": "pnpm lint-deps && pnpm lint",
    "prettier": "prettier 'packages/**/*.{ts, js}' 'test/src/**/*.ts' --write",
    "///": "Please see https://github.com/electron-userland/electron-builder/blob/master/CONTRIBUTING.md#run-test-using-cli how to run particular test instead full (and very slow) run",
    "test": "node ./test/out/helpers/runTests.js skipArtifactPublisher",
    "test-all": "pnpm compile && pnpm pretest && pnpm ci:test",
    "test-linux": "docker run --rm -e DEBUG=${DEBUG:-} -e UPDATE_SNAPSHOT=${UPDATE_SNAPSHOT:-false} -e TEST_FILES=\"${TEST_FILES:-HoistedNodeModuleTest}\" -v $(pwd):/project -v $(pwd)-node-modules:/project/node_modules -v $HOME/Library/Caches/electron:/root/.cache/electron -v $HOME/Library/Caches/electron-builder:/root/.cache/electron-builder electronuserland/builder:20-wine-mono /bin/bash -c \"pnpm install && node ./test/out/helpers/runTests.js\"",
    "test-update": "UPDATE_SNAPSHOT=true pnpm test-all",
    "docker-images": "docker/build.sh",
    "docker-push": "docker/push.sh",
    "changelog": "conventional-changelog -p angular -i CHANGELOG.md -s && git add CHANGELOG.md",
    "generate-changeset": "pnpm changeset",
    "generate-schema": "typescript-json-schema packages/app-builder-lib/tsconfig-scheme.json Configuration --out packages/app-builder-lib/scheme.json --noExtraProps --useTypeOfKeyword --strictNullChecks --required && node ./scripts/fix-schema.js",
    "generate-all": "pnpm generate-schema && pnpm prettier",
    "ci:test": "node ./test/out/helpers/runTests.js",
    "ci:version": "pnpm i && pnpm changelog && changeset version && node scripts/update-package-version-export.js && pnpm compile && pnpm generate-all && git add .",
    "ci:publish": "pnpm i && pnpm compile && pnpm publish -r --tag next && changeset tag",
    "docs:prebuild": "docker build -t mkdocs-dockerfile -f mkdocs-dockerfile . ",
    "docs:build": "pnpm compile && node scripts/renderer/out/typedoc2html.js",
    "docs:mkdocs": "docker run --rm -v ${PWD}:/docs -v ${PWD}/site:/site mkdocs-dockerfile build",
    "docs:all": "pnpm docs:prebuild && pnpm docs:build && pnpm docs:mkdocs",
    "prepare": "husky install"
  },
  "//": "repository must be specified otherwise conventional-changelog will use forked repo (currently cloned)",
  "repository": "https://github.com/electron-userland/electron-builder",
  "///": "All dependencies for all packages (hoisted)",
  "////": "All typings are added into root `package.json` to avoid duplication errors in the IDE compiler (several `node.d.ts` files).",
  "dependencies": {
    "@types/fs-extra": "^11.0.4",
    "dmg-license": "1.0.11"
  },
  "devDependencies": {
    "@babel/plugin-transform-modules-commonjs": "7.24.8",
    "@changesets/changelog-github": "0.4.7",
    "@changesets/cli": "2.25.0",
    "@stylistic/eslint-plugin": "^2.8.0",
    "@types/node": "^22.5.5",
    "@typescript-eslint/eslint-plugin": "^8.0.0",
    "@typescript-eslint/parser": "^8.0.0",
    "conventional-changelog-cli": "5.0.0",
    "eslint": "^8.56.0",
    "eslint-config-prettier": "^9.1.0",
    "eslint-plugin-prettier": "^5.1.3",
    "fs-extra": "10.1.0",
    "husky": "7.0.4",
    "lint-staged": "15.2.7",
    "prettier": "3.3.3",
    "typedoc": "^0.26",
    "typedoc-plugin-markdown": "^4.2.7",
    "typescript": "^5.5",
<<<<<<< HEAD
    "typescript-json-schema": "0.65.1",
    "v8-compile-cache": "2.3.0"
=======
    "typescript-json-schema": "0.64.0"
>>>>>>> 7dceec7e
  },
  "engines": {
    "node": ">=14.14",
    "pnpm": ">=9"
  },
  "packageManager": "pnpm@9.4.0",
  "pnpm": {
    "patchedDependencies": {
      "@changesets/cli@2.25.0": "patches/@changesets__cli@2.25.0.patch"
    }
  }
}<|MERGE_RESOLUTION|>--- conflicted
+++ resolved
@@ -64,12 +64,7 @@
     "typedoc": "^0.26",
     "typedoc-plugin-markdown": "^4.2.7",
     "typescript": "^5.5",
-<<<<<<< HEAD
-    "typescript-json-schema": "0.65.1",
-    "v8-compile-cache": "2.3.0"
-=======
-    "typescript-json-schema": "0.64.0"
->>>>>>> 7dceec7e
+    "typescript-json-schema": "0.65.1"
   },
   "engines": {
     "node": ">=14.14",
