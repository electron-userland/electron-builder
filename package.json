--- conflicted
+++ resolved
@@ -4,14 +4,7 @@
   "license": "MIT",
   "lint-staged": {
     "packages/**/*.ts": "eslint",
-<<<<<<< HEAD
-    "docs/**/*": "pnpm generate-docs"
-=======
-    "**/package.json": "pnpm lint-deps",
-    "test/src/helpers/checkDeps.ts": "pnpm lint-deps",
-    "docs/**/*": "pnpm generate-docs",
     "packages/app-builder-lib/src/options/**/*": "pnpm generate-schema"
->>>>>>> 4517d97f
   },
   "scripts": {
     "//": "do not wrap into single quotes - windows doesn't unwrap arg in this case",
