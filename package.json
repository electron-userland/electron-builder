{
  "name": "@electron-builder/monorepo",
  "private": true,
  "license": "MIT",
  "lint-staged": {
    "packages/**/*.ts": "eslint",
    "**/package.json": "pnpm lint-deps",
    "test/src/helpers/checkDeps.ts": "pnpm lint-deps",
    "docs/**/*": "pnpm generate-docs",
    "packages/app-builder-lib/src/options/**/*": "pnpm generate-schema"
  },
  "scripts": {
    "//": "do not wrap into single quotes - windows doesn't unwrap arg in this case",
    "compile": "tsc --build",
    "lint": "eslint packages --ext .ts",
    "lint-staged": "lint-staged",
    "lint-deps": "node ./test/out/helpers/checkDeps.js",
    "pretest": "pnpm lint && pnpm lint-deps",
    "prettier": "prettier 'packages/**/*.{ts, js}' 'test/src/**/*.ts' --write",
    "///": "Please see https://github.com/electron-userland/electron-builder/blob/master/CONTRIBUTING.md#run-test-using-cli how to run particular test instead full (and very slow) run",
    "test": "node ./test/out/helpers/runTests.js skipArtifactPublisher",
    "test-all": "pnpm compile && pnpm pretest && pnpm ci:test",
    "test-linux": "docker run --rm -e DEBUG=${DEBUG:-} -e UPDATE_SNAPSHOT=${UPDATE_SNAPSHOT:-false} -e TEST_FILES=\"${TEST_FILES:-HoistedNodeModuleTest}\" -v $(pwd):/project -v $(pwd)-node-modules:/project/node_modules -v $HOME/Library/Caches/electron:/root/.cache/electron -v $HOME/Library/Caches/electron-builder:/root/.cache/electron-builder electronuserland/builder:wine-mono /bin/bash -c \"pnpm install && node ./test/out/helpers/runTests.js\"",
    "test-update": "UPDATE_SNAPSHOT=true pnpm test-all",
    "docker-images": "docker/build.sh",
    "docker-push": "docker/push.sh",
    "changelog": "conventional-changelog -p angular -i CHANGELOG.md -s && git add CHANGELOG.md",
    "generate-changeset": "pnpm changeset",
    "generate-docs": "pnpm compile && pnpm jsdoc && pnpm jsdoc2md2html",
    "generate-schema": "typescript-json-schema packages/app-builder-lib/tsconfig-scheme.json Configuration --out packages/app-builder-lib/scheme.json --noExtraProps --useTypeOfKeyword --strictNullChecks --required && node ./scripts/fix-schema.js",
    "generate-all": "pnpm generate-schema && pnpm generate-docs && pnpm prettier",
    "ci:test": "node ./test/out/helpers/runTests.js",
    "ci:version": "pnpm changelog && changeset version && node scripts/update-package-version-export.js && pnpm run generate-schema && pnpm run generate-docs && pnpm run prettier && git add .",
    "ci:publish": "pnpm compile && pnpm publish -r && changeset tag",
    "jsdoc": "ts2jsdoc packages/builder-util-runtime packages/builder-util packages/app-builder-lib packages/electron-builder packages/electron-publish packages/electron-updater packages/dmg-builder",
    "jsdoc2md2html": "node scripts/jsdoc2md2html.js",
    "prepare": "husky install"
  },
  "//": "repository must be specified otherwise conventional-changelog will use forked repo (currently cloned)",
  "repository": "https://github.com/electron-userland/electron-builder",
  "///": "All dependencies for all packages (hoisted)",
  "////": "All typings are added into root `package.json` to avoid duplication errors in the IDE compiler (several `node.d.ts` files).",
  "dependencies": {
    "dmg-license": "1.0.11"
  },
  "devDependencies": {
    "@babel/plugin-transform-modules-commonjs": "7.15.4",
    "@changesets/changelog-github": "0.4.7",
    "@changesets/cli": "2.25.0",
    "@types/node": "16.11.43",
    "@typescript-eslint/eslint-plugin": "5.41.0",
    "@typescript-eslint/parser": "5.41.0",
    "catharsis": "0.9.0",
    "conventional-changelog-cli": "2.2.2",
    "dmd": "6.1.0",
    "eslint": "8.26.0",
    "eslint-config-prettier": "8.5.0",
    "eslint-plugin-prettier": "4.2.1",
    "fs-extra": "10.1.0",
    "globby": "11.1.0",
    "husky": "7.0.4",
    "jest-cli": "27.5.1",
    "jsdoc-to-markdown": "7.0.1",
    "lint-staged": "11.1.2",
    "markdown2html-pro": "1.0.6",
    "path-sort": "0.1.0",
    "prettier": "2.8.0",
    "replace-in-file": "6.2.0",
    "source-map-support": "0.5.21",
    "ts-jsdoc": "3.2.2",
    "typescript": "4.8.4",
    "typescript-json-schema": "0.51.0",
    "v8-compile-cache": "2.3.0"
  },
  "engines": {
    "node": ">=14.14",
    "pnpm": ">=7.4.0"
  },
  "pnpm": {
    "patchedDependencies": {
<<<<<<< HEAD
      "@changesets/cli@2.25.0": "patches/@changesets__cli@2.25.0.patch",
      "asar@3.2.0": "patches/asar@3.2.0.patch"
    },
    "overrides": {
      "markdown-it@<12.3.2": ">=12.3.2",
      "@braintree/sanitize-url@<6.0.0": ">=6.0.0",
      "mermaid@>=8.0.0 <9.1.2": ">=9.1.2",
      "d3-color@<3.1.0": ">=3.1.0",
      "ansi-regex@>=4.0.0 <4.1.1": ">=4.1.1",
      "minimatch@<3.0.5": ">=3.0.5",
      "@types/keyv": "3.1.4"
=======
      "@changesets/cli@2.25.0": "patches/@changesets__cli@2.25.0.patch"
>>>>>>> e91989c8
    }
  }
}<|MERGE_RESOLUTION|>--- conflicted
+++ resolved
@@ -78,21 +78,7 @@
   },
   "pnpm": {
     "patchedDependencies": {
-<<<<<<< HEAD
-      "@changesets/cli@2.25.0": "patches/@changesets__cli@2.25.0.patch",
-      "asar@3.2.0": "patches/asar@3.2.0.patch"
-    },
-    "overrides": {
-      "markdown-it@<12.3.2": ">=12.3.2",
-      "@braintree/sanitize-url@<6.0.0": ">=6.0.0",
-      "mermaid@>=8.0.0 <9.1.2": ">=9.1.2",
-      "d3-color@<3.1.0": ">=3.1.0",
-      "ansi-regex@>=4.0.0 <4.1.1": ">=4.1.1",
-      "minimatch@<3.0.5": ">=3.0.5",
-      "@types/keyv": "3.1.4"
-=======
       "@changesets/cli@2.25.0": "patches/@changesets__cli@2.25.0.patch"
->>>>>>> e91989c8
     }
   }
 }